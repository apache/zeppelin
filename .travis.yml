# Licensed to the Apache Software Foundation (ASF) under one or more
# contributor license agreements. See the NOTICE file distributed with
# this work for additional information regarding copyright ownership.
# The ASF licenses this file to You under the Apache License, Version 2.0
# (the "License"); you may not use this file except in compliance with
# the License. You may obtain a copy of the License at
#
# http://www.apache.org/licenses/LICENSE-2.0
#
# Unless required by applicable law or agreed to in writing, software
# distributed under the License is distributed on an "AS IS" BASIS,
# WITHOUT WARRANTIES OR CONDITIONS OF ANY KIND, either express or implied.
# See the License for the specific language governing permissions and
# limitations under the License.

language: java

sudo: false


before_cache:
    - sudo chown -R travis:travis $HOME/.m2

cache:
  apt: true
  directories:
    - .spark-dist
    - ${HOME}/.m2
    - ${HOME}/R
    -  zeppelin-web/node
    -  zeppelin-web/node_modules
    -  zeppelin-web/bower_components

addons:
  apt:
    sources:
    - r-source
    - sourceline: 'deb http://cran.rstudio.com/bin/linux/ubuntu trusty/'
      key_url: 'keyserver.ubuntu.com/pks/lookup?op=get&search=0x51716619E084DAB9'
    - r-packages-trusty
    - mysql-5.7-trusty
    packages:
    - r-base
    - r-base-dev
    - mysql-server
    - mysql-client

services:
  - mysql

env:
  global:
    # Interpreters does not required by zeppelin-server integration tests
    - INTERPRETERS='!beam,!hbase,!pig,!jdbc,!file,!flink,!ignite,!kylin,!lens,!cassandra,!elasticsearch,!bigquery,!alluxio,!scio,!livy,!groovy,!sap,!java,!geode,!neo4j,!hazelcastjet,!submarine,!sparql'

matrix:
  include:
    # Test License compliance using RAT tool
    - jdk: "openjdk8"
      dist: xenial
      env: SCALA_VER="2.11" PROFILE="-Prat" BUILD_FLAG="clean" TEST_FLAG="org.apache.rat:apache-rat-plugin:check" TEST_PROJECTS=""

    # Default build command, no tests
    - sudo: required
      jdk: "openjdk8"
      dist: xenial
      env: BUILD_FLAG="clean package -T C2 -DskipTests -Pweb-angular" TEST_FLAG="test -DskipTests -Pweb-angular"

    # Run e2e tests (in zeppelin-web)
    # chrome dropped the support for precise (ubuntu 12.04), so need to use trusty
    # also, can't use JDK 7 in trusty: https://github.com/travis-ci/travis-ci/issues/7884
    - os: linux
      sudo: false
      dist: xenial
      jdk: "openjdk8"
      env: CI="true" WEB_E2E="true" PYTHON="2" SCALA_VER="2.11" SPARK_VER="2.1.0" HADOOP_VER="2.6" PROFILE="-Phadoop2 -Pscala-2.11" BUILD_FLAG="install -DskipTests -DskipRat" TEST_FLAG="verify -DskipRat" MODULES="-pl ${INTERPRETERS}" TEST_MODULES="-pl zeppelin-web" TEST_PROJECTS="-Pweb-e2e"
      addons:
        apt:
          packages:
          - google-chrome-stable

    # Run tests (in zeppelin-web-angular)
    - os: linux
      sudo: false
      dist: xenial
      jdk: "openjdk8"
      env: CI="true" BUILD_FLAG="clean -DskipTests -DskipRat" TEST_FLAG="package -DskipRat" MODULES="-pl ${INTERPRETERS}" TEST_MODULES="-pl zeppelin-web-angular"
      addons:
        apt:
          packages:
            - google-chrome-stable

<<<<<<< HEAD
    # Test core modules (zeppelin-interpreter,zeppelin-zengine,zeppelin-server)
=======
    # Test core modules
>>>>>>> a0099b37
    # Several tests were excluded from this configuration due to the following issues:
    # HeliumApplicationFactoryTest - https://issues.apache.org/jira/browse/ZEPPELIN-2470
    # After issues are fixed these tests need to be included back by removing them from the "-Dtests.to.exclude" property
    - sudo: required
      jdk: "openjdk8"
      dist: xenial
      env: BUILD_PLUGINS="false" PYTHON="3" R="true" PROFILE="-Phelium-dev -Pexamples" BUILD_FLAG="install -Pbuild-distr -DskipRat -DskipTests" TEST_FLAG="verify -Pusing-packaged-distr -DskipRat" MODULES="-pl zeppelin-server,spark/spark-dependencies,markdown,angular,shell -am" TEST_PROJECTS="-Dtests.to.exclude=**/org/apache/zeppelin/spark/*,**/HeliumApplicationFactoryTest.java -DfailIfNoTests=false"

    # Test selenium with spark module for spark 2.3
    - jdk: "openjdk8"
      dist: xenial
      addons:
        firefox: "31.0"
      env: BUILD_PLUGINS="true" CI="true" PYTHON="2" R="true" SCALA_VER="2.11" SPARK_VER="2.3.2" HADOOP_VER="2.6" PROFILE="-Pspark-2.3 -Phadoop2 -Phelium-dev -Pexamples -Pintegration -Pspark-scala-2.11 -P!web-angular" BUILD_FLAG="clean install -DskipTests -DskipRat -pl ${INTERPRETERS}" TEST_FLAG="verify -DskipRat" TEST_PROJECTS="-pl zeppelin-integration -DfailIfNoTests=false"

    # Test interpreter modules
    - jdk: "openjdk8"
      dist: xenial
      env: PYTHON="3" R="true" SCALA_VER="2.10" TENSORFLOW="1.13.1" PROFILE="-Pscala-2.10" BUILD_FLAG="install -DskipTests -DskipRat -am" TEST_FLAG="test -DskipRat" MODULES="-pl $(echo .,zeppelin-interpreter,zeppelin-interpreter-shaded,${INTERPRETERS} | sed 's/!//g')" TEST_PROJECTS=""

    # Run Spark integration test and unit test separately for each spark version

    # ZeppelinSparkClusterTest24, SparkIntegrationTest24, JdbcIntegrationTest, Unit test of Spark 2.4 (Scala-2.11)
    - sudo: required
      jdk: "openjdk8"
      dist: xenial
      env: BUILD_PLUGINS="true" PYTHON="3" SCALA_VER="2.11" PROFILE="-Pspark-2.4 -Pspark-scala-2.11 -Phadoop2 -Pintegration" R="true" BUILD_FLAG="install -DskipTests -DskipRat -am" TEST_FLAG="test -DskipRat -am" MODULES="-pl zeppelin-interpreter-integration,jdbc,zeppelin-web,spark/spark-dependencies,markdown" TEST_PROJECTS="-Dtest=ZeppelinSparkClusterTest24,SparkIntegrationTest24,JdbcIntegrationTest,org.apache.zeppelin.spark.*,org.apache.zeppelin.kotlin.* -DfailIfNoTests=false"

    # ZeppelinSparkClusterTest24, SparkIntegrationTest24, JdbcIntegrationTest, Unit test of Spark 2.4 (Scala-2.12)
    - sudo: required
      jdk: "openjdk8"
      dist: xenial
      env: BUILD_PLUGINS="true" PYTHON="3" SCALA_VER="2.12" PROFILE="-Pspark-2.4 -Pspark-scala-2.12 -Phadoop2 -Pintegration" R="true" BUILD_FLAG="install -DskipTests -DskipRat -am" TEST_FLAG="test -DskipRat -am" MODULES="-pl zeppelin-interpreter-integration,jdbc,zeppelin-web,spark/spark-dependencies,markdown" TEST_PROJECTS="-Dtest=ZeppelinSparkClusterTest24,SparkIntegrationTest24,JdbcIntegrationTest,org.apache.zeppelin.spark.*,org.apache.zeppelin.kotlin.* -DfailIfNoTests=false"

    # ZeppelinSparkClusterTest23, SparkIntegrationTest23, Unit test of Spark 2.3 (Scala-2.11) and Unit test python, jupyter and r interpreter under python2
    - sudo: required
      jdk: "openjdk8"
      dist: xenial
      env: BUILD_PLUGINS="true" PYTHON="3" SCALA_VER="2.11" PROFILE="-Pspark-2.3 -Pspark-scala-2.11 -Phadoop2 -Pintegration" R="true" BUILD_FLAG="install -DskipTests -DskipRat -am" TEST_FLAG="test -DskipRat -am" MODULES="-pl zeppelin-interpreter-integration,zeppelin-web,spark/spark-dependencies,markdown" TEST_PROJECTS="-Dtest=ZeppelinSparkClusterTest23,SparkIntegrationTest23,org.apache.zeppelin.spark.*,apache.zeppelin.python.*,apache.zeppelin.jupyter.*,apache.zeppelin.r.* -DfailIfNoTests=false"

    # ZeppelinSparkClusterTest22, SparkIntegrationTest22, Unit test of Spark 2.2 (Scala-2.10) and Unit test python, jupyter and r interpreter under python3
    - sudo: required
      jdk: "openjdk8"
      dist: xenial
      env: BUILD_PLUGINS="true" PYTHON="3" SCALA_VER="2.10" PROFILE="-Pspark-2.2 -Pspark-scala-2.10 -Phadoop2 -Pintegration" R="true" BUILD_FLAG="install -DskipTests -DskipRat -am" TEST_FLAG="test -DskipRat -am" MODULES="-pl zeppelin-interpreter-integration,zeppelin-web,spark/spark-dependencies,markdown" TEST_PROJECTS="-Dtest=ZeppelinSparkClusterTest22,SparkIntegrationTest22,org.apache.zeppelin.spark.*,apache.zeppelin.python.*,apache.zeppelin.jupyter.*,apache.zeppelin.r.* -DfailIfNoTests=false"

    # ZeppelinSparkClusterTest21, SparkIntegrationTest21, Unit test of Spark 2.1 (Scala-2.10)
    - sudo: required
      jdk: "openjdk8"
      dist: xenial
      env: BUILD_PLUGINS="true" PYTHON="3" SCALA_VER="2.10" PROFILE="-Pspark-2.1 -Phadoop2 -Pspark-scala-2.10 -Pintegration" R="true" BUILD_FLAG="install -DskipTests -DskipRat -am" TEST_FLAG="test -DskipRat -am" MODULES="-pl zeppelin-interpreter-integration,zeppelin-web,spark/spark-dependencies,markdown" TEST_PROJECTS="-Dtest=ZeppelinSparkClusterTest21,SparkIntegrationTest21,org.apache.zeppelin.spark.* -DfailIfNoTests=false"

    # ZeppelinSparkClusterTest20, SparkIntegrationTest20, Unit test of Spark 2.0  (Scala-2.10), Use python 3.5 because spark 2.0 doesn't support python 3.6 +
    - sudo: required
      jdk: "openjdk8"
      dist: xenial
      env: BUILD_PLUGINS="true" PYTHON="2" SCALA_VER="2.10" PROFILE="-Pspark-2.0 -Phadoop2 -Pspark-scala-2.10 -Pintegration" R="true" BUILD_FLAG="install -DskipTests -DskipRat -am" TEST_FLAG="test -DskipRat -am" MODULES="-pl zeppelin-interpreter-integration,zeppelin-web,spark/spark-dependencies,markdown" TEST_PROJECTS="-Dtest=ZeppelinSparkClusterTest20,SparkIntegrationTest20,org.apache.zeppelin.spark.* -DfailIfNoTests=false"

    # ZeppelinSparkClusterTest16, SparkIntegrationTest16, Unit test of Spark 1.6  (Scala-2.10)
    - sudo: required
      jdk: "openjdk8"
      dist: xenial
      env: BUILD_PLUGINS="true" PYTHON="2" SCALA_VER="2.10" PROFILE="-Pspark-1.6 -Phadoop2 -Pspark-scala-2.10 -Pintegration" R="true" BUILD_FLAG="install -DskipTests -DskipRat -am" TEST_FLAG="test -DskipRat -am" MODULES="-pl zeppelin-interpreter-integration,zeppelin-web,spark/spark-dependencies,markdown" TEST_PROJECTS="-Dtest=ZeppelinSparkClusterTest16,SparkIntegrationTest16,org.apache.zeppelin.spark.* -DfailIfNoTests=false"

    # Test python/pyspark with python 2, livy 0.5
    - sudo: required
      dist: xenial
      jdk: "openjdk8"
      env: PYTHON="2" SCALA_VER="2.10" SPARK_VER="1.6.3" HADOOP_VER="2.6" LIVY_VER="0.5.0-incubating" PROFILE="-Pspark-1.6 -Phadoop2 -Pscala-2.10" BUILD_FLAG="install -am -DskipTests -DskipRat" TEST_FLAG="verify -DskipRat" MODULES="-pl livy" TEST_PROJECTS=""

    # Test livy 0.5 with spark 2.2.0 under python3
    - sudo: required
      dist: xenial
      jdk: "openjdk8"
      env: PYTHON="3" SPARK_VER="2.2.0" HADOOP_VER="2.6" LIVY_VER="0.5.0-incubating" PROFILE="" BUILD_FLAG="install -am -DskipTests -DskipRat" TEST_FLAG="verify -DskipRat" MODULES="-pl livy" TEST_PROJECTS=""

before_install:
  # check files included in commit range, clear bower_components if a bower.json file has changed.
  # bower cache clearing can also be forced by putting "bower clear" or "clear bower" in a commit message
  - changedfiles=$(git diff --name-only $TRAVIS_COMMIT_RANGE 2>/dev/null) || changedfiles=""
  - echo $changedfiles
  - hasbowerchanged=$(echo $changedfiles | grep -c "bower.json" || true);
  - gitlog=$(git log $TRAVIS_COMMIT_RANGE 2>/dev/null) || gitlog=""
  - clearcache=$(echo $gitlog | grep -c -E "clear bower|bower clear" || true)
  - if [ "$hasbowerchanged" -gt 0 ] || [ "$clearcache" -gt 0 ]; then echo "Clearing bower_components cache"; rm -r zeppelin-web/bower_components; npm cache verify; else echo "Using cached bower_components."; fi
  - echo "MAVEN_OPTS='-Xms1024M -Xmx2048M -XX:MaxPermSize=1024m -XX:-UseGCOverheadLimit -Dorg.slf4j.simpleLogger.defaultLogLevel=warn'" >> ~/.mavenrc
  - bash -x ./testing/install_external_dependencies.sh
  - ls -la .spark-dist ${HOME}/.m2/repository/.cache/maven-download-plugin || true
  - ls .node_modules && cp -r .node_modules zeppelin-web/node_modules || echo "node_modules are not cached"
  - "/sbin/start-stop-daemon --start --quiet --pidfile /tmp/custom_xvfb_99.pid --make-pidfile --background --exec /usr/bin/Xvfb -- :99 -ac -screen 0 1600x1024x16"
  #- ./dev/change_scala_version.sh $SCALA_VER
  - source ~/.environ

install:
  - echo "mvn $BUILD_FLAG $MODULES $PROFILE -B"
  - mvn $BUILD_FLAG $MODULES $PROFILE -B
  - if [ x"$BUILD_PLUGINS" == x"true" ]; then echo "mvn clean package -T 2C -pl zeppelin-plugins -amd -B"; mvn clean package -T 2C -pl zeppelin-plugins -amd -B; fi

before_script:
  - if [[ -n $SPARK_VER ]]; then travis_retry ./testing/downloadSpark.sh $SPARK_VER $HADOOP_VER; fi
  - if [[ -n $LIVY_VER ]]; then ./testing/downloadLivy.sh $LIVY_VER; fi
  - if [[ -n $LIVY_VER ]]; then export LIVY_HOME=`pwd`/livy-$LIVY_VER-bin; fi
  - if [[ -n $LIVY_VER ]]; then export SPARK_HOME=`pwd`/spark-$SPARK_VER-bin-hadoop$HADOOP_VER; fi
  - if [[ -n $SPARK_VER ]]; then export SPARK_HOME=`pwd`/spark-$SPARK_VER-bin-hadoop$HADOOP_VER; fi
  - if [[ -n $SPARK_VER ]]; then echo "export SPARK_HOME=`pwd`/spark-$SPARK_VER-bin-hadoop$HADOOP_VER" > conf/zeppelin-env.sh; fi
  - echo "export ZEPPELIN_HELIUM_REGISTRY=helium" >> conf/zeppelin-env.sh
  - echo "export SPARK_PRINT_LAUNCH_COMMAND=true" >> conf/zeppelin-env.sh
  - export SPARK_PRINT_LAUNCH_COMMAND=true
  - tail conf/zeppelin-env.sh
  # https://docs.travis-ci.com/user/gui-and-headless-browsers/#Using-xvfb-to-Run-Tests-That-Require-a-GUI
  - if [[ -n $TEST_MODULES ]]; then export DISPLAY=:99.0; sh -e /etc/init.d/xvfb start; sleep 3; fi
  # display info log for debugging
  - if [[ -n $TEST_MODULES ]]; then echo "MAVEN_OPTS='-Xms1024M -Xmx2048M -XX:MaxPermSize=1024m -XX:-UseGCOverheadLimit -Dorg.slf4j.simpleLogger.defaultLogLevel=info'" > ~/.mavenrc; fi

script:
  - if [[ -n $TEST_MODULES ]]; then export MODULES="${TEST_MODULES}"; fi
  - echo "mvn $TEST_FLAG $MODULES $PROFILE -B $TEST_PROJECTS"
  - mvn $TEST_FLAG $MODULES $PROFILE -B $TEST_PROJECTS

after_success:
  - echo "Travis exited with ${TRAVIS_TEST_RESULT}"

after_failure:
  - echo "Travis exited with ${TRAVIS_TEST_RESULT}"
  - find . -name rat.txt | xargs cat
  - cat logs/*
  - cat zeppelin-distribution/target/zeppelin-*-SNAPSHOT/zeppelin-*-SNAPSHOT/logs/zeppelin*.log
  - cat zeppelin-distribution/target/zeppelin-*-SNAPSHOT/zeppelin-*-SNAPSHOT/logs/zeppelin*.out
  - cat zeppelin-web/npm-debug.log
  - cat spark-*/logs/*
  - cat livy/target/tmp/*/output.log
  - cat livy/target/tmp/livy-int-test/*/output.log
  - ls -R livy/target/tmp/livy-int-test/MiniYarnMain/target/org.apache.livy.test.framework.MiniYarnMain/*
  - cat livy/target/tmp/livy-int-test/MiniYarnMain/target/org.apache.livy.test.framework.MiniYarnMain/*/*/*/stdout
  - cat livy/target/tmp/livy-int-test/MiniYarnMain/target/org.apache.livy.test.framework.MiniYarnMain/*/*/*/stderr
  - cat zeppelin-zengine/target/org.apache.zeppelin.interpreter.MiniHadoopCluster/*/*/*/stdout<|MERGE_RESOLUTION|>--- conflicted
+++ resolved
@@ -64,7 +64,7 @@
     - sudo: required
       jdk: "openjdk8"
       dist: xenial
-      env: BUILD_FLAG="clean package -T C2 -DskipTests -Pweb-angular" TEST_FLAG="test -DskipTests -Pweb-angular"
+      env: BUILD_FLAG="clean package -T C2 -DskipTests" TEST_FLAG="test -DskipTests"
 
     # Run e2e tests (in zeppelin-web)
     # chrome dropped the support for precise (ubuntu 12.04), so need to use trusty
@@ -90,30 +90,26 @@
           packages:
             - google-chrome-stable
 
-<<<<<<< HEAD
-    # Test core modules (zeppelin-interpreter,zeppelin-zengine,zeppelin-server)
-=======
     # Test core modules
->>>>>>> a0099b37
     # Several tests were excluded from this configuration due to the following issues:
     # HeliumApplicationFactoryTest - https://issues.apache.org/jira/browse/ZEPPELIN-2470
     # After issues are fixed these tests need to be included back by removing them from the "-Dtests.to.exclude" property
     - sudo: required
       jdk: "openjdk8"
       dist: xenial
-      env: BUILD_PLUGINS="false" PYTHON="3" R="true" PROFILE="-Phelium-dev -Pexamples" BUILD_FLAG="install -Pbuild-distr -DskipRat -DskipTests" TEST_FLAG="verify -Pusing-packaged-distr -DskipRat" MODULES="-pl zeppelin-server,spark/spark-dependencies,markdown,angular,shell -am" TEST_PROJECTS="-Dtests.to.exclude=**/org/apache/zeppelin/spark/*,**/HeliumApplicationFactoryTest.java -DfailIfNoTests=false"
+      env: PYTHON="3" SPARKR="true" PROFILE="-Pspark-2.2 -Phelium-dev -Pexamples -Pspark-scala-2.11" BUILD_FLAG="install -Pbuild-distr -DskipRat -DskipTests" TEST_FLAG="verify -Pusing-packaged-distr -DskipRat" MODULES="-pl ${INTERPRETERS}" TEST_PROJECTS="-Dtests.to.exclude=**/JdbcIntegrationTest.java,**/SparkIntegrationTest.java,**/ZeppelinSparkClusterTest.java,**/org/apache/zeppelin/spark/*,**/HeliumApplicationFactoryTest.java -DfailIfNoTests=false"
 
     # Test selenium with spark module for spark 2.3
     - jdk: "openjdk8"
       dist: xenial
       addons:
         firefox: "31.0"
-      env: BUILD_PLUGINS="true" CI="true" PYTHON="2" R="true" SCALA_VER="2.11" SPARK_VER="2.3.2" HADOOP_VER="2.6" PROFILE="-Pspark-2.3 -Phadoop2 -Phelium-dev -Pexamples -Pintegration -Pspark-scala-2.11 -P!web-angular" BUILD_FLAG="clean install -DskipTests -DskipRat -pl ${INTERPRETERS}" TEST_FLAG="verify -DskipRat" TEST_PROJECTS="-pl zeppelin-integration -DfailIfNoTests=false"
+      env: BUILD_PLUGINS="true" CI="true" PYTHON="2" SCALA_VER="2.11" SPARK_VER="2.3.2" HADOOP_VER="2.6" PROFILE="-Pspark-2.3 -Phadoop2 -Phelium-dev -Pexamples -Pintegration -Pspark-scala-2.11" BUILD_FLAG="clean install -DskipTests -DskipRat -pl ${INTERPRETERS}" TEST_FLAG="verify -DskipRat" TEST_PROJECTS="-pl zeppelin-integration -DfailIfNoTests=false"
 
     # Test interpreter modules
     - jdk: "openjdk8"
       dist: xenial
-      env: PYTHON="3" R="true" SCALA_VER="2.10" TENSORFLOW="1.13.1" PROFILE="-Pscala-2.10" BUILD_FLAG="install -DskipTests -DskipRat -am" TEST_FLAG="test -DskipRat" MODULES="-pl $(echo .,zeppelin-interpreter,zeppelin-interpreter-shaded,${INTERPRETERS} | sed 's/!//g')" TEST_PROJECTS=""
+      env: PYTHON="3" SPARKR="true" SCALA_VER="2.10" TENSORFLOW="1.13.1" PROFILE="-Pscala-2.10" BUILD_FLAG="install -DskipTests -DskipRat -am" TEST_FLAG="test -DskipRat" MODULES="-pl $(echo .,zeppelin-interpreter,zeppelin-interpreter-api,${INTERPRETERS} | sed 's/!//g')" TEST_PROJECTS=""
 
     # Run Spark integration test and unit test separately for each spark version
 
@@ -121,43 +117,43 @@
     - sudo: required
       jdk: "openjdk8"
       dist: xenial
-      env: BUILD_PLUGINS="true" PYTHON="3" SCALA_VER="2.11" PROFILE="-Pspark-2.4 -Pspark-scala-2.11 -Phadoop2 -Pintegration" R="true" BUILD_FLAG="install -DskipTests -DskipRat -am" TEST_FLAG="test -DskipRat -am" MODULES="-pl zeppelin-interpreter-integration,jdbc,zeppelin-web,spark/spark-dependencies,markdown" TEST_PROJECTS="-Dtest=ZeppelinSparkClusterTest24,SparkIntegrationTest24,JdbcIntegrationTest,org.apache.zeppelin.spark.*,org.apache.zeppelin.kotlin.* -DfailIfNoTests=false"
+      env: BUILD_PLUGINS="true" PYTHON="3" SCALA_VER="2.11" PROFILE="-Pspark-2.4 -Pspark-scala-2.11 -Phadoop2 -Pintegration" SPARKR="true" BUILD_FLAG="install -DskipTests -DskipRat -am" TEST_FLAG="test -DskipRat -am" MODULES="-pl zeppelin-interpreter-integration,jdbc,zeppelin-web,spark/spark-dependencies,markdown" TEST_PROJECTS="-Dtest=ZeppelinSparkClusterTest24,SparkIntegrationTest24,JdbcIntegrationTest,org.apache.zeppelin.spark.*,org.apache.zeppelin.kotlin.* -DfailIfNoTests=false"
 
     # ZeppelinSparkClusterTest24, SparkIntegrationTest24, JdbcIntegrationTest, Unit test of Spark 2.4 (Scala-2.12)
     - sudo: required
       jdk: "openjdk8"
       dist: xenial
-      env: BUILD_PLUGINS="true" PYTHON="3" SCALA_VER="2.12" PROFILE="-Pspark-2.4 -Pspark-scala-2.12 -Phadoop2 -Pintegration" R="true" BUILD_FLAG="install -DskipTests -DskipRat -am" TEST_FLAG="test -DskipRat -am" MODULES="-pl zeppelin-interpreter-integration,jdbc,zeppelin-web,spark/spark-dependencies,markdown" TEST_PROJECTS="-Dtest=ZeppelinSparkClusterTest24,SparkIntegrationTest24,JdbcIntegrationTest,org.apache.zeppelin.spark.*,org.apache.zeppelin.kotlin.* -DfailIfNoTests=false"
-
-    # ZeppelinSparkClusterTest23, SparkIntegrationTest23, Unit test of Spark 2.3 (Scala-2.11) and Unit test python, jupyter and r interpreter under python2
-    - sudo: required
-      jdk: "openjdk8"
-      dist: xenial
-      env: BUILD_PLUGINS="true" PYTHON="3" SCALA_VER="2.11" PROFILE="-Pspark-2.3 -Pspark-scala-2.11 -Phadoop2 -Pintegration" R="true" BUILD_FLAG="install -DskipTests -DskipRat -am" TEST_FLAG="test -DskipRat -am" MODULES="-pl zeppelin-interpreter-integration,zeppelin-web,spark/spark-dependencies,markdown" TEST_PROJECTS="-Dtest=ZeppelinSparkClusterTest23,SparkIntegrationTest23,org.apache.zeppelin.spark.*,apache.zeppelin.python.*,apache.zeppelin.jupyter.*,apache.zeppelin.r.* -DfailIfNoTests=false"
-
-    # ZeppelinSparkClusterTest22, SparkIntegrationTest22, Unit test of Spark 2.2 (Scala-2.10) and Unit test python, jupyter and r interpreter under python3
-    - sudo: required
-      jdk: "openjdk8"
-      dist: xenial
-      env: BUILD_PLUGINS="true" PYTHON="3" SCALA_VER="2.10" PROFILE="-Pspark-2.2 -Pspark-scala-2.10 -Phadoop2 -Pintegration" R="true" BUILD_FLAG="install -DskipTests -DskipRat -am" TEST_FLAG="test -DskipRat -am" MODULES="-pl zeppelin-interpreter-integration,zeppelin-web,spark/spark-dependencies,markdown" TEST_PROJECTS="-Dtest=ZeppelinSparkClusterTest22,SparkIntegrationTest22,org.apache.zeppelin.spark.*,apache.zeppelin.python.*,apache.zeppelin.jupyter.*,apache.zeppelin.r.* -DfailIfNoTests=false"
+      env: BUILD_PLUGINS="true" PYTHON="3" SCALA_VER="2.12" PROFILE="-Pspark-2.4 -Pspark-scala-2.12 -Phadoop2 -Pintegration" SPARKR="true" BUILD_FLAG="install -DskipTests -DskipRat -am" TEST_FLAG="test -DskipRat -am" MODULES="-pl zeppelin-interpreter-integration,jdbc,zeppelin-web,spark/spark-dependencies,markdown" TEST_PROJECTS="-Dtest=ZeppelinSparkClusterTest24,SparkIntegrationTest24,JdbcIntegrationTest,org.apache.zeppelin.spark.*,org.apache.zeppelin.kotlin.* -DfailIfNoTests=false"
+
+    # ZeppelinSparkClusterTest23, SparkIntegrationTest23, Unit test of Spark 2.3 (Scala-2.11) and Unit test PythonInterpreter under python2
+    - sudo: required
+      jdk: "openjdk8"
+      dist: xenial
+      env: BUILD_PLUGINS="true" PYTHON="3" SCALA_VER="2.11" PROFILE="-Pspark-2.3 -Pspark-scala-2.11 -Phadoop2 -Pintegration" SPARKR="true" BUILD_FLAG="install -DskipTests -DskipRat -am" TEST_FLAG="test -DskipRat -am" MODULES="-pl zeppelin-interpreter-integration,zeppelin-web,spark/spark-dependencies,markdown" TEST_PROJECTS="-Dtest=ZeppelinSparkClusterTest23,SparkIntegrationTest23,org.apache.zeppelin.spark.*,apache.zeppelin.python.* -DfailIfNoTests=false"
+
+    # ZeppelinSparkClusterTest22, SparkIntegrationTest22, Unit test of Spark 2.2 (Scala-2.10) and Unit test PythonInterpreter under python3
+    - sudo: required
+      jdk: "openjdk8"
+      dist: xenial
+      env: BUILD_PLUGINS="true" PYTHON="3" SCALA_VER="2.10" PROFILE="-Pspark-2.2 -Pspark-scala-2.10 -Phadoop2 -Pintegration" SPARKR="true" BUILD_FLAG="install -DskipTests -DskipRat -am" TEST_FLAG="test -DskipRat -am" MODULES="-pl zeppelin-interpreter-integration,zeppelin-web,spark/spark-dependencies,markdown" TEST_PROJECTS="-Dtest=ZeppelinSparkClusterTest22,SparkIntegrationTest22,org.apache.zeppelin.spark.*,apache.zeppelin.python.* -DfailIfNoTests=false"
 
     # ZeppelinSparkClusterTest21, SparkIntegrationTest21, Unit test of Spark 2.1 (Scala-2.10)
     - sudo: required
       jdk: "openjdk8"
       dist: xenial
-      env: BUILD_PLUGINS="true" PYTHON="3" SCALA_VER="2.10" PROFILE="-Pspark-2.1 -Phadoop2 -Pspark-scala-2.10 -Pintegration" R="true" BUILD_FLAG="install -DskipTests -DskipRat -am" TEST_FLAG="test -DskipRat -am" MODULES="-pl zeppelin-interpreter-integration,zeppelin-web,spark/spark-dependencies,markdown" TEST_PROJECTS="-Dtest=ZeppelinSparkClusterTest21,SparkIntegrationTest21,org.apache.zeppelin.spark.* -DfailIfNoTests=false"
+      env: BUILD_PLUGINS="true" PYTHON="3" SCALA_VER="2.10" PROFILE="-Pspark-2.1 -Phadoop2 -Pspark-scala-2.10 -Pintegration" SPARKR="true" BUILD_FLAG="install -DskipTests -DskipRat -am" TEST_FLAG="test -DskipRat -am" MODULES="-pl zeppelin-interpreter-integration,zeppelin-web,spark/spark-dependencies,markdown" TEST_PROJECTS="-Dtest=ZeppelinSparkClusterTest21,SparkIntegrationTest21,org.apache.zeppelin.spark.* -DfailIfNoTests=false"
 
     # ZeppelinSparkClusterTest20, SparkIntegrationTest20, Unit test of Spark 2.0  (Scala-2.10), Use python 3.5 because spark 2.0 doesn't support python 3.6 +
     - sudo: required
       jdk: "openjdk8"
       dist: xenial
-      env: BUILD_PLUGINS="true" PYTHON="2" SCALA_VER="2.10" PROFILE="-Pspark-2.0 -Phadoop2 -Pspark-scala-2.10 -Pintegration" R="true" BUILD_FLAG="install -DskipTests -DskipRat -am" TEST_FLAG="test -DskipRat -am" MODULES="-pl zeppelin-interpreter-integration,zeppelin-web,spark/spark-dependencies,markdown" TEST_PROJECTS="-Dtest=ZeppelinSparkClusterTest20,SparkIntegrationTest20,org.apache.zeppelin.spark.* -DfailIfNoTests=false"
+      env: BUILD_PLUGINS="true" PYTHON="2" SCALA_VER="2.10" PROFILE="-Pspark-2.0 -Phadoop2 -Pspark-scala-2.10 -Pintegration" SPARKR="true" BUILD_FLAG="install -DskipTests -DskipRat -am" TEST_FLAG="test -DskipRat -am" MODULES="-pl zeppelin-interpreter-integration,zeppelin-web,spark/spark-dependencies,markdown" TEST_PROJECTS="-Dtest=ZeppelinSparkClusterTest20,SparkIntegrationTest20,org.apache.zeppelin.spark.* -DfailIfNoTests=false"
 
     # ZeppelinSparkClusterTest16, SparkIntegrationTest16, Unit test of Spark 1.6  (Scala-2.10)
     - sudo: required
       jdk: "openjdk8"
       dist: xenial
-      env: BUILD_PLUGINS="true" PYTHON="2" SCALA_VER="2.10" PROFILE="-Pspark-1.6 -Phadoop2 -Pspark-scala-2.10 -Pintegration" R="true" BUILD_FLAG="install -DskipTests -DskipRat -am" TEST_FLAG="test -DskipRat -am" MODULES="-pl zeppelin-interpreter-integration,zeppelin-web,spark/spark-dependencies,markdown" TEST_PROJECTS="-Dtest=ZeppelinSparkClusterTest16,SparkIntegrationTest16,org.apache.zeppelin.spark.* -DfailIfNoTests=false"
+      env: BUILD_PLUGINS="true" PYTHON="2" SCALA_VER="2.10" PROFILE="-Pspark-1.6 -Phadoop2 -Pspark-scala-2.10 -Pintegration" SPARKR="true" BUILD_FLAG="install -DskipTests -DskipRat -am" TEST_FLAG="test -DskipRat -am" MODULES="-pl zeppelin-interpreter-integration,zeppelin-web,spark/spark-dependencies,markdown" TEST_PROJECTS="-Dtest=ZeppelinSparkClusterTest16,SparkIntegrationTest16,org.apache.zeppelin.spark.* -DfailIfNoTests=false"
 
     # Test python/pyspark with python 2, livy 0.5
     - sudo: required
@@ -181,7 +177,7 @@
   - clearcache=$(echo $gitlog | grep -c -E "clear bower|bower clear" || true)
   - if [ "$hasbowerchanged" -gt 0 ] || [ "$clearcache" -gt 0 ]; then echo "Clearing bower_components cache"; rm -r zeppelin-web/bower_components; npm cache verify; else echo "Using cached bower_components."; fi
   - echo "MAVEN_OPTS='-Xms1024M -Xmx2048M -XX:MaxPermSize=1024m -XX:-UseGCOverheadLimit -Dorg.slf4j.simpleLogger.defaultLogLevel=warn'" >> ~/.mavenrc
-  - bash -x ./testing/install_external_dependencies.sh
+  - ./testing/install_external_dependencies.sh
   - ls -la .spark-dist ${HOME}/.m2/repository/.cache/maven-download-plugin || true
   - ls .node_modules && cp -r .node_modules zeppelin-web/node_modules || echo "node_modules are not cached"
   - "/sbin/start-stop-daemon --start --quiet --pidfile /tmp/custom_xvfb_99.pid --make-pidfile --background --exec /usr/bin/Xvfb -- :99 -ac -screen 0 1600x1024x16"
