--- conflicted
+++ resolved
@@ -53,44 +53,7 @@
   - echo "export SPARK_HOME=`pwd`/spark-$SPARK_VER-bin-hadoop$HADOOP_VER" > conf/zeppelin-env.sh
 
 script:
-<<<<<<< HEAD
- # spark 1.5
-  - mvn package -Pbuild-distr -Pspark-1.5 -Phadoop-2.3 -Ppyspark -B
-  - ./testing/startSparkCluster.sh 1.5.2 2.3
-  - echo "export SPARK_HOME=`pwd`/spark-1.5.2-bin-hadoop2.3" > conf/zeppelin-env.sh
-  - mvn verify -Pusing-packaged-distr -Pspark-1.5 -Phadoop-2.3 -Ppyspark -B
-  - ./testing/stopSparkCluster.sh 1.5.2 2.3
- # spark 1.4
-  - rm -rf `pwd`/interpreter/spark
-  - mvn package -DskipTests -Pspark-1.4 -Phadoop-2.3 -Ppyspark -B -pl 'zeppelin-interpreter,zeppelin-display,spark-dependencies,spark'
-  - ./testing/startSparkCluster.sh 1.4.1 2.3
-  - echo "export SPARK_HOME=`pwd`/spark-1.4.1-bin-hadoop2.3" > conf/zeppelin-env.sh
-  - mvn package -Pspark-1.4 -Phadoop-2.3 -B -pl 'zeppelin-interpreter,zeppelin-zengine,zeppelin-server' -Dtest=org.apache.zeppelin.rest.*Test -DfailIfNoTests=false
-  - ./testing/stopSparkCluster.sh 1.4.1 2.3  
- # spark 1.3
-  - rm -rf `pwd`/interpreter/spark
-  - mvn package -DskipTests -Pspark-1.3 -Phadoop-2.3 -Ppyspark -B -pl 'zeppelin-interpreter,zeppelin-display,spark-dependencies,spark'
-  - ./testing/startSparkCluster.sh 1.3.1 2.3
-  - echo "export SPARK_HOME=`pwd`/spark-1.3.1-bin-hadoop2.3" > conf/zeppelin-env.sh
-  - mvn package -Pspark-1.3 -Phadoop-2.3 -B -pl 'zeppelin-interpreter,zeppelin-zengine,zeppelin-server' -Dtest=org.apache.zeppelin.rest.*Test -DfailIfNoTests=false
-  - ./testing/stopSparkCluster.sh 1.3.1 2.3
- # spark 1.2
-  - rm -rf `pwd`/interpreter/spark
-  - mvn package -Pspark-1.2 -Phadoop-2.3 -Ppyspark -B -pl 'zeppelin-interpreter,zeppelin-display,spark-dependencies,spark'
-  - ./testing/startSparkCluster.sh 1.2.1 2.3
-  - echo "export SPARK_HOME=`pwd`/spark-1.2.1-bin-hadoop2.3" > conf/zeppelin-env.sh
-  - mvn package -Pspark-1.2 -Phadoop-2.3 -B -pl 'zeppelin-interpreter,zeppelin-zengine,zeppelin-server' -Dtest=org.apache.zeppelin.rest.*Test -DfailIfNoTests=false
-  - ./testing/stopSparkCluster.sh 1.2.1 2.3
-# spark 1.1
-  - rm -rf `pwd`/interpreter/spark
-  - mvn package -Pspark-1.1 -Phadoop-2.3 -Ppyspark -B -pl 'zeppelin-interpreter,zeppelin-display,spark-dependencies,spark'
-  - ./testing/startSparkCluster.sh 1.1.1 2.3
-  - echo "export SPARK_HOME=`pwd`/spark-1.1.1-bin-hadoop2.3" > conf/zeppelin-env.sh
-  - mvn package -Pspark-1.1 -Phadoop-2.3 -B -pl 'zeppelin-interpreter,zeppelin-zengine,zeppelin-server' -Dtest=org.apache.zeppelin.rest.*Test -DfailIfNoTests=false
-  - ./testing/stopSparkCluster.sh 1.1.1 2.3
-=======
   - mvn $TEST_FLAG $PROFILE -B
->>>>>>> 1d86d9b2
 
 after_failure:
   - cat target/rat.txt
