--- conflicted
+++ resolved
@@ -100,11 +100,8 @@
     <module>kylin</module>
     <module>lens</module>
     <module>cassandra</module>
-<<<<<<< HEAD
     <module>drill</module>
-=======
     <module>elasticsearch</module>
->>>>>>> 0a68c0b1
     <module>zeppelin-web</module>
     <module>zeppelin-server</module>
     <module>zeppelin-distribution</module>
