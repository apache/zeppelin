--- conflicted
+++ resolved
@@ -24,11 +24,7 @@
   <groupId>org.apache.zeppelin</groupId>
   <artifactId>zeppelin</artifactId>
   <packaging>pom</packaging>
-<<<<<<< HEAD
-  <version>0.6.2-SNAPSHOT</version>
-=======
   <version>0.8.0-SNAPSHOT</version>
->>>>>>> 6eecdecb
   <name>Zeppelin</name>
   <description>Zeppelin project</description>
   <url>http://zeppelin.apache.org</url>
@@ -67,11 +63,7 @@
     <module>shell</module>
     <module>livy</module>
     <module>hbase</module>
-<<<<<<< HEAD
-    <module>postgresql</module>
-=======
     <module>pig</module>
->>>>>>> 6eecdecb
     <module>jdbc</module>
     <module>file</module>
     <module>flink</module>
@@ -90,19 +82,13 @@
   </modules>
 
   <properties>
-<<<<<<< HEAD
-=======
     <!-- language versions -->
->>>>>>> 6eecdecb
     <scala.version>2.10.5</scala.version>
     <scala.binary.version>2.10</scala.binary.version>
     <scalatest.version>2.2.4</scalatest.version>
     <scalacheck.version>1.12.5</scalacheck.version>
 
-<<<<<<< HEAD
-=======
     <!-- common library versions -->
->>>>>>> 6eecdecb
     <slf4j.version>1.7.10</slf4j.version>
     <log4j.version>1.2.17</log4j.version>
     <libthrift.version>0.9.2</libthrift.version>
@@ -249,8 +235,6 @@
         <version>${guava.version}</version>
       </dependency>
 
-<<<<<<< HEAD
-=======
       <!-- Apache Shiro -->
       <dependency>
         <groupId>org.apache.shiro</groupId>
@@ -269,7 +253,6 @@
       </dependency>
 
       <!-- Test libraries -->
->>>>>>> 6eecdecb
       <dependency>
         <groupId>junit</groupId>
         <artifactId>junit</artifactId>
@@ -325,15 +308,7 @@
         <version>${powermock.version}</version>
         <scope>test</scope>
       </dependency>
-<<<<<<< HEAD
-      <dependency>
-        <groupId>org.apache.shiro</groupId>
-        <artifactId>shiro-config-core</artifactId>
-        <version>1.2.3</version>
-      </dependency>
-=======
-
->>>>>>> 6eecdecb
+
     </dependencies>
   </dependencyManagement>
 
@@ -490,11 +465,7 @@
 
       <plugin>
         <artifactId>maven-remote-resources-plugin</artifactId>
-<<<<<<< HEAD
-        <version>1.5</version>
-=======
         <version>${plugin.remote.resource.version}</version>
->>>>>>> 6eecdecb
         <executions>
           <execution>
             <id>process-remote-resources</id>
@@ -539,10 +510,6 @@
         </executions>
       </plugin>
 
-<<<<<<< HEAD
-      <!--TODO(alex): make part of the build and reconcile conflicts
-    <plugin> 
-=======
       <plugin>
         <groupId>org.apache.maven.plugins</groupId>
         <artifactId>maven-deploy-plugin</artifactId>
@@ -551,7 +518,6 @@
 
     <!--TODO(alex): make part of the build and reconcile conflicts
     <plugin>
->>>>>>> 6eecdecb
       <groupId>com.ning.maven.plugins</groupId>
       <artifactId>maven-duplicate-finder-plugin</artifactId>
       <version>1.0.4</version>
@@ -560,21 +526,12 @@
           <id>default</id>
           <phase>verify</phase>
           <goals>
-<<<<<<< HEAD
-            <goal>check</goal> 
-          </goals> 
-       </execution> 
-      </executions> 
-      <configuration>
-        <failBuildInCaseOfConflict>true</failBuildInCaseOfConflict> 
-=======
             <goal>check</goal>
           </goals>
        </execution>
       </executions>
       <configuration>
         <failBuildInCaseOfConflict>true</failBuildInCaseOfConflict>
->>>>>>> 6eecdecb
       </configuration>
     </plugin>
     -->
@@ -583,125 +540,6 @@
     <pluginManagement>
       <plugins>
         <plugin>
-<<<<<<< HEAD
-          <groupId>org.apache.rat</groupId>
-          <artifactId>apache-rat-plugin</artifactId>
-          <version>0.11</version>
-          <configuration>
-            <excludes>
-              <exclude>**/*.keywords</exclude>
-              <exclude>reports/**</exclude>
-              <exclude>**/.idea/</exclude>
-              <exclude>**/*.iml</exclude>
-              <exclude>.git/</exclude>
-              <exclude>.github/*</exclude>
-              <exclude>.gitignore</exclude>
-              <exclude>.repository/</exclude>
-              <exclude>.Rhistory</exclude>
-              <exclude>**/*.diff</exclude>
-              <exclude>**/*.patch</exclude>
-              <exclude>**/*.avsc</exclude>
-              <exclude>**/*.avro</exclude>
-              <exclude>**/*.log</exclude>
-              <exclude>**/test/resources/**</exclude>
-              <exclude>**/.settings/*</exclude>
-              <exclude>**/.classpath</exclude>
-              <exclude>**/.project</exclude>
-              <exclude>**/target/**</exclude>
-              <exclude>**/derby.log</exclude>
-              <exclude>**/metastore_db/</exclude>
-              <exclude>**/logs/**</exclude>
-              <exclude>**/run/**</exclude>
-              <exclude>**/interpreter/**</exclude>
-              <exclude>**/local-repo/**</exclude>
-              <exclude>**/null/**</exclude>
-              <exclude>**/notebook/**</exclude>
-              <exclude>_tools/site/css/*</exclude>
-              <exclude>**/README.md</exclude>
-              <exclude>DEPENDENCIES</exclude>
-              <exclude>DEPLOY.md</exclude>
-              <exclude>CONTRIBUTING.md</exclude>
-              <exclude>STYLE.md</exclude>
-              <exclude>Roadmap.md</exclude>
-              <exclude>**/licenses/**</exclude>
-              <exclude>**/zeppelin-distribution/src/bin_license/**</exclude>
-              <exclude>conf/interpreter.json</exclude>
-              <exclude>conf/notebook-authorization.json</exclude>
-              <exclude>conf/credentials.json</exclude>
-              <exclude>conf/zeppelin-env.sh</exclude>
-              <exclude>spark-*-bin*/**</exclude>
-              <exclude>.spark-dist/**</exclude>
-              <exclude>**/interpreter-setting.json</exclude>
-              <exclude>**/constants.json</exclude>
-
-              <!-- bundled from bootstrap -->
-              <exclude>docs/assets/themes/zeppelin/bootstrap/**</exclude>
-              <exclude>docs/assets/themes/zeppelin/css/style.css</exclude>
-              <exclude>docs/_includes/themes/zeppelin/_jumbotron.html</exclude>
-              <exclude>docs/_includes/themes/zeppelin/_navigation.html</exclude>
-
-              <!-- bundled from jekyll-bootstrap -->
-              <exclude>docs/404.html</exclude>
-              <exclude>docs/_config.yml</exclude>
-              <exclude>docs/_includes/JB/**</exclude>
-              <exclude>docs/_layouts/**</exclude>
-              <exclude>docs/_plugins/**</exclude>
-              <exclude>docs/atom.xml</exclude>
-              <exclude>docs/_includes/themes/zeppelin/default.html</exclude>
-              <exclude>docs/_includes/themes/zeppelin/page.html</exclude>
-              <exclude>docs/_includes/themes/zeppelin/post.html</exclude>
-              <exclude>docs/_includes/themes/zeppelin/settings.yml</exclude>
-              <exclude>docs/Rakefile</exclude>
-              <exclude>docs/rss.xml</exclude>
-              <exclude>docs/sitemap.txt</exclude>
-              <exclude>**/dependency-reduced-pom.xml</exclude>
-
-              <!-- bundled from anchor -->
-              <exclude>docs/assets/themes/zeppelin/js/anchor.min.js</exclude>
-
-              <!-- bundled from toc -->
-              <exclude>docs/assets/themes/zeppelin/js/toc.js</exclude>
-
-              <!-- bundled from jekyll -->
-              <exclude>docs/assets/themes/zeppelin/css/syntax.css</exclude>
-
-              <!-- docs (website) build target dir -->
-              <exclude>docs/_site/**</exclude>
-              <exclude>docs/Gemfile.lock</exclude>
-
-              <!-- compiled R packages (binaries) -->
-              <exclude>R/lib/**</exclude>
-
-              <!--R-related files with alternative licenses-->
-              <exclude>r/R/rzeppelin/R/globals.R</exclude>
-              <exclude>r/R/rzeppelin/R/common.R</exclude>
-              <exclude>r/R/rzeppelin/R/protocol.R</exclude>
-              <exclude>r/R/rzeppelin/R/rServer.R</exclude>
-              <exclude>r/R/rzeppelin/R/scalaInterpreter.R</exclude>
-              <exclude>r/R/rzeppelin/R/zzz.R</exclude>
-              <exclude>r/src/main/scala/scala/Console.scala</exclude>
-              <exclude>r/src/main/scala/org/apache/zeppelin/rinterpreter/rscala/Package.scala</exclude>
-              <exclude>r/src/main/scala/org/apache/zeppelin/rinterpreter/rscala/RClient.scala</exclude>
-              <!--The following files are mechanical-->
-              <exclude>r/R/rzeppelin/DESCRIPTION</exclude>
-              <exclude>r/R/rzeppelin/NAMESPACE</exclude>
-            </excludes>
-          </configuration>
-
-          <executions>
-            <execution>
-              <id>verify.rat</id>
-              <phase>verify</phase>
-              <goals>
-                <goal>check</goal>
-              </goals>
-            </execution>
-          </executions>
-        </plugin>
-
-        <plugin>
-=======
->>>>>>> 6eecdecb
           <groupId>org.apache.maven.plugins</groupId>
           <artifactId>maven-checkstyle-plugin</artifactId>
           <version>${plugin.checkstyle.version}</version>
