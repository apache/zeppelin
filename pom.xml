--- conflicted
+++ resolved
@@ -106,12 +106,8 @@
     <commons.io.version>2.4</commons.io.version>
     <commons.collections.version>3.2.1</commons.collections.version>
     <commons.logging.version>1.1.1</commons.logging.version>
-<<<<<<< HEAD
+    <commons.cli.version>1.3.1</commons.cli.version>
     <shiro.version>1.3.2</shiro.version>
-=======
-    <commons.cli.version>1.3.1</commons.cli.version>
-    <shiro.version>1.2.3</shiro.version>
->>>>>>> 00243ea4
 
     <!-- test library versions -->
     <junit.version>4.12</junit.version>
