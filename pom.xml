<?xml version="1.0" encoding="UTF-8"?>
<!--
  ~ Licensed to the Apache Software Foundation (ASF) under one or more
  ~ contributor license agreements.  See the NOTICE file distributed with
  ~ this work for additional information regarding copyright ownership.
  ~ The ASF licenses this file to You under the Apache License, Version 2.0
  ~ (the "License"); you may not use this file except in compliance with
  ~ the License.  You may obtain a copy of the License at
  ~
  ~    http://www.apache.org/licenses/LICENSE-2.0
  ~
  ~ Unless required by applicable law or agreed to in writing, software
  ~ distributed under the License is distributed on an "AS IS" BASIS,
  ~ WITHOUT WARRANTIES OR CONDITIONS OF ANY KIND, either express or implied.
  ~ See the License for the specific language governing permissions and
  ~ limitations under the License.
  -->

<project xmlns="http://maven.apache.org/POM/4.0.0" xmlns:xsi="http://www.w3.org/2001/XMLSchema-instance"
  xsi:schemaLocation="http://maven.apache.org/POM/4.0.0 https://maven.apache.org/xsd/maven-4.0.0.xsd">

  <modelVersion>4.0.0</modelVersion>

  <groupId>org.apache.zeppelin</groupId>
  <artifactId>zeppelin</artifactId>
  <packaging>pom</packaging>
  <version>0.11.0-SNAPSHOT</version>
  <name>Zeppelin</name>
  <description>Zeppelin project</description>
  <url>https://zeppelin.apache.org</url>

  <parent>
    <groupId>org.apache</groupId>
    <artifactId>apache</artifactId>
    <version>17</version>
  </parent>

  <licenses>
    <license>
      <name>The Apache Software License, Version 2.0</name>
      <url>https://www.apache.org/licenses/LICENSE-2.0.txt</url>
      <distribution>repo</distribution>
    </license>
  </licenses>

  <scm>
    <url>https://git-wip-us.apache.org/repos/asf/zeppelin.git</url>
    <connection>scm:git:https://git-wip-us.apache.org/repos/asf/zeppelin.git</connection>
    <developerConnection>scm:git:https://git-wip-us.apache.org/repos/asf/zeppelin.git</developerConnection>
  </scm>

  <inceptionYear>2013</inceptionYear>

  <modules>
    <module>zeppelin-interpreter-parent</module>
    <module>zeppelin-interpreter</module>
    <module>zeppelin-interpreter-shaded</module>
    <module>zeppelin-zengine</module>
    <module>zeppelin-display</module>
    <module>rlang</module>
    <module>zeppelin-jupyter-interpreter</module>
    <module>zeppelin-jupyter-interpreter-shaded</module>
    <module>kotlin</module>
    <module>groovy</module>
    <module>spark</module>
    <module>spark-submit</module>
    <module>submarine</module>
    <module>markdown</module>
    <module>mongodb</module>
    <module>angular</module>
    <module>shell</module>
    <module>livy</module>
    <module>hbase</module>
    <module>jdbc</module>
    <module>file</module>
    <module>flink</module>
    <module>flink-cmd</module>
    <module>influxdb</module>
    <module>python</module>
    <module>cassandra</module>
    <module>elasticsearch</module>
    <module>bigquery</module>
    <module>alluxio</module>
    <module>neo4j</module>
    <module>sap</module>
    <module>java</module>
<<<<<<< HEAD
    <module>beam</module>
    <module>geode</module>
=======
    <module>ksql</module>
>>>>>>> 602554e4
    <module>sparql</module>
    <module>zeppelin-common</module>
    <module>zeppelin-client</module>
    <module>zeppelin-client-examples</module>
    <module>zeppelin-web</module>
    <module>zeppelin-server</module>
    <module>zeppelin-jupyter</module>
    <module>zeppelin-plugins</module>
    <module>zeppelin-distribution</module>
  </modules>

  <properties>
    <!-- language versions -->
    <java.version>1.8</java.version>
    <scala.2.10.version>2.10.5</scala.2.10.version>
    <scala.version>${scala.2.10.version}</scala.version>
    <scala.binary.version>2.10</scala.binary.version>
    <scala.2.11.version>2.11.8</scala.2.11.version>
    <scalatest.version>3.0.7</scalatest.version>
    <scalacheck.version>1.12.5</scalacheck.version>

    <!-- frontend maven plugin related versions-->
    <node.version>v12.3.1</node.version>
    <npm.version>6.9.0</npm.version>
    <plugin.frontend.version>1.6</plugin.frontend.version>

    <!-- common library versions -->
    <slf4j.version>1.7.30</slf4j.version>
    <log4j.version>1.2.17</log4j.version>
    <libthrift.version>0.13.0</libthrift.version>
    <flexmark.all.version>0.62.2</flexmark.all.version>
    <gson.version>2.8.6</gson.version>
    <gson-extras.version>0.2.2</gson-extras.version>
    <jetty.version>9.4.43.v20210629</jetty.version>
    <httpcomponents.core.version>4.4.1</httpcomponents.core.version>
    <httpcomponents.client.version>4.5.13</httpcomponents.client.version>
    <httpcomponents.asyncclient.version>4.0.2</httpcomponents.asyncclient.version>
    <commons.compress.version>1.21</commons.compress.version>
    <commons.lang3.version>3.12.0</commons.lang3.version>
    <commons.text.version>1.8</commons.text.version>
    <commons.configuration2.version>2.7</commons.configuration2.version>
    <commons.exec.version>1.3</commons.exec.version>
    <commons.codec.version>1.14</commons.codec.version>
    <commons.io.version>2.7</commons.io.version>
    <commons.collections.version>3.2.2</commons.collections.version>
    <commons.cli.version>1.4</commons.cli.version>
    <shiro.version>1.9.1</shiro.version>
    <bouncycastle.version>1.60</bouncycastle.version>
    <maven.version>3.6.3</maven.version>
    <dropwizard.version>4.1.14</dropwizard.version>
    <micrometer.version>1.6.0</micrometer.version>

    <hadoop2.7.version>2.7.7</hadoop2.7.version>
    <hadoop2.6.version>2.6.5</hadoop2.6.version>
    <hadoop3.0.version>3.0.3</hadoop3.0.version>
    <hadoop3.1.version>3.1.3</hadoop3.1.version>
    <hadoop3.2.version>3.2.0</hadoop3.2.version>
    <hadoop.version>${hadoop2.7.version}</hadoop.version>
    <hadoop.deps.scope>provided</hadoop.deps.scope>
    <hadoop-client-api.artifact>hadoop-client</hadoop-client-api.artifact>
    <hadoop-client-runtime.artifact>hadoop-yarn-api</hadoop-client-runtime.artifact>
    <hadoop-client-minicluster.artifact>hadoop-client</hadoop-client-minicluster.artifact>

    <quartz.scheduler.version>2.3.2</quartz.scheduler.version>
    <jettison.version>1.4.0</jettison.version>
    <jsoup.version>1.13.1</jsoup.version>
    <protoc.version>3.5.0</protoc.version>
    <grpc.version>1.26.0</grpc.version>

    <!-- test library versions -->
    <junit.version>4.12</junit.version>
    <mockito.version>1.10.19</mockito.version>
    <assertj.version>1.7.0</assertj.version>
    <powermock.version>1.6.4</powermock.version>

    <!-- plugin versions -->
    <plugin.antrun.version>1.8</plugin.antrun.version>
    <plugin.assembly.version>3.2.0</plugin.assembly.version>
    <plugin.avro.version>1.7.7</plugin.avro.version>
    <plugin.buildhelper.version>1.7</plugin.buildhelper.version>
    <plugin.buildnumber.version>1.4</plugin.buildnumber.version>
    <plugin.checkstyle.version>2.17</plugin.checkstyle.version>
    <plugin.clean.version>3.1.0</plugin.clean.version>
    <plugin.cobertura.version>2.7</plugin.cobertura.version>
    <plugin.compiler.version>3.8.1</plugin.compiler.version>
    <plugin.dependency.version>3.1.2</plugin.dependency.version>
    <plugin.deploy.version>2.8.2</plugin.deploy.version>
    <plugin.download.version>1.6.0</plugin.download.version>
    <plugin.eclipse.version>2.8</plugin.eclipse.version>
    <plugin.enforcer.version>3.0.0-M3</plugin.enforcer.version>
    <plugin.exec.version>1.6.0</plugin.exec.version>
    <plugin.failsafe.version>2.17</plugin.failsafe.version>
    <plugin.git.commit.id.version>4.0.0</plugin.git.commit.id.version>
    <plugin.gpg.version>1.6</plugin.gpg.version>
    <plugin.install.version>3.0.0-M1</plugin.install.version>
    <plugin.jar.version>3.2.0</plugin.jar.version>
    <plugin.javadoc.version>3.2.0</plugin.javadoc.version>
    <plugin.jdeb.version>1.8</plugin.jdeb.version>
    <plugin.lifecycle.mapping.version>1.0.0</plugin.lifecycle.mapping.version>
    <plugin.protobuf.version>0.5.0</plugin.protobuf.version>
    <plugin.rat.version>0.13</plugin.rat.version>
    <plugin.remote.resource.version>1.7.0</plugin.remote.resource.version>
    <plugin.resource.version>3.1.0</plugin.resource.version>
    <plugin.s3.upload.version>1.4</plugin.s3.upload.version>
    <plugin.scala.alchim31.version>3.4.6</plugin.scala.alchim31.version>
    <plugin.scala.tools.version>2.15.2</plugin.scala.tools.version>
    <plugin.scalate.version>1.7.1</plugin.scalate.version>
    <plugin.scalatest.version>2.0.0</plugin.scalatest.version>
    <plugin.scm.version>1.11.2</plugin.scm.version>
    <plugin.shade.version>3.2.2</plugin.shade.version>
    <plugin.source.version>3.2.1</plugin.source.version>
    <plugin.surefire.version>2.22.2</plugin.surefire.version>
    <plugin.xml.version>1.0.2</plugin.xml.version>

    <testcontainers.version>1.15.1</testcontainers.version>

    <plugin.gitcommitid.useNativeGit>false</plugin.gitcommitid.useNativeGit>

    <MaxMetaspace>512m</MaxMetaspace>

    <!-- to be able to exclude some tests using command line -->
    <tests.to.exclude/>
  </properties>

  <dependencyManagement>
    <dependencies>
      <!-- markdown -->
      <dependency>
        <groupId>com.vladsch.flexmark</groupId>
        <artifactId>flexmark-all</artifactId>
        <version>${flexmark.all.version}</version>
        <exclusions>
          <!-- jcl-over-slf4j is provided -->
          <exclusion>
            <groupId>commons-logging</groupId>
            <artifactId>commons-logging</artifactId>
          </exclusion>
        </exclusions>
      </dependency>

      <!-- Logging -->
      <dependency>
        <groupId>org.slf4j</groupId>
        <artifactId>slf4j-api</artifactId>
        <version>${slf4j.version}</version>
      </dependency>

      <dependency>
        <groupId>org.slf4j</groupId>
        <artifactId>slf4j-log4j12</artifactId>
        <version>${slf4j.version}</version>
      </dependency>

      <!--  Use jcl-over-slf4j instead of commons-logging -->
      <dependency>
        <groupId>org.slf4j</groupId>
        <artifactId>jcl-over-slf4j</artifactId>
        <version>${slf4j.version}</version>
      </dependency>

      <dependency>
        <groupId>log4j</groupId>
        <artifactId>log4j</artifactId>
        <version>${log4j.version}</version>
      </dependency>

      <dependency>
        <groupId>org.apache.thrift</groupId>
        <artifactId>libthrift</artifactId>
        <version>${libthrift.version}</version>
        <exclusions>
          <exclusion>
            <groupId>javax.annotation</groupId>
            <artifactId>javax.annotation-api</artifactId>
          </exclusion>
        </exclusions>
      </dependency>

      <dependency>
        <groupId>org.apache.httpcomponents</groupId>
        <artifactId>httpcore</artifactId>
        <version>${httpcomponents.core.version}</version>
      </dependency>

      <dependency>
        <groupId>org.apache.httpcomponents</groupId>
        <artifactId>httpclient</artifactId>
        <version>${httpcomponents.client.version}</version>
        <exclusions>
          <!-- using jcl-over-slf4j instead -->
          <exclusion>
            <groupId>commons-logging</groupId>
            <artifactId>commons-logging</artifactId>
          </exclusion>
        </exclusions>
      </dependency>

      <dependency>
        <groupId>org.apache.httpcomponents</groupId>
        <artifactId>httpasyncclient</artifactId>
        <version>${httpcomponents.asyncclient.version}</version>
        <exclusions>
          <!-- using jcl-over-slf4j instead -->
          <exclusion>
            <groupId>commons-logging</groupId>
            <artifactId>commons-logging</artifactId>
          </exclusion>
        </exclusions>
      </dependency>

      <dependency>
        <groupId>org.apache.commons</groupId>
        <artifactId>commons-lang3</artifactId>
        <version>${commons.lang3.version}</version>
      </dependency>

      <dependency>
        <groupId>org.apache.commons</groupId>
        <artifactId>commons-text</artifactId>
        <version>${commons.text.version}</version>
      </dependency>

      <dependency>
        <groupId>org.apache.commons</groupId>
        <artifactId>commons-exec</artifactId>
        <version>${commons.exec.version}</version>
      </dependency>

      <dependency>
        <groupId>com.google.code.gson</groupId>
        <artifactId>gson</artifactId>
        <version>${gson.version}</version>
      </dependency>

      <dependency>
        <groupId>org.danilopianini</groupId>
        <artifactId>gson-extras</artifactId>
        <version>${gson-extras.version}</version>
      </dependency>

      <dependency>
        <groupId>org.apache.commons</groupId>
        <artifactId>commons-configuration2</artifactId>
        <version>${commons.configuration2.version}</version>
      </dependency>

      <!-- force the latest commons-lang version
           hadoop 2.7 has an older version as transitive dependency -->
      <dependency>
        <groupId>commons-lang</groupId>
        <artifactId>commons-lang</artifactId>
        <version>2.6</version>
      </dependency>

      <dependency>
        <groupId>commons-codec</groupId>
        <artifactId>commons-codec</artifactId>
        <version>${commons.codec.version}</version>
      </dependency>

      <dependency>
        <groupId>commons-io</groupId>
        <artifactId>commons-io</artifactId>
        <version>${commons.io.version}</version>
      </dependency>

      <dependency>
        <groupId>commons-collections</groupId>
        <artifactId>commons-collections</artifactId>
        <version>${commons.collections.version}</version>
      </dependency>

      <dependency>
        <groupId>commons-cli</groupId>
        <artifactId>commons-cli</artifactId>
        <version>${commons.cli.version}</version>
      </dependency>

      <!-- Apache Shiro -->
      <dependency>
        <groupId>org.apache.shiro</groupId>
        <artifactId>shiro-core</artifactId>
        <version>${shiro.version}</version>
      </dependency>
      <dependency>
        <groupId>org.apache.shiro</groupId>
        <artifactId>shiro-web</artifactId>
        <version>${shiro.version}</version>
      </dependency>
      <dependency>
        <groupId>org.apache.shiro</groupId>
        <artifactId>shiro-config-core</artifactId>
        <version>${shiro.version}</version>
      </dependency>

      <dependency>
        <groupId>org.bouncycastle</groupId>
        <artifactId>bcpkix-jdk15on</artifactId>
        <version>${bouncycastle.version}</version>
      </dependency>

      <dependency>
        <groupId>org.codehaus.jettison</groupId>
        <artifactId>jettison</artifactId>
        <version>${jettison.version}</version>
      </dependency>

      <dependency>
        <groupId>org.apache.hadoop</groupId>
        <artifactId>${hadoop-client-api.artifact}</artifactId>
        <version>${hadoop.version}</version>
        <scope>${hadoop.deps.scope}</scope>
        <exclusions>
          <exclusion>
            <groupId>org.apache.zookeeper</groupId>
            <artifactId>zookeeper</artifactId>
          </exclusion>
          <exclusion>
            <groupId>org.apache.hadoop</groupId>
            <artifactId>hadoop-common</artifactId>
          </exclusion>
          <exclusion>
            <groupId>com.sun.jersey</groupId>
            <artifactId>jersey-core</artifactId>
          </exclusion>
          <exclusion>
            <groupId>com.sun.jersey</groupId>
            <artifactId>jersey-json</artifactId>
          </exclusion>
          <exclusion>
            <groupId>com.sun.jersey</groupId>
            <artifactId>jersey-client</artifactId>
          </exclusion>
          <exclusion>
            <groupId>com.sun.jersey</groupId>
            <artifactId>jersey-server</artifactId>
          </exclusion>
          <exclusion>
            <groupId>javax.servlet</groupId>
            <artifactId>servlet-api</artifactId>
          </exclusion>
          <exclusion>
            <groupId>org.apache.avro</groupId>
            <artifactId>avro</artifactId>
          </exclusion>
          <exclusion>
            <groupId>org.apache.jackrabbit</groupId>
            <artifactId>jackrabbit-webdav</artifactId>
          </exclusion>
          <exclusion>
            <groupId>io.netty</groupId>
            <artifactId>netty</artifactId>
          </exclusion>
          <exclusion>
            <groupId>io.netty</groupId>
            <artifactId>netty-all</artifactId>
          </exclusion>
          <exclusion>
            <groupId>commons-httpclient</groupId>
            <artifactId>commons-httpclient</artifactId>
          </exclusion>
          <exclusion>
            <groupId>org.eclipse.jgit</groupId>
            <artifactId>org.eclipse.jgit</artifactId>
          </exclusion>
          <exclusion>
            <groupId>com.jcraft</groupId>
            <artifactId>jsch</artifactId>
          </exclusion>
          <exclusion>
            <groupId>org.apache.commons</groupId>
            <artifactId>commons-compress</artifactId>
          </exclusion>
          <exclusion>
            <groupId>xml-apis</groupId>
            <artifactId>xml-apis</artifactId>
          </exclusion>
          <exclusion>
            <groupId>xerces</groupId>
            <artifactId>xercesImpl</artifactId>
          </exclusion>
          <exclusion>
            <groupId>com.google.guava</groupId>
            <artifactId>guava</artifactId>
          </exclusion>
          <exclusion>
            <groupId>com.google.code.findbugs</groupId>
            <artifactId>jsr305</artifactId>
          </exclusion>
          <exclusion>
            <groupId>org.apache.commons</groupId>
            <artifactId>commons-math3</artifactId>
          </exclusion>
          <exclusion>
            <groupId>com.fasterxml.jackson.core</groupId>
            <artifactId>jackson-annotations</artifactId>
          </exclusion>
          <exclusion>
            <groupId>com.nimbusds</groupId>
            <artifactId>nimbus-jose-jwt</artifactId>
          </exclusion>
          <exclusion>
            <groupId>org.eclipse.jetty</groupId>
            <artifactId>jetty-xml</artifactId>
          </exclusion>
          <exclusion>
            <groupId>org.eclipse.jetty</groupId>
            <artifactId>jetty-servlet</artifactId>
          </exclusion>
          <exclusion>
            <groupId>org.eclipse.jetty</groupId>
            <artifactId>jetty-util</artifactId>
          </exclusion>
          <exclusion>
            <groupId>commons-beanutils</groupId>
            <artifactId>commons-beanutils</artifactId>
          </exclusion>
          <exclusion>
            <groupId>org.apache.commons</groupId>
            <artifactId>commons-configuration2</artifactId>
          </exclusion>
          <exclusion>
            <groupId>commons-beanutils</groupId>
            <artifactId>commons-beanutils-core</artifactId>
          </exclusion>
          <exclusion>
            <groupId>org.eclipse.jetty</groupId>
            <artifactId>jetty-webapp</artifactId>
          </exclusion>
          <exclusion>
            <groupId>com.fasterxml.jackson.module</groupId>
            <artifactId>jackson-module-jaxb-annotations</artifactId>
          </exclusion>
          <exclusion>
            <groupId>com.fasterxml.jackson.core</groupId>
            <artifactId>jackson-core</artifactId>
          </exclusion>
          <exclusion>
            <groupId>com.fasterxml.jackson.core</groupId>
            <artifactId>jackson-databind</artifactId>
          </exclusion>
           <!-- using jcl-over-slf4j instead -->
          <exclusion>
            <groupId>commons-logging</groupId>
            <artifactId>commons-logging</artifactId>
          </exclusion>
        </exclusions>
      </dependency>

      <dependency>
        <groupId>org.apache.hadoop</groupId>
        <artifactId>hadoop-yarn-common</artifactId>
        <version>${hadoop.version}</version>
        <scope>${hadoop.deps.scope}</scope>
        <exclusions>
          <exclusion>
            <groupId>asm</groupId>
            <artifactId>asm</artifactId>
          </exclusion>
          <exclusion>
            <groupId>org.ow2.asm</groupId>
            <artifactId>asm</artifactId>
          </exclusion>
          <exclusion>
            <groupId>org.jboss.netty</groupId>
            <artifactId>netty</artifactId>
          </exclusion>
          <exclusion>
            <groupId>javax.servlet</groupId>
            <artifactId>servlet-api</artifactId>
          </exclusion>
          <exclusion>
            <groupId>commons-logging</groupId>
            <artifactId>commons-logging</artifactId>
          </exclusion>
          <exclusion>
            <groupId>com.sun.jersey</groupId>
            <artifactId>*</artifactId>
          </exclusion>
          <exclusion>
            <groupId>com.sun.jersey.jersey-test-framework</groupId>
            <artifactId>*</artifactId>
          </exclusion>
          <exclusion>
            <groupId>com.sun.jersey.contribs</groupId>
            <artifactId>*</artifactId>
          </exclusion>
          <exclusion>
            <groupId>com.google.guava</groupId>
            <artifactId>guava</artifactId>
          </exclusion>
          <exclusion>
            <groupId>org.apache.commons</groupId>
            <artifactId>commons-compress</artifactId>
          </exclusion>
        </exclusions>
      </dependency>

      <dependency>
        <groupId>org.apache.hadoop</groupId>
        <artifactId>hadoop-yarn-client</artifactId>
        <version>${hadoop.version}</version>
        <scope>${hadoop.deps.scope}</scope>
        <exclusions>
          <exclusion>
            <groupId>javax.servlet</groupId>
            <artifactId>servlet-api</artifactId>
          </exclusion>
          <exclusion>
            <groupId>org.apache.avro</groupId>
            <artifactId>avro</artifactId>
          </exclusion>
          <exclusion>
            <groupId>org.apache.jackrabbit</groupId>
            <artifactId>jackrabbit-webdav</artifactId>
          </exclusion>
          <exclusion>
            <groupId>io.netty</groupId>
            <artifactId>netty</artifactId>
          </exclusion>
          <exclusion>
            <groupId>commons-httpclient</groupId>
            <artifactId>commons-httpclient</artifactId>
          </exclusion>
          <exclusion>
            <groupId>org.eclipse.jgit</groupId>
            <artifactId>org.eclipse.jgit</artifactId>
          </exclusion>
          <exclusion>
            <groupId>com.jcraft</groupId>
            <artifactId>jsch</artifactId>
          </exclusion>
          <exclusion>
            <groupId>org.apache.commons</groupId>
            <artifactId>commons-compress</artifactId>
          </exclusion>
          <exclusion>
            <groupId>xml-apis</groupId>
            <artifactId>xml-apis</artifactId>
          </exclusion>
          <exclusion>
            <groupId>xerces</groupId>
            <artifactId>xercesImpl</artifactId>
          </exclusion>
          <exclusion>
            <groupId>org.codehaus.jackson</groupId>
            <artifactId>jackson-mapper-asl</artifactId>
          </exclusion>
          <exclusion>
            <groupId>org.codehaus.jackson</groupId>
            <artifactId>jackson-core-asl</artifactId>
          </exclusion>
          <exclusion>
            <groupId>com.google.guava</groupId>
            <artifactId>guava</artifactId>
          </exclusion>
          <exclusion>
            <groupId>com.google.code.findbugs</groupId>
            <artifactId>jsr305</artifactId>
          </exclusion>
          <exclusion>
            <groupId>org.apache.commons</groupId>
            <artifactId>commons-math3</artifactId>
          </exclusion>
          <!-- using jcl-over-slf4j instead -->
          <exclusion>
            <groupId>commons-logging</groupId>
            <artifactId>commons-logging</artifactId>
          </exclusion>
        </exclusions>
      </dependency>

      <dependency>
        <groupId>org.apache.hadoop</groupId>
        <artifactId>hadoop-yarn-api</artifactId>
        <version>${hadoop.version}</version>
        <scope>${hadoop.deps.scope}</scope>
        <exclusions>
          <exclusion>
            <groupId>javax.servlet</groupId>
            <artifactId>servlet-api</artifactId>
          </exclusion>
          <exclusion>
            <groupId>org.apache.avro</groupId>
            <artifactId>avro</artifactId>
          </exclusion>
          <exclusion>
            <groupId>org.apache.jackrabbit</groupId>
            <artifactId>jackrabbit-webdav</artifactId>
          </exclusion>
          <exclusion>
            <groupId>io.netty</groupId>
            <artifactId>netty</artifactId>
          </exclusion>
          <exclusion>
            <groupId>commons-httpclient</groupId>
            <artifactId>commons-httpclient</artifactId>
          </exclusion>
          <exclusion>
            <groupId>org.eclipse.jgit</groupId>
            <artifactId>org.eclipse.jgit</artifactId>
          </exclusion>
          <exclusion>
            <groupId>com.jcraft</groupId>
            <artifactId>jsch</artifactId>
          </exclusion>
          <exclusion>
            <groupId>org.apache.commons</groupId>
            <artifactId>commons-compress</artifactId>
          </exclusion>
          <exclusion>
            <groupId>xml-apis</groupId>
            <artifactId>xml-apis</artifactId>
          </exclusion>
          <exclusion>
            <groupId>xerces</groupId>
            <artifactId>xercesImpl</artifactId>
          </exclusion>
          <exclusion>
            <groupId>org.codehaus.jackson</groupId>
            <artifactId>jackson-mapper-asl</artifactId>
          </exclusion>
          <exclusion>
            <groupId>org.codehaus.jackson</groupId>
            <artifactId>jackson-core-asl</artifactId>
          </exclusion>
          <exclusion>
            <groupId>com.google.guava</groupId>
            <artifactId>guava</artifactId>
          </exclusion>
          <exclusion>
            <groupId>com.google.code.findbugs</groupId>
            <artifactId>jsr305</artifactId>
          </exclusion>
          <exclusion>
            <groupId>org.apache.commons</groupId>
            <artifactId>commons-math3</artifactId>
          </exclusion>
          <!-- using jcl-over-slf4j instead -->
          <exclusion>
            <groupId>commons-logging</groupId>
            <artifactId>commons-logging</artifactId>
          </exclusion>
        </exclusions>
      </dependency>



      <dependency>
        <groupId>org.apache.hadoop</groupId>
        <artifactId>hadoop-yarn-server-tests</artifactId>
        <version>${hadoop.version}</version>
        <classifier>tests</classifier>
        <scope>test</scope>
        <exclusions>
          <exclusion>
            <groupId>org.apache.hadoop</groupId>
            <artifactId>hadoop-yarn-common</artifactId>
          </exclusion>
          <exclusion>
            <groupId>com.sun.jersey</groupId>
            <artifactId>jersey-core</artifactId>
          </exclusion>
          <exclusion>
            <groupId>com.sun.jersey</groupId>
            <artifactId>jersey-client</artifactId>
          </exclusion>
          <exclusion>
            <groupId>com.sun.jersey</groupId>
            <artifactId>jersey-server</artifactId>
          </exclusion>
          <exclusion>
            <groupId>javax.servlet</groupId>
            <artifactId>servlet-api</artifactId>
          </exclusion>
          <exclusion>
            <groupId>org.apache.avro</groupId>
            <artifactId>avro</artifactId>
          </exclusion>
          <exclusion>
            <groupId>org.apache.jackrabbit</groupId>
            <artifactId>jackrabbit-webdav</artifactId>
          </exclusion>
          <exclusion>
            <groupId>io.netty</groupId>
            <artifactId>netty</artifactId>
          </exclusion>
          <exclusion>
            <groupId>commons-httpclient</groupId>
            <artifactId>commons-httpclient</artifactId>
          </exclusion>
          <exclusion>
            <groupId>org.eclipse.jgit</groupId>
            <artifactId>org.eclipse.jgit</artifactId>
          </exclusion>
          <exclusion>
            <groupId>com.jcraft</groupId>
            <artifactId>jsch</artifactId>
          </exclusion>
          <exclusion>
            <groupId>org.apache.commons</groupId>
            <artifactId>commons-compress</artifactId>
          </exclusion>
          <exclusion>
            <groupId>xml-apis</groupId>
            <artifactId>xml-apis</artifactId>
          </exclusion>
          <exclusion>
            <groupId>xerces</groupId>
            <artifactId>xercesImpl</artifactId>
          </exclusion>
          <exclusion>
            <groupId>org.codehaus.jackson</groupId>
            <artifactId>jackson-core-asl</artifactId>
          </exclusion>
          <exclusion>
            <groupId>org.codehaus.jackson</groupId>
            <artifactId>jackson-jaxrs</artifactId>
          </exclusion>
          <exclusion>
            <groupId>org.codehaus.jackson</groupId>
            <artifactId>jackson-xc</artifactId>
          </exclusion>
          <exclusion>
            <groupId>org.codehaus.jackson</groupId>
            <artifactId>jackson-mapper-asl</artifactId>
          </exclusion>
          <exclusion>
            <groupId>com.google.guava</groupId>
            <artifactId>guava</artifactId>
          </exclusion>
          <exclusion>
            <groupId>javax.xml.bind</groupId>
            <artifactId>jaxb-api</artifactId>
          </exclusion>
          <exclusion>
            <groupId>com.fasterxml.jackson.core</groupId>
            <artifactId>jackson-core</artifactId>
          </exclusion>
          <exclusion>
            <groupId>org.eclipse.jetty</groupId>
            <artifactId>jetty-util</artifactId>
          </exclusion>
          <exclusion>
            <groupId>com.zaxxer</groupId>
            <artifactId>HikariCP-java7</artifactId>
          </exclusion>
          <exclusion>
            <groupId>com.fasterxml.jackson.core</groupId>
            <artifactId>jackson-annotations</artifactId>
          </exclusion>
          <exclusion>
            <groupId>com.fasterxml.jackson.module</groupId>
            <artifactId>jackson-module-jaxb-annotations</artifactId>
          </exclusion>
          <!-- using jcl-over-slf4j instead -->
          <exclusion>
            <groupId>commons-logging</groupId>
            <artifactId>commons-logging</artifactId>
          </exclusion>
          <exclusion>
            <groupId>io.dropwizard.metrics</groupId>
            <artifactId>metrics-core</artifactId>
          </exclusion>
          <exclusion>
            <groupId>com.google.guava</groupId>
            <artifactId>guava</artifactId>
          </exclusion>
          <exclusion>
            <groupId>com.fasterxml.jackson.core</groupId>
            <artifactId>jackson-databind</artifactId>
          </exclusion>
        </exclusions>
      </dependency>

      <dependency>
        <groupId>org.apache.hadoop</groupId>
        <artifactId>hadoop-common</artifactId>
        <version>${hadoop.version}</version>
        <scope>${hadoop.deps.scope}</scope>
        <exclusions>
          <exclusion>
            <groupId>com.sun.jersey</groupId>
            <artifactId>jersey-core</artifactId>
          </exclusion>
          <exclusion>
            <groupId>com.sun.jersey</groupId>
            <artifactId>jersey-json</artifactId>
          </exclusion>
          <exclusion>
            <groupId>com.sun.jersey</groupId>
            <artifactId>jersey-client</artifactId>
          </exclusion>
          <exclusion>
            <groupId>com.sun.jersey</groupId>
            <artifactId>jersey-server</artifactId>
          </exclusion>
          <exclusion>
            <groupId>javax.servlet</groupId>
            <artifactId>servlet-api</artifactId>
          </exclusion>
          <exclusion>
            <groupId>org.apache.avro</groupId>
            <artifactId>avro</artifactId>
          </exclusion>
          <exclusion>
            <groupId>org.apache.jackrabbit</groupId>
            <artifactId>jackrabbit-webdav</artifactId>
          </exclusion>
          <exclusion>
            <groupId>io.netty</groupId>
            <artifactId>netty</artifactId>
          </exclusion>
          <exclusion>
            <groupId>commons-httpclient</groupId>
            <artifactId>commons-httpclient</artifactId>
          </exclusion>
          <exclusion>
            <groupId>org.eclipse.jgit</groupId>
            <artifactId>org.eclipse.jgit</artifactId>
          </exclusion>
          <exclusion>
            <groupId>com.jcraft</groupId>
            <artifactId>jsch</artifactId>
          </exclusion>
          <exclusion>
            <groupId>org.apache.commons</groupId>
            <artifactId>commons-compress</artifactId>
          </exclusion>
          <exclusion>
            <groupId>xml-apis</groupId>
            <artifactId>xml-apis</artifactId>
          </exclusion>
          <exclusion>
            <groupId>xerces</groupId>
            <artifactId>xercesImpl</artifactId>
          </exclusion>
          <exclusion>
            <groupId>org.codehaus.jackson</groupId>
            <artifactId>jackson-mapper-asl</artifactId>
          </exclusion>
          <exclusion>
            <groupId>org.codehaus.jackson</groupId>
            <artifactId>jackson-core-asl</artifactId>
          </exclusion>
          <exclusion>
            <groupId>com.google.guava</groupId>
            <artifactId>guava</artifactId>
          </exclusion>
          <exclusion>
            <groupId>com.google.code.findbugs</groupId>
            <artifactId>jsr305</artifactId>
          </exclusion>
          <exclusion>
            <groupId>org.apache.commons</groupId>
            <artifactId>commons-math3</artifactId>
          </exclusion>
          <exclusion>
            <groupId>commons-beanutils</groupId>
            <artifactId>commons-beanutils</artifactId>
          </exclusion>
          <exclusion>
            <groupId> commons-beanutils</groupId>
            <artifactId>commons-beanutils-core</artifactId>
          </exclusion>
          <exclusion>
            <groupId>org.apache.commons</groupId>
            <artifactId>commons-configuration2</artifactId>
          </exclusion>
          <exclusion>
            <groupId>org.apache.zookeeper</groupId>
            <artifactId>zookeeper</artifactId>
          </exclusion>
          <exclusion>
            <groupId>org.eclipse.jetty</groupId>
            <artifactId>jetty-servlet</artifactId>
          </exclusion>
          <exclusion>
            <groupId>org.eclipse.jetty</groupId>
            <artifactId>jetty-util</artifactId>
          </exclusion>
          <exclusion>
            <groupId>org.eclipse.jetty</groupId>
            <artifactId>jetty-webapp</artifactId>
          </exclusion>
          <exclusion>
            <groupId>org.eclipse.jetty</groupId>
            <artifactId>jetty-server</artifactId>
          </exclusion>
          <exclusion>
            <groupId>com.nimbusds</groupId>
            <artifactId>nimbus-jose-jwt</artifactId>
          </exclusion>
          <exclusion>
            <groupId>com.fasterxml.jackson.core</groupId>
            <artifactId>jackson-databind</artifactId>
          </exclusion>
          <!-- using jcl-over-slf4j instead -->
          <exclusion>
            <groupId>commons-logging</groupId>
            <artifactId>commons-logging</artifactId>
          </exclusion>
          <exclusion>
            <groupId>org.ow2.asm</groupId>
            <artifactId>asm</artifactId>
          </exclusion>
          <exclusion>
            <groupId>com.jamesmurty.utils</groupId>
            <artifactId>java-xmlbuilder</artifactId>
          </exclusion>
        </exclusions>
      </dependency>

      <dependency>
        <groupId>org.apache.hadoop</groupId>
        <artifactId>hadoop-common</artifactId>
        <version>${hadoop.version}</version>
        <classifier>tests</classifier>
        <scope>test</scope>
        <exclusions>
          <exclusion>
            <groupId>com.sun.jersey</groupId>
            <artifactId>jersey-core</artifactId>
          </exclusion>
          <exclusion>
            <groupId>com.sun.jersey</groupId>
            <artifactId>jersey-json</artifactId>
          </exclusion>
          <exclusion>
            <groupId>com.sun.jersey</groupId>
            <artifactId>jersey-client</artifactId>
          </exclusion>
          <exclusion>
            <groupId>com.sun.jersey</groupId>
            <artifactId>jersey-server</artifactId>
          </exclusion>
          <exclusion>
            <groupId>javax.servlet</groupId>
            <artifactId>servlet-api</artifactId>
          </exclusion>
          <exclusion>
            <groupId>org.apache.avro</groupId>
            <artifactId>avro</artifactId>
          </exclusion>
          <exclusion>
            <groupId>org.apache.jackrabbit</groupId>
            <artifactId>jackrabbit-webdav</artifactId>
          </exclusion>
          <exclusion>
            <groupId>io.netty</groupId>
            <artifactId>netty</artifactId>
          </exclusion>
          <exclusion>
            <groupId>commons-httpclient</groupId>
            <artifactId>commons-httpclient</artifactId>
          </exclusion>
          <exclusion>
            <groupId>org.eclipse.jgit</groupId>
            <artifactId>org.eclipse.jgit</artifactId>
          </exclusion>
          <exclusion>
            <groupId>com.jcraft</groupId>
            <artifactId>jsch</artifactId>
          </exclusion>
          <exclusion>
            <groupId>org.apache.commons</groupId>
            <artifactId>commons-compress</artifactId>
          </exclusion>
          <exclusion>
            <groupId>xml-apis</groupId>
            <artifactId>xml-apis</artifactId>
          </exclusion>
          <exclusion>
            <groupId>xerces</groupId>
            <artifactId>xercesImpl</artifactId>
          </exclusion>
          <exclusion>
            <groupId>org.codehaus.jackson</groupId>
            <artifactId>jackson-mapper-asl</artifactId>
          </exclusion>
          <exclusion>
            <groupId>org.codehaus.jackson</groupId>
            <artifactId>jackson-core-asl</artifactId>
          </exclusion>
          <exclusion>
            <groupId>com.google.guava</groupId>
            <artifactId>guava</artifactId>
          </exclusion>
          <exclusion>
            <groupId>com.google.code.findbugs</groupId>
            <artifactId>jsr305</artifactId>
          </exclusion>
          <exclusion>
            <groupId>org.apache.commons</groupId>
            <artifactId>commons-math3</artifactId>
          </exclusion>
          <exclusion>
            <groupId>commons-beanutils</groupId>
            <artifactId>commons-beanutils</artifactId>
          </exclusion>
          <exclusion>
            <groupId>org.apache.commons</groupId>
            <artifactId>commons-configuration2</artifactId>
          </exclusion>
          <exclusion>
            <groupId>org.apache.zookeeper</groupId>
            <artifactId>zookeeper</artifactId>
          </exclusion>
          <exclusion>
            <groupId>org.eclipse.jetty</groupId>
            <artifactId>jetty-servlet</artifactId>
          </exclusion>
          <exclusion>
            <groupId>org.eclipse.jetty</groupId>
            <artifactId>jetty-util</artifactId>
          </exclusion>
          <exclusion>
            <groupId>org.eclipse.jetty</groupId>
            <artifactId>jetty-webapp</artifactId>
          </exclusion>
          <exclusion>
            <groupId>org.eclipse.jetty</groupId>
            <artifactId>jetty-server</artifactId>
          </exclusion>
          <exclusion>
            <groupId>com.nimbusds</groupId>
            <artifactId>nimbus-jose-jwt</artifactId>
          </exclusion>
          <exclusion>
            <groupId>com.fasterxml.jackson.core</groupId>
            <artifactId>jackson-databind</artifactId>
          </exclusion>
          <!-- using jcl-over-slf4j instead -->
          <exclusion>
            <groupId>commons-logging</groupId>
            <artifactId>commons-logging</artifactId>
          </exclusion>
          <exclusion>
            <groupId>org.ow2.asm</groupId>
            <artifactId>asm</artifactId>
          </exclusion>
        </exclusions>
      </dependency>

      <!-- Test libraries -->
      <dependency>
        <groupId>junit</groupId>
        <artifactId>junit</artifactId>
        <version>${junit.version}</version>
        <scope>test</scope>
      </dependency>

      <dependency>
        <groupId>org.assertj</groupId>
        <artifactId>assertj-core</artifactId>
        <version>${assertj.version}</version>
        <scope>test</scope>
      </dependency>

      <dependency>
        <groupId>org.mockito</groupId>
        <artifactId>mockito-core</artifactId>
        <version>${mockito.version}</version>
        <scope>test</scope>
      </dependency>

      <dependency>
        <groupId>org.mockito</groupId>
        <artifactId>mockito-all</artifactId>
        <version>${mockito.version}</version>
        <scope>test</scope>
      </dependency>

      <dependency>
        <groupId>org.powermock</groupId>
        <artifactId>powermock-api-mockito</artifactId>
        <version>${powermock.version}</version>
        <scope>test</scope>
      </dependency>

      <dependency>
        <groupId>org.powermock</groupId>
        <artifactId>powermock-core</artifactId>
        <version>${powermock.version}</version>
        <scope>test</scope>
      </dependency>

      <dependency>
        <groupId>org.powermock</groupId>
        <artifactId>powermock-module-junit4</artifactId>
        <version>${powermock.version}</version>
        <scope>test</scope>
      </dependency>

      <dependency>
        <groupId>org.powermock</groupId>
        <artifactId>powermock-reflect</artifactId>
        <version>${powermock.version}</version>
        <scope>test</scope>
      </dependency>

      <dependency>
        <groupId>org.testcontainers</groupId>
        <artifactId>testcontainers</artifactId>
        <version>${testcontainers.version}</version>
        <scope>test</scope>
      </dependency>

      <dependency>
        <groupId>org.testcontainers</groupId>
        <artifactId>neo4j</artifactId>
        <version>${testcontainers.version}</version>
        <scope>test</scope>
      </dependency>

      <dependency>
        <groupId>org.apache.hadoop</groupId>
        <artifactId>hadoop-hdfs</artifactId>
        <version>${hadoop.version}</version>
        <scope>test</scope>
        <exclusions>
          <exclusion>
            <groupId>com.sun.jersey</groupId>
            <artifactId>jersey-json</artifactId>
          </exclusion>
          <exclusion>
            <groupId>com.sun.jersey</groupId>
            <artifactId>jersey-client</artifactId>
          </exclusion>
          <exclusion>
            <groupId>javax.servlet</groupId>
            <artifactId>servlet-api</artifactId>
          </exclusion>
          <exclusion>
            <groupId>org.apache.avro</groupId>
            <artifactId>avro</artifactId>
          </exclusion>
          <exclusion>
            <groupId>org.apache.jackrabbit</groupId>
            <artifactId>jackrabbit-webdav</artifactId>
          </exclusion>
          <exclusion>
            <groupId>io.netty</groupId>
            <artifactId>netty</artifactId>
          </exclusion>
          <exclusion>
            <groupId>commons-httpclient</groupId>
            <artifactId>commons-httpclient</artifactId>
          </exclusion>
          <exclusion>
            <groupId>org.eclipse.jgit</groupId>
            <artifactId>org.eclipse.jgit</artifactId>
          </exclusion>
          <exclusion>
            <groupId>com.jcraft</groupId>
            <artifactId>jsch</artifactId>
          </exclusion>
          <exclusion>
            <groupId>org.apache.commons</groupId>
            <artifactId>commons-compress</artifactId>
          </exclusion>
          <exclusion>
            <groupId>xml-apis</groupId>
            <artifactId>xml-apis</artifactId>
          </exclusion>
          <exclusion>
            <groupId>xerces</groupId>
            <artifactId>xercesImpl</artifactId>
          </exclusion>
          <exclusion>
            <groupId>com.google.guava</groupId>
            <artifactId>guava</artifactId>
          </exclusion>
          <exclusion>
            <groupId>io.netty</groupId>
            <artifactId>netty-all</artifactId>
          </exclusion>
          <exclusion>
            <groupId>org.eclipse.jetty</groupId>
            <artifactId>jetty-util</artifactId>
          </exclusion>
          <exclusion>
            <groupId>com.fasterxml.jackson.core</groupId>
            <artifactId>jackson-annotations</artifactId>
          </exclusion>
          <!-- using jcl-over-slf4j instead -->
          <exclusion>
            <groupId>commons-logging</groupId>
            <artifactId>commons-logging</artifactId>
          </exclusion>
          <exclusion>
            <groupId>com.fasterxml.jackson.core</groupId>
            <artifactId>jackson-databind</artifactId>
          </exclusion>
        </exclusions>
      </dependency>

      <dependency>
        <groupId>org.apache.hadoop</groupId>
        <artifactId>hadoop-hdfs</artifactId>
        <version>${hadoop.version}</version>
        <classifier>tests</classifier>
        <scope>test</scope>
        <exclusions>
          <exclusion>
            <groupId>com.sun.jersey</groupId>
            <artifactId>jersey-json</artifactId>
          </exclusion>
          <exclusion>
            <groupId>com.sun.jersey</groupId>
            <artifactId>jersey-client</artifactId>
          </exclusion>
          <exclusion>
            <groupId>javax.servlet</groupId>
            <artifactId>servlet-api</artifactId>
          </exclusion>
          <exclusion>
            <groupId>org.apache.avro</groupId>
            <artifactId>avro</artifactId>
          </exclusion>
          <exclusion>
            <groupId>org.apache.jackrabbit</groupId>
            <artifactId>jackrabbit-webdav</artifactId>
          </exclusion>
          <exclusion>
            <groupId>io.netty</groupId>
            <artifactId>netty</artifactId>
          </exclusion>
          <exclusion>
            <groupId>commons-httpclient</groupId>
            <artifactId>commons-httpclient</artifactId>
          </exclusion>
          <exclusion>
            <groupId>org.eclipse.jgit</groupId>
            <artifactId>org.eclipse.jgit</artifactId>
          </exclusion>
          <exclusion>
            <groupId>com.jcraft</groupId>
            <artifactId>jsch</artifactId>
          </exclusion>
          <exclusion>
            <groupId>org.apache.commons</groupId>
            <artifactId>commons-compress</artifactId>
          </exclusion>
          <exclusion>
            <groupId>xml-apis</groupId>
            <artifactId>xml-apis</artifactId>
          </exclusion>
          <exclusion>
            <groupId>xerces</groupId>
            <artifactId>xercesImpl</artifactId>
          </exclusion>
          <exclusion>
            <groupId>com.google.guava</groupId>
            <artifactId>guava</artifactId>
          </exclusion>
          <exclusion>
            <groupId>io.netty</groupId>
            <artifactId>netty-all</artifactId>
          </exclusion>
          <exclusion>
            <groupId>org.eclipse.jetty</groupId>
            <artifactId>jetty-util</artifactId>
          </exclusion>
          <exclusion>
            <groupId>com.fasterxml.jackson.core</groupId>
            <artifactId>jackson-annotations</artifactId>
          </exclusion>
          <!-- using jcl-over-slf4j instead -->
          <exclusion>
            <groupId>commons-logging</groupId>
            <artifactId>commons-logging</artifactId>
          </exclusion>
          <exclusion>
            <groupId>com.fasterxml.jackson.core</groupId>
            <artifactId>jackson-databind</artifactId>
          </exclusion>
        </exclusions>
      </dependency>

      <dependency>
        <groupId>org.apache.hadoop</groupId>
        <artifactId>${hadoop-client-runtime.artifact}</artifactId>
        <version>${hadoop.version}</version>
        <scope>${hadoop.deps.scope}</scope>
        <exclusions>
          <exclusion>
            <groupId>commons-logging</groupId>
            <artifactId>commons-logging</artifactId>
          </exclusion>
          <exclusion>
            <groupId>com.google.code.findbugs</groupId>
            <artifactId>jsr305</artifactId>
          </exclusion>
        </exclusions>
      </dependency>
      <dependency>
        <groupId>org.apache.hadoop</groupId>
        <artifactId>${hadoop-client-minicluster.artifact}</artifactId>
        <version>${hadoop.version}</version>
        <scope>test</scope>
      </dependency>

    </dependencies>
  </dependencyManagement>

  <build>

    <plugins>
      <plugin>
        <groupId>org.apache.maven.plugins</groupId>
        <artifactId>maven-compiler-plugin</artifactId>
        <version>${plugin.compiler.version}</version>
        <configuration>
          <source>${java.version}</source>
          <target>${java.version}</target>
        </configuration>
      </plugin>

      <!-- (TODO zjffdu disable it temporary to make CI pass)Test coverage plugin -->

      <!--      <plugin>-->
      <!--        <groupId>org.codehaus.mojo</groupId>-->
      <!--        <artifactId>cobertura-maven-plugin</artifactId>-->
      <!--        <configuration>-->
      <!--          <formats>-->
      <!--            <format>html</format>-->
      <!--          </formats>-->
      <!--          <skip>true</skip>-->
      <!--        </configuration>-->
      <!--        <executions>-->
      <!--          <execution>-->
      <!--            <id>cobertura</id>-->
      <!--            <phase>install</phase>-->
      <!--            <goals>-->
      <!--              <goal>cobertura</goal>-->
      <!--            </goals>-->
      <!--          </execution>-->
      <!--        </executions>-->
      <!--      </plugin>-->

      <plugin>
        <groupId>org.apache.maven.plugins</groupId>
        <artifactId>maven-checkstyle-plugin</artifactId>
        <version>${plugin.checkstyle.version}</version>
        <configuration>
          <skip>true</skip>
          <failOnViolation>false</failOnViolation>
          <includeTestSourceDirectory>true</includeTestSourceDirectory>
          <sourceDirectories>${basedir}/src/main/java,${basedir}/src/main/scala</sourceDirectories>
          <testSourceDirectories>${basedir}/src/test/java</testSourceDirectories>
          <configLocation>_tools/checkstyle.xml</configLocation>
          <outputFile>${basedir}/target/checkstyle-output.xml</outputFile>
          <inputEncoding>${project.build.sourceEncoding}</inputEncoding>
          <outputEncoding>${project.reporting.outputEncoding}</outputEncoding>
        </configuration>
        <executions>
          <execution>
            <id>checkstyle-fail-build</id>
            <goals>
              <goal>check</goal>
            </goals>
            <configuration>
              <failOnViolation>true</failOnViolation>
              <excludes>org/apache/zeppelin/interpreter/thrift/*,org/apache/zeppelin/python/proto/*</excludes>
            </configuration>
          </execution>
          <execution>
            <id>checkstyle-gen-html-report</id>
            <phase>install</phase>
            <goals>
              <goal>checkstyle-aggregate</goal>
            </goals>
            <configuration>
              <excludes>org/apache/zeppelin/interpreter/thrift/*,org/apache/zeppelin/python/proto/*</excludes>
            </configuration>
          </execution>
        </executions>
      </plugin>

      <plugin>
        <groupId>org.apache.maven.plugins</groupId>
        <artifactId>maven-jar-plugin</artifactId>
        <version>${plugin.jar.version}</version>
        <configuration>
          <archive>
            <manifest>
              <addClasspath>true</addClasspath>
              <classpathPrefix>lib/</classpathPrefix>
              <mainClass>theMainClass</mainClass>
            </manifest>
          </archive>
        </configuration>
      </plugin>

      <plugin>
        <groupId>org.apache.maven.plugins</groupId>
        <artifactId>maven-remote-resources-plugin</artifactId>
        <version>${plugin.remote.resource.version}</version>
        <executions>
          <execution>
            <id>process-remote-resources</id>
            <goals>
              <goal>process</goal>
            </goals>
            <configuration>
              <resourceBundles>
                <resourceBundle>org.apache:apache-jar-resource-bundle:1.0</resourceBundle>
              </resourceBundles>
            </configuration>
          </execution>
        </executions>
      </plugin>

      <plugin>
        <groupId>org.apache.maven.plugins</groupId>
        <artifactId>maven-scm-plugin</artifactId>
        <version>${plugin.scm.version}</version>
        <configuration>
          <connectionType>developerConnection</connectionType>
          <scmVersion>branch-0.1</scmVersion>
          <scmVersionType>branch</scmVersionType>
        </configuration>
      </plugin>

      <plugin>
        <groupId>org.apache.maven.plugins</groupId>
        <artifactId>maven-enforcer-plugin</artifactId>
        <version>${plugin.enforcer.version}</version>
        <executions>
          <execution>
            <id>enforce</id>
            <configuration>
              <rules>
                <DependencyConvergence/>
              </rules>
              <failFast>true</failFast>
            </configuration>
            <goals>
              <goal>enforce</goal>
            </goals>
          </execution>
          <!-- https://maven.apache.org/enforcer/enforcer-rules/requireMavenVersion.html -->
          <execution>
            <id>enforce-maven</id>
            <goals>
              <goal>enforce</goal>
            </goals>
            <configuration>
              <rules>
                <requireMavenVersion>
                  <version>[3.1.0,)</version>
                </requireMavenVersion>
              </rules>
            </configuration>
          </execution>
        </executions>
      </plugin>

      <plugin>
        <groupId>org.apache.maven.plugins</groupId>
        <artifactId>maven-deploy-plugin</artifactId>
        <version>${plugin.deploy.version}</version>
      </plugin>

      <plugin>
        <groupId>pl.project13.maven</groupId>
        <artifactId>git-commit-id-plugin</artifactId>
        <version>${plugin.git.commit.id.version}</version>
        <executions>
          <execution>
            <goals>
              <goal>revision</goal>
            </goals>
          </execution>
        </executions>
        <configuration>
          <skipPoms>false</skipPoms>
          <dotGitDirectory>${project.basedir}/.git</dotGitDirectory>
          <useNativeGit>${plugin.gitcommitid.useNativeGit}</useNativeGit>
          <generateGitPropertiesFile>true</generateGitPropertiesFile>
          <generateGitPropertiesFilename>${project.build.outputDirectory}/git.properties</generateGitPropertiesFilename>
          <failOnNoGitDirectory>false</failOnNoGitDirectory>
          <dateFormat>yyyy-MM-dd HH:mm:ss</dateFormat>
        </configuration>
      </plugin>

    <!--TODO(alex): make part of the build and reconcile conflicts
    <plugin>
      <groupId>com.ning.maven.plugins</groupId>
      <artifactId>maven-duplicate-finder-plugin</artifactId>
      <version>1.0.4</version>
      <executions>
        <execution>
          <id>default</id>
          <phase>verify</phase>
          <goals>
            <goal>check</goal>
          </goals>
       </execution>
      </executions>
      <configuration>
        <failBuildInCaseOfConflict>true</failBuildInCaseOfConflict>
      </configuration>
    </plugin>
    -->
    </plugins>

    <pluginManagement>
      <plugins>
          <plugin>
              <groupId>org.apache.maven.plugins</groupId>
              <artifactId>maven-shade-plugin</artifactId>
              <version>${plugin.shade.version}</version>
          </plugin>

        <plugin>
          <groupId>org.apache.maven.plugins</groupId>
          <artifactId>maven-install-plugin</artifactId>
          <version>${plugin.install.version}</version>
        </plugin>

        <plugin>
          <groupId>org.apache.maven.plugins</groupId>
          <artifactId>maven-checkstyle-plugin</artifactId>
          <version>${plugin.checkstyle.version}</version>
        </plugin>

        <plugin>
          <groupId>org.apache.maven.plugins</groupId>
          <artifactId>maven-clean-plugin</artifactId>
          <version>${plugin.clean.version}</version>
        </plugin>

        <plugin>
          <groupId>net.alchim31.maven</groupId>
          <artifactId>scala-maven-plugin</artifactId>
          <version>${plugin.scala.alchim31.version}</version>
        </plugin>

        <plugin>
          <groupId>org.apache.maven.plugins</groupId>
          <artifactId>maven-surefire-plugin</artifactId>
          <version>${plugin.surefire.version}</version>
          <configuration combine.children="append">
            <argLine>-Xmx2g -Xms1g -Dfile.encoding=UTF-8</argLine>
            <environmentVariables>
              <IS_ZEPPELIN_TEST>true</IS_ZEPPELIN_TEST>
            </environmentVariables>
            <excludes>
              <exclude>${tests.to.exclude}</exclude>
            </excludes>
          </configuration>
          <!-- <excludes> <exclude>**/itest/**</exclude> </excludes> <executions>
            <execution> <id>surefire-itest</id> <phase>integration-test</phase> <goals>
            <goal>test</goal> </goals> <configuration> <excludes> <exclude>none</exclude>
            </excludes> <includes> <include>**/itest/**</include> </includes> </configuration>
            </execution> </executions> -->
        </plugin>

        <plugin>
          <groupId>org.apache.maven.plugins</groupId>
          <artifactId>maven-assembly-plugin</artifactId>
          <version>${plugin.assembly.version}</version>
        </plugin>

        <plugin>
          <groupId>org.codehaus.mojo</groupId>
          <artifactId>exec-maven-plugin</artifactId>
          <version>${plugin.exec.version}</version>
        </plugin>

        <plugin>
          <groupId>org.codehaus.mojo</groupId>
          <artifactId>cobertura-maven-plugin</artifactId>
          <version>${plugin.cobertura.version}</version>
        </plugin>

        <plugin>
          <groupId>org.codehaus.mojo</groupId>
          <artifactId>xml-maven-plugin</artifactId>
          <version>${plugin.xml.version}</version>
          <executions>
            <execution>
              <phase>verify</phase>
              <goals>
                <goal>validate</goal>
              </goals>
            </execution>
          </executions>
          <configuration>
            <validationSets>
              <validationSet>
                <dir>${project.basedir}</dir>
                <includes>
                  <include>
                    pom.xml
                  </include>
                </includes>
                <systemId>_tools/maven-4.0.0.xsd</systemId>
              </validationSet>
            </validationSets>
          </configuration>
        </plugin>

        <plugin>
          <groupId>com.googlecode.maven-download-plugin</groupId>
          <artifactId>download-maven-plugin</artifactId>
          <version>${plugin.download.version}</version>
        </plugin>

        <plugin>
          <groupId>org.apache.maven.plugins</groupId>
          <artifactId>maven-antrun-plugin</artifactId>
          <version>${plugin.antrun.version}</version>
        </plugin>

        <!--This plugin's configuration is used to store Eclipse m2e settings
          only. It has no influence on the Maven build itself. -->
        <plugin>
          <groupId>org.eclipse.m2e</groupId>
          <artifactId>lifecycle-mapping</artifactId>
          <version>${plugin.lifecycle.mapping.version}</version>
          <configuration>
            <lifecycleMappingMetadata>
              <pluginExecutions>
                <pluginExecution>
                  <pluginExecutionFilter>
                    <groupId>
                      org.apache.maven.plugins
                    </groupId>
                    <artifactId>
                      maven-dependency-plugin
                    </artifactId>
                    <versionRange>
                      [2.8,)
                    </versionRange>
                    <goals>
                      <goal>copy-dependencies</goal>
                    </goals>
                  </pluginExecutionFilter>
                  <action>
                    <ignore/>
                  </action>
                </pluginExecution>
                <pluginExecution>
                  <pluginExecutionFilter>
                    <groupId>
                      org.apache.maven.plugins
                    </groupId>
                    <artifactId>
                      maven-checkstyle-plugin
                    </artifactId>
                    <versionRange>
                      [2.13,)
                    </versionRange>
                    <goals>
                      <goal>checkstyle</goal>
                      <goal>check</goal>
                    </goals>
                  </pluginExecutionFilter>
                  <action>
                    <ignore></ignore>
                  </action>
                </pluginExecution>
              </pluginExecutions>
            </lifecycleMappingMetadata>
          </configuration>
        </plugin>

        <plugin>
          <groupId>org.apache.maven.plugins</groupId>
          <artifactId>maven-eclipse-plugin</artifactId>
          <version>${plugin.eclipse.version}</version>
        </plugin>

        <plugin>
          <groupId>org.apache.maven.plugins</groupId>
          <artifactId>maven-dependency-plugin</artifactId>
          <version>${plugin.dependency.version}</version>
          <executions>
            <execution>
              <id>copy-dependencies</id>
              <phase>process-test-resources</phase>
              <goals>
                <goal>copy-dependencies</goal>
              </goals>
              <configuration>
                <outputDirectory>${project.build.directory}/lib</outputDirectory>
                <overWriteReleases>false</overWriteReleases>
                <overWriteSnapshots>false</overWriteSnapshots>
                <overWriteIfNewer>true</overWriteIfNewer>
                <includeScope>runtime</includeScope>
              </configuration>
            </execution>
          </executions>
        </plugin>

        <plugin>
          <groupId>org.apache.maven.plugins</groupId>
          <artifactId>maven-resources-plugin</artifactId>
          <version>${plugin.resource.version}</version>
          <executions>
            <execution>
              <id>copy-resources</id>
              <phase>validate</phase>
              <goals>
                <goal>copy-resources</goal>
              </goals>
              <configuration>
                <outputDirectory>${basedir}/target/site</outputDirectory>
                <resources>
                  <resource>
                    <directory>${basedir}/../_tools/site</directory>
                    <filtering>true</filtering>
                    <includes>
                      <include>**/*</include>
                    </includes>
                  </resource>
                </resources>
              </configuration>
            </execution>
          </executions>
        </plugin>

      <plugin>
        <groupId>org.scalatest</groupId>
        <artifactId>scalatest-maven-plugin</artifactId>
        <version>${plugin.scalatest.version}</version>
      </plugin>

      <plugin>
        <groupId>org.codehaus.mojo</groupId>
        <artifactId>build-helper-maven-plugin</artifactId>
        <version>${plugin.buildhelper.version}</version>
      </plugin>

      <plugin>
        <groupId>com.github.eirslett</groupId>
        <artifactId>frontend-maven-plugin</artifactId>
        <version>${plugin.frontend.version}</version>
      </plugin>

      <plugin>
        <groupId>org.apache.maven.plugins</groupId>
        <artifactId>maven-failsafe-plugin</artifactId>
        <version>${plugin.failsafe.version}</version>
      </plugin>

      <plugin>
        <groupId>org.xolstice.maven.plugins</groupId>
        <artifactId>protobuf-maven-plugin</artifactId>
        <version>${plugin.protobuf.version}</version>
      </plugin>

      <plugin>
        <groupId>com.bazaarvoice.maven.plugins</groupId>
        <artifactId>s3-upload-maven-plugin</artifactId>
        <version>${plugin.s3.upload.version}</version>
      </plugin>

      <plugin>
        <groupId>org.codehaus.mojo</groupId>
        <artifactId>buildnumber-maven-plugin</artifactId>
        <version>${plugin.buildnumber.version}</version>
      </plugin>

      <plugin>
        <groupId>org.vafer</groupId>
        <artifactId>jdeb</artifactId>
        <version>${plugin.jdeb.version}</version>
      </plugin>

      <plugin>
        <groupId>org.apache.avro</groupId>
        <artifactId>avro-maven-plugin</artifactId>
        <version>${plugin.avro.version}</version>
      </plugin>

      <plugin>
        <groupId>org.scalatra.scalate</groupId>
        <artifactId>maven-scalate-plugin_${scala.binary.version}</artifactId>
        <version>${plugin.scalate.version}</version>
      </plugin>

      <plugin>
        <groupId>org.scala-tools</groupId>
        <artifactId>maven-scala-plugin</artifactId>
        <version>${plugin.scala.tools.version}</version>
      </plugin>

      <plugin>
        <groupId>org.apache.maven.plugins</groupId>
        <artifactId>maven-source-plugin</artifactId>
        <version>${plugin.source.version}</version>
      </plugin>

      <plugin>
        <groupId>org.apache.maven.plugins</groupId>
        <artifactId>maven-javadoc-plugin</artifactId>
        <version>${plugin.javadoc.version}</version>
      </plugin>

      <plugin>
        <groupId>org.apache.maven.plugins</groupId>
        <artifactId>maven-gpg-plugin</artifactId>
        <version>${plugin.gpg.version}</version>
      </plugin>

      <plugin>
        <groupId>org.apache.rat</groupId>
        <artifactId>apache-rat-plugin</artifactId>
        <version>${plugin.rat.version}</version>
      </plugin>

      </plugins>
    </pluginManagement>
  </build>

  <profiles>
    <profile>
      <id>scala-2.10</id>
      <activation>
        <activeByDefault>true</activeByDefault>
      </activation>
      <properties>
        <scala.version>${scala.2.10.version}</scala.version>
        <scala.binary.version>2.10</scala.binary.version>
      </properties>
    </profile>

    <profile>
      <id>scala-2.11</id>
      <properties>
        <scala.version>${scala.2.11.version}</scala.version>
        <scala.binary.version>2.11</scala.binary.version>
      </properties>
    </profile>

    <profile>
      <id>web-angular</id>
      <modules>
        <module>zeppelin-web-angular</module>
      </modules>
    </profile>

    <profile>
      <id>vendor-repo</id>
      <repositories>
        <repository>
          <id>cloudera</id>
          <url>https://repository.cloudera.com/artifactory/cloudera-repos/</url>
        </repository>
        <repository>
          <id>hortonworks</id>
          <url>https://repo.hortonworks.com/content/groups/public/</url>
        </repository>
      </repositories>
    </profile>

    <profile>
      <id>integration</id>
      <modules>
        <module>zeppelin-integration</module>
        <module>zeppelin-interpreter-integration</module>
      </modules>
    </profile>

    <profile>
      <id>examples</id>
      <modules>
        <module>zeppelin-examples</module>
      </modules>
    </profile>

    <profile>
      <id>helium-dev</id>
      <modules>
        <module>helium-dev</module>
      </modules>
    </profile>

    <profile>
      <id>include-hadoop</id>
      <properties>
        <hadoop.deps.scope>compile</hadoop.deps.scope>
      </properties>
    </profile>

    <profile>
      <id>build-distr</id>
      <activation>
        <activeByDefault>false</activeByDefault>
      </activation>
      <build>
        <pluginManagement>
          <plugins>
            <plugin>
              <groupId>org.apache.maven.plugins</groupId>
              <artifactId>maven-surefire-plugin</artifactId>
              <configuration>
                <skipTests>true</skipTests>
              </configuration>
            </plugin>

            <plugin>
              <groupId>org.apache.maven.plugins</groupId>
              <artifactId>maven-assembly-plugin</artifactId>
              <executions>
                <execution>
                  <id>make-assembly</id>
                  <phase>package</phase>
                  <goals>
                    <goal>single</goal>
                  </goals>
                </execution>
              </executions>
            </plugin>

          </plugins>
        </pluginManagement>
      </build>
    </profile>

    <profile>
      <id>publish-distr</id>
      <build>
        <plugins>
          <plugin>
            <groupId>org.apache.maven.plugins</groupId>
            <artifactId>maven-surefire-plugin</artifactId>
            <configuration>
              <skipTests>true</skipTests>
            </configuration>
          </plugin>

          <plugin>
            <groupId>org.apache.maven.plugins</groupId>
            <artifactId>maven-source-plugin</artifactId>
            <executions>
              <execution>
                <id>attach-sources</id>
                <goals>
                  <goal>jar</goal>
                </goals>
              </execution>
            </executions>
          </plugin>

          <plugin>
            <groupId>org.apache.maven.plugins</groupId>
            <artifactId>maven-javadoc-plugin</artifactId>
            <executions>
              <execution>
                <id>attach-javadocs</id>
                <goals>
                  <goal>jar</goal>
                </goals>
              </execution>
            </executions>
          </plugin>
        </plugins>
      </build>
    </profile>

    <profile>
      <id>release-sign-artifacts</id>
      <activation>
        <property>
          <name>performRelease</name>
          <value>true</value>
        </property>
      </activation>
      <build>
        <plugins>
          <plugin>
            <groupId>org.apache.maven.plugins</groupId>
            <artifactId>maven-gpg-plugin</artifactId>
            <executions>
              <execution>
                <id>sign-artifacts</id>
                <phase>verify</phase>
                <goals>
                  <goal>sign</goal>
                </goals>
              </execution>
            </executions>
          </plugin>
        </plugins>
      </build>
    </profile>

    <profile>
      <id>rat</id>
      <activation>
        <property><name>!skipRat</name></property>
      </activation>
      <build>
        <plugins>
        <plugin>
          <groupId>org.apache.rat</groupId>
          <artifactId>apache-rat-plugin</artifactId>
          <configuration>
            <excludes>
              <exclude>**/*.keywords</exclude>
              <exclude>reports/**</exclude>
              <exclude>**/.idea/</exclude>
              <exclude>**/*.iml</exclude>
              <exclude>.git/</exclude>
              <exclude>.github/</exclude>
              <exclude>.gitignore</exclude>
              <exclude>git.properties</exclude>
              <exclude>.repository/</exclude>
              <exclude>.rat-excludes/</exclude>
              <exclude>.Rhistory</exclude>
              <exclude>**/*.diff</exclude>
              <exclude>**/*.patch</exclude>
              <exclude>**/*.avsc</exclude>
              <exclude>**/*.avro</exclude>
              <exclude>**/*.log</exclude>
              <exclude>**/*.ipynb</exclude>
              <exclude>**/test/resources/**</exclude>
              <exclude>**/.settings/*</exclude>
              <exclude>**/.factorypath</exclude>
              <exclude>**/.classpath</exclude>
              <exclude>**/.project</exclude>
              <exclude>**/target/**</exclude>
              <exclude>**/derby.log</exclude>
              <exclude>**/metastore_db/</exclude>
              <exclude>**/logs/**</exclude>
              <exclude>**/run/**</exclude>
              <exclude>interpreter/**</exclude>
              <exclude>**/local-repo/**</exclude>
              <exclude>**/null/**</exclude>
              <exclude>**/notebook/**</exclude>
              <exclude>_tools/site/css/*</exclude>
              <exclude>_tools/maven-4.0.0.xsd</exclude>
              <exclude>**/README.md</exclude>
              <exclude>DEPENDENCIES</exclude>
              <exclude>DEPLOY.md</exclude>
              <exclude>STYLE.md</exclude>
              <exclude>Roadmap.md</exclude>
              <exclude>**/licenses/**</exclude>
              <exclude>**/zeppelin-distribution/src/bin_license/**</exclude>
              <exclude>conf/interpreter.json</exclude>
              <exclude>conf/notebook-authorization.json</exclude>
              <exclude>conf/credentials.json</exclude>
              <exclude>conf/zeppelin-env.sh</exclude>
              <exclude>conf/helium.json</exclude>
              <exclude>spark-*-bin*/**</exclude>
              <exclude>.spark-dist/**</exclude>
              <exclude>**/interpreter-setting.json</exclude>
              <exclude>**/constants.json</exclude>
              <exclude>scripts/**</exclude>
              <exclude>**/**/*.log</exclude>
              <exclude>**/**/logs/**</exclude>

              <!-- bundled from zeppelin-web -->
              <exclude>**/test/karma.conf.js</exclude>
              <exclude>**/test/spec/**</exclude>
              <exclude>**/.babelrc</exclude>
              <exclude>**/.bowerrc</exclude>
              <exclude>.editorconfig</exclude>
              <exclude>.eslintrc</exclude>
              <exclude>protractor.conf.js</exclude>
              <exclude>**/.tmp/**</exclude>
              <exclude>**/target/**</exclude>
              <exclude>**/node/**</exclude>
              <exclude>**/node_modules/**</exclude>
              <exclude>**/bower_components/**</exclude>
              <exclude>**/dist/**</exclude>
              <exclude>**/.buildignore</exclude>
              <exclude>**/.npmignore</exclude>
              <exclude>**/.jshintrc</exclude>
              <exclude>**/yarn.lock</exclude>
              <exclude>**/bower.json</exclude>
              <exclude>**/src/fonts/Patua-One*</exclude>
              <exclude>**/src/fonts/patua-one*</exclude>
              <exclude>**/src/fonts/Roboto*</exclude>
              <exclude>**/src/fonts/roboto*</exclude>
              <exclude>**/src/fonts/fontawesome*</exclude>
              <exclude>**/src/fonts/font-awesome*</exclude>
              <exclude>**/src/styles/font-awesome*</exclude>
              <exclude>**/src/fonts/Simple-Line*</exclude>
              <exclude>**/src/fonts/simple-line*</exclude>
              <exclude>**/src/fonts/Source-Code-Pro*</exclude>
              <exclude>**/src/fonts/source-code-pro*</exclude>
              <exclude>**/src/**/**.test.js</exclude>
              <exclude>**/e2e/**/**.spec.js</exclude>
              <exclude>package-lock.json</exclude>

              <!-- bundled from zeppelin-web-angular -->
              <exclude>**/*.json</exclude>
              <exclude>**/browserslist</exclude>
              <exclude>**/.prettierrc</exclude>
              <exclude>**/.prettierignore</exclude>
              <exclude>**/.editorconfig</exclude>
              <exclude>**/src/**/*.svg</exclude>
              <exclude>**/.gitkeep</exclude>


              <!-- from SQLLine 1.0.2, see ZEPPELIN-2135 -->
              <exclude>**/src/main/java/org/apache/zeppelin/jdbc/SqlCompleter.java</exclude>

              <!-- bundled from bootstrap -->
              <exclude>docs/assets/themes/zeppelin/bootstrap/**</exclude>
              <exclude>docs/assets/themes/zeppelin/css/style.css</exclude>
              <exclude>docs/assets/themes/zeppelin/js/docs.js</exclude>
              <exclude>docs/assets/themes/zeppelin/js/search.js</exclude>
              <exclude>docs/_includes/themes/zeppelin/_jumbotron.html</exclude>
              <exclude>docs/_includes/themes/zeppelin/_navigation.html</exclude>

              <!-- bundled from jekyll-bootstrap -->
              <exclude>docs/404.html</exclude>
              <exclude>docs/_config.yml</exclude>
              <exclude>docs/_includes/JB/**</exclude>
              <exclude>docs/_layouts/**</exclude>
              <exclude>docs/_plugins/**</exclude>
              <exclude>docs/atom.xml</exclude>
              <exclude>docs/_includes/themes/zeppelin/default.html</exclude>
              <exclude>docs/_includes/themes/zeppelin/page.html</exclude>
              <exclude>docs/_includes/themes/zeppelin/post.html</exclude>
              <exclude>docs/_includes/themes/zeppelin/settings.yml</exclude>
              <exclude>docs/Rakefile</exclude>
              <exclude>docs/rss.xml</exclude>
              <exclude>docs/sitemap.txt</exclude>
              <exclude>docs/search_data.json</exclude>
              <exclude>**/dependency-reduced-pom.xml</exclude>

              <!-- bundled from anchor -->
              <exclude>docs/assets/themes/zeppelin/js/anchor.min.js</exclude>

              <!-- bundled from toc -->
              <exclude>docs/assets/themes/zeppelin/js/toc.js</exclude>

              <!-- bundled from lunrjs -->
              <exclude>docs/assets/themes/zeppelin/js/lunr.min.js</exclude>

              <!-- bundled from jekyll -->
              <exclude>docs/assets/themes/zeppelin/css/syntax.css</exclude>

              <!-- docs (website) build target dir -->
              <exclude>docs/_site/**</exclude>
              <exclude>docs/Gemfile.lock</exclude>

              <!-- package.json -->
              <exclude>**/package.json</exclude>

              <exclude>zeppelin-jupyter-interpreter/src/main/resources/grpc/jupyter/*.py</exclude>
            </excludes>
          </configuration>

          <executions>
            <execution>
              <id>verify.rat</id>
              <phase>verify</phase>
              <goals>
                <goal>check</goal>
              </goals>
            </execution>
          </executions>
        </plugin>
        </plugins>
      </build>
    </profile>

  </profiles>

</project><|MERGE_RESOLUTION|>--- conflicted
+++ resolved
@@ -84,12 +84,6 @@
     <module>neo4j</module>
     <module>sap</module>
     <module>java</module>
-<<<<<<< HEAD
-    <module>beam</module>
-    <module>geode</module>
-=======
-    <module>ksql</module>
->>>>>>> 602554e4
     <module>sparql</module>
     <module>zeppelin-common</module>
     <module>zeppelin-client</module>
