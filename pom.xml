--- conflicted
+++ resolved
@@ -110,13 +110,8 @@
     <scalacheck.version>1.12.5</scalacheck.version>
 
     <!-- frontend maven plugin related versions-->
-<<<<<<< HEAD
-    <node.version>v10.15.3</node.version>
-    <npm.version>6.4.1</npm.version>
-=======
     <node.version>v12.3.1</node.version>
     <npm.version>6.9.0</npm.version>
->>>>>>> 12e087fc
     <plugin.frontend.version>1.6</plugin.frontend.version>
 
     <!-- common library versions -->
