<?xml version="1.0" encoding="UTF-8"?>
<!--
  ~ Licensed to the Apache Software Foundation (ASF) under one or more
  ~ contributor license agreements.  See the NOTICE file distributed with
  ~ this work for additional information regarding copyright ownership.
  ~ The ASF licenses this file to You under the Apache License, Version 2.0
  ~ (the "License"); you may not use this file except in compliance with
  ~ the License.  You may obtain a copy of the License at
  ~
  ~    http://www.apache.org/licenses/LICENSE-2.0
  ~
  ~ Unless required by applicable law or agreed to in writing, software
  ~ distributed under the License is distributed on an "AS IS" BASIS,
  ~ WITHOUT WARRANTIES OR CONDITIONS OF ANY KIND, either express or implied.
  ~ See the License for the specific language governing permissions and
  ~ limitations under the License.
  -->

<project xmlns="http://maven.apache.org/POM/4.0.0" xmlns:xsi="http://www.w3.org/2001/XMLSchema-instance"
         xsi:schemaLocation="http://maven.apache.org/POM/4.0.0 http://maven.apache.org/maven-v4_0_0.xsd">

  <!-- Licensed to the Apache Software Foundation (ASF) under one or more
    contributor license agreements. See the NOTICE file distributed with this
    work for additional information regarding copyright ownership. The ASF licenses
    this file to You under the Apache License, Version 2.0 (the "License"); you
    may not use this file except in compliance with the License. You may obtain
    a copy of the License at http://www.apache.org/licenses/LICENSE-2.0 Unless
    required by applicable law or agreed to in writing, software distributed
    under the License is distributed on an "AS IS" BASIS, WITHOUT WARRANTIES
    OR CONDITIONS OF ANY KIND, either express or implied. See the License for
    the specific language governing permissions and limitations under the License. -->

  <modelVersion>4.0.0</modelVersion>

  <groupId>org.apache.zeppelin</groupId>
  <artifactId>zeppelin</artifactId>
  <packaging>pom</packaging>
  <version>0.5.0-incubating-SNAPSHOT</version>
  <name>Zeppelin</name>
  <description>Zeppelin project</description>
  <url>http://zeppelin.incubator.apache.org/</url>

  <parent>
    <groupId>org.sonatype.oss</groupId>
    <artifactId>oss-parent</artifactId>
    <version>7</version>
  </parent>

  <licenses>
    <license>
      <name>The Apache Software License, Version 2.0</name>
      <url>http://www.apache.org/licenses/LICENSE-2.0.txt</url>
      <distribution>repo</distribution>
    </license>
  </licenses>

  <scm>
    <url>http://zeppelin.incubator.apache.org</url>
    <connection>scm:git:git:git@github.com:apache/incubator-zeppelin.git</connection>
    <developerConnection>scm:git:git@github.com:apache/incubator-zeppelin.git</developerConnection>
  </scm>

  <developers>
    <developer>
      <id>moon</id>
      <name>Lee moon soo</name>
      <organization>NFLabs</organization>
      <organizationUrl>http://www.nflabs.com</organizationUrl>
    </developer>
    <developer>
      <id>alex</id>
      <name>Alexander Bezzubov</name>
      <organization>NFLabs</organization>
      <organizationUrl>http://www.nflabs.com</organizationUrl>
    </developer>
    <developer>
      <id>anthonycorbacho</id>
      <name>Anthony Corbacho</name>
      <organization>NFLabs</organization>
      <organizationUrl>http://www.nflabs.com</organizationUrl>
    </developer>
  </developers>

  <inceptionYear>2013</inceptionYear>

  <modules>
    <module>zeppelin-interpreter</module>
    <module>zeppelin-zengine</module>
    <module>spark</module>
    <module>markdown</module>
    <module>angular</module>
    <module>shell</module>
    <module>hive</module>
    <module>tajo</module>
    <module>flink</module>
<<<<<<< HEAD
    <module>lens</module>
=======
    <module>ignite</module>
>>>>>>> 21d43c25
    <module>zeppelin-web</module>
    <module>zeppelin-server</module>
    <module>zeppelin-distribution</module>
  </modules>

  <properties>
    <slf4j.version>1.7.10</slf4j.version>
    <log4j.version>1.2.17</log4j.version>
    <libthrift.version>0.9.0</libthrift.version>
    <gson.version>2.2</gson.version>
    <guava.version>15.0</guava.version>

    <PermGen>64m</PermGen>
    <MaxPermGen>512m</MaxPermGen>
  </properties>

  <dependencyManagement>
    <dependencies>
      <!-- Logging -->

      <dependency>
        <groupId>org.slf4j</groupId>
        <artifactId>slf4j-api</artifactId>
        <version>${slf4j.version}</version>
      </dependency>

      <dependency>
        <groupId>org.slf4j</groupId>
        <artifactId>slf4j-log4j12</artifactId>
        <version>${slf4j.version}</version>
      </dependency>

      <dependency>
        <groupId>log4j</groupId>
        <artifactId>log4j</artifactId>
        <version>${log4j.version}</version>
      </dependency>

      <dependency>
        <groupId>org.apache.thrift</groupId>
        <artifactId>libthrift</artifactId>
        <version>${libthrift.version}</version>
      </dependency>

      <dependency>
        <groupId>org.apache.httpcomponents</groupId>
        <artifactId>httpcore</artifactId>
        <version>4.3.3</version>
      </dependency>

      <dependency>
        <groupId>org.apache.httpcomponents</groupId>
        <artifactId>httpclient</artifactId>
        <version>4.3.6</version>
      </dependency>

      <dependency>
        <groupId>commons-lang</groupId>
        <artifactId>commons-lang</artifactId>
        <version>2.5</version>
      </dependency>


      <dependency>
        <groupId>com.google.code.gson</groupId>
        <artifactId>gson</artifactId>
        <version>${gson.version}</version>
      </dependency>

      <dependency>
        <groupId>commons-configuration</groupId>
        <artifactId>commons-configuration</artifactId>
        <version>1.9</version>
      </dependency>

      <dependency>
        <groupId>commons-codec</groupId>
        <artifactId>commons-codec</artifactId>
        <version>1.5</version>
      </dependency>


      <dependency>
        <groupId>commons-io</groupId>
        <artifactId>commons-io</artifactId>
        <version>2.4</version>
      </dependency>

      <dependency>
        <groupId>commons-logging</groupId>
        <artifactId>commons-logging</artifactId>
        <version>1.1.1</version>
      </dependency>

      <dependency>
        <groupId>com.google.guava</groupId>
        <artifactId>guava</artifactId>
        <version>${guava.version}</version>
      </dependency>


      <dependency>
        <groupId>junit</groupId>
        <artifactId>junit</artifactId>
        <version>4.11</version>
        <scope>test</scope>
      </dependency>
    </dependencies>
  </dependencyManagement>

  <build>
    <plugins>
      <plugin>
        <groupId>org.apache.rat</groupId>
        <artifactId>apache-rat-plugin</artifactId>
      </plugin>
      <plugin>
        <artifactId>maven-compiler-plugin</artifactId>
        <version>3.1</version>
        <configuration>
          <source>1.7</source>
          <target>1.7</target>
        </configuration>
      </plugin>
      <!-- Test coverage plugin -->
      <plugin>
        <groupId>org.codehaus.mojo</groupId>
        <artifactId>cobertura-maven-plugin</artifactId>
        <configuration>
          <formats>
            <format>html</format>
          </formats>
        </configuration>
        <executions>
          <execution>
            <id>cobertura</id>
            <phase>install</phase>
            <goals>
              <goal>cobertura</goal>
            </goals>
            <configuration>
            </configuration>
          </execution>
        </executions>
      </plugin>
      <!-- Checkstyle plugin -->
      <plugin>
        <groupId>org.apache.maven.plugins</groupId>
        <artifactId>maven-checkstyle-plugin</artifactId>
        <configuration>
          <configLocation>_tools/checkstyle.xml</configLocation>
          <enableRSS>false</enableRSS>
        </configuration>
        <executions>
          <execution>
            <id>checkstyle-fail-build</id>
            <phase>validate</phase>
            <goals>
              <goal>check</goal>
            </goals>
            <configuration>
              <failOnViolation>true</failOnViolation>
              <excludes>org/apache/zeppelin/interpreter/thrift/*</excludes>
            </configuration>
          </execution>
          <execution>
            <id>checkstyle-gen-html-report</id>
            <phase>install</phase>
            <goals>
              <goal>checkstyle-aggregate</goal>
            </goals>
            <configuration>
              <excludes>org/apache/zeppelin/interpreter/thrift/*</excludes>
            </configuration>
          </execution>

        </executions>
      </plugin>

      <plugin>
        <artifactId>maven-resources-plugin</artifactId>
        <version>2.7</version>
        <executions>
          <execution>
            <id>copy-resources</id>
            <phase>validate</phase>
            <goals>
              <goal>copy-resources</goal>
            </goals>
            <configuration>
              <outputDirectory>${basedir}/target/site</outputDirectory>
              <resources>
                <resource>
                  <directory>${basedir}/../_tools/site</directory>
                  <filtering>true</filtering>
                  <includes>
                    <include>**/*</include>
                  </includes>
                </resource>
              </resources>
            </configuration>
          </execution>
        </executions>
      </plugin>

      <plugin>
        <artifactId>maven-dependency-plugin</artifactId>
        <version>2.8</version>
        <executions>
          <execution>
            <id>copy-dependencies</id>
            <phase>prepare-package</phase>
            <goals>
              <goal>copy-dependencies</goal>
            </goals>
            <configuration>
              <outputDirectory>${project.build.directory}/lib</outputDirectory>
              <overWriteReleases>false</overWriteReleases>
              <overWriteSnapshots>false</overWriteSnapshots>
              <overWriteIfNewer>true</overWriteIfNewer>
              <includeScope>runtime</includeScope>
            </configuration>
          </execution>
        </executions>
      </plugin>

      <plugin>
        <artifactId>maven-jar-plugin</artifactId>
        <version>2.4</version>
        <configuration>
          <archive>
            <manifest>
              <addClasspath>true</addClasspath>
              <classpathPrefix>lib/</classpathPrefix>
              <mainClass>theMainClass</mainClass>
            </manifest>
          </archive>
        </configuration>
      </plugin>

      <plugin>
        <artifactId>maven-javadoc-plugin</artifactId>
        <version>2.9.1</version>
        <configuration><!-- Default configuration for all reports -->
        </configuration>
        <executions>
          <execution>
            <id>aggregate</id>
            <goals>
              <goal>aggregate</goal>
            </goals>
            <phase>site</phase>
            <configuration><!-- Specific configuration for the aggregate report -->
            </configuration>
          </execution>
        </executions>
      </plugin>

      <plugin>
        <artifactId>maven-scm-plugin</artifactId>
        <version>1.8.1</version>
        <configuration>
          <connectionType>developerConnection</connectionType>
          <scmVersion>branch-0.1</scmVersion>
          <scmVersionType>branch</scmVersionType>
        </configuration>
      </plugin>

      <plugin>
        <artifactId>maven-enforcer-plugin</artifactId>
        <version>1.3.1</version>
        <executions>
          <execution>
            <id>enforce</id>
            <configuration>
              <rules>
                <DependencyConvergence/>
              </rules>
              <failFast>true</failFast>
            </configuration>
            <goals>
              <goal>enforce</goal>
            </goals>
          </execution>
        </executions>
      </plugin>

      <!--TODO(alex): make part of the build and reconcile conflicts <plugin>
        <groupId>com.ning.maven.plugins</groupId> <artifactId>maven-duplicate-finder-plugin</artifactId>
        <version>1.0.4</version> <executions> <execution> <id>default</id> <phase>verify</phase>
        <goals> <goal>check</goal> </goals> </execution> </executions> <configuration>
        <failBuildInCaseOfConflict>true</failBuildInCaseOfConflict> </configuration>
        </plugin> -->
    </plugins>

    <pluginManagement>
      <plugins>
        <plugin>
          <groupId>org.apache.rat</groupId>
          <artifactId>apache-rat-plugin</artifactId>
          <version>0.11</version>
          <configuration>
            <excludes>
              <exclude>**/.idea/</exclude>
              <exclude>**/*.iml</exclude>
              <exclude>.git/</exclude>
              <exclude>.gitignore</exclude>
              <exclude>.repository/</exclude>
              <exclude>**/*.diff</exclude>
              <exclude>**/*.patch</exclude>
              <exclude>**/*.avsc</exclude>
              <exclude>**/*.avro</exclude>
              <exclude>**/*.log</exclude>
              <exclude>**/docs/**</exclude>
              <exclude>**/test/resources/**</exclude>
              <exclude>**/.settings/*</exclude>
              <exclude>**/.classpath</exclude>
              <exclude>**/.project</exclude>
              <exclude>**/target/**</exclude>
              <exclude>**/derby.log</exclude>
              <exclude>**/metastore_db/</exclude>
              <exclude>**/logs/**</exclude>
              <exclude>**/run/**</exclude>
              <exclude>**/interpreter/**</exclude>
              <exclude>**/local-repo/**</exclude>
              <exclude>**/null/**</exclude>
              <exclude>**/notebook/**</exclude>
              <exclude>_tools/site/css/*</exclude>
              <exclude>**/README.md</exclude>
              <exclude>DEPLOY.md</exclude>
              <exclude>CONTRIBUTING.md</exclude>
              <exclude>STYLE.md</exclude>
              <exclude>Roadmap.md</exclude>
              <exclude>conf/interpreter.json</exclude>
              <exclude>spark-*-bin*/**</exclude>
            </excludes>
          </configuration>

          <executions>
            <execution>
              <id>verify.rat</id>
              <phase>verify</phase>
              <goals>
                <goal>check</goal>
              </goals>
            </execution>
          </executions>
        </plugin>

        <plugin>
          <groupId>org.apache.maven.plugins</groupId>
          <artifactId>maven-checkstyle-plugin</artifactId>
          <version>2.13</version>
        </plugin>

        <plugin>
          <artifactId>maven-dependency-plugin</artifactId>
          <version>2.8</version>
        </plugin>

        <plugin>
          <artifactId>maven-surefire-plugin</artifactId>
          <version>2.17</version>
          <configuration combine.children="append">
            <argLine>-Xmx2g -Xms1g -Dfile.encoding=UTF-8</argLine>
            <encoding>UTF-8</encoding>
            <inputEncoding>UTF-8</inputEncoding>
            <outputEncoding>UTF-8</outputEncoding>
          </configuration>
          <!-- <excludes> <exclude>**/itest/**</exclude> </excludes> <executions>
            <execution> <id>surefire-itest</id> <phase>integration-test</phase> <goals>
            <goal>test</goal> </goals> <configuration> <excludes> <exclude>none</exclude>
            </excludes> <includes> <include>**/itest/**</include> </includes> </configuration>
            </execution> </executions> -->
        </plugin>

        <plugin>
          <artifactId>maven-assembly-plugin</artifactId>
          <version>2.4</version>
        </plugin>

        <plugin>
          <groupId>org.codehaus.mojo</groupId>
          <artifactId>exec-maven-plugin</artifactId>
          <version>1.2.1</version>
        </plugin>

        <plugin>
          <groupId>org.codehaus.mojo</groupId>
          <artifactId>cobertura-maven-plugin</artifactId>
          <version>2.7</version>
        </plugin>

        <plugin>
          <groupId>org.apache.maven.plugins</groupId>
          <artifactId>maven-clean-plugin</artifactId>
          <version>2.4.1</version>
          <configuration>
            <filesets>
              <fileset>
                <directory>interpreter</directory>
                <followSymlinks>false</followSymlinks>
              </fileset>
            </filesets>
          </configuration>
        </plugin>

        <!--This plugin's configuration is used to store Eclipse m2e settings
          only. It has no influence on the Maven build itself. -->
        <plugin>
          <groupId>org.eclipse.m2e</groupId>
          <artifactId>lifecycle-mapping</artifactId>
          <version>1.0.0</version>
          <configuration>
            <lifecycleMappingMetadata>
              <pluginExecutions>
                <pluginExecution>
                  <pluginExecutionFilter>
                    <groupId>
                      org.apache.maven.plugins
                    </groupId>
                    <artifactId>
                      maven-dependency-plugin
                    </artifactId>
                    <versionRange>
                      [2.8,)
                    </versionRange>
                    <goals>
                      <goal>copy-dependencies</goal>
                    </goals>
                  </pluginExecutionFilter>
                  <action>
                    <ignore/>
                  </action>
                </pluginExecution>
                <pluginExecution>
                  <pluginExecutionFilter>
                    <groupId>
                      org.apache.maven.plugins
                    </groupId>
                    <artifactId>
                      maven-checkstyle-plugin
                    </artifactId>
                    <versionRange>
                      [2.13,)
                    </versionRange>
                    <goals>
                      <goal>checkstyle</goal>
                      <goal>check</goal>
                    </goals>
                  </pluginExecutionFilter>
                  <action>
                    <ignore></ignore>
                  </action>
                </pluginExecution>
              </pluginExecutions>
            </lifecycleMappingMetadata>
          </configuration>
        </plugin>
      </plugins>
    </pluginManagement>
  </build>

  <profiles>
    <profile>
      <id>build-distr</id>
      <activation>
        <activeByDefault>false</activeByDefault>
      </activation>
      <build>
        <pluginManagement>
          <plugins>
            <plugin>
              <artifactId>maven-surefire-plugin</artifactId>
              <configuration>
                <skipTests>true</skipTests>
              </configuration>
            </plugin>
            <plugin>
              <artifactId>maven-assembly-plugin</artifactId>
              <executions>
                <execution>
                  <id>make-assembly</id>
                  <phase>package</phase>
                  <goals>
                    <goal>single</goal>
                  </goals>
                </execution>
              </executions>
            </plugin>
          </plugins>
        </pluginManagement>
      </build>
    </profile>

    <profile>
      <id>publish-distr</id>
      <activation>
        <activeByDefault>false</activeByDefault>
      </activation>
      <build>
        <plugins>
          <plugin>
            <artifactId>maven-surefire-plugin</artifactId>
            <configuration>
              <skipTests>true</skipTests>
            </configuration>
          </plugin>
        </plugins>
      </build>
    </profile>

    <profile>
      <id>release-sign-artifacts</id>
      <activation>
        <property>
          <name>performRelease</name>
          <value>true</value>
        </property>
      </activation>
      <build>
        <plugins>
          <plugin>
            <artifactId>maven-gpg-plugin</artifactId>
            <version>1.4</version>
            <executions>
              <execution>
                <id>sign-artifacts</id>
                <phase>verify</phase>
                <goals>
                  <goal>sign</goal>
                </goals>
              </execution>
            </executions>
          </plugin>
        </plugins>
      </build>
    </profile>
  </profiles>
</project><|MERGE_RESOLUTION|>--- conflicted
+++ resolved
@@ -93,11 +93,8 @@
     <module>hive</module>
     <module>tajo</module>
     <module>flink</module>
-<<<<<<< HEAD
     <module>lens</module>
-=======
     <module>ignite</module>
->>>>>>> 21d43c25
     <module>zeppelin-web</module>
     <module>zeppelin-server</module>
     <module>zeppelin-distribution</module>
