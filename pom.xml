--- conflicted
+++ resolved
@@ -187,6 +187,12 @@
       </dependency>
 
       <dependency>
+        <groupId>com.google.inject</groupId>
+        <artifactId>guice</artifactId>
+        <version>${guice.version}</version>
+      </dependency>
+
+      <dependency>
         <groupId>commons-configuration</groupId>
         <artifactId>commons-configuration</artifactId>
         <version>${commons.configuration.version}</version>
@@ -283,23 +289,6 @@
       </dependency>
 
       <dependency>
-<<<<<<< HEAD
-        <groupId>com.google.inject</groupId>
-        <artifactId>guice</artifactId>
-        <version>${guice.version}</version>
-      </dependency>
-<!--
-      <dependency>
-        <groupId>com.netflix.governator</groupId>
-        <artifactId>governator</artifactId>
-        <version>${governator.version}</version>
-      </dependency>
--->
-      <dependency>
-        <groupId>junit</groupId>
-        <artifactId>junit</artifactId>
-        <version>4.11</version>
-=======
         <groupId>org.powermock</groupId>
         <artifactId>powermock-module-junit4</artifactId>
         <version>${powermock.version}</version>
@@ -310,7 +299,6 @@
         <groupId>org.powermock</groupId>
         <artifactId>powermock-reflect</artifactId>
         <version>${powermock.version}</version>
->>>>>>> 39543dec
         <scope>test</scope>
       </dependency>
 
