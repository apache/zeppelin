--- conflicted
+++ resolved
@@ -93,12 +93,8 @@
     <module>shell</module>
     <module>hive</module>
     <module>phoenix</module>
-<<<<<<< HEAD
-    <module>postgresql</module>
-=======
     <module>geode</module>
     <module>jdbc</module>
->>>>>>> 09006f1a
     <module>tajo</module>
     <module>flink</module>
     <module>ignite</module>
