--- conflicted
+++ resolved
@@ -79,17 +79,9 @@
     HiveInterpreter t = new HiveInterpreter(properties);
     t.open();
 
-<<<<<<< HEAD
-    assertTrue(t.interpret("show databases", new InterpreterContext("", "1", "","", null,null,
-        null,null,null)).message().contains("SCHEMA_NAME"));
+    assertTrue(t.interpret("show databases", new InterpreterContext("", "1", "","", null,null,null,null,null,null)).message().contains("SCHEMA_NAME"));
     assertEquals("ID\tNAME\na\ta_name\nb\tb_name\n",
-        t.interpret("select * from test_table", new InterpreterContext("", "1", "","", null,null,
-            null,null,null)).message());
-=======
-    assertTrue(t.interpret("show databases", new InterpreterContext("", "1", "","", null,null,null,null,null)).message().contains("SCHEMA_NAME"));
-    assertEquals("ID\tNAME\na\ta_name\nb\tb_name\n",
-        t.interpret("select * from test_table", new InterpreterContext("", "1", "","", null,null,null,null,null)).message());
->>>>>>> 11a45e2e
+        t.interpret("select * from test_table", new InterpreterContext("", "1", "","", null,null,null,null,null,null)).message());
   }
 
   @Test
@@ -109,12 +101,7 @@
     t.open();
 
     assertEquals("ID\tNAME\na\ta_name\nb\tb_name\n",
-<<<<<<< HEAD
-        t.interpret("(h2)\n select * from test_table", new InterpreterContext("", "1", "","",
-            null,null,null,null,null)).message());
-=======
-        t.interpret("(h2)\n select * from test_table", new InterpreterContext("", "1", "","", null,null,null,null,null)).message());
->>>>>>> 11a45e2e
+        t.interpret("(h2)\n select * from test_table", new InterpreterContext("", "1", "","", null,null,null,null,null,null)).message());
   }
 
   @Test
@@ -130,23 +117,13 @@
     t.open();
 
     InterpreterResult interpreterResult =
-<<<<<<< HEAD
-        t.interpret("select * from test_table", new InterpreterContext("", "1", "","", null,null,
-            null,null,null));
-=======
-        t.interpret("select * from test_table", new InterpreterContext("", "1", "","", null,null,null,null,null));
->>>>>>> 11a45e2e
+        t.interpret("select * from test_table", new InterpreterContext("", "1", "","", null,null,null,null,null,null));
     assertEquals("ID\tNAME\na\ta_name\nb\tb_name\n", interpreterResult.message());
 
     t.getConnection("default").close();
 
     interpreterResult =
-<<<<<<< HEAD
-        t.interpret("select * from test_table", new InterpreterContext("", "1", "","", null,null,
-            null,null,null));
-=======
-        t.interpret("select * from test_table", new InterpreterContext("", "1", "","", null,null,null,null,null));
->>>>>>> 11a45e2e
+        t.interpret("select * from test_table", new InterpreterContext("", "1", "","", null,null,null,null,null,null));
     assertEquals("ID\tNAME\na\ta_name\nb\tb_name\n", interpreterResult.message());
   }
 
@@ -162,12 +139,7 @@
     HiveInterpreter t = new HiveInterpreter(properties);
     t.open();
 
-<<<<<<< HEAD
-    InterpreterContext interpreterContext = new InterpreterContext(null, "a", null, null, null,
-        null, null, null, null);
-=======
-    InterpreterContext interpreterContext = new InterpreterContext(null, "a", null, null, null, null, null, null, null);
->>>>>>> 11a45e2e
+    InterpreterContext interpreterContext = new InterpreterContext(null, "a", null, null, null, null, null, null, null, null);
 
     //simple select test
     InterpreterResult result = t.interpret("select * from test_table", interpreterContext);
