--- conflicted
+++ resolved
@@ -82,17 +82,6 @@
 
   @Override
   public void open() throws InterpreterException {
-<<<<<<< HEAD
-    flinkInterpreter =
-            getInterpreterInTheSameSessionByClassName(FlinkInterpreter.class);
-
-    if (this instanceof FlinkStreamSqlInterpreter){
-      this.tbenv = flinkInterpreter.getJavaStreamTableEnvironment("blink");
-    }else {
-      this.tbenv = flinkInterpreter.getJavaBatchTableEnvironment("blink");
-    }
-=======
->>>>>>> 71d23738
     sqlCommandParser = new SqlCommandParser(flinkInterpreter.getFlinkShims(), tbenv);
     this.sqlSplitter = new SqlSplitter();
     JobListener jobListener = new JobListener() {
@@ -289,10 +278,7 @@
       case DROP_CATALOG:
         callDropCatalog(cmdCall.operands[0], context);
         break;
-<<<<<<< HEAD
       case DESC:
-=======
->>>>>>> 71d23738
       case DESCRIBE:
         callDescribe(cmdCall.operands[0], context);
         break;
@@ -479,20 +465,12 @@
 
   private void callDropFunction(String sql, InterpreterContext context) throws IOException {
     flinkInterpreter.getFlinkShims().executeSql(tbenv, sql);
-<<<<<<< HEAD
     context.out.write("Function has been dropped.\n");
-=======
-    context.out.write("Catalog has been dropped.\n");
->>>>>>> 71d23738
   }
 
   private void callAlterFunction(String sql, InterpreterContext context) throws IOException {
     flinkInterpreter.getFlinkShims().executeSql(tbenv, sql);
-<<<<<<< HEAD
     context.out.write("Function has been modified.\n");
-=======
-    context.out.write("Catalog has been modified.\n");
->>>>>>> 71d23738
   }
 
   private void callShowFunctions(InterpreterContext context) throws IOException {
