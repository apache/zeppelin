/*
 * Licensed to the Apache Software Foundation (ASF) under one
 * or more contributor license agreements.  See the NOTICE file
 * distributed with this work for additional information
 * regarding copyright ownership.  The ASF licenses this file
 * to you under the Apache License, Version 2.0 (the
 * "License"); you may not use this file except in compliance
 * with the License.  You may obtain a copy of the License at
 *
 *     http://www.apache.org/licenses/LICENSE-2.0
 *
 * Unless required by applicable law or agreed to in writing, software
 * distributed under the License is distributed on an "AS IS" BASIS,
 * WITHOUT WARRANTIES OR CONDITIONS OF ANY KIND, either express or implied.
 * See the License for the specific language governing permissions and
 * limitations under the License.
 */

package org.apache.zeppelin.flink;

import org.apache.commons.cli.CommandLine;
import org.apache.commons.compress.utils.Lists;
import org.apache.flink.api.common.JobStatus;
import org.apache.flink.api.common.typeutils.TypeSerializer;
import org.apache.flink.api.java.tuple.Tuple2;
import org.apache.flink.api.scala.DataSet;
import org.apache.flink.client.cli.CliFrontend;
import org.apache.flink.configuration.ReadableConfig;
import org.apache.flink.core.execution.JobClient;
import org.apache.flink.table.api.EnvironmentSettings;
import org.apache.flink.table.api.StatementSet;
import org.apache.flink.table.api.Table;
import org.apache.flink.table.api.TableEnvironment;
import org.apache.flink.table.api.bridge.java.internal.StreamTableEnvironmentImpl;
import org.apache.flink.table.api.bridge.scala.BatchTableEnvironment;
import org.apache.flink.table.api.internal.TableEnvironmentInternal;
import org.apache.flink.table.api.internal.CatalogTableSchemaResolver;
import org.apache.flink.table.catalog.CatalogManager;
import org.apache.flink.table.catalog.GenericInMemoryCatalog;
import org.apache.flink.table.delegation.Parser;
import org.apache.flink.table.functions.AggregateFunction;
import org.apache.flink.table.functions.TableAggregateFunction;
import org.apache.flink.table.functions.TableFunction;
import org.apache.flink.table.operations.CatalogSinkModifyOperation;
import org.apache.flink.table.operations.DescribeTableOperation;
import org.apache.flink.table.operations.ExplainOperation;
import org.apache.flink.table.operations.Operation;
import org.apache.flink.table.operations.QueryOperation;
import org.apache.flink.table.operations.ShowCatalogsOperation;
import org.apache.flink.table.operations.ShowDatabasesOperation;
import org.apache.flink.table.operations.ShowFunctionsOperation;
import org.apache.flink.table.operations.ShowTablesOperation;
import org.apache.flink.table.operations.UseCatalogOperation;
import org.apache.flink.table.operations.UseDatabaseOperation;
import org.apache.flink.table.operations.ddl.AlterCatalogFunctionOperation;
import org.apache.flink.table.operations.ddl.AlterDatabaseOperation;
import org.apache.flink.table.operations.ddl.AlterTableOperation;
import org.apache.flink.table.operations.ddl.CreateCatalogFunctionOperation;
import org.apache.flink.table.operations.ddl.CreateCatalogOperation;
import org.apache.flink.table.operations.ddl.CreateDatabaseOperation;
import org.apache.flink.table.operations.ddl.CreateTableOperation;
import org.apache.flink.table.operations.ddl.CreateTempSystemFunctionOperation;
import org.apache.flink.table.operations.ddl.CreateViewOperation;
import org.apache.flink.table.operations.ddl.DropCatalogFunctionOperation;
import org.apache.flink.table.operations.ddl.DropCatalogOperation;
import org.apache.flink.table.operations.ddl.DropDatabaseOperation;
import org.apache.flink.table.operations.ddl.DropTableOperation;
import org.apache.flink.table.operations.ddl.DropTempSystemFunctionOperation;
import org.apache.flink.table.operations.ddl.DropViewOperation;
import org.apache.flink.table.sinks.TableSink;
import org.apache.flink.types.Row;
import org.apache.flink.types.RowKind;
import org.apache.zeppelin.flink.shims111.CollectStreamTableSink;
import org.apache.zeppelin.flink.shims111.Flink111ScalaShims;
import org.apache.zeppelin.flink.sql.SqlCommandParser;
import org.apache.zeppelin.flink.sql.SqlCommandParser.SqlCommand;
import org.apache.zeppelin.flink.sql.SqlCommandParser.SqlCommandCall;
import org.apache.zeppelin.interpreter.InterpreterContext;
import org.jline.utils.AttributedString;
import org.jline.utils.AttributedStringBuilder;
import org.jline.utils.AttributedStyle;
import org.slf4j.Logger;
import org.slf4j.LoggerFactory;

import java.io.File;
import java.io.IOException;
import java.net.InetAddress;
import java.util.Arrays;
import java.util.List;
import java.util.Map;
import java.util.Optional;
import java.util.Properties;
import java.util.concurrent.ConcurrentHashMap;
import java.util.regex.Matcher;


/**
 * Shims for flink 1.11
 */
public class Flink111Shims extends FlinkShims {

  private static final Logger LOGGER = LoggerFactory.getLogger(Flink111Shims.class);
  public static final AttributedString MESSAGE_HELP = new AttributedStringBuilder()
          .append("The following commands are available:\n\n")
          .append(formatCommand(SqlCommand.CREATE_TABLE, "Create table under current catalog and database."))
          .append(formatCommand(SqlCommand.DROP_TABLE, "Drop table with optional catalog and database. Syntax: 'DROP TABLE [IF EXISTS] <name>;'"))
          .append(formatCommand(SqlCommand.CREATE_VIEW, "Creates a virtual table from a SQL query. Syntax: 'CREATE VIEW <name> AS <query>;'"))
          .append(formatCommand(SqlCommand.DESCRIBE, "Describes the schema of a table with the given name."))
          .append(formatCommand(SqlCommand.DROP_VIEW, "Deletes a previously created virtual table. Syntax: 'DROP VIEW <name>;'"))
          .append(formatCommand(SqlCommand.EXPLAIN, "Describes the execution plan of a query or table with the given name."))
          .append(formatCommand(SqlCommand.HELP, "Prints the available commands."))
          .append(formatCommand(SqlCommand.INSERT_INTO, "Inserts the results of a SQL SELECT query into a declared table sink."))
          .append(formatCommand(SqlCommand.INSERT_OVERWRITE, "Inserts the results of a SQL SELECT query into a declared table sink and overwrite existing data."))
          .append(formatCommand(SqlCommand.SELECT, "Executes a SQL SELECT query on the Flink cluster."))
          .append(formatCommand(SqlCommand.SET, "Sets a session configuration property. Syntax: 'SET <key>=<value>;'. Use 'SET;' for listing all properties."))
          .append(formatCommand(SqlCommand.SHOW_FUNCTIONS, "Shows all user-defined and built-in functions."))
          .append(formatCommand(SqlCommand.SHOW_TABLES, "Shows all registered tables."))
          .append(formatCommand(SqlCommand.SOURCE, "Reads a SQL SELECT query from a file and executes it on the Flink cluster."))
          .append(formatCommand(SqlCommand.USE_CATALOG, "Sets the current catalog. The current database is set to the catalog's default one. Experimental! Syntax: 'USE CATALOG <name>;'"))
          .append(formatCommand(SqlCommand.USE, "Sets the current default database. Experimental! Syntax: 'USE <name>;'"))
          .style(AttributedStyle.DEFAULT.underline())
          .append("\nHint")
          .style(AttributedStyle.DEFAULT)
          .append(": Make sure that a statement ends with ';' for finalizing (multi-line) statements.")
          .toAttributedString();

  private Map<String, StatementSet> statementSetMap = new ConcurrentHashMap<>();

  public Flink111Shims(Properties properties) {
    super(properties);
  }

  @Override
  public Object createCatalogManager(Object config) {
    return CatalogManager.newBuilder()
            .classLoader(Thread.currentThread().getContextClassLoader())
            .config((ReadableConfig) config)
            .defaultCatalog("default_catalog",
                    new GenericInMemoryCatalog("default_catalog", "default_database"))
            .build();
  }

  @Override
  public String getPyFlinkPythonPath(Properties properties) throws IOException {
    String flinkHome = System.getenv("FLINK_HOME");
    if (flinkHome != null) {
      List<File> depFiles = null;
      depFiles = Arrays.asList(new File(flinkHome + "/opt/python").listFiles());
      StringBuilder builder = new StringBuilder();
      for (File file : depFiles) {
        LOGGER.info("Adding extracted file to PYTHONPATH: " + file.getAbsolutePath());
        builder.append(file.getAbsolutePath() + ":");
      }
      return builder.toString();
    } else {
      throw new IOException("No FLINK_HOME is specified");
    }
  }

  @Override
  public Object getCollectStreamTableSink(InetAddress targetAddress, int targetPort, Object serializer) {
    return new CollectStreamTableSink(targetAddress, targetPort, (TypeSerializer<Tuple2<Boolean, Row>>) serializer);
  }

  @Override
  public List collectToList(Object table) throws Exception {
    return Lists.newArrayList(((Table) table).execute().collect());
  }

  @Override
  public void startMultipleInsert(Object tblEnv, InterpreterContext context) throws Exception {
    StatementSet statementSet = ((TableEnvironment) tblEnv).createStatementSet();
    statementSetMap.put(context.getParagraphId(), statementSet);
  }

  @Override
  public void addInsertStatement(String sql, Object tblEnv, InterpreterContext context) throws Exception {
    statementSetMap.get(context.getParagraphId()).addInsertSql(sql);
  }

  @Override
  public boolean executeMultipleInsertInto(String jobName, Object tblEnv, InterpreterContext context) throws Exception {
    JobClient jobClient = statementSetMap.get(context.getParagraphId()).execute().getJobClient().get();
    while (!jobClient.getJobStatus().get().isTerminalState()) {
      LOGGER.debug("Wait for job to finish");
      Thread.sleep(1000 * 5);
    }
    if (jobClient.getJobStatus().get() == JobStatus.CANCELED) {
      context.out.write("Job is cancelled.\n");
      return false;
    }
    return true;
  }

  @Override
  public boolean rowEquals(Object row1, Object row2) {
    Row r1 = (Row) row1;
    Row r2 = (Row) row2;
    r1.setKind(RowKind.INSERT);
    r2.setKind(RowKind.INSERT);
    return r1.equals(r2);
  }

  @Override
  public Object fromDataSet(Object btenv, Object ds) {
    return Flink111ScalaShims.fromDataSet((BatchTableEnvironment) btenv, (DataSet) ds);
  }

  @Override
  public Object toDataSet(Object btenv, Object table) {
    return Flink111ScalaShims.toDataSet((BatchTableEnvironment) btenv, (Table) table);
  }

  @Override
  public void registerTableSink(Object stenv, String tableName, Object collectTableSink) {
    ((org.apache.flink.table.api.internal.TableEnvironmentInternal) stenv)
            .registerTableSinkInternal(tableName, (TableSink) collectTableSink);
  }

  @Override
  public void registerTableFunction(Object btenv, String name, Object tableFunction) {
    ((StreamTableEnvironmentImpl) (btenv)).registerFunction(name, (TableFunction) tableFunction);
  }

  @Override
  public void registerAggregateFunction(Object btenv, String name, Object aggregateFunction) {
    ((StreamTableEnvironmentImpl) (btenv)).registerFunction(name, (AggregateFunction) aggregateFunction);
  }

  @Override
  public void registerTableAggregateFunction(Object btenv, String name, Object tableAggregateFunction) {
    ((StreamTableEnvironmentImpl) (btenv)).registerFunction(name, (TableAggregateFunction) tableAggregateFunction);
  }

  /**
   * Parse it via flink SqlParser first, then fallback to regular expression matching.
   *
   * @param tableEnv
   * @param stmt
   * @return
   */
  @Override
  public Optional<SqlCommandParser.SqlCommandCall> parseSql(Object tableEnv, String stmt) {
    Parser sqlParser = ((TableEnvironmentInternal) tableEnv).getParser();
    SqlCommandCall sqlCommandCall = null;
    try {
      // parse statement via regex matching first
      Optional<SqlCommandCall> callOpt = parseByRegexMatching(stmt);
      if (callOpt.isPresent()) {
        sqlCommandCall = callOpt.get();
      } else {
        sqlCommandCall = parseBySqlParser(sqlParser, stmt);
      }
    } catch (Exception e) {
      return Optional.empty();
    }
    return Optional.of(sqlCommandCall);

  }

  private SqlCommandCall parseBySqlParser(Parser sqlParser, String stmt) throws Exception {
    List<Operation> operations;
    try {
      operations = sqlParser.parse(stmt);
    } catch (Throwable e) {
      throw new Exception("Invalidate SQL statement.", e);
    }
    if (operations.size() != 1) {
      throw new Exception("Only single statement is supported now.");
    }

    final SqlCommand cmd;
    String[] operands = new String[]{stmt};
    Operation operation = operations.get(0);
    if (operation instanceof CatalogSinkModifyOperation) {
      boolean overwrite = ((CatalogSinkModifyOperation) operation).isOverwrite();
      cmd = overwrite ? SqlCommand.INSERT_OVERWRITE : SqlCommand.INSERT_INTO;
    } else if (operation instanceof CreateTableOperation) {
      cmd = SqlCommand.CREATE_TABLE;
    } else if (operation instanceof DropTableOperation) {
      cmd = SqlCommand.DROP_TABLE;
    } else if (operation instanceof AlterTableOperation) {
      cmd = SqlCommand.ALTER_TABLE;
    } else if (operation instanceof CreateViewOperation) {
      cmd = SqlCommand.CREATE_VIEW;
    } else if (operation instanceof DropViewOperation) {
      cmd = SqlCommand.DROP_VIEW;
    } else if (operation instanceof CreateDatabaseOperation) {
      cmd = SqlCommand.CREATE_DATABASE;
    } else if (operation instanceof DropDatabaseOperation) {
      cmd = SqlCommand.DROP_DATABASE;
    } else if (operation instanceof AlterDatabaseOperation) {
      cmd = SqlCommand.ALTER_DATABASE;
    } else if (operation instanceof CreateCatalogOperation) {
      cmd = SqlCommand.CREATE_CATALOG;
    } else if (operation instanceof DropCatalogOperation) {
      cmd = SqlCommand.DROP_CATALOG;
    } else if (operation instanceof UseCatalogOperation) {
      cmd = SqlCommand.USE_CATALOG;
      operands = new String[]{((UseCatalogOperation) operation).getCatalogName()};
    } else if (operation instanceof UseDatabaseOperation) {
      cmd = SqlCommand.USE;
      operands = new String[]{((UseDatabaseOperation) operation).getDatabaseName()};
    } else if (operation instanceof ShowCatalogsOperation) {
      cmd = SqlCommand.SHOW_CATALOGS;
      operands = new String[0];
    } else if (operation instanceof ShowDatabasesOperation) {
      cmd = SqlCommand.SHOW_DATABASES;
      operands = new String[0];
    } else if (operation instanceof ShowTablesOperation) {
      cmd = SqlCommand.SHOW_TABLES;
      operands = new String[0];
    } else if (operation instanceof ShowFunctionsOperation) {
      cmd = SqlCommand.SHOW_FUNCTIONS;
      operands = new String[0];
    } else if (operation instanceof CreateCatalogFunctionOperation ||
            operation instanceof CreateTempSystemFunctionOperation) {
      cmd = SqlCommand.CREATE_FUNCTION;
    } else if (operation instanceof DropCatalogFunctionOperation ||
            operation instanceof DropTempSystemFunctionOperation) {
      cmd = SqlCommand.DROP_FUNCTION;
    } else if (operation instanceof AlterCatalogFunctionOperation) {
      cmd = SqlCommand.ALTER_FUNCTION;
    } else if (operation instanceof ExplainOperation) {
      cmd = SqlCommand.EXPLAIN;
    } else if (operation instanceof DescribeTableOperation) {
      cmd = SqlCommand.DESCRIBE;
      operands = new String[]{((DescribeTableOperation) operation).getSqlIdentifier().asSerializableString()};
    } else if (operation instanceof QueryOperation) {
      cmd = SqlCommand.SELECT;
<<<<<<< HEAD
=======
  /**
   * Parse it via flink SqlParser first, then fallback to regular expression matching.
   *
   * @param tableEnv
   * @param stmt
   * @return
   */
  @Override
  public Optional<SqlCommandParser.SqlCommandCall> parseSql(Object tableEnv, String stmt) {
    Parser sqlParser = ((TableEnvironmentInternal) tableEnv).getParser();
    SqlCommandCall sqlCommandCall = null;
    try {
      // parse statement via regex matching first
      Optional<SqlCommandCall> callOpt = parseByRegexMatching(stmt);
      if (callOpt.isPresent()) {
        sqlCommandCall = callOpt.get();
      } else {
        sqlCommandCall = parseBySqlParser(sqlParser, stmt);
      }
    } catch (Exception e) {
      return Optional.empty();
    }
    return Optional.of(sqlCommandCall);

  }

  private SqlCommandCall parseBySqlParser(Parser sqlParser, String stmt) throws Exception {
    List<Operation> operations;
    try {
      operations = sqlParser.parse(stmt);
    } catch (Throwable e) {
      throw new Exception("Invalidate SQL statement.", e);
    }
    if (operations.size() != 1) {
      throw new Exception("Only single statement is supported now.");
    }

    final SqlCommand cmd;
    String[] operands = new String[]{stmt};
    Operation operation = operations.get(0);
    if (operation instanceof CatalogSinkModifyOperation) {
      boolean overwrite = ((CatalogSinkModifyOperation) operation).isOverwrite();
      cmd = overwrite ? SqlCommand.INSERT_OVERWRITE : SqlCommand.INSERT_INTO;
    } else if (operation instanceof CreateTableOperation) {
      cmd = SqlCommand.CREATE_TABLE;
    } else if (operation instanceof DropTableOperation) {
      cmd = SqlCommand.DROP_TABLE;
    } else if (operation instanceof AlterTableOperation) {
      cmd = SqlCommand.ALTER_TABLE;
    } else if (operation instanceof CreateViewOperation) {
      cmd = SqlCommand.CREATE_VIEW;
    } else if (operation instanceof DropViewOperation) {
      cmd = SqlCommand.DROP_VIEW;
    } else if (operation instanceof CreateDatabaseOperation) {
      cmd = SqlCommand.CREATE_DATABASE;
    } else if (operation instanceof DropDatabaseOperation) {
      cmd = SqlCommand.DROP_DATABASE;
    } else if (operation instanceof AlterDatabaseOperation) {
      cmd = SqlCommand.ALTER_DATABASE;
    } else if (operation instanceof CreateCatalogOperation) {
      cmd = SqlCommand.CREATE_CATALOG;
    } else if (operation instanceof DropCatalogOperation) {
      cmd = SqlCommand.DROP_CATALOG;
    } else if (operation instanceof UseCatalogOperation) {
      cmd = SqlCommand.USE_CATALOG;
      operands = new String[]{((UseCatalogOperation) operation).getCatalogName()};
    } else if (operation instanceof UseDatabaseOperation) {
      cmd = SqlCommand.USE;
      operands = new String[]{((UseDatabaseOperation) operation).getDatabaseName()};
    } else if (operation instanceof ShowCatalogsOperation) {
      cmd = SqlCommand.SHOW_CATALOGS;
      operands = new String[0];
    } else if (operation instanceof ShowDatabasesOperation) {
      cmd = SqlCommand.SHOW_DATABASES;
      operands = new String[0];
    } else if (operation instanceof ShowTablesOperation) {
      cmd = SqlCommand.SHOW_TABLES;
      operands = new String[0];
    } else if (operation instanceof ShowFunctionsOperation) {
      cmd = SqlCommand.SHOW_FUNCTIONS;
      operands = new String[0];
    } else if (operation instanceof CreateCatalogFunctionOperation ||
            operation instanceof CreateTempSystemFunctionOperation) {
      cmd = SqlCommand.CREATE_FUNCTION;
    } else if (operation instanceof DropCatalogFunctionOperation ||
            operation instanceof DropTempSystemFunctionOperation) {
      cmd = SqlCommand.DROP_FUNCTION;
    } else if (operation instanceof AlterCatalogFunctionOperation) {
      cmd = SqlCommand.ALTER_FUNCTION;
    } else if (operation instanceof ExplainOperation) {
      cmd = SqlCommand.EXPLAIN;
    } else if (operation instanceof DescribeTableOperation) {
      cmd = SqlCommand.DESCRIBE;
      operands = new String[]{((DescribeTableOperation) operation).getSqlIdentifier().asSerializableString()};
    } else if (operation instanceof QueryOperation) {
      cmd = SqlCommand.SELECT;
>>>>>>> 3f407483
    } else {
      throw new Exception("Unknown operation: " + operation.asSummaryString());
    }

    return new SqlCommandCall(cmd, operands, stmt);
  }

  private static Optional<SqlCommandCall> parseByRegexMatching(String stmt) {
    // parse statement via regex matching
    for (SqlCommand cmd : SqlCommand.values()) {
      if (cmd.pattern != null) {
        final Matcher matcher = cmd.pattern.matcher(stmt);
        if (matcher.matches()) {
          final String[] groups = new String[matcher.groupCount()];
          for (int i = 0; i < groups.length; i++) {
            groups[i] = matcher.group(i + 1);
          }
          return cmd.operandConverter.apply(groups)
                  .map((operands) -> {
                    String[] newOperands = operands;
                    if (cmd == SqlCommand.EXPLAIN) {
                      // convert `explain xx` to `explain plan for xx`
                      // which can execute through executeSql method
                      newOperands = new String[]{"EXPLAIN PLAN FOR " + operands[0] + " " + operands[1]};
                    }
                    return new SqlCommandCall(cmd, newOperands, stmt);
                  });
        }
      }
    }
    return Optional.empty();
  }

  @Override
  public void executeSql(Object tableEnv, String sql) {
    ((TableEnvironment) tableEnv).explainSql(sql);
  }

  @Override
  public String sqlHelp() {
    return MESSAGE_HELP.toString();
  }

  /**
   * Flink 1.11 bind CatalogManager with parser which make blink and flink could not share the same CatalogManager.
   * This is a workaround which always reset CatalogTableSchemaResolver before running any flink code.
   * @param catalogManager
   * @param parserObject
   * @param environmentSetting
   */
  @Override
  public void setCatalogManagerSchemaResolver(Object catalogManager,
                                              Object parserObject,
                                              Object environmentSetting) {
    ((CatalogManager) catalogManager).setCatalogTableSchemaResolver(
            new CatalogTableSchemaResolver((Parser)parserObject,
                    ((EnvironmentSettings)environmentSetting).isStreamingMode()));
  }
<<<<<<< HEAD
=======
      
>>>>>>> 3f407483
  @Override
  public Object getCustomCli(Object cliFrontend, Object commandLine) {
    return ((CliFrontend)cliFrontend).validateAndGetActiveCommandLine((CommandLine) commandLine);
  }
}<|MERGE_RESOLUTION|>--- conflicted
+++ resolved
@@ -328,8 +328,6 @@
       operands = new String[]{((DescribeTableOperation) operation).getSqlIdentifier().asSerializableString()};
     } else if (operation instanceof QueryOperation) {
       cmd = SqlCommand.SELECT;
-<<<<<<< HEAD
-=======
   /**
    * Parse it via flink SqlParser first, then fallback to regular expression matching.
    *
@@ -426,7 +424,6 @@
       operands = new String[]{((DescribeTableOperation) operation).getSqlIdentifier().asSerializableString()};
     } else if (operation instanceof QueryOperation) {
       cmd = SqlCommand.SELECT;
->>>>>>> 3f407483
     } else {
       throw new Exception("Unknown operation: " + operation.asSummaryString());
     }
@@ -485,10 +482,7 @@
             new CatalogTableSchemaResolver((Parser)parserObject,
                     ((EnvironmentSettings)environmentSetting).isStreamingMode()));
   }
-<<<<<<< HEAD
-=======
       
->>>>>>> 3f407483
   @Override
   public Object getCustomCli(Object cliFrontend, Object commandLine) {
     return ((CliFrontend)cliFrontend).validateAndGetActiveCommandLine((CommandLine) commandLine);
