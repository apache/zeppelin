--- conflicted
+++ resolved
@@ -232,7 +232,6 @@
     ((StreamTableEnvironmentImpl) (btenv)).registerFunction(name, (TableAggregateFunction) tableAggregateFunction);
   }
 
-<<<<<<< HEAD
   /**
    * Parse it via flink SqlParser first, then fallback to regular expression matching.
    *
@@ -329,6 +328,102 @@
       operands = new String[]{((DescribeTableOperation) operation).getSqlIdentifier().asSerializableString()};
     } else if (operation instanceof QueryOperation) {
       cmd = SqlCommand.SELECT;
+  /**
+   * Parse it via flink SqlParser first, then fallback to regular expression matching.
+   *
+   * @param tableEnv
+   * @param stmt
+   * @return
+   */
+  @Override
+  public Optional<SqlCommandParser.SqlCommandCall> parseSql(Object tableEnv, String stmt) {
+    Parser sqlParser = ((TableEnvironmentInternal) tableEnv).getParser();
+    SqlCommandCall sqlCommandCall = null;
+    try {
+      // parse statement via regex matching first
+      Optional<SqlCommandCall> callOpt = parseByRegexMatching(stmt);
+      if (callOpt.isPresent()) {
+        sqlCommandCall = callOpt.get();
+      } else {
+        sqlCommandCall = parseBySqlParser(sqlParser, stmt);
+      }
+    } catch (Exception e) {
+      return Optional.empty();
+    }
+    return Optional.of(sqlCommandCall);
+
+  }
+
+  private SqlCommandCall parseBySqlParser(Parser sqlParser, String stmt) throws Exception {
+    List<Operation> operations;
+    try {
+      operations = sqlParser.parse(stmt);
+    } catch (Throwable e) {
+      throw new Exception("Invalidate SQL statement.", e);
+    }
+    if (operations.size() != 1) {
+      throw new Exception("Only single statement is supported now.");
+    }
+
+    final SqlCommand cmd;
+    String[] operands = new String[]{stmt};
+    Operation operation = operations.get(0);
+    if (operation instanceof CatalogSinkModifyOperation) {
+      boolean overwrite = ((CatalogSinkModifyOperation) operation).isOverwrite();
+      cmd = overwrite ? SqlCommand.INSERT_OVERWRITE : SqlCommand.INSERT_INTO;
+    } else if (operation instanceof CreateTableOperation) {
+      cmd = SqlCommand.CREATE_TABLE;
+    } else if (operation instanceof DropTableOperation) {
+      cmd = SqlCommand.DROP_TABLE;
+    } else if (operation instanceof AlterTableOperation) {
+      cmd = SqlCommand.ALTER_TABLE;
+    } else if (operation instanceof CreateViewOperation) {
+      cmd = SqlCommand.CREATE_VIEW;
+    } else if (operation instanceof DropViewOperation) {
+      cmd = SqlCommand.DROP_VIEW;
+    } else if (operation instanceof CreateDatabaseOperation) {
+      cmd = SqlCommand.CREATE_DATABASE;
+    } else if (operation instanceof DropDatabaseOperation) {
+      cmd = SqlCommand.DROP_DATABASE;
+    } else if (operation instanceof AlterDatabaseOperation) {
+      cmd = SqlCommand.ALTER_DATABASE;
+    } else if (operation instanceof CreateCatalogOperation) {
+      cmd = SqlCommand.CREATE_CATALOG;
+    } else if (operation instanceof DropCatalogOperation) {
+      cmd = SqlCommand.DROP_CATALOG;
+    } else if (operation instanceof UseCatalogOperation) {
+      cmd = SqlCommand.USE_CATALOG;
+      operands = new String[]{((UseCatalogOperation) operation).getCatalogName()};
+    } else if (operation instanceof UseDatabaseOperation) {
+      cmd = SqlCommand.USE;
+      operands = new String[]{((UseDatabaseOperation) operation).getDatabaseName()};
+    } else if (operation instanceof ShowCatalogsOperation) {
+      cmd = SqlCommand.SHOW_CATALOGS;
+      operands = new String[0];
+    } else if (operation instanceof ShowDatabasesOperation) {
+      cmd = SqlCommand.SHOW_DATABASES;
+      operands = new String[0];
+    } else if (operation instanceof ShowTablesOperation) {
+      cmd = SqlCommand.SHOW_TABLES;
+      operands = new String[0];
+    } else if (operation instanceof ShowFunctionsOperation) {
+      cmd = SqlCommand.SHOW_FUNCTIONS;
+      operands = new String[0];
+    } else if (operation instanceof CreateCatalogFunctionOperation ||
+            operation instanceof CreateTempSystemFunctionOperation) {
+      cmd = SqlCommand.CREATE_FUNCTION;
+    } else if (operation instanceof DropCatalogFunctionOperation ||
+            operation instanceof DropTempSystemFunctionOperation) {
+      cmd = SqlCommand.DROP_FUNCTION;
+    } else if (operation instanceof AlterCatalogFunctionOperation) {
+      cmd = SqlCommand.ALTER_FUNCTION;
+    } else if (operation instanceof ExplainOperation) {
+      cmd = SqlCommand.EXPLAIN;
+    } else if (operation instanceof DescribeTableOperation) {
+      cmd = SqlCommand.DESCRIBE;
+      operands = new String[]{((DescribeTableOperation) operation).getSqlIdentifier().asSerializableString()};
+    } else if (operation instanceof QueryOperation) {
+      cmd = SqlCommand.SELECT;
     } else {
       throw new Exception("Unknown operation: " + operation.asSummaryString());
     }
@@ -386,10 +481,10 @@
     ((CatalogManager) catalogManager).setCatalogTableSchemaResolver(
             new CatalogTableSchemaResolver((Parser)parserObject,
                     ((EnvironmentSettings)environmentSetting).isStreamingMode()));
-=======
+  }
+      
   @Override
   public Object getCustomCli(Object cliFrontend, Object commandLine) {
     return ((CliFrontend)cliFrontend).validateAndGetActiveCommandLine((CommandLine) commandLine);
->>>>>>> b235a19a
   }
 }