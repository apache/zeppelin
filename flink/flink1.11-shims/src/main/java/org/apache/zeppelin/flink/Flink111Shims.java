/*
 * Licensed to the Apache Software Foundation (ASF) under one
 * or more contributor license agreements.  See the NOTICE file
 * distributed with this work for additional information
 * regarding copyright ownership.  The ASF licenses this file
 * to you under the Apache License, Version 2.0 (the
 * "License"); you may not use this file except in compliance
 * with the License.  You may obtain a copy of the License at
 *
 *     http://www.apache.org/licenses/LICENSE-2.0
 *
 * Unless required by applicable law or agreed to in writing, software
 * distributed under the License is distributed on an "AS IS" BASIS,
 * WITHOUT WARRANTIES OR CONDITIONS OF ANY KIND, either express or implied.
 * See the License for the specific language governing permissions and
 * limitations under the License.
 */

package org.apache.zeppelin.flink;

import org.apache.commons.compress.utils.Lists;
import org.apache.flink.api.common.JobStatus;
import org.apache.flink.api.common.typeutils.TypeSerializer;
import org.apache.flink.api.java.tuple.Tuple2;
import org.apache.flink.api.scala.DataSet;
import org.apache.flink.configuration.ReadableConfig;
import org.apache.flink.core.execution.JobClient;
import org.apache.flink.table.api.EnvironmentSettings;
import org.apache.flink.table.api.StatementSet;
import org.apache.flink.table.api.Table;
import org.apache.flink.table.api.TableEnvironment;
import org.apache.flink.table.api.bridge.java.internal.StreamTableEnvironmentImpl;
import org.apache.flink.table.api.bridge.scala.BatchTableEnvironment;
import org.apache.flink.table.api.internal.TableEnvironmentInternal;
<<<<<<< HEAD
=======
import org.apache.flink.table.api.internal.CatalogTableSchemaResolver;
>>>>>>> 1e37860a
import org.apache.flink.table.catalog.CatalogManager;
import org.apache.flink.table.catalog.GenericInMemoryCatalog;
import org.apache.flink.table.delegation.Parser;
import org.apache.flink.table.functions.AggregateFunction;
import org.apache.flink.table.functions.TableAggregateFunction;
import org.apache.flink.table.functions.TableFunction;
import org.apache.flink.table.operations.CatalogSinkModifyOperation;
import org.apache.flink.table.operations.DescribeTableOperation;
import org.apache.flink.table.operations.ExplainOperation;
import org.apache.flink.table.operations.Operation;
import org.apache.flink.table.operations.QueryOperation;
import org.apache.flink.table.operations.ShowCatalogsOperation;
import org.apache.flink.table.operations.ShowDatabasesOperation;
import org.apache.flink.table.operations.ShowFunctionsOperation;
import org.apache.flink.table.operations.ShowTablesOperation;
import org.apache.flink.table.operations.UseCatalogOperation;
import org.apache.flink.table.operations.UseDatabaseOperation;
import org.apache.flink.table.operations.ddl.AlterCatalogFunctionOperation;
import org.apache.flink.table.operations.ddl.AlterDatabaseOperation;
import org.apache.flink.table.operations.ddl.AlterTableOperation;
import org.apache.flink.table.operations.ddl.CreateCatalogFunctionOperation;
import org.apache.flink.table.operations.ddl.CreateCatalogOperation;
import org.apache.flink.table.operations.ddl.CreateDatabaseOperation;
import org.apache.flink.table.operations.ddl.CreateTableOperation;
import org.apache.flink.table.operations.ddl.CreateTempSystemFunctionOperation;
import org.apache.flink.table.operations.ddl.CreateViewOperation;
import org.apache.flink.table.operations.ddl.DropCatalogFunctionOperation;
import org.apache.flink.table.operations.ddl.DropCatalogOperation;
import org.apache.flink.table.operations.ddl.DropDatabaseOperation;
import org.apache.flink.table.operations.ddl.DropTableOperation;
import org.apache.flink.table.operations.ddl.DropTempSystemFunctionOperation;
import org.apache.flink.table.operations.ddl.DropViewOperation;
import org.apache.flink.table.sinks.TableSink;
import org.apache.flink.types.Row;
import org.apache.flink.types.RowKind;
import org.apache.zeppelin.flink.shims111.CollectStreamTableSink;
import org.apache.zeppelin.flink.shims111.Flink111ScalaShims;
import org.apache.zeppelin.flink.sql.SqlCommandParser;
import org.apache.zeppelin.flink.sql.SqlCommandParser.SqlCommand;
import org.apache.zeppelin.flink.sql.SqlCommandParser.SqlCommandCall;
import org.apache.zeppelin.interpreter.InterpreterContext;
import org.jline.utils.AttributedString;
import org.jline.utils.AttributedStringBuilder;
import org.jline.utils.AttributedStyle;
import org.slf4j.Logger;
import org.slf4j.LoggerFactory;

import java.io.File;
import java.io.IOException;
import java.net.InetAddress;
import java.util.Arrays;
import java.util.List;
import java.util.Map;
import java.util.Optional;
import java.util.Properties;
import java.util.concurrent.ConcurrentHashMap;
import java.util.regex.Matcher;


/**
 * Shims for flink 1.11
 */
public class Flink111Shims extends FlinkShims {

  private static final Logger LOGGER = LoggerFactory.getLogger(Flink111Shims.class);
  public static final AttributedString MESSAGE_HELP = new AttributedStringBuilder()
          .append("The following commands are available:\n\n")
          .append(formatCommand(SqlCommand.CREATE_TABLE, "Create table under current catalog and database."))
          .append(formatCommand(SqlCommand.DROP_TABLE, "Drop table with optional catalog and database. Syntax: 'DROP TABLE [IF EXISTS] <name>;'"))
          .append(formatCommand(SqlCommand.CREATE_VIEW, "Creates a virtual table from a SQL query. Syntax: 'CREATE VIEW <name> AS <query>;'"))
          .append(formatCommand(SqlCommand.DESCRIBE, "Describes the schema of a table with the given name."))
          .append(formatCommand(SqlCommand.DROP_VIEW, "Deletes a previously created virtual table. Syntax: 'DROP VIEW <name>;'"))
          .append(formatCommand(SqlCommand.EXPLAIN, "Describes the execution plan of a query or table with the given name."))
          .append(formatCommand(SqlCommand.HELP, "Prints the available commands."))
          .append(formatCommand(SqlCommand.INSERT_INTO, "Inserts the results of a SQL SELECT query into a declared table sink."))
          .append(formatCommand(SqlCommand.INSERT_OVERWRITE, "Inserts the results of a SQL SELECT query into a declared table sink and overwrite existing data."))
          .append(formatCommand(SqlCommand.SELECT, "Executes a SQL SELECT query on the Flink cluster."))
          .append(formatCommand(SqlCommand.SET, "Sets a session configuration property. Syntax: 'SET <key>=<value>;'. Use 'SET;' for listing all properties."))
          .append(formatCommand(SqlCommand.SHOW_FUNCTIONS, "Shows all user-defined and built-in functions."))
          .append(formatCommand(SqlCommand.SHOW_TABLES, "Shows all registered tables."))
          .append(formatCommand(SqlCommand.SOURCE, "Reads a SQL SELECT query from a file and executes it on the Flink cluster."))
          .append(formatCommand(SqlCommand.USE_CATALOG, "Sets the current catalog. The current database is set to the catalog's default one. Experimental! Syntax: 'USE CATALOG <name>;'"))
          .append(formatCommand(SqlCommand.USE, "Sets the current default database. Experimental! Syntax: 'USE <name>;'"))
          .style(AttributedStyle.DEFAULT.underline())
          .append("\nHint")
          .style(AttributedStyle.DEFAULT)
          .append(": Make sure that a statement ends with ';' for finalizing (multi-line) statements.")
          .toAttributedString();

  private Map<String, StatementSet> statementSetMap = new ConcurrentHashMap<>();

  public Flink111Shims(Properties properties) {
    super(properties);
  }

  @Override
  public Object createCatalogManager(Object config) {
    return CatalogManager.newBuilder()
            .classLoader(Thread.currentThread().getContextClassLoader())
            .config((ReadableConfig) config)
            .defaultCatalog("default_catalog",
                    new GenericInMemoryCatalog("default_catalog", "default_database"))
            .build();
  }

  @Override
  public String getPyFlinkPythonPath(Properties properties) throws IOException {
    String flinkHome = System.getenv("FLINK_HOME");
    if (flinkHome != null) {
      List<File> depFiles = null;
      depFiles = Arrays.asList(new File(flinkHome + "/opt/python").listFiles());
      StringBuilder builder = new StringBuilder();
      for (File file : depFiles) {
        LOGGER.info("Adding extracted file to PYTHONPATH: " + file.getAbsolutePath());
        builder.append(file.getAbsolutePath() + ":");
      }
      return builder.toString();
    } else {
      throw new IOException("No FLINK_HOME is specified");
    }
  }

  @Override
  public Object getCollectStreamTableSink(InetAddress targetAddress, int targetPort, Object serializer) {
    return new CollectStreamTableSink(targetAddress, targetPort, (TypeSerializer<Tuple2<Boolean, Row>>) serializer);
  }

  @Override
  public List collectToList(Object table) throws Exception {
    return Lists.newArrayList(((Table) table).execute().collect());
  }

  @Override
  public void startMultipleInsert(Object tblEnv, InterpreterContext context) throws Exception {
    StatementSet statementSet = ((TableEnvironment) tblEnv).createStatementSet();
    statementSetMap.put(context.getParagraphId(), statementSet);
  }

  @Override
  public void addInsertStatement(String sql, Object tblEnv, InterpreterContext context) throws Exception {
    statementSetMap.get(context.getParagraphId()).addInsertSql(sql);
  }

  @Override
  public boolean executeMultipleInsertInto(String jobName, Object tblEnv, InterpreterContext context) throws Exception {
    JobClient jobClient = statementSetMap.get(context.getParagraphId()).execute().getJobClient().get();
    while (!jobClient.getJobStatus().get().isTerminalState()) {
      LOGGER.debug("Wait for job to finish");
      Thread.sleep(1000 * 5);
    }
    if (jobClient.getJobStatus().get() == JobStatus.CANCELED) {
      context.out.write("Job is cancelled.\n");
      return false;
    }
    return true;
  }

  @Override
  public boolean rowEquals(Object row1, Object row2) {
    Row r1 = (Row) row1;
    Row r2 = (Row) row2;
    r1.setKind(RowKind.INSERT);
    r2.setKind(RowKind.INSERT);
    return r1.equals(r2);
  }

  @Override
  public Object fromDataSet(Object btenv, Object ds) {
    return Flink111ScalaShims.fromDataSet((BatchTableEnvironment) btenv, (DataSet) ds);
  }

  @Override
  public Object toDataSet(Object btenv, Object table) {
    return Flink111ScalaShims.toDataSet((BatchTableEnvironment) btenv, (Table) table);
  }

  @Override
  public void registerTableSink(Object stenv, String tableName, Object collectTableSink) {
    ((org.apache.flink.table.api.internal.TableEnvironmentInternal) stenv)
            .registerTableSinkInternal(tableName, (TableSink) collectTableSink);
  }

  @Override
  public void registerTableFunction(Object btenv, String name, Object tableFunction) {
    ((StreamTableEnvironmentImpl) (btenv)).registerFunction(name, (TableFunction) tableFunction);
  }

  @Override
  public void registerAggregateFunction(Object btenv, String name, Object aggregateFunction) {
    ((StreamTableEnvironmentImpl) (btenv)).registerFunction(name, (AggregateFunction) aggregateFunction);
  }

  @Override
  public void registerTableAggregateFunction(Object btenv, String name, Object tableAggregateFunction) {
    ((StreamTableEnvironmentImpl) (btenv)).registerFunction(name, (TableAggregateFunction) tableAggregateFunction);
  }

  /**
   * Parse it via flink SqlParser first, then fallback to regular expression matching.
   *
   * @param tableEnv
   * @param stmt
   * @return
   */
  @Override
  public Optional<SqlCommandParser.SqlCommandCall> parseSql(Object tableEnv, String stmt) {
    Parser sqlParser = ((TableEnvironmentInternal) tableEnv).getParser();
    SqlCommandCall sqlCommandCall = null;
    try {
      // parse statement via regex matching first
      Optional<SqlCommandCall> callOpt = parseByRegexMatching(stmt);
      if (callOpt.isPresent()) {
        sqlCommandCall = callOpt.get();
      } else {
        sqlCommandCall = parseBySqlParser(sqlParser, stmt);
      }
    } catch (Exception e) {
      return Optional.empty();
    }
    return Optional.of(sqlCommandCall);

  }

  private SqlCommandCall parseBySqlParser(Parser sqlParser, String stmt) throws Exception {
    List<Operation> operations;
    try {
      operations = sqlParser.parse(stmt);
    } catch (Throwable e) {
      throw new Exception("Invalidate SQL statement.", e);
    }
    if (operations.size() != 1) {
      throw new Exception("Only single statement is supported now.");
    }

    final SqlCommand cmd;
    String[] operands = new String[]{stmt};
    Operation operation = operations.get(0);
    if (operation instanceof CatalogSinkModifyOperation) {
      boolean overwrite = ((CatalogSinkModifyOperation) operation).isOverwrite();
      cmd = overwrite ? SqlCommand.INSERT_OVERWRITE : SqlCommand.INSERT_INTO;
    } else if (operation instanceof CreateTableOperation) {
      cmd = SqlCommand.CREATE_TABLE;
    } else if (operation instanceof DropTableOperation) {
      cmd = SqlCommand.DROP_TABLE;
    } else if (operation instanceof AlterTableOperation) {
      cmd = SqlCommand.ALTER_TABLE;
    } else if (operation instanceof CreateViewOperation) {
      cmd = SqlCommand.CREATE_VIEW;
    } else if (operation instanceof DropViewOperation) {
      cmd = SqlCommand.DROP_VIEW;
    } else if (operation instanceof CreateDatabaseOperation) {
      cmd = SqlCommand.CREATE_DATABASE;
    } else if (operation instanceof DropDatabaseOperation) {
      cmd = SqlCommand.DROP_DATABASE;
    } else if (operation instanceof AlterDatabaseOperation) {
      cmd = SqlCommand.ALTER_DATABASE;
    } else if (operation instanceof CreateCatalogOperation) {
      cmd = SqlCommand.CREATE_CATALOG;
    } else if (operation instanceof DropCatalogOperation) {
      cmd = SqlCommand.DROP_CATALOG;
    } else if (operation instanceof UseCatalogOperation) {
      cmd = SqlCommand.USE_CATALOG;
      operands = new String[]{((UseCatalogOperation) operation).getCatalogName()};
    } else if (operation instanceof UseDatabaseOperation) {
      cmd = SqlCommand.USE;
      operands = new String[]{((UseDatabaseOperation) operation).getDatabaseName()};
    } else if (operation instanceof ShowCatalogsOperation) {
      cmd = SqlCommand.SHOW_CATALOGS;
      operands = new String[0];
    } else if (operation instanceof ShowDatabasesOperation) {
      cmd = SqlCommand.SHOW_DATABASES;
      operands = new String[0];
    } else if (operation instanceof ShowTablesOperation) {
      cmd = SqlCommand.SHOW_TABLES;
      operands = new String[0];
    } else if (operation instanceof ShowFunctionsOperation) {
      cmd = SqlCommand.SHOW_FUNCTIONS;
      operands = new String[0];
    } else if (operation instanceof CreateCatalogFunctionOperation ||
            operation instanceof CreateTempSystemFunctionOperation) {
      cmd = SqlCommand.CREATE_FUNCTION;
    } else if (operation instanceof DropCatalogFunctionOperation ||
            operation instanceof DropTempSystemFunctionOperation) {
      cmd = SqlCommand.DROP_FUNCTION;
    } else if (operation instanceof AlterCatalogFunctionOperation) {
      cmd = SqlCommand.ALTER_FUNCTION;
    } else if (operation instanceof ExplainOperation) {
      cmd = SqlCommand.EXPLAIN;
    } else if (operation instanceof DescribeTableOperation) {
      cmd = SqlCommand.DESCRIBE;
      operands = new String[]{((DescribeTableOperation) operation).getSqlIdentifier().asSerializableString()};
    } else if (operation instanceof QueryOperation) {
      cmd = SqlCommand.SELECT;
    } else {
      throw new Exception("Unknown operation: " + operation.asSummaryString());
    }

    return new SqlCommandCall(cmd, operands, stmt);
  }

  private static Optional<SqlCommandCall> parseByRegexMatching(String stmt) {
    // parse statement via regex matching
    for (SqlCommand cmd : SqlCommand.values()) {
      if (cmd.pattern != null) {
        final Matcher matcher = cmd.pattern.matcher(stmt);
        if (matcher.matches()) {
          final String[] groups = new String[matcher.groupCount()];
          for (int i = 0; i < groups.length; i++) {
            groups[i] = matcher.group(i + 1);
          }
          return cmd.operandConverter.apply(groups)
                  .map((operands) -> {
                    String[] newOperands = operands;
                    if (cmd == SqlCommand.EXPLAIN) {
                      // convert `explain xx` to `explain plan for xx`
                      // which can execute through executeSql method
                      newOperands = new String[]{"EXPLAIN PLAN FOR " + operands[0] + " " + operands[1]};
                    }
                    return new SqlCommandCall(cmd, newOperands, stmt);
                  });
        }
      }
    }
    return Optional.empty();
  }

  @Override
  public void executeSql(Object tableEnv, String sql) {
<<<<<<< HEAD
    ((TableEnvironment) tableEnv).executeSql(sql);
=======
    ((TableEnvironment) tableEnv).explainSql(sql);
>>>>>>> 1e37860a
  }

  @Override
  public String sqlHelp() {
    return MESSAGE_HELP.toString();
  }
<<<<<<< HEAD
=======

  /**
   * Flink 1.11 bind CatalogManager with parser which make blink and flink could not share the same CatalogManager.
   * This is a workaround which always reset CatalogTableSchemaResolver before running any flink code.
   * @param catalogManager
   * @param parserObject
   * @param environmentSetting
   */
  @Override
  public void setCatalogManagerSchemaResolver(Object catalogManager,
                                              Object parserObject,
                                              Object environmentSetting) {
    ((CatalogManager) catalogManager).setCatalogTableSchemaResolver(
            new CatalogTableSchemaResolver((Parser)parserObject,
                    ((EnvironmentSettings)environmentSetting).isStreamingMode()));
  }
>>>>>>> 1e37860a
}<|MERGE_RESOLUTION|>--- conflicted
+++ resolved
@@ -32,10 +32,7 @@
 import org.apache.flink.table.api.bridge.java.internal.StreamTableEnvironmentImpl;
 import org.apache.flink.table.api.bridge.scala.BatchTableEnvironment;
 import org.apache.flink.table.api.internal.TableEnvironmentInternal;
-<<<<<<< HEAD
-=======
 import org.apache.flink.table.api.internal.CatalogTableSchemaResolver;
->>>>>>> 1e37860a
 import org.apache.flink.table.catalog.CatalogManager;
 import org.apache.flink.table.catalog.GenericInMemoryCatalog;
 import org.apache.flink.table.delegation.Parser;
@@ -364,19 +361,13 @@
 
   @Override
   public void executeSql(Object tableEnv, String sql) {
-<<<<<<< HEAD
-    ((TableEnvironment) tableEnv).executeSql(sql);
-=======
     ((TableEnvironment) tableEnv).explainSql(sql);
->>>>>>> 1e37860a
   }
 
   @Override
   public String sqlHelp() {
     return MESSAGE_HELP.toString();
   }
-<<<<<<< HEAD
-=======
 
   /**
    * Flink 1.11 bind CatalogManager with parser which make blink and flink could not share the same CatalogManager.
@@ -393,5 +384,4 @@
             new CatalogTableSchemaResolver((Parser)parserObject,
                     ((EnvironmentSettings)environmentSetting).isStreamingMode()));
   }
->>>>>>> 1e37860a
 }