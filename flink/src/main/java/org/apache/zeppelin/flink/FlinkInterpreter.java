/**
 * Licensed to the Apache Software Foundation (ASF) under one
 * or more contributor license agreements.  See the NOTICE file
 * distributed with this work for additional information
 * regarding copyright ownership.  The ASF licenses this file
 * to you under the Apache License, Version 2.0 (the
 * "License"); you may not use this file except in compliance
 * with the License.  You may obtain a copy of the License at
 *
 *     http://www.apache.org/licenses/LICENSE-2.0
 *
 * Unless required by applicable law or agreed to in writing, software
 * distributed under the License is distributed on an "AS IS" BASIS,
 * WITHOUT WARRANTIES OR CONDITIONS OF ANY KIND, either express or implied.
 * See the License for the specific language governing permissions and
 * limitations under the License.
 */
package org.apache.zeppelin.flink;

import java.lang.reflect.InvocationTargetException;
import java.io.BufferedReader;
import java.io.ByteArrayOutputStream;
import java.io.File;
import java.io.PrintStream;
import java.io.PrintWriter;
import java.net.URL;
import java.net.URLClassLoader;
import java.util.*;

import org.apache.flink.api.common.JobID;
import org.apache.flink.api.scala.FlinkILoop;
import org.apache.flink.configuration.Configuration;
import org.apache.flink.runtime.akka.AkkaUtils;
import org.apache.flink.runtime.instance.ActorGateway;
import org.apache.flink.runtime.messages.JobManagerMessages;
import org.apache.flink.runtime.minicluster.LocalFlinkMiniCluster;
import org.apache.flink.runtime.util.EnvironmentInformation;
import org.apache.zeppelin.interpreter.Interpreter;
import org.apache.zeppelin.interpreter.InterpreterContext;
import org.apache.zeppelin.interpreter.InterpreterPropertyBuilder;
import org.apache.zeppelin.interpreter.InterpreterResult;
import org.apache.zeppelin.interpreter.InterpreterResult.Code;
import org.apache.zeppelin.interpreter.InterpreterUtils;
import org.apache.zeppelin.interpreter.thrift.InterpreterCompletion;
import org.slf4j.Logger;
import org.slf4j.LoggerFactory;

import scala.Console;
import scala.None;
import scala.Option;
import scala.Some;
import scala.collection.JavaConversions;
import scala.collection.immutable.Nil;
<<<<<<< HEAD
=======
import scala.concurrent.duration.FiniteDuration;
>>>>>>> 6eecdecb
import scala.runtime.AbstractFunction0;
import scala.tools.nsc.Settings;
import scala.tools.nsc.interpreter.IMain;
import scala.tools.nsc.interpreter.Results;
import scala.tools.nsc.settings.MutableSettings;
import scala.tools.nsc.settings.MutableSettings.BooleanSetting;
import scala.tools.nsc.settings.MutableSettings.PathSetting;

/**
 * Interpreter for Apache Flink (http://flink.apache.org)
 */
public class FlinkInterpreter extends Interpreter {
  Logger logger = LoggerFactory.getLogger(FlinkInterpreter.class);
  private ByteArrayOutputStream out;
  private Configuration flinkConf;
  private LocalFlinkMiniCluster localFlinkCluster;
  private FlinkILoop flinkIloop;
  private Map<String, Object> binder;
  private IMain imain;

  public FlinkInterpreter(Properties property) {
    super(property);
  }

  @Override
  public void open() {
    out = new ByteArrayOutputStream();
    flinkConf = new org.apache.flink.configuration.Configuration();
    Properties intpProperty = getProperty();
    for (Object k : intpProperty.keySet()) {
      String key = (String) k;
      String val = toString(intpProperty.get(key));
      flinkConf.setString(key, val);
    }

    if (localMode()) {
      startFlinkMiniCluster();
    }

    flinkIloop = new FlinkILoop(getHost(),
                                getPort(),
                                flinkConf,
                                (BufferedReader) null,
                                new PrintWriter(out));

    flinkIloop.settings_$eq(createSettings());
    flinkIloop.createInterpreter();

    imain = flinkIloop.intp();

    org.apache.flink.api.scala.ExecutionEnvironment benv =
            flinkIloop.scalaBenv();
            //new ExecutionEnvironment(remoteBenv)
    org.apache.flink.streaming.api.scala.StreamExecutionEnvironment senv =
            flinkIloop.scalaSenv();

    senv.getConfig().disableSysoutLogging();
    benv.getConfig().disableSysoutLogging();

    // prepare bindings
    imain.interpret("@transient var _binder = new java.util.HashMap[String, Object]()");
    Map<String, Object> binder = (Map<String, Object>) getLastObject();

    // import libraries
    imain.interpret("import scala.tools.nsc.io._");
    imain.interpret("import Properties.userHome");
    imain.interpret("import scala.compat.Platform.EOL");

    imain.interpret("import org.apache.flink.api.scala._");
    imain.interpret("import org.apache.flink.api.common.functions._");


    binder.put("benv", benv);
    imain.interpret("val benv = _binder.get(\"benv\").asInstanceOf["
            + benv.getClass().getName() + "]");

    binder.put("senv", senv);
    imain.interpret("val senv = _binder.get(\"senv\").asInstanceOf["
            + senv.getClass().getName() + "]");

  }

  private boolean localMode() {
    String host = getProperty("host");
    return host == null || host.trim().length() == 0 || host.trim().equals("local");
  }

  private String getHost() {
    if (localMode()) {
      return "localhost";
    } else {
      return getProperty("host");
    }
  }

  private int getPort() {
    if (localMode()) {
      return localFlinkCluster.getLeaderRPCPort();
    } else {
      return Integer.parseInt(getProperty("port"));
    }
  }

  private Settings createSettings() {
    URL[] urls = getClassloaderUrls();
    Settings settings = new Settings();

    // set classpath
    PathSetting pathSettings = settings.classpath();
    String classpath = "";
    List<File> paths = currentClassPath();
    for (File f : paths) {
      if (classpath.length() > 0) {
        classpath += File.pathSeparator;
      }
      classpath += f.getAbsolutePath();
    }

    if (urls != null) {
      for (URL u : urls) {
        if (classpath.length() > 0) {
          classpath += File.pathSeparator;
        }
        classpath += u.getFile();
      }
    }

    pathSettings.v_$eq(classpath);
    settings.scala$tools$nsc$settings$ScalaSettings$_setter_$classpath_$eq(pathSettings);
    settings.explicitParentLoader_$eq(new Some<>(Thread.currentThread()
        .getContextClassLoader()));
    BooleanSetting b = (BooleanSetting) settings.usejavacp();
    b.v_$eq(true);
    settings.scala$tools$nsc$settings$StandardScalaSettings$_setter_$usejavacp_$eq(b);

    // To prevent 'File name too long' error on some file system.
    MutableSettings.IntSetting numClassFileSetting = settings.maxClassfileName();
    numClassFileSetting.v_$eq(128);
    settings.scala$tools$nsc$settings$ScalaSettings$_setter_$maxClassfileName_$eq(
            numClassFileSetting);

    return settings;
  }
  

  private List<File> currentClassPath() {
    List<File> paths = classPath(Thread.currentThread().getContextClassLoader());
    String[] cps = System.getProperty("java.class.path").split(File.pathSeparator);
    if (cps != null) {
      for (String cp : cps) {
        paths.add(new File(cp));
      }
    }
    return paths;
  }

  private List<File> classPath(ClassLoader cl) {
    List<File> paths = new LinkedList<>();
    if (cl == null) {
      return paths;
    }

    if (cl instanceof URLClassLoader) {
      URLClassLoader ucl = (URLClassLoader) cl;
      URL[] urls = ucl.getURLs();
      if (urls != null) {
        for (URL url : urls) {
          paths.add(new File(url.getFile()));
        }
      }
    }
    return paths;
  }

  public Object getLastObject() {
    Object obj = imain.lastRequest().lineRep().call(
        "$result",
<<<<<<< HEAD
        JavaConversions.asScalaBuffer(new LinkedList<Object>()));
=======
        JavaConversions.asScalaBuffer(new LinkedList<>()));
>>>>>>> 6eecdecb
    return obj;
  }

  @Override
  public void close() {
    flinkIloop.closeInterpreter();

    if (localMode()) {
      stopFlinkMiniCluster();
    }
  }

  @Override
  public InterpreterResult interpret(String line, InterpreterContext context) {
    if (line == null || line.trim().length() == 0) {
      return new InterpreterResult(Code.SUCCESS);
    }

    InterpreterResult result = interpret(line.split("\n"), context);
    return result;
  }

  public InterpreterResult interpret(String[] lines, InterpreterContext context) {
    final IMain imain = flinkIloop.intp();
    
    String[] linesToRun = new String[lines.length + 1];
    for (int i = 0; i < lines.length; i++) {
      linesToRun[i] = lines[i];
    }
    linesToRun[lines.length] = "print(\"\")";

    System.setOut(new PrintStream(out));
    out.reset();
    Code r = null;

    String incomplete = "";
    boolean inComment = false;

    for (int l = 0; l < linesToRun.length; l++) {
      final String s = linesToRun[l];
      // check if next line starts with "." (but not ".." or "./") it is treated as an invocation
      if (l + 1 < linesToRun.length) {
        String nextLine = linesToRun[l + 1].trim();
        boolean continuation = false;
        if (nextLine.isEmpty()
                || nextLine.startsWith("//")         // skip empty line or comment
                || nextLine.startsWith("}")
                || nextLine.startsWith("object")) { // include "} object" for Scala companion object
          continuation = true;
        } else if (!inComment && nextLine.startsWith("/*")) {
          inComment = true;
          continuation = true;
        } else if (inComment && nextLine.lastIndexOf("*/") >= 0) {
          inComment = false;
          continuation = true;
        } else if (nextLine.length() > 1
                && nextLine.charAt(0) == '.'
                && nextLine.charAt(1) != '.'     // ".."
                && nextLine.charAt(1) != '/') {  // "./"
          continuation = true;
        } else if (inComment) {
          continuation = true;
        }
        if (continuation) {
          incomplete += s + "\n";
          continue;
        }
      }

      final String currentCommand = incomplete;

      scala.tools.nsc.interpreter.Results.Result res = null;
      try {
        res = Console.withOut(
          System.out,
          new AbstractFunction0<Results.Result>() {
            @Override
            public Results.Result apply() {
              return imain.interpret(currentCommand + s);
            }
          });
      } catch (Exception e) {
        logger.info("Interpreter exception", e);
        return new InterpreterResult(Code.ERROR, InterpreterUtils.getMostRelevantMessage(e));
      }

      r = getResultCode(res);

      if (r == Code.ERROR) {
        return new InterpreterResult(r, out.toString());
      } else if (r == Code.INCOMPLETE) {
        incomplete += s + "\n";
      } else {
        incomplete = "";
      }
    }

    if (r == Code.INCOMPLETE) {
      return new InterpreterResult(r, "Incomplete expression");
    } else {
      return new InterpreterResult(r, out.toString());
    }
  }

  private Code getResultCode(scala.tools.nsc.interpreter.Results.Result r) {
    if (r instanceof scala.tools.nsc.interpreter.Results.Success$) {
      return Code.SUCCESS;
    } else if (r instanceof scala.tools.nsc.interpreter.Results.Incomplete$) {
      return Code.INCOMPLETE;
    } else {
      return Code.ERROR;
    }
  }

  @Override
  public void cancel(InterpreterContext context) {
    if (localMode()) {
      // In localMode we can cancel all running jobs,
      // because the local cluster can only run one job at the time.
      for (JobID job : this.localFlinkCluster.getCurrentlyRunningJobsJava()) {
        logger.info("Stop job: " + job);
        cancelJobLocalMode(job);
      }
    }
  }

  private void cancelJobLocalMode(JobID jobID){
    FiniteDuration timeout = AkkaUtils.getTimeout(this.localFlinkCluster.configuration());
    ActorGateway leader = this.localFlinkCluster.getLeaderGateway(timeout);
    leader.ask(new JobManagerMessages.CancelJob(jobID), timeout);
  }

  @Override
  public FormType getFormType() {
    return FormType.NATIVE;
  }

  @Override
  public int getProgress(InterpreterContext context) {
    return 0;
  }

  @Override
<<<<<<< HEAD
  public List<InterpreterCompletion> completion(String buf, int cursor) {
=======
  public List<InterpreterCompletion> completion(String buf, int cursor,
      InterpreterContext interpreterContext) {
>>>>>>> 6eecdecb
    return new LinkedList<>();
  }

  private void startFlinkMiniCluster() {
    localFlinkCluster = new LocalFlinkMiniCluster(flinkConf, false);

    try {
      localFlinkCluster.start(true);
    } catch (Exception e){
      throw new RuntimeException("Could not start Flink mini cluster.", e);
    }
  }

  private void stopFlinkMiniCluster() {
    if (localFlinkCluster != null) {
      localFlinkCluster.stop();
      localFlinkCluster = null;
    }
  }

  static final String toString(Object o) {
    return (o instanceof String) ? (String) o : "";
  }
  
}<|MERGE_RESOLUTION|>--- conflicted
+++ resolved
@@ -51,10 +51,7 @@
 import scala.Some;
 import scala.collection.JavaConversions;
 import scala.collection.immutable.Nil;
-<<<<<<< HEAD
-=======
 import scala.concurrent.duration.FiniteDuration;
->>>>>>> 6eecdecb
 import scala.runtime.AbstractFunction0;
 import scala.tools.nsc.Settings;
 import scala.tools.nsc.interpreter.IMain;
@@ -232,11 +229,7 @@
   public Object getLastObject() {
     Object obj = imain.lastRequest().lineRep().call(
         "$result",
-<<<<<<< HEAD
-        JavaConversions.asScalaBuffer(new LinkedList<Object>()));
-=======
         JavaConversions.asScalaBuffer(new LinkedList<>()));
->>>>>>> 6eecdecb
     return obj;
   }
 
@@ -380,12 +373,8 @@
   }
 
   @Override
-<<<<<<< HEAD
-  public List<InterpreterCompletion> completion(String buf, int cursor) {
-=======
   public List<InterpreterCompletion> completion(String buf, int cursor,
       InterpreterContext interpreterContext) {
->>>>>>> 6eecdecb
     return new LinkedList<>();
   }
 
