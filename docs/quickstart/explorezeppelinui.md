--- conflicted
+++ resolved
@@ -1,11 +1,7 @@
 ---
 layout: page
 title: "Explore Apache Zeppelin UI"
-<<<<<<< HEAD
-description: "Description of Zeppelin UI Layout"
-=======
 description: "If you are new to Apache Zeppelin, this document will guide you about the basic components of Zeppelin one by one."
->>>>>>> 6eecdecb
 group: quickstart
 ---
 <!--
@@ -21,15 +17,10 @@
 See the License for the specific language governing permissions and
 limitations under the License.
 -->
-<<<<<<< HEAD
-# Explore Apache Zeppelin UI
-
-=======
 {% include JB/setup %}
 
 # Explore Apache Zeppelin UI
 
->>>>>>> 6eecdecb
 <div id="toc"></div>
 
 ## Main home
@@ -70,15 +61,9 @@
 
 <img src="../assets/themes/zeppelin/img/ui-img/settings_menu.png" width="170px" />
 
-<<<<<<< HEAD
 
 #### About Zeppelin
 
-=======
-
-#### About Zeppelin
-
->>>>>>> 6eecdecb
 You can check Zeppelin version in this menu.
 
 <img src="../assets/themes/zeppelin/img/ui-img/about_menu.png" width="450px" />
