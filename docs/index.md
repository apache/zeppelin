--- conflicted
+++ resolved
@@ -163,11 +163,6 @@
   * [Python](./interpreter/python.html)
   * [R](./interpreter/r.html)
   * [SAP](./interpreter/sap.html)
-<<<<<<< HEAD
-  * [Scalding](./interpreter/scalding.html)
-=======
-  * [Scio](./interpreter/scio.html)
->>>>>>> 11d82c4b
   * [Shell](./interpreter/shell.html)
   * [Spark](./interpreter/spark.html)
   * [Sparql](./interpreter/sparql.html)
