    <div id="menu" class="navbar navbar-inverse navbar-fixed-top" role="navigation">
      <div class="container">
        <div class="navbar-header">
          <button type="button" class="navbar-toggle" data-toggle="collapse" data-target=".navbar-collapse">
            <span class="sr-only">Toggle navigation</span>
            <span class="icon-bar"></span>
            <span class="icon-bar"></span>
            <span class="icon-bar"></span>
          </button>
          <div class="navbar-brand">
            <a class="navbar-brand-main" href="{{site.production_url}}">
              <img src="/assets/themes/zeppelin/img/zeppelin_logo.png" width="50" alt="I'm zeppelin">
              <span style="vertical-align:middle">Zeppelin</span>
            </a>
            <a class="navbar-brand-version" href="{{BASE_PATH}}">
              <span><small>{{site.ZEPPELIN_VERSION}}</small></span>
            </a>
          </div>
        </div>
        <nav class="navbar-collapse collapse" role="navigation">
          <ul class="nav navbar-nav">
            <li>
              <a href="#" data-toggle="dropdown" class="dropdown-toggle">Quick Start <b class="caret"></b></a>
              <ul class="dropdown-menu">
                <li><a href="{{BASE_PATH}}/index.html">What is Apache Zeppelin ?</a></li>
                <li role="separator" class="divider"></li>
                <li class="title"><span><b>Getting Started</b><span></li>
                <li><a href="{{BASE_PATH}}/install/install.html">Install</a></li>
<<<<<<< HEAD
                <li><a href="{{BASE_PATH}}/install/install.html#apache-zeppelin-configuration">Configuration</a></li>
=======
                <li><a href="{{BASE_PATH}}/install/configuration.html">Configuration</a></li>
>>>>>>> 6eecdecb
                <li><a href="{{BASE_PATH}}/quickstart/explorezeppelinui.html">Explore Zeppelin UI</a></li>
                <li><a href="{{BASE_PATH}}/quickstart/tutorial.html">Tutorial</a></li>
                <li role="separator" class="divider"></li>
                <li class="title"><span><b>Basic Feature Guide</b><span></li>
                <li><a href="{{BASE_PATH}}/manual/dynamicform.html">Dynamic Form</a></li>
                <li><a href="{{BASE_PATH}}/manual/publish.html">Publish your Paragraph</a></li>
                <li><a href="{{BASE_PATH}}/manual/notebookashomepage.html">Customize Zeppelin Homepage</a></li>
                <li role="separator" class="divider"></li>
                <li class="title"><span><b>More</b><span></li>
                <li><a href="{{BASE_PATH}}/install/upgrade.html">Upgrade Zeppelin Version</a></li>
                <li><a href="{{BASE_PATH}}/install/build.html">Build from source</a></li>
                <li><a href="{{BASE_PATH}}/quickstart/install_with_flink_and_spark_cluster.html">Install Zeppelin with Flink and Spark Clusters Tutorial</a></li>
              </ul>
            </li>
            <li>
              <a href="#" data-toggle="dropdown" class="dropdown-toggle">Interpreter <b class="caret"></b></a>
              <ul class="dropdown-menu scrollable-menu">
                <li><a href="{{BASE_PATH}}/manual/interpreters.html">Overview</a></li>
                <li role="separator" class="divider"></li>
                <li class="title"><span><b>Usage</b><span></li>
                <li><a href="{{BASE_PATH}}/manual/interpreterinstallation.html">Interpreter Installation</a></li>
                <!--<li><a href="{{BASE_PATH}}/manual/dynamicinterpreterload.html">Dynamic Interpreter Loading</a></li>-->
                <li><a href="{{BASE_PATH}}/manual/dependencymanagement.html">Interpreter Dependency Management</a></li>
                <li><a href="{{BASE_PATH}}/manual/userimpersonation.html">Interpreter User Impersonation</a></li>
                <li><a href="{{BASE_PATH}}/manual/interpreterexechooks.html">Interpreter Execution Hooks (Experimental)</a></li>
                <li role="separator" class="divider"></li>
                <li class="title"><span><b>Available Interpreters</b><span></li>
                <li><a href="{{BASE_PATH}}/interpreter/alluxio.html">Alluxio</a></li>
<<<<<<< HEAD
=======
                <li><a href="{{BASE_PATH}}/interpreter/beam.html">Beam</a></li>
>>>>>>> 6eecdecb
                <li><a href="{{BASE_PATH}}/interpreter/bigquery.html">BigQuery</a></li>
                <li><a href="{{BASE_PATH}}/interpreter/cassandra.html">Cassandra</a></li>
                <li><a href="{{BASE_PATH}}/interpreter/elasticsearch.html">Elasticsearch</a></li>
                <li><a href="{{BASE_PATH}}/interpreter/flink.html">Flink</a></li>
                <li><a href="{{BASE_PATH}}/interpreter/geode.html">Geode</a></li>
                <li><a href="{{BASE_PATH}}/interpreter/groovy.html">Groovy</a></li>
                <li><a href="{{BASE_PATH}}/interpreter/hbase.html">HBase</a></li>
                <li><a href="{{BASE_PATH}}/interpreter/hdfs.html">HDFS</a></li>
                <li><a href="{{BASE_PATH}}/interpreter/hive.html">Hive</a></li>
                <li><a href="{{BASE_PATH}}/interpreter/ignite.html">Ignite</a></li>
                <li><a href="{{BASE_PATH}}/interpreter/jdbc.html">JDBC</a></li>
                <li><a href="{{BASE_PATH}}/interpreter/kylin.html">Kylin</a></li>
                <li><a href="{{BASE_PATH}}/interpreter/lens.html">Lens</a></li>
                <li><a href="{{BASE_PATH}}/interpreter/livy.html">Livy</a></li>
                <li><a href="{{BASE_PATH}}/interpreter/markdown.html">Markdown</a></li>
                <li><a href="{{BASE_PATH}}/interpreter/pig.html">Pig</a></li>
                <li><a href="{{BASE_PATH}}/interpreter/python.html">Python</a></li>
                <li><a href="{{BASE_PATH}}/interpreter/postgresql.html">Postgresql, HAWQ</a></li>
                <li><a href="{{BASE_PATH}}/interpreter/r.html">R</a></li>
                <li><a href="{{BASE_PATH}}/interpreter/scalding.html">Scalding</a></li>
                <li><a href="{{BASE_PATH}}/interpreter/scio.html">Scio</a></li>
                <li><a href="{{BASE_PATH}}/interpreter/shell.html">Shell</a></li>
                <li><a href="{{BASE_PATH}}/interpreter/spark.html">Spark</a></li>
              </ul>
            </li>
            <li>
              <a href="#" data-toggle="dropdown" class="dropdown-toggle">Display System <b class="caret"></b></a>
              <ul class="dropdown-menu">
                <li class="title"><span><b>Basic Display System</b><span></li>
                <li><a href="{{BASE_PATH}}/displaysystem/basicdisplaysystem.html#text">Text</a></li>
                <li><a href="{{BASE_PATH}}/displaysystem/basicdisplaysystem.html#html">Html</a></li>
                <li><a href="{{BASE_PATH}}/displaysystem/basicdisplaysystem.html#table">Table</a></li>
                <li role="separator" class="divider"></li>
                <li class="title"><span><b>Angular API</b><span></li>
                <li><a href="{{BASE_PATH}}/displaysystem/back-end-angular.html">Angular (backend API)</a></li>
                <li><a href="{{BASE_PATH}}/displaysystem/front-end-angular.html">Angular (frontend API)</a></li>
              </ul>
            </li>
            <li>
              <a href="#" data-toggle="dropdown" class="dropdown-toggle">More<b class="caret"></b></a>
              <ul class="dropdown-menu scrollable-menu" style="right: 0; left: auto;">
                <li class="title"><span><b>Notebook Storage</b><span></li>
                <li><a href="{{BASE_PATH}}/storage/storage.html#notebook-storage-in-local-git-repository">Git Storage</a></li>
                <li><a href="{{BASE_PATH}}/storage/storage.html#notebook-storage-in-s3">S3 Storage</a></li>
                <li><a href="{{BASE_PATH}}/storage/storage.html#notebook-storage-in-azure">Azure Storage</a></li>
                <li><a href="{{BASE_PATH}}/storage/storage.html#storage-in-zeppelinhub">ZeppelinHub Storage</a></li>
                <li><a href="{{BASE_PATH}}/storage/storage.html#notebook-storage-in-mongodb">MongoDB Storage</a></li>
                <li role="separator" class="divider"></li>
                <li class="title"><span><b>REST API</b><span></li>
                <li><a href="{{BASE_PATH}}/rest-api/rest-interpreter.html">Interpreter API</a></li>
                <li><a href="{{BASE_PATH}}/rest-api/rest-notebook.html">Notebook API</a></li>
                <li><a href="{{BASE_PATH}}/rest-api/rest-notebookRepo.html">Notebook Repository API</a></li>
                <li><a href="{{BASE_PATH}}/rest-api/rest-configuration.html">Configuration API</a></li>
                <li><a href="{{BASE_PATH}}/rest-api/rest-credential.html">Credential API</a></li>
                <li><a href="{{BASE_PATH}}/rest-api/rest-helium.html">Helium API</a></li>
                <li role="separator" class="divider"></li>
                <li class="title"><span><b>Security</b><span></li>
                <li><a href="{{BASE_PATH}}/security/shiroauthentication.html">Shiro Authentication</a></li>
                <li><a href="{{BASE_PATH}}/security/notebook_authorization.html">Notebook Authorization</a></li>
                <li><a href="{{BASE_PATH}}/security/datasource_authorization.html">Data Source Authorization</a></li>
                <li role="separator" class="divider"></li>
                <li class="title"><span><b>Helium Framework (Experimental)</b></span></li>
                <li><a href="{{BASE_PATH}}/development/writingzeppelinapplication.html">Writing Zeppelin Application</a></li>
                <li><a href="{{BASE_PATH}}/development/writingzeppelinspell.html">Writing Zeppelin Spell</a></li>
                <li><a href="{{BASE_PATH}}/development/writingzeppelinvisualization.html">Writing Zeppelin Visualization: Basics</a></li>
                <li><a href="{{BASE_PATH}}/development/writingzeppelinvisualization_transformation.html">Writing Zeppelin Visualization: Transformation</a></li>
                <li role="separator" class="divider"></li>
                <li class="title"><span><b>Advanced</b><span></li>
                <li><a href="{{BASE_PATH}}/install/virtual_machine.html">Zeppelin on Vagrant VM</a></li>
                <li><a href="{{BASE_PATH}}/install/spark_cluster_mode.html#spark-standalone-mode">Zeppelin on Spark Cluster Mode (Standalone)</a></li>
                <li><a href="{{BASE_PATH}}/install/spark_cluster_mode.html#spark-on-yarn-mode">Zeppelin on Spark Cluster Mode (YARN)</a></li>
                <li><a href="{{BASE_PATH}}/install/spark_cluster_mode.html#spark-on-mesos-mode">Zeppelin on Spark Cluster Mode (Mesos)</a></li>
                <li><a href="{{BASE_PATH}}/install/cdh.html">Zeppelin on CDH</a></li>
                <li role="separator" class="divider"></li>
                <li class="title"><span><b>Contibute</b><span></li>
                <li><a href="{{BASE_PATH}}/development/writingzeppelininterpreter.html">Writing Zeppelin Interpreter</a></li>
                <li><a href="{{BASE_PATH}}/development/howtocontribute.html">How to contribute (code)</a></li>
                <li><a href="{{BASE_PATH}}/development/howtocontributewebsite.html">How to contribute (website)</a></li>
              </ul>
            </li>
            <li>
              <a href="{{BASE_PATH}}/search.html" class="nav-search-link">
                <span class="fa fa-search nav-search-icon"></span>
              </a>
            </li>
          </ul>
        </nav><!--/.navbar-collapse -->
      </div>
    </div>
    <|MERGE_RESOLUTION|>--- conflicted
+++ resolved
@@ -26,11 +26,7 @@
                 <li role="separator" class="divider"></li>
                 <li class="title"><span><b>Getting Started</b><span></li>
                 <li><a href="{{BASE_PATH}}/install/install.html">Install</a></li>
-<<<<<<< HEAD
-                <li><a href="{{BASE_PATH}}/install/install.html#apache-zeppelin-configuration">Configuration</a></li>
-=======
                 <li><a href="{{BASE_PATH}}/install/configuration.html">Configuration</a></li>
->>>>>>> 6eecdecb
                 <li><a href="{{BASE_PATH}}/quickstart/explorezeppelinui.html">Explore Zeppelin UI</a></li>
                 <li><a href="{{BASE_PATH}}/quickstart/tutorial.html">Tutorial</a></li>
                 <li role="separator" class="divider"></li>
@@ -59,10 +55,7 @@
                 <li role="separator" class="divider"></li>
                 <li class="title"><span><b>Available Interpreters</b><span></li>
                 <li><a href="{{BASE_PATH}}/interpreter/alluxio.html">Alluxio</a></li>
-<<<<<<< HEAD
-=======
                 <li><a href="{{BASE_PATH}}/interpreter/beam.html">Beam</a></li>
->>>>>>> 6eecdecb
                 <li><a href="{{BASE_PATH}}/interpreter/bigquery.html">BigQuery</a></li>
                 <li><a href="{{BASE_PATH}}/interpreter/cassandra.html">Cassandra</a></li>
                 <li><a href="{{BASE_PATH}}/interpreter/elasticsearch.html">Elasticsearch</a></li>
@@ -151,5 +144,4 @@
           </ul>
         </nav><!--/.navbar-collapse -->
       </div>
-    </div>
-    +    </div>