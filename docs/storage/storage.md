--- conflicted
+++ resolved
@@ -17,15 +17,10 @@
 See the License for the specific language governing permissions and
 limitations under the License.
 -->
-<<<<<<< HEAD
+{% include JB/setup %}
+
 # Notebook storage options for Apache Zeppelin
 
-=======
-{% include JB/setup %}
-
-# Notebook storage options for Apache Zeppelin
-
->>>>>>> 6eecdecb
 <div id="toc"></div>
 
 ## Overview
@@ -33,19 +28,11 @@
 Apache Zeppelin has a pluggable notebook storage mechanism controlled by `zeppelin.notebook.storage` configuration option with multiple implementations.
 There are few notebook storage systems available for a use out of the box:
 
-<<<<<<< HEAD
-  * (default) all notes are saved in the notebook folder in your local File System - `VFSNotebookRepo`
-  * use local file system and version it using local Git repository - `GitNotebookRepo`
-  * storage using Amazon S3 service - `S3NotebookRepo`
-  * storage using Azure service - `AzureNotebookRepo`
-  * storage using HDFS - `HdfsNotebookRepo`
-=======
   * (default) use local file system and version it using local Git repository - `GitNotebookRepo`
   * all notes are saved in the notebook folder in your local File System - `VFSNotebookRepo`
   * storage using Amazon S3 service - `S3NotebookRepo`
   * storage using Azure service - `AzureNotebookRepo`
   * storage using MongoDB - `MongoNotebookRepo`
->>>>>>> 6eecdecb
 
 Multiple storage systems can be used at the same time by providing a comma-separated list of the class-names in the configuration.
 By default, only first two of them will be automatically kept in sync by Zeppelin.
@@ -197,14 +184,11 @@
 </property>
 ```
 
-<<<<<<< HEAD
-=======
 </br>
 ## Notebook Storage in Azure <a name="Azure"></a>
 
 Using `AzureNotebookRepo` you can connect your Zeppelin with your Azure account for notebook storage.
 
->>>>>>> 6eecdecb
 First of all, input your `AccountName`, `AccountKey`, and `Share Name` in the file **zeppelin-site.xml** by commenting out and completing the next properties:
 
 ```
@@ -262,28 +246,6 @@
 ```
 
 </br>
-
-## Notebook Storage in Hdfs <a name="HDFS"></a>
-
-To enable your notebooks to be stored on HDFS - uncomment the next property in `zeppelin-site.xml` in order to use HdfsNotebookRepo class:
-
-```
-<property>
-  <name>zeppelin.notebook.storage</name>
-  <value>org.apache.zeppelin.notebook.repo.HdfsNotebookRepo</value>
-  <description>notebook persistence layer implementation</description>
-</property>
-```
-
-and replace the notebook directory property below by an HDFS location as follows :
-<property>
-  <name>zeppelin.notebook.dir</name>
-  <value>/tmp/notebook</value>
-  <description>path or URI for notebook persist</description>
-</property>
-
-</br>
-
 ## Storage in ZeppelinHub  <a name="ZeppelinHub"></a>
 
 ZeppelinHub storage layer allows out of the box connection of Zeppelin instance with your ZeppelinHub account. First of all, you need to either comment out the following  property in **zeppelin-site.xml**:
