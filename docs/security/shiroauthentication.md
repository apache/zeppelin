---
layout: page
title: "Shiro Security for Apache Zeppelin"
description: ""
group: security
---
<!--
Licensed under the Apache License, Version 2.0 (the "License");
you may not use this file except in compliance with the License.
You may obtain a copy of the License at

http://www.apache.org/licenses/LICENSE-2.0

Unless required by applicable law or agreed to in writing, software
distributed under the License is distributed on an "AS IS" BASIS,
WITHOUT WARRANTIES OR CONDITIONS OF ANY KIND, either express or implied.
See the License for the specific language governing permissions and
limitations under the License.
-->
{% include JB/setup %}

# Shiro authentication for Apache Zeppelin
[Apache Shiro](http://shiro.apache.org/) is a powerful and easy-to-use Java security framework that performs authentication, authorization, cryptography, and session management. In this documentation, we will explain step by step how Shiro works for Zeppelin notebook authentication.

When you connect to Apache Zeppelin, you will be asked to enter your credentials. Once you logged in, then you have access to all notes including other user's notes.

## Security Setup
You can setup **Zeppelin notebook authentication** in some simple steps.

####1. Secure the HTTP channel
To secure the HTTP channel, you have to change both **anon** and **authcBasic** settings in `conf/shiro.ini`. In here, **anon** means "the access is anonymous" and **authcBasic** means "basic auth security".

The default status of them is

```
/** = anon
#/** = authcBasic
```
Deactivate the line "/** = anon" and activate the line "/** = authcBasic" in `conf/shiro.ini` file.

```
#/** = anon
/** = authcBasic
```

For the further information about  `shiro.ini` file format, please refer to [Shiro Configuration](http://shiro.apache.org/configuration.html#Configuration-INISections).

####2. Secure the Websocket channel
Set to property **zeppelin.anonymous.allowed** to **false** in `conf/zeppelin-site.xml`. If you don't have this file yet, just copy `conf/zeppelin-site.xml.template` to `conf/zeppelin-site.xml`.

####3. Start Zeppelin

```
bin/zeppelin-daemon.sh start (or restart)
```

Then you can browse Zeppelin at [http://localhost:8080](http://localhost:8080).

####4. Login
Finally, you can login using one of the below **username/password** combinations.

<center><img src="../assets/themes/zeppelin/img/docs-img/zeppelin-login.png"></center>

```
admin = password1
user1 = password2
user2 = password3
```

Those combinations are defined in the `conf/shiro.ini` file.

<<<<<<< HEAD
####5. Groups and permissions (optional)
In case you want to leverage user groups and permissions, use one of the following configuration for LDAP or AD under `[main]` segment of shiro.ini

```
activeDirectoryRealm = org.apache.zeppelin.server.ActiveDirectoryGroupRealm
activeDirectoryRealm.systemUsername = userNameA
activeDirectoryRealm.systemPassword = passwordA
activeDirectoryRealm.searchBase = CN=Users,DC=SOME_GROUP,DC=COMPANY,DC=COM
activeDirectoryRealm.url = ldap://ldap.test.com:389
activeDirectoryRealm.groupRolesMap = "CN=aGroupName,OU=groups,DC=SOME_GROUP,DC=COMPANY,DC=COM":"group1"
activeDirectoryRealm.authorizationCachingEnabled = false

ldapRealm = org.apache.zeppelin.server.LdapGroupRealm
# search base for ldap groups (only relevant for LdapGroupRealm):
ldapRealm.contextFactory.environment[ldap.searchBase] = dc=COMPANY,dc=COM
ldapRealm.contextFactory.url = ldap://ldap.test.com:389
ldapRealm.userDnTemplate = uid={0},ou=Users,dc=COMPANY,dc=COM
ldapRealm.contextFactory.authenticationMechanism = SIMPLE
```
 
also define roles/groups that you want to have in system, like below;

```
[roles]
admin = *
hr = *
finance = *
group1 = *
```

All of above configurations are defined in the `conf/shiro.ini` file.

> **NOTE :** This documentation is originally from [SECURITY-README.md](https://github.com/apache/incubator-zeppelin/blob/master/SECURITY-README.md).
=======
> **NOTE :** This documentation is originally from [SECURITY-README.md](https://github.com/apache/zeppelin/blob/master/SECURITY-README.md).
>>>>>>> 68b9b00f
<|MERGE_RESOLUTION|>--- conflicted
+++ resolved
@@ -69,7 +69,6 @@
 
 Those combinations are defined in the `conf/shiro.ini` file.
 
-<<<<<<< HEAD
 ####5. Groups and permissions (optional)
 In case you want to leverage user groups and permissions, use one of the following configuration for LDAP or AD under `[main]` segment of shiro.ini
 
@@ -102,7 +101,4 @@
 
 All of above configurations are defined in the `conf/shiro.ini` file.
 
-> **NOTE :** This documentation is originally from [SECURITY-README.md](https://github.com/apache/incubator-zeppelin/blob/master/SECURITY-README.md).
-=======
-> **NOTE :** This documentation is originally from [SECURITY-README.md](https://github.com/apache/zeppelin/blob/master/SECURITY-README.md).
->>>>>>> 68b9b00f
+> **NOTE :** This documentation is originally from [SECURITY-README.md](https://github.com/apache/zeppelin/blob/master/SECURITY-README.md).