---
layout: page
title: "Apache Shiro Authentication for Apache Zeppelin"
description: "Apache Shiro is a powerful and easy-to-use Java security framework that performs authentication, authorization, cryptography, and session management. This document explains step by step how Shiro can be used for Zeppelin notebook authentication."
group: security
---
<!--
Licensed under the Apache License, Version 2.0 (the "License");
you may not use this file except in compliance with the License.
You may obtain a copy of the License at

http://www.apache.org/licenses/LICENSE-2.0

Unless required by applicable law or agreed to in writing, software
distributed under the License is distributed on an "AS IS" BASIS,
WITHOUT WARRANTIES OR CONDITIONS OF ANY KIND, either express or implied.
See the License for the specific language governing permissions and
limitations under the License.
-->
{% include JB/setup %}

<<<<<<< HEAD
# Shiro authentication for Apache Zeppelin
=======
# Apache Shiro authentication for Apache Zeppelin
>>>>>>> 6eecdecb

<div id="toc"></div>

## Overview
[Apache Shiro](http://shiro.apache.org/) is a powerful and easy-to-use Java security framework that performs authentication, authorization, cryptography, and session management. In this documentation, we will explain step by step how Shiro works for Zeppelin notebook authentication.

When you connect to Apache Zeppelin, you will be asked to enter your credentials. Once you logged in, then you have access to all notes including other user's notes.

## Security Setup
You can setup **Zeppelin notebook authentication** in some simple steps.

<<<<<<< HEAD
### 1. Secure the HTTP channel
To secure the HTTP channel, you have to change both **anon** and **authc** settings in `conf/shiro.ini`. In here, **anon** means "the access is anonymous" and **authc** means "formed auth security".

The default status of them is

```
/** = anon
#/** = authc
```
Deactivate the line "/** = anon" and activate the line "/** = authc" in `conf/shiro.ini` file.

```
#/** = anon
/** = authc
=======
### 1. Enable Shiro
By default in `conf`, you will find `shiro.ini.template`, this file is used as an example and it is strongly recommended
to create a `shiro.ini` file by doing the following command line

```bash
cp conf/shiro.ini.template conf/shiro.ini
>>>>>>> 6eecdecb
```

For the further information about  `shiro.ini` file format, please refer to [Shiro Configuration](http://shiro.apache.org/configuration.html#Configuration-INISections).

### 2. Secure the Websocket channel
Set to property **zeppelin.anonymous.allowed** to **false** in `conf/zeppelin-site.xml`. If you don't have this file yet, just copy `conf/zeppelin-site.xml.template` to `conf/zeppelin-site.xml`.

### 3. Start Zeppelin

```
bin/zeppelin-daemon.sh start (or restart)
```

Then you can browse Zeppelin at [http://localhost:8080](http://localhost:8080).

### 4. Login
Finally, you can login using one of the below **username/password** combinations.

<center><img src="../assets/themes/zeppelin/img/docs-img/zeppelin-login.png"></center>

```
[users]

admin = password1, admin
user1 = password2, role1, role2
user2 = password3, role3
user3 = password4, role2
```
You can set the roles for each users next to the password.

## Groups and permissions (optional)
In case you want to leverage user groups and permissions, use one of the following configuration for LDAP or AD under `[main]` segment in `shiro.ini`.

```
activeDirectoryRealm = org.apache.zeppelin.realm.ActiveDirectoryGroupRealm
activeDirectoryRealm.systemUsername = userNameA
activeDirectoryRealm.systemPassword = passwordA
activeDirectoryRealm.searchBase = CN=Users,DC=SOME_GROUP,DC=COMPANY,DC=COM
activeDirectoryRealm.url = ldap://ldap.test.com:389
activeDirectoryRealm.groupRolesMap = "CN=aGroupName,OU=groups,DC=SOME_GROUP,DC=COMPANY,DC=COM":"group1"
activeDirectoryRealm.authorizationCachingEnabled = false

ldapRealm = org.apache.zeppelin.server.LdapGroupRealm
# search base for ldap groups (only relevant for LdapGroupRealm):
ldapRealm.contextFactory.environment[ldap.searchBase] = dc=COMPANY,dc=COM
ldapRealm.contextFactory.url = ldap://ldap.test.com:389
ldapRealm.userDnTemplate = uid={0},ou=Users,dc=COMPANY,dc=COM
ldapRealm.contextFactory.authenticationMechanism = SIMPLE
```

also define roles/groups that you want to have in system, like below;

```
[roles]
admin = *
hr = *
finance = *
group1 = *
```

## Configure Realm (optional)
Realms are responsible for authentication and authorization in Apache Zeppelin. By default, Apache Zeppelin uses [IniRealm](https://shiro.apache.org/static/latest/apidocs/org/apache/shiro/realm/text/IniRealm.html) (users and groups are configurable in `conf/shiro.ini` file under `[user]` and `[group]` section). You can also leverage Shiro Realms like [JndiLdapRealm](https://shiro.apache.org/static/latest/apidocs/org/apache/shiro/realm/ldap/JndiLdapRealm.html), [JdbcRealm](https://shiro.apache.org/static/latest/apidocs/org/apache/shiro/realm/jdbc/JdbcRealm.html) or create [our own](https://shiro.apache.org/static/latest/apidocs/org/apache/shiro/realm/AuthorizingRealm.html).
To learn more about Apache Shiro Realm, please check [this documentation](http://shiro.apache.org/realm.html).

We also provide community custom Realms.

### Active Directory

```
activeDirectoryRealm = org.apache.zeppelin.realm.ActiveDirectoryGroupRealm
activeDirectoryRealm.systemUsername = userNameA
activeDirectoryRealm.systemPassword = passwordA
activeDirectoryRealm.hadoopSecurityCredentialPath = jceks://file/user/zeppelin/conf/zeppelin.jceks
activeDirectoryRealm.searchBase = CN=Users,DC=SOME_GROUP,DC=COMPANY,DC=COM
activeDirectoryRealm.url = ldap://ldap.test.com:389
activeDirectoryRealm.groupRolesMap = "CN=aGroupName,OU=groups,DC=SOME_GROUP,DC=COMPANY,DC=COM":"group1"
activeDirectoryRealm.authorizationCachingEnabled = false
```


Also instead of specifying systemPassword in clear text in shiro.ini administrator can choose to specify the same in "hadoop credential".
Create a keystore file using the hadoop credential commandline, for this the hadoop commons should be in the classpath
`hadoop credential create activeDirectoryRealm.systempassword -provider jceks://file/user/zeppelin/conf/zeppelin.jceks`

Change the following values in the Shiro.ini file, and uncomment the line:
`activeDirectoryRealm.hadoopSecurityCredentialPath = jceks://file/user/zeppelin/conf/zeppelin.jceks`

### LDAP

```
ldapRealm = org.apache.zeppelin.realm.LdapGroupRealm
# search base for ldap groups (only relevant for LdapGroupRealm):
ldapRealm.contextFactory.environment[ldap.searchBase] = dc=COMPANY,dc=COM
ldapRealm.contextFactory.url = ldap://ldap.test.com:389
ldapRealm.userDnTemplate = uid={0},ou=Users,dc=COMPANY,dc=COM
ldapRealm.contextFactory.authenticationMechanism = SIMPLE
```

<<<<<<< HEAD
### 5. Groups and permissions (optional)
In case you want to leverage user groups and permissions, use one of the following configuration for LDAP or AD under `[main]` segment in `shiro.ini`

```
activeDirectoryRealm = org.apache.zeppelin.server.ActiveDirectoryGroupRealm
activeDirectoryRealm.systemUsername = userNameA
activeDirectoryRealm.systemPassword = passwordA
activeDirectoryRealm.searchBase = CN=Users,DC=SOME_GROUP,DC=COMPANY,DC=COM
activeDirectoryRealm.url = ldap://ldap.test.com:389
activeDirectoryRealm.groupRolesMap = "CN=aGroupName,OU=groups,DC=SOME_GROUP,DC=COMPANY,DC=COM":"group1"
activeDirectoryRealm.authorizationCachingEnabled = false

ldapRealm = org.apache.zeppelin.server.LdapGroupRealm
# search base for ldap groups (only relevant for LdapGroupRealm):
ldapRealm.contextFactory.environment[ldap.searchBase] = dc=COMPANY,dc=COM
ldapRealm.contextFactory.url = ldap://ldap.test.com:389
ldapRealm.userDnTemplate = uid={0},ou=Users,dc=COMPANY,dc=COM
ldapRealm.contextFactory.authenticationMechanism = SIMPLE
```
 
also define roles/groups that you want to have in system, like below;

```
[roles]
admin = *
hr = *
finance = *
group1 = *
```

## Configure Realm (optional)
Realms are responsible for authentication and authorization in Apache Zeppelin. By default, Apache Zeppelin uses [IniRealm](https://shiro.apache.org/static/latest/apidocs/org/apache/shiro/realm/text/IniRealm.html) (users and groups are configurable in `conf/shiro.ini` file under `[user]` and `[group]` section). You can also leverage Shiro Realms like [JndiLdapRealm](https://shiro.apache.org/static/latest/apidocs/org/apache/shiro/realm/ldap/JndiLdapRealm.html), [JdbcRealm](https://shiro.apache.org/static/latest/apidocs/org/apache/shiro/realm/jdbc/JdbcRealm.html) or create [our own](https://shiro.apache.org/static/latest/apidocs/org/apache/shiro/realm/AuthorizingRealm.html).
To learn more about Apache Shiro Realm, please check [this documentation](http://shiro.apache.org/realm.html).

We also provide community custom Realms.

### Active Directory

```
activeDirectoryRealm = org.apache.zeppelin.server.ActiveDirectoryGroupRealm
activeDirectoryRealm.systemUsername = userNameA
activeDirectoryRealm.systemPassword = passwordA
activeDirectoryRealm.hadoopSecurityCredentialPath = jceks://file/user/zeppelin/conf/zeppelin.jceks
activeDirectoryRealm.searchBase = CN=Users,DC=SOME_GROUP,DC=COMPANY,DC=COM
activeDirectoryRealm.url = ldap://ldap.test.com:389
activeDirectoryRealm.groupRolesMap = "CN=aGroupName,OU=groups,DC=SOME_GROUP,DC=COMPANY,DC=COM":"group1"
activeDirectoryRealm.authorizationCachingEnabled = false
```


Also instead of specifying systemPassword in clear text in shiro.ini administrator can choose to specify the same in "hadoop credential".
Create a keystore file using the hadoop credential commandline, for this the hadoop commons should be in the classpath
`hadoop credential create activeDirectoryRealm.systempassword -provider jceks://file/user/zeppelin/conf/zeppelin.jceks`

Change the following values in the Shiro.ini file, and uncomment the line:
`activeDirectoryRealm.hadoopSecurityCredentialPath = jceks://file/user/zeppelin/conf/zeppelin.jceks`

### LDAP

```
ldapRealm = org.apache.zeppelin.server.LdapGroupRealm
# search base for ldap groups (only relevant for LdapGroupRealm):
ldapRealm.contextFactory.environment[ldap.searchBase] = dc=COMPANY,dc=COM
ldapRealm.contextFactory.url = ldap://ldap.test.com:389
ldapRealm.userDnTemplate = uid={0},ou=Users,dc=COMPANY,dc=COM
ldapRealm.contextFactory.authenticationMechanism = SIMPLE
=======
### PAM
[PAM](https://en.wikipedia.org/wiki/Pluggable_authentication_module) authentication support allows the reuse of existing authentication 
moduls on the host where Zeppelin is running. On a typical system modules are configured per service for example sshd, passwd, etc. under `/etc/pam.d/`. You can
either reuse one of these services or create your own for Zeppelin. Activiting PAM authentication requires two parameters:
 1. realm: The Shiro realm being used
 2. service: The service configured under `/etc/pam.d/` to be used. The name here needs to be the same as the file name under `/etc/pam.d/`
 
```
[main]
 pamRealm=org.apache.zeppelin.realm.PamRealm
 pamRealm.service=sshd
>>>>>>> 6eecdecb
```

### ZeppelinHub
[ZeppelinHub](https://www.zeppelinhub.com) is a service that synchronize your Apache Zeppelin notebooks and enables you to collaborate easily.

To enable login with your ZeppelinHub credential, apply the following change in `conf/shiro.ini` under `[main]` section.

```
### A sample for configuring ZeppelinHub Realm
zeppelinHubRealm = org.apache.zeppelin.realm.ZeppelinHubRealm
## Url of ZeppelinHub
zeppelinHubRealm.zeppelinhubUrl = https://www.zeppelinhub.com
securityManager.realms = $zeppelinHubRealm
```

<<<<<<< HEAD
> Note: ZeppelinHub is not releated to apache Zeppelin project.

## Secure your Zeppelin information (optional)
By default, anyone who defined in `[users]` can share **Interpreter Setting**, **Credential** and **Configuration** information in Apache Zeppelin. 
Sometimes you might want to hide these information for your use case. 
=======
> Note: ZeppelinHub is not releated to Apache Zeppelin project.

## Secure your Zeppelin information (optional)
By default, anyone who defined in `[users]` can share **Interpreter Setting**, **Credential** and **Configuration** information in Apache Zeppelin.
Sometimes you might want to hide these information for your use case.
>>>>>>> 6eecdecb
Since Shiro provides **url-based security**, you can hide the information by commenting or uncommenting these below lines in `conf/shiro.ini`.

```
[urls]

/api/interpreter/** = authc, roles[admin]
/api/configurations/** = authc, roles[admin]
/api/credential/** = authc, roles[admin]
```

<<<<<<< HEAD
In this case, only who have `admin` role can see **Interpreter Setting**, **Credential** and **Configuration** information. 
If you want to grant this permission to other users, you can change **roles[ ]** as you defined at `[users]` section.

<br/>
> **NOTE :** All of the above configurations are defined in the `conf/shiro.ini` file. This documentation is originally from [SECURITY-README.md](https://github.com/apache/zeppelin/blob/master/SECURITY-README.md).
=======
In this case, only who have `admin` role can see **Interpreter Setting**, **Credential** and **Configuration** information.
If you want to grant this permission to other users, you can change **roles[ ]** as you defined at `[users]` section.

<br/>
> **NOTE :** All of the above configurations are defined in the `conf/shiro.ini` file.


## Other authentication methods

- [HTTP Basic Authentication using NGINX](./authentication.html)
>>>>>>> 6eecdecb
<|MERGE_RESOLUTION|>--- conflicted
+++ resolved
@@ -19,11 +19,7 @@
 -->
 {% include JB/setup %}
 
-<<<<<<< HEAD
-# Shiro authentication for Apache Zeppelin
-=======
 # Apache Shiro authentication for Apache Zeppelin
->>>>>>> 6eecdecb
 
 <div id="toc"></div>
 
@@ -35,29 +31,12 @@
 ## Security Setup
 You can setup **Zeppelin notebook authentication** in some simple steps.
 
-<<<<<<< HEAD
-### 1. Secure the HTTP channel
-To secure the HTTP channel, you have to change both **anon** and **authc** settings in `conf/shiro.ini`. In here, **anon** means "the access is anonymous" and **authc** means "formed auth security".
-
-The default status of them is
-
-```
-/** = anon
-#/** = authc
-```
-Deactivate the line "/** = anon" and activate the line "/** = authc" in `conf/shiro.ini` file.
-
-```
-#/** = anon
-/** = authc
-=======
 ### 1. Enable Shiro
 By default in `conf`, you will find `shiro.ini.template`, this file is used as an example and it is strongly recommended
 to create a `shiro.ini` file by doing the following command line
 
 ```bash
 cp conf/shiro.ini.template conf/shiro.ini
->>>>>>> 6eecdecb
 ```
 
 For the further information about  `shiro.ini` file format, please refer to [Shiro Configuration](http://shiro.apache.org/configuration.html#Configuration-INISections).
@@ -156,74 +135,6 @@
 ldapRealm.contextFactory.authenticationMechanism = SIMPLE
 ```
 
-<<<<<<< HEAD
-### 5. Groups and permissions (optional)
-In case you want to leverage user groups and permissions, use one of the following configuration for LDAP or AD under `[main]` segment in `shiro.ini`
-
-```
-activeDirectoryRealm = org.apache.zeppelin.server.ActiveDirectoryGroupRealm
-activeDirectoryRealm.systemUsername = userNameA
-activeDirectoryRealm.systemPassword = passwordA
-activeDirectoryRealm.searchBase = CN=Users,DC=SOME_GROUP,DC=COMPANY,DC=COM
-activeDirectoryRealm.url = ldap://ldap.test.com:389
-activeDirectoryRealm.groupRolesMap = "CN=aGroupName,OU=groups,DC=SOME_GROUP,DC=COMPANY,DC=COM":"group1"
-activeDirectoryRealm.authorizationCachingEnabled = false
-
-ldapRealm = org.apache.zeppelin.server.LdapGroupRealm
-# search base for ldap groups (only relevant for LdapGroupRealm):
-ldapRealm.contextFactory.environment[ldap.searchBase] = dc=COMPANY,dc=COM
-ldapRealm.contextFactory.url = ldap://ldap.test.com:389
-ldapRealm.userDnTemplate = uid={0},ou=Users,dc=COMPANY,dc=COM
-ldapRealm.contextFactory.authenticationMechanism = SIMPLE
-```
- 
-also define roles/groups that you want to have in system, like below;
-
-```
-[roles]
-admin = *
-hr = *
-finance = *
-group1 = *
-```
-
-## Configure Realm (optional)
-Realms are responsible for authentication and authorization in Apache Zeppelin. By default, Apache Zeppelin uses [IniRealm](https://shiro.apache.org/static/latest/apidocs/org/apache/shiro/realm/text/IniRealm.html) (users and groups are configurable in `conf/shiro.ini` file under `[user]` and `[group]` section). You can also leverage Shiro Realms like [JndiLdapRealm](https://shiro.apache.org/static/latest/apidocs/org/apache/shiro/realm/ldap/JndiLdapRealm.html), [JdbcRealm](https://shiro.apache.org/static/latest/apidocs/org/apache/shiro/realm/jdbc/JdbcRealm.html) or create [our own](https://shiro.apache.org/static/latest/apidocs/org/apache/shiro/realm/AuthorizingRealm.html).
-To learn more about Apache Shiro Realm, please check [this documentation](http://shiro.apache.org/realm.html).
-
-We also provide community custom Realms.
-
-### Active Directory
-
-```
-activeDirectoryRealm = org.apache.zeppelin.server.ActiveDirectoryGroupRealm
-activeDirectoryRealm.systemUsername = userNameA
-activeDirectoryRealm.systemPassword = passwordA
-activeDirectoryRealm.hadoopSecurityCredentialPath = jceks://file/user/zeppelin/conf/zeppelin.jceks
-activeDirectoryRealm.searchBase = CN=Users,DC=SOME_GROUP,DC=COMPANY,DC=COM
-activeDirectoryRealm.url = ldap://ldap.test.com:389
-activeDirectoryRealm.groupRolesMap = "CN=aGroupName,OU=groups,DC=SOME_GROUP,DC=COMPANY,DC=COM":"group1"
-activeDirectoryRealm.authorizationCachingEnabled = false
-```
-
-
-Also instead of specifying systemPassword in clear text in shiro.ini administrator can choose to specify the same in "hadoop credential".
-Create a keystore file using the hadoop credential commandline, for this the hadoop commons should be in the classpath
-`hadoop credential create activeDirectoryRealm.systempassword -provider jceks://file/user/zeppelin/conf/zeppelin.jceks`
-
-Change the following values in the Shiro.ini file, and uncomment the line:
-`activeDirectoryRealm.hadoopSecurityCredentialPath = jceks://file/user/zeppelin/conf/zeppelin.jceks`
-
-### LDAP
-
-```
-ldapRealm = org.apache.zeppelin.server.LdapGroupRealm
-# search base for ldap groups (only relevant for LdapGroupRealm):
-ldapRealm.contextFactory.environment[ldap.searchBase] = dc=COMPANY,dc=COM
-ldapRealm.contextFactory.url = ldap://ldap.test.com:389
-ldapRealm.userDnTemplate = uid={0},ou=Users,dc=COMPANY,dc=COM
-ldapRealm.contextFactory.authenticationMechanism = SIMPLE
-=======
 ### PAM
 [PAM](https://en.wikipedia.org/wiki/Pluggable_authentication_module) authentication support allows the reuse of existing authentication 
 moduls on the host where Zeppelin is running. On a typical system modules are configured per service for example sshd, passwd, etc. under `/etc/pam.d/`. You can
@@ -235,7 +146,6 @@
 [main]
  pamRealm=org.apache.zeppelin.realm.PamRealm
  pamRealm.service=sshd
->>>>>>> 6eecdecb
 ```
 
 ### ZeppelinHub
@@ -251,19 +161,11 @@
 securityManager.realms = $zeppelinHubRealm
 ```
 
-<<<<<<< HEAD
-> Note: ZeppelinHub is not releated to apache Zeppelin project.
-
-## Secure your Zeppelin information (optional)
-By default, anyone who defined in `[users]` can share **Interpreter Setting**, **Credential** and **Configuration** information in Apache Zeppelin. 
-Sometimes you might want to hide these information for your use case. 
-=======
 > Note: ZeppelinHub is not releated to Apache Zeppelin project.
 
 ## Secure your Zeppelin information (optional)
 By default, anyone who defined in `[users]` can share **Interpreter Setting**, **Credential** and **Configuration** information in Apache Zeppelin.
 Sometimes you might want to hide these information for your use case.
->>>>>>> 6eecdecb
 Since Shiro provides **url-based security**, you can hide the information by commenting or uncommenting these below lines in `conf/shiro.ini`.
 
 ```
@@ -274,13 +176,6 @@
 /api/credential/** = authc, roles[admin]
 ```
 
-<<<<<<< HEAD
-In this case, only who have `admin` role can see **Interpreter Setting**, **Credential** and **Configuration** information. 
-If you want to grant this permission to other users, you can change **roles[ ]** as you defined at `[users]` section.
-
-<br/>
-> **NOTE :** All of the above configurations are defined in the `conf/shiro.ini` file. This documentation is originally from [SECURITY-README.md](https://github.com/apache/zeppelin/blob/master/SECURITY-README.md).
-=======
 In this case, only who have `admin` role can see **Interpreter Setting**, **Credential** and **Configuration** information.
 If you want to grant this permission to other users, you can change **roles[ ]** as you defined at `[users]` section.
 
@@ -291,4 +186,3 @@
 ## Other authentication methods
 
 - [HTTP Basic Authentication using NGINX](./authentication.html)
->>>>>>> 6eecdecb
