--- conflicted
+++ resolved
@@ -22,11 +22,7 @@
 ### What is Zeppelin Interpreter
 
 Zeppelin Interpreter is a language backend. For example to use scala code in Zeppelin, you need scala interpreter.
-<<<<<<< HEAD
 Every Interpreter belongs to an InterpreterGroup. 
-=======
-Every Interpreter belongs to an InterpreterGroup. InterpreterGroup is a unit of start/stop interpreter.
->>>>>>> a283dfa8
 Interpreters in the same InterpreterGroup can reference each other. For example, SparkSqlInterpreter can reference SparkInterpreter to get SparkContext from it while they're in the same group.
 
 <img class="img-responsive" style="width:50%; border: 1px solid #ecf0f1;" height="auto" src="/assets/themes/zeppelin/img/interpreter.png" />
