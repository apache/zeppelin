--- conflicted
+++ resolved
@@ -34,11 +34,7 @@
 [InterpreterSetting](https://github.com/apache/zeppelin/blob/master/zeppelin-zengine/src/main/java/org/apache/zeppelin/interpreter/InterpreterSetting.java) is configuration of a given [InterpreterGroup](https://github.com/apache/zeppelin/blob/master/zeppelin-interpreter/src/main/java/org/apache/zeppelin/interpreter/InterpreterGroup.java) and a unit of start/stop interpreter.
 All Interpreters in the same InterpreterSetting are launched in a single, separate JVM process. The Interpreter communicates with Zeppelin engine via **[Thrift](https://github.com/apache/zeppelin/blob/master/zeppelin-interpreter/src/main/thrift/RemoteInterpreterService.thrift)**.
 
-<<<<<<< HEAD
-In 'Separate Interpreter(scoped / isolated) for each note' mode which you can see at the **Interpreter Setting** menu when you create a new interpreter, new interpreter instance will be created per notebook. But it still runs on the same JVM while they're in the same InterpreterSettings.
-=======
 In 'Separate Interpreter(scoped / isolated) for each note' mode which you can see at the **Interpreter Setting** menu when you create a new interpreter, new interpreter instance will be created per note. But it still runs on the same JVM while they're in the same InterpreterSettings.
->>>>>>> 6eecdecb
 
 
 ## Make your own Interpreter
@@ -46,11 +42,7 @@
 Creating a new interpreter is quite simple. Just extend [org.apache.zeppelin.interpreter](https://github.com/apache/zeppelin/blob/master/zeppelin-interpreter/src/main/java/org/apache/zeppelin/interpreter/Interpreter.java) abstract class and implement some methods.
 You can include `org.apache.zeppelin:zeppelin-interpreter:[VERSION]` artifact in your build system. And you should put your jars under your interpreter directory with a specific directory name. Zeppelin server reads interpreter directories recursively and initializes interpreters including your own interpreter.
 
-<<<<<<< HEAD
-There are three locations where you can store your interpreter group, name and other information. Zeppelin server tries to find the location below. Next, Zeppelin tries to find `interpreter-setting.json` in your interpreter jar. 
-=======
 There are three locations where you can store your interpreter group, name and other information. Zeppelin server tries to find the location below. Next, Zeppelin tries to find `interpreter-setting.json` in your interpreter jar.
->>>>>>> 6eecdecb
 
 ```
 {ZEPPELIN_INTERPRETER_DIR}/{YOUR_OWN_INTERPRETER_DIR}/interpreter-setting.json
@@ -107,13 +99,8 @@
 some interpreter specific code...
 ```
 
-<<<<<<< HEAD
-## Programming Languages for Interpreter
-If the interpreter uses a specific programming language ( like Scala, Python, SQL ), it is generally recommended to add a syntax highlighting supported for that to the notebook paragraph editor.  
-=======
 ## Editor setting for Interpreter
 You can add `editor` object to `interpreter-setting.json` file to specify paragraph editor settings.
->>>>>>> 6eecdecb
 
 ### Language
 If the interpreter uses a specific programming language (like Scala, Python, SQL), it is generally recommended to add a syntax highlighting supported for that to the note paragraph editor.
@@ -122,12 +109,6 @@
 
 If you want to add a new set of syntax highlighting,  
 
-<<<<<<< HEAD
-1. Add the `mode-*.js` file to <code>[zeppelin-web/bower.json](https://github.com/apache/zeppelin/blob/master/zeppelin-web/bower.json)</code> ( when built, <code>[zeppelin-web/src/index.html](https://github.com/apache/zeppelin/blob/master/zeppelin-web/src/index.html)</code> will be changed automatically. ).  
-2. Add to the list of `editorMode` in <code>[zeppelin-web/src/app/notebook/paragraph/paragraph.controller.js](https://github.com/apache/zeppelin/blob/master/zeppelin-web/src/app/notebook/paragraph/paragraph.controller.js)</code> - it follows the pattern 'ace/mode/x' where x is the name.  
-3. Add to the code that checks for `%` prefix and calls `session.setMode(editorMode.x)` in `setParagraphMode` located in <code>[zeppelin-web/src/app/notebook/paragraph/paragraph.controller.js](https://github.com/apache/zeppelin/blob/master/zeppelin-web/src/app/notebook/paragraph/paragraph.controller.js)</code>.  
-
-=======
 1. Add the `mode-*.js` file to <code>[zeppelin-web/bower.json](https://github.com/apache/zeppelin/blob/master/zeppelin-web/bower.json)</code> (when built, <code>[zeppelin-web/src/index.html](https://github.com/apache/zeppelin/blob/master/zeppelin-web/src/index.html)</code> will be changed automatically).
 2. Add `language` field to `editor` object. Note that if you don't specify language field, your interpreter will use plain text mode for syntax highlighting. Let's say you want to set your language to `java`, then add:
 
@@ -145,7 +126,6 @@
   "editOnDblClick": false
 }
 ```
->>>>>>> 6eecdecb
 ## Install your interpreter binary
 
 Once you have built your interpreter, you can place it under the interpreter directory with all its dependencies.
@@ -182,11 +162,7 @@
 ## Use your interpreter
 
 ### 0.5.0
-<<<<<<< HEAD
-Inside of a notebook, `%[INTERPRETER_NAME]` directive will call your interpreter.
-=======
 Inside of a note, `%[INTERPRETER_NAME]` directive will call your interpreter.
->>>>>>> 6eecdecb
 Note that the first interpreter configuration in zeppelin.interpreters will be the default one.
 
 For example,
@@ -199,11 +175,7 @@
 ```
 
 ### 0.6.0 and later
-<<<<<<< HEAD
-Inside of a notebook, `%[INTERPRETER_GROUP].[INTERPRETER_NAME]` directive will call your interpreter.
-=======
 Inside of a note, `%[INTERPRETER_GROUP].[INTERPRETER_NAME]` directive will call your interpreter.
->>>>>>> 6eecdecb
 
 You can omit either [INTERPRETER\_GROUP] or [INTERPRETER\_NAME]. If you omit [INTERPRETER\_NAME], then first available interpreter will be selected in the [INTERPRETER\_GROUP].
 Likewise, if you skip [INTERPRETER\_GROUP], then [INTERPRETER\_NAME] will be chosen from default interpreter group.
@@ -255,21 +227,11 @@
 
 We welcome contribution to a new interpreter. Please follow these few steps:
 
-<<<<<<< HEAD
- - First, check out the general contribution guide [here](https://github.com/apache/zeppelin/blob/master/CONTRIBUTING.md).
- - Follow the steps in [Make your own Interpreter](#make-your-own-interpreter) section above.
-=======
  - First, check out the general contribution guide [here](https://zeppelin.apache.org/contribution/contributions.html).
  - Follow the steps in [Make your own Interpreter](#make-your-own-interpreter) section and [Editor setting for Interpreter](#editor-setting-for-interpreter) above.
->>>>>>> 6eecdecb
  - Add your interpreter as in the [Configure your interpreter](#configure-your-interpreter) section above; also add it to the example template [zeppelin-site.xml.template](https://github.com/apache/zeppelin/blob/master/conf/zeppelin-site.xml.template).
  - Add tests! They are run by [Travis](https://travis-ci.org/apache/zeppelin) for all changes and it is important that they are self-contained.
  - Include your interpreter as a module in [`pom.xml`](https://github.com/apache/zeppelin/blob/master/pom.xml).
  - Add documentation on how to use your interpreter under `docs/interpreter/`. Follow the Markdown style as this [example](https://github.com/apache/zeppelin/blob/master/docs/interpreter/elasticsearch.md). Make sure you list config settings and provide working examples on using your interpreter in code boxes in Markdown. Link to images as appropriate (images should go to `docs/assets/themes/zeppelin/img/docs-img/`). And add a link to your documentation in the navigation menu (`docs/_includes/themes/zeppelin/_navigation.html`).
  - Most importantly, ensure licenses of the transitive closure of all dependencies are list in [license file](https://github.com/apache/zeppelin/blob/master/zeppelin-distribution/src/bin_license/LICENSE).
-<<<<<<< HEAD
- - Commit your changes and open a [Pull Request](https://github.com/apache/zeppelin/pulls) on the project [Mirror on GitHub](https://github.com/apache/zeppelin); check to make sure Travis CI build is passing.
- 
-=======
- - Commit your changes and open a [Pull Request](https://github.com/apache/zeppelin/pulls) on the project [Mirror on GitHub](https://github.com/apache/zeppelin); check to make sure Travis CI build is passing.
->>>>>>> 6eecdecb
+ - Commit your changes and open a [Pull Request](https://github.com/apache/zeppelin/pulls) on the project [Mirror on GitHub](https://github.com/apache/zeppelin); check to make sure Travis CI build is passing.