--- conflicted
+++ resolved
@@ -33,15 +33,9 @@
 ## Getting the source code
 First of all, you need Zeppelin source code. The official location of Zeppelin is [http://git.apache.org/zeppelin.git](http://git.apache.org/zeppelin.git).
 Documentation website is hosted in 'master' branch under `/docs/` dir.
-<<<<<<< HEAD
 
 ### git access
 
-=======
-
-### git access
-
->>>>>>> 6eecdecb
 First of all, you need the website source code. The official location of mirror for Zeppelin is [http://git.apache.org/zeppelin.git](http://git.apache.org/zeppelin.git).
 Get the source code on your development machine using git.
 
@@ -53,7 +47,6 @@
 If you want to not only build Zeppelin but also make any changes, then you need to fork [Zeppelin github mirror repository](https://github.com/apache/zeppelin) and make a pull request.
 
 ### Build
-<<<<<<< HEAD
 
 You'll need to install some prerequisites to build the code. Please check [Build documentation](https://github.com/apache/zeppelin/blob/master/docs/README.md#build-documentation) section in [docs/README.md](https://github.com/apache/zeppelin/blob/master/docs/README.md).
 
@@ -62,16 +55,6 @@
 While you're modifying website, you might want to see preview of it. Please check [Run website](https://github.com/apache/zeppelin/blob/master/docs/README.md#run-website) section in [docs/README.md](https://github.com/apache/zeppelin/blob/master/docs/README.md).
 Then you'll be able to access it on [http://localhost:4000](http://localhost:4000) with your web browser.
 
-=======
-
-You'll need to install some prerequisites to build the code. Please check [Build documentation](https://github.com/apache/zeppelin/blob/master/docs/README.md#build-documentation) section in [docs/README.md](https://github.com/apache/zeppelin/blob/master/docs/README.md).
-
-### Run website in development mode
-
-While you're modifying website, you might want to see preview of it. Please check [Run website](https://github.com/apache/zeppelin/blob/master/docs/README.md#run-website) section in [docs/README.md](https://github.com/apache/zeppelin/blob/master/docs/README.md).
-Then you'll be able to access it on [http://localhost:4000](http://localhost:4000) with your web browser.
-
->>>>>>> 6eecdecb
 ### Making a Pull Request
 
 When you are ready, just make a pull-request.
@@ -79,11 +62,7 @@
 
 ## Alternative way
 
-<<<<<<< HEAD
-You can directly edit `.md` files in `/docs/` directory at the web interface of github and make pull-request immediatly.
-=======
 You can directly edit `.md` files in `/docs/` directory at the web interface of github and make pull-request immediately.
->>>>>>> 6eecdecb
 
 ## Stay involved
 Contributors should join the Zeppelin mailing lists.
