---
layout: page
title: "Apache Zeppelin Notebook REST API"
description: "This page contains Apache Zeppelin Notebook REST API information."
group: rest-api
---
<!--
Licensed under the Apache License, Version 2.0 (the "License");
you may not use this file except in compliance with the License.
You may obtain a copy of the License at

http://www.apache.org/licenses/LICENSE-2.0

Unless required by applicable law or agreed to in writing, software
distributed under the License is distributed on an "AS IS" BASIS,
WITHOUT WARRANTIES OR CONDITIONS OF ANY KIND, either express or implied.
See the License for the specific language governing permissions and
limitations under the License.
-->
{% include JB/setup %}

# Apache Zeppelin Notebook REST API

<div id="toc"></div>

## Overview
Apache Zeppelin provides several REST APIs for interaction and remote activation of zeppelin functionality.
All REST APIs are available starting with the following endpoint `http://[zeppelin-server]:[zeppelin-port]/api`. 
Note that Apache Zeppelin REST APIs receive or return JSON objects, it is recommended for you to install some JSON viewers such as [JSONView](https://chrome.google.com/webstore/detail/jsonview/chklaanhfefbnpoihckbnefhakgolnmc).
<<<<<<< HEAD

If you work with Apache Zeppelin and find a need for an additional REST API, please [file an issue or send us an email](http://zeppelin.apache.org/community.html).


## Notebook REST API List

  Notebooks REST API supports the following operations: List, Create, Get, Delete, Clone, Run, Export, Import as detailed in the following tables.

### List of the notebooks
=======
If you work with Apache Zeppelin and find a need for an additional REST API, please [file an issue or send us an email](http://zeppelin.apache.org/community.html).

Notebooks REST API supports the following operations: List, Create, Get, Delete, Clone, Run, Export, Import as detailed in the following tables.

## Note operations
### List of the notes
>>>>>>> 6eecdecb
  <table class="table-configuration">
    <col width="200">
    <tr>
      <td>Description</td>
      <td>This ```GET``` method lists the available notes on your server.
          Notebook JSON contains the ```name``` and ```id``` of all notes.
      </td>
    </tr>
    <tr>
      <td>URL</td>
      <td>```http://[zeppelin-server]:[zeppelin-port]/api/notebook```</td>
    </tr>
    <tr>
      <td>Success code</td>
      <td>200</td>
    </tr>
    <tr>
      <td> Fail code</td>
      <td> 500 </td>
    </tr>
    <tr>
      <td> sample JSON response </td>
      <td><pre>
{
  "status": "OK",
  "message": "",
  "body": [
    {
      "name":"Homepage",
      "id":"2AV4WUEMK"
    },
    {
      "name":"Zeppelin Tutorial",
      "id":"2A94M5J1Z"
    }
  ]
}</pre></td>
    </tr>
  </table>

<br/>
<<<<<<< HEAD
### Create a new notebook
=======
### Create a new note
>>>>>>> 6eecdecb
  <table class="table-configuration">
    <col width="200">
    <tr>
      <td>Description</td>
      <td>This ```POST``` method creates a new note using the given name or default name if none given.
          The body field of the returned JSON contains the new note id.
      </td>
    </tr>
    <tr>
      <td>URL</td>
      <td>```http://[zeppelin-server]:[zeppelin-port]/api/notebook```</td>
    </tr>
    <tr>
      <td>Success code</td>
      <td>200</td>
    </tr>
    <tr>
      <td> Fail code</td>
      <td> 500 </td>
    </tr>
    <tr>
      <td> sample JSON input (without paragraphs) </td>
      <td><pre>{"name": "name of new note"}</pre></td>
    </tr>
    <tr>
      <td> sample JSON input (with initial paragraphs) </td>
      <td><pre>
{
  "name": "name of new note",
  "paragraphs": [
    {
      "title": "paragraph title1",
      "text": "paragraph text1"
    },
    {
      "title": "paragraph title2",
      "text": "paragraph text2",
      "config": {
        "title": true,
        "colWidth": 6.0,
        "results": [
          {
            "graph": {
              "mode": "scatterChart",
              "optionOpen": true
            }
          }
        ]
      }
    }
  ]
}</pre></td>
    </tr>
    <tr>
      <td> sample JSON response </td>
      <td><pre>
{
  "status": "CREATED",
  "message": "",
  "body": "2AZPHY918"
}</pre></td>
    </tr>
  </table>

<br/>
<<<<<<< HEAD
### Get an existing notebook information
=======
### Get the status of all paragraphs
  <table class="table-configuration">
    <col width="200">
    <tr>
      <td>Description</td>
      <td>This ```GET``` method gets the status of all paragraphs by the given note id.
          The body field of the returned JSON contains of the array that compose of the paragraph id, paragraph status, paragraph finish date, paragraph started date.
      </td>
    </tr>
    <tr>
      <td>URL</td>
      <td>```http://[zeppelin-server]:[zeppelin-port]/api/notebook/job/[noteId]```</td>
    </tr>
    <tr>
      <td>Success code</td>
      <td>200</td>
    </tr>
    <tr>
      <td> Fail code</td>
      <td> 500 </td>
    </tr>
    <tr>
      <td> sample JSON response </td>
      <td><pre>
{
  "status": "OK",
  "body": [
    {
      "id":"20151121-212654\_766735423",
      "status":"FINISHED",
      "finished":"Tue Nov 24 14:21:40 KST 2015",
      "started":"Tue Nov 24 14:21:39 KST 2015"
    },
    {
      "progress":"1",
      "id":"20151121-212657\_730976687",
      "status":"RUNNING",
      "finished":"Tue Nov 24 14:21:35 KST 2015",
      "started":"Tue Nov 24 14:21:40 KST 2015"
    }
  ]
}</pre></td>
    </tr>
  </table>

<br/>
### Get an existing note information
>>>>>>> 6eecdecb
  <table class="table-configuration">
    <col width="200">
    <tr>
      <td>Description</td>
      <td>This ```GET``` method retrieves an existing note's information using the given id.
          The body field of the returned JSON contain information about paragraphs in the note.
      </td>
    </tr>
    <tr>
      <td>URL</td>
      <td>```http://[zeppelin-server]:[zeppelin-port]/api/notebook/[noteId]```</td>
    </tr>
    <tr>
      <td>Success code</td>
      <td>200</td>
    </tr>
    <tr>
      <td> Fail code</td>
      <td> 500 </td>
    </tr>
    <tr>
      <td> sample JSON response </td>
      <td><pre>
{
  "status": "OK",
  "message": "",
  "body": {
    "paragraphs": [
      {
        "text": "%sql \nselect age, count(1) value\nfrom bank \nwhere age < 30 \ngroup by age \norder by age",
        "config": {
          "colWidth": 4,
          "graph": {
            "mode": "multiBarChart",
            "height": 300,
            "optionOpen": false,
            "keys": [
              {
                "name": "age",
                "index": 0,
                "aggr": "sum"
              }
            ],
            "values": [
              {
                "name": "value",
                "index": 1,
                "aggr": "sum"
              }
            ],
            "groups": [],
            "scatter": {
              "xAxis": {
                "name": "age",
                "index": 0,
                "aggr": "sum"
              },
              "yAxis": {
                "name": "value",
                "index": 1,
                "aggr": "sum"
              }
            }
          }
        },
        "settings": {
          "params": {},
          "forms": {}
        },
        "jobName": "paragraph\_1423500782552\_-1439281894",
        "id": "20150210-015302\_1492795503",
        "results": {
          "code": "SUCCESS",
          "msg": [
            {
              "type": "TABLE",
              "data": "age\tvalue\n19\t4\n20\t3\n21\t7\n22\t9\n23\t20\n24\t24\n25\t44\n26\t77\n27\t94\n28\t103\n29\t97\n"
            }
          ]
        },
        "dateCreated": "Feb 10, 2015 1:53:02 AM",
        "dateStarted": "Jul 3, 2015 1:43:17 PM",
        "dateFinished": "Jul 3, 2015 1:43:23 PM",
        "status": "FINISHED",
        "progressUpdateIntervalMs": 500
      }
    ],
    "name": "Zeppelin Tutorial",
    "id": "2A94M5J1Z",
    "angularObjects": {},
    "config": {
      "looknfeel": "default"
    },
    "info": {}
  }
}</pre></td>
    </tr>
  </table>

<br/>
<<<<<<< HEAD
### Delete a notebook
=======
### Delete a note
>>>>>>> 6eecdecb
  <table class="table-configuration">
    <col width="200">
    <tr>
      <td>Description</td>
      <td>This ```DELETE``` method deletes a note by the given note id.
      </td>
    </tr>
    <tr>
      <td>URL</td>
      <td>```http://[zeppelin-server]:[zeppelin-port]/api/notebook/[noteId]```</td>
    </tr>
    <tr>
      <td>Success code</td>
      <td>200</td>
    </tr>
    <tr>
      <td> Fail code</td>
      <td> 500 </td>
    </tr>
    <tr>
      <td> sample JSON response </td>
      <td><pre>{"status": "OK","message": ""}</pre></td>
    </tr>
  </table>

<br/>
<<<<<<< HEAD
### Clone a notebook
=======
### Clone a note
>>>>>>> 6eecdecb
  <table class="table-configuration">
    <col width="200">
    <tr>
      <td>Description</td>
      <td>This ```POST``` method clones a note by the given id and create a new note using the given name
          or default name if none given.
          The body field of the returned JSON contains the new note id.
      </td>
    </tr>
    <tr>
      <td>URL</td>
      <td>```http://[zeppelin-server]:[zeppelin-port]/api/notebook/[noteId]```</td>
    </tr>
    <tr>
      <td>Success code</td>
      <td>200</td>
    </tr>
    <tr>
      <td> Fail code</td>
      <td> 500 </td>
    </tr>
    <tr>
      <td> sample JSON input </td>
      <td><pre>{"name": "name of new note"}</pre></td>
    </tr>
    <tr>
      <td> sample JSON response </td>
      <td><pre>
{
  "status": "CREATED",
  "message": "",
  "body": "2AZPHY918"
}</pre></td>
    </tr>
  </table>

<<<<<<< HEAD
<br/>
### Run all paragraphs
  <table class="table-configuration">
    <col width="200">
    <tr>
      <td>Description</td>
      <td>
      This ```POST``` method runs all paragraphs in the given notebook id. <br />
      If you can not find Notebook id 404 returns.
      If there is a problem with the interpreter returns a 412 error.
      </td>
    </tr>
    <tr>
      <td>URL</td>
      <td>```http://[zeppelin-server]:[zeppelin-port]/api/notebook/job/[notebookId]```</td>
    </tr>
    <tr>
      <td>Success code</td>
      <td>200</td>
    </tr>
    <tr>
      <td> Fail code</td>
      <td> 404 or 412</td>
    </tr>
    <tr>
      <td> sample JSON response </td>
      <td><pre>{"status": "OK"}</pre></td>
    </tr>
    <tr>
       <td> sample JSON error response </td>
       <td>
         <pre>
           {
             "status": "NOT_FOUND",
             "message": "note not found."
           }
         </pre><br />
         <pre>
           {
             "status": "PRECONDITION_FAILED",
             "message": "paragraph_1469771130099_-278315611 Not selected or Invalid Interpreter bind"
           }
         </pre>
       </td>
    </tr>
  </table>

<br/>
### Stop all paragraphs
=======
<br />
### Export a note
>>>>>>> 6eecdecb
  <table class="table-configuration">
    <col width="200">
    <tr>
      <td>Description</td>
<<<<<<< HEAD
      <td>This ```DELETE``` method stops all paragraphs in the given notebook id.
=======
      <td>This ```GET``` method exports a note by the given id and gernerates a JSON
>>>>>>> 6eecdecb
      </td>
    </tr>
    <tr>
      <td>URL</td>
      <td>```http://[zeppelin-server]:[zeppelin-port]/api/notebook/export/[noteId]```</td>
    </tr>
    <tr>
      <td>Success code</td>
      <td>201</td>
    </tr>
    <tr>
      <td> Fail code</td>
      <td> 500 </td>
    </tr>
    <td> sample JSON response </td>
      <td><pre>{
  "paragraphs": [
    {
      "text": "%md This is my new paragraph in my new note",
      "dateUpdated": "Jan 8, 2016 4:49:38 PM",
      "config": {
        "enabled": true
      },
      "settings": {
        "params": {},
        "forms": {}
      },
      "jobName": "paragraph\_1452300578795\_1196072540",
      "id": "20160108-164938\_1685162144",
      "dateCreated": "Jan 8, 2016 4:49:38 PM",
      "status": "READY",
      "progressUpdateIntervalMs": 500
    }
  ],
  "name": "source note for export",
  "id": "2B82H3RR1",
  "angularObjects": {},
  "config": {},
  "info": {}
}</pre></td>
    </tr>
  </table>

<<<<<<< HEAD
<br/>
### Get the status of all paragraphs
=======
<br />
### Import a note
>>>>>>> 6eecdecb
  <table class="table-configuration">
    <col width="200">
    <tr>
      <td>Description</td>
<<<<<<< HEAD
      <td>This ```GET``` method gets the status of all paragraphs by the given notebook id.
          The body field of the returned JSON contains of the array that compose of the paragraph id, paragraph status, paragraph finish date, paragraph started date.
=======
      <td>This ```POST``` method imports a note from the note JSON input
>>>>>>> 6eecdecb
      </td>
    </tr>
    <tr>
      <td>URL</td>
      <td>```http://[zeppelin-server]:[zeppelin-port]/api/notebook/import```</td>
    </tr>
    <tr>
      <td>Success code</td>
      <td>201</td>
    </tr>
    <tr>
      <td> Fail code</td>
      <td> 500 </td>
    </tr>
    <tr>
      <td>sample JSON input</td>
      <td><pre>
{
  "paragraphs": [
    {
      "text": "%md This is my new paragraph in my new note",
      "dateUpdated": "Jan 8, 2016 4:49:38 PM",
      "config": {
        "enabled": true
      },
      "settings": {
        "params": {},
        "forms": {}
      },
      "jobName": "paragraph\_1452300578795\_1196072540",
      "id": "20160108-164938\_1685162144",
      "dateCreated": "Jan 8, 2016 4:49:38 PM",
      "status": "READY",
      "progressUpdateIntervalMs": 500
    }
  ],
  "name": "source note for export",
  "id": "2B82H3RR1",
  "angularObjects": {},
  "config": {},
  "info": {}
}</pre></td>
    </tr>
    <tr>
      <td>sample JSON response</td>
      <td><pre>
{
  "status": "CREATED",
  "message": "",
  "body": "2AZPHY918"
}</pre></td>
    </tr>
  </table>

<<<<<<< HEAD
<br/>
### Run a paragraph
=======
### Run all paragraphs
>>>>>>> 6eecdecb
  <table class="table-configuration">
    <col width="200">
    <tr>
      <td>Description</td>
      <td>
      This ```POST``` method runs all paragraphs in the given note id. <br />
      If you can not find Note id 404 returns.
      If there is a problem with the interpreter returns a 412 error.
      </td>
    </tr>
    <tr>
      <td>URL</td>
      <td>```http://[zeppelin-server]:[zeppelin-port]/api/notebook/job/[noteId]```</td>
    </tr>
    <tr>
      <td>Success code</td>
      <td>200</td>
    </tr>
    <tr>
      <td> Fail code</td>
      <td> 404 or 412</td>
    </tr>
    <tr>
      <td> sample JSON response </td>
      <td><pre>{"status": "OK"}</pre></td>
    </tr>
    <tr>
       <td> sample JSON error response </td>
       <td>
         <pre>
           {
             "status": "NOT_FOUND",
             "message": "note not found."
           }
         </pre><br />
         <pre>
           {
             "status": "PRECONDITION_FAILED",
             "message": "paragraph_1469771130099_-278315611 Not selected or Invalid Interpreter bind"
           }
         </pre>
       </td>
    </tr>
  </table>

<br/>
<<<<<<< HEAD
### Stop a paragraph
=======
### Stop all paragraphs
>>>>>>> 6eecdecb
  <table class="table-configuration">
    <col width="200">
    <tr>
      <td>Description</td>
      <td>This ```DELETE``` method stops all paragraphs in the given note id.
      </td>
    </tr>
    <tr>
      <td>URL</td>
      <td>```http://[zeppelin-server]:[zeppelin-port]/api/notebook/job/[noteId]```</td>
    </tr>
    <tr>
      <td>Success code</td>
      <td>200</td>
    </tr>
    <tr>
      <td> Fail code</td>
      <td> 500 </td>
    </tr>
    <tr>
      <td> sample JSON response </td>
      <td><pre>{"status":"OK"}</pre></td>
    </tr>
  </table>

<<<<<<< HEAD
<br/>
### Add Cron Job
=======
<br />
### Clear all paragraph result
>>>>>>> 6eecdecb
  <table class="table-configuration">
    <col width="200">
    <tr>
      <td>Description</td>
      <td>This ```PUT``` method clear all paragraph results from note of given id.
      </td>
    </tr>
    <tr>
      <td>URL</td>
      <td>```http://[zeppelin-server]:[zeppelin-port]/api/notebook/[noteId]/clear```</td>
    </tr>
    <tr>
      <td>Success code</td>
      <td>200</td>
    </tr>
    <tr>
      <td>Forbidden code</td>
      <td>401</td>
    </tr>
    <tr>
      <td>Not Found code</td>
      <td>404</td>
    </tr>
    <tr>
      <td>Fail code</td>
      <td>500</td>
    </tr>
    <tr>
      <td>sample JSON response</td>
      <td><pre>{"status": "OK"}</pre></td>
    </tr>
    </tr>
  </table>


## Paragraph operations 
<br/>
### Create a new paragraph
  <table class="table-configuration">
    <col width="200">
    <tr>
      <td>Description</td>
      <td>This ```POST``` method create a new paragraph using JSON payload.
          The body field of the returned JSON contain the new paragraph id.
      </td>
    </tr>
    <tr>
      <td>URL</td>
      <td>```http://[zeppelin-server]:[zeppelin-port]/api/notebook/[noteId]/paragraph```</td>
    </tr>
    <tr>
      <td>Success code</td>
      <td>201</td>
    </tr>
    <tr>
      <td> Fail code</td>
      <td> 500 </td>
    </tr>
    <tr>
      <td> sample JSON input (add to the last) </td>
      <td><pre>
{
  "title": "Paragraph insert revised",
  "text": "%spark\nprintln(\"Paragraph insert revised\")"
}</pre></td>
    </tr>
    <tr>
      <td> sample JSON input (add to specific index) </td>
      <td><pre>
{
  "title": "Paragraph insert revised",
  "text": "%spark\nprintln(\"Paragraph insert revised\")",
  "index": 0
}</pre></td>
    </tr>
    <tr>
      <td> sample JSON input (providing paragraph config) </td>
      <td><pre>
{
  "title": "paragraph title2",
  "text": "paragraph text2",
  "config": {
    "title": true,
    "colWidth": 6.0,
    "results": [
      {
        "graph": {
          "mode": "pieChart",
          "optionOpen": true
        }
      }
    ]
  }
}</pre></td>
    </tr>
    <tr>
      <td> sample JSON response </td>
      <td><pre>
{
  "status": "CREATED",
  "message": "",
  "body": "20151218-100330\_1754029574"
}</pre></td>
    </tr>
  </table>

<br/>
### Get a paragraph information
  <table class="table-configuration">
    <col width="200">
    <tr>
      <td>Description</td>
      <td>This ```GET``` method retrieves an existing paragraph's information using the given id.
          The body field of the returned JSON contain information about paragraph.
      </td>
    </tr>
    <tr>
      <td>URL</td>
      <td>```http://[zeppelin-server]:[zeppelin-port]/api/notebook/[noteId]/paragraph/[paragraphId]```</td>
    </tr>
    <tr>
      <td>Success code</td>
      <td>200</td>
    </tr>
    <tr>
      <td> Fail code</td>
      <td> 500 </td>
    </tr>
    <tr>
      <td> sample JSON response </td>
<<<<<<< HEAD
      <td><pre>{"status": "OK", "body": "* * * * * ?"}</pre></td>
    </tr>
  </table>

<br />
### Full text search through the paragraphs in all notebooks
=======
      <td><pre>
{
  "status": "OK",
  "message": "",
  "body": {
    "title": "Paragraph2",
    "text": "%spark\n\nprintln(\"it's paragraph2\")",
    "dateUpdated": "Dec 18, 2015 7:33:54 AM",
    "config": {
      "colWidth": 12,
      "graph": {
        "mode": "table",
        "height": 300,
        "optionOpen": false,
        "keys": [],
        "values": [],
        "groups": [],
        "scatter": {}
      },
      "enabled": true,
      "title": true,
      "editorMode": "ace/mode/scala"
    },
    "settings": {
      "params": {},
      "forms": {}
    },
    "jobName": "paragraph\_1450391574392\_-1890856722",
    "id": "20151218-073254\_1105602047",
    "results": {
      "code": "SUCCESS",
      "msg": [
        {
           "type": "TEXT",
           "data": "it's paragraph2\n"
        }
      ]
    },
    "dateCreated": "Dec 18, 2015 7:32:54 AM",
    "dateStarted": "Dec 18, 2015 7:33:55 AM",
    "dateFinished": "Dec 18, 2015 7:33:55 AM",
    "status": "FINISHED",
    "progressUpdateIntervalMs": 500
  }
}</pre></td>
    </tr>
  </table>

<br/>
### Get the status of a single paragraph
>>>>>>> 6eecdecb
  <table class="table-configuration">
    <col width="200">
    <tr>
      <td>Description</td>
<<<<<<< HEAD
      <td>```GET``` request will return list of matching paragraphs
=======
      <td>This ```GET``` method gets the status of a single paragraph by the given note and paragraph id.
          The body field of the returned JSON contains of the array that compose of the paragraph id, paragraph status, paragraph finish date, paragraph started date.
>>>>>>> 6eecdecb
      </td>
    </tr>
    <tr>
      <td>URL</td>
      <td>```http://[zeppelin-server]:[zeppelin-port]/api/notebook/job/[noteId]/[paragraphId]```</td>
    </tr>
    <tr>
      <td>Success code</td>
      <td>200</td>
    </tr>
    <tr>
      <td> Fail code</td>
      <td> 500 </td>
    </tr>
    <tr>
      <td> sample JSON response </td>
      <td><pre>
{
  "status": "OK",
  "body": {
      "id":"20151121-212654\_766735423",
      "status":"FINISHED",
      "finished":"Tue Nov 24 14:21:40 KST 2015",
      "started":"Tue Nov 24 14:21:39 KST 2015"
    }
}</pre></td>
    </tr>
  </table>

<br/>
<<<<<<< HEAD
### Create a new paragraph
=======
### Update paragraph configuration
  <table class="table-configuration">
    <col width="200">
    <tr>
      <td>Description</td>
      <td>This ```PUT``` method update paragraph configuration using given id so that user can change paragraph setting such as graph type, show or hide editor/result and paragraph size, etc. You can update certain fields you want, for example you can update <code>colWidth</code> field only by sending request with payload <code>{"colWidth": 12.0}</code>.
      </td>
    </tr>
    <tr>
      <td>URL</td>
      <td>```http://[zeppelin-server]:[zeppelin-port]/api/notebook/[noteId]/paragraph/[paragraphId]/config```</td>
    </tr>
    <tr>
      <td>Success code</td>
      <td>200</td>
    </tr>
    <tr>
      <td>Bad Request code</td>
      <td>400</td>
    </tr>
    <tr>
      <td>Forbidden code</td>
      <td>403</td>
    </tr>
    <tr>
      <td>Not Found code</td>
      <td>404</td>
    </tr>
    <tr>
      <td>Fail code</td>
      <td>500</td>
    </tr>
    <tr>
      <td>sample JSON input</td>
      <td><pre>
{
  "colWidth": 6.0,
  "graph": {
    "mode": "lineChart",
    "height": 200.0,
    "optionOpen": false,
    "keys": [
      {
        "name": "age",
        "index": 0.0,
        "aggr": "sum"
      }
    ],
    "values": [
      {
        "name": "value",
        "index": 1.0,
        "aggr": "sum"
      }
    ],
    "groups": [],
    "scatter": {}
  },
  "editorHide": true,
  "editorMode": "ace/mode/markdown",
  "tableHide": false
}</pre></td>
    </tr>
    <tr>
      <td>sample JSON response</td>
      <td><pre>
{
  "status":"OK",
  "message":"",
  "body":{
    "text":"%sql \nselect age, count(1) value\nfrom bank \nwhere age \u003c 30 \ngroup by age \norder by age",
    "config":{
      "colWidth":6.0,
      "graph":{
        "mode":"lineChart",
        "height":200.0,
        "optionOpen":false,
        "keys":[
          {
            "name":"age",
            "index":0.0,
            "aggr":"sum"
          }
        ],
        "values":[
          {
            "name":"value",
            "index":1.0,
            "aggr":"sum"
          }
        ],
        "groups":[],
        "scatter":{}
      },
      "tableHide":false,
      "editorMode":"ace/mode/markdown",
      "editorHide":true
    },
    "settings":{
      "params":{},
      "forms":{}
    },
    "apps":[],
    "jobName":"paragraph_1423500782552_-1439281894",
    "id":"20150210-015302_1492795503",
    "results":{
      "code":"SUCCESS",
      "msg": [
        {
          "type":"TABLE",
          "data":"age\tvalue\n19\t4\n20\t3\n21\t7\n22\t9\n23\t20\n24\t24\n25\t44\n26\t77\n27\t94\n28\t103\n29\t97\n"
        }
      ]
    },
    "dateCreated":"Feb 10, 2015 1:53:02 AM",
    "dateStarted":"Jul 3, 2015 1:43:17 PM",
    "dateFinished":"Jul 3, 2015 1:43:23 PM",
    "status":"FINISHED",
    "progressUpdateIntervalMs":500
  }
}</pre></td>
    </tr>
  </table>

<br/>
### Delete a paragraph
>>>>>>> 6eecdecb
  <table class="table-configuration">
    <col width="200">
    <tr>
      <td>Description</td>
      <td>This ```DELETE``` method deletes a paragraph by the given note and paragraph id.
      </td>
    </tr>
    <tr>
      <td>URL</td>
      <td>```http://[zeppelin-server]:[zeppelin-port]/api/notebook/[noteId]/paragraph/[paragraphId]```</td>
    </tr>
    <tr>
      <td>Success code</td>
      <td>200</td>
    </tr>
    <tr>
      <td> Fail code</td>
      <td> 500 </td>
    </tr>
    <tr>
      <td> sample JSON response </td>
      <td><pre>{"status": "OK","message": ""}</pre></td>
    </tr>
  </table>

<br/>
### Run a paragraph asynchronously
  <table class="table-configuration">
    <col width="200">
    <tr>
      <td>Description</td>
      <td>This ```POST``` method runs the paragraph asynchronously by given note and paragraph id. This API always return SUCCESS even if the execution of the paragraph fails later because the API is asynchronous
      </td>
    </tr>
    <tr>
      <td>URL</td>
      <td>```http://[zeppelin-server]:[zeppelin-port]/api/notebook/job/[noteId]/[paragraphId]```</td>
    </tr>
    <tr>
      <td>Success code</td>
      <td>200</td>
    </tr>
    <tr>
      <td> Fail code</td>
      <td> 500 </td>
    </tr>
    <tr>
      <td> sample JSON input (optional, only needed when if you want to update dynamic form's value) </td>
      <td><pre>
{
  "name": "name of new note",
  "params": {
    "formLabel1": "value1",
    "formLabel2": "value2"
  }
}</pre></td>
    </tr>
    <tr>
      <td> sample JSON response </td>
      <td><pre>{"status": "OK"}</pre></td>
    </tr>
  </table>

<br/>
### Run a paragraph synchronously
  <table class="table-configuration">
    <col width="200">
    <tr>
      <td>Description</td>
      <td>This ```POST``` method runs the paragraph synchronously by given note and paragraph id. This API can return SUCCESS or ERROR depending on the outcome of the paragraph execution
      </td>
    </tr>
    <tr>
      <td>URL</td>
      <td>```http://[zeppelin-server]:[zeppelin-port]/api/notebook/run/[noteId]/[paragraphId]```</td>
    </tr>
    <tr>
      <td>Success code</td>
      <td>200</td>
    </tr>
    <tr>
      <td> Fail code</td>
      <td> 500 </td>
    </tr>
    <tr>
      <td> sample JSON input (optional, only needed when if you want to update dynamic form's value) </td>
      <td><pre>
{
  "name": "name of new note",
  "params": {
    "formLabel1": "value1",
    "formLabel2": "value2"
  }
}</pre></td>
    </tr>
    <tr>
      <td> sample JSON response </td>
      <td><pre>{"status": "OK"}</pre></td>
    </tr>    
    <tr>
      <td> sample JSON error </td>
      <td><pre>
{
   "status": "INTERNAL\_SERVER\_ERROR",
   "body": {
       "code": "ERROR",
       "type": "TEXT",
       "msg": "bash: -c: line 0: unexpected EOF while looking for matching ``'\nbash: -c: line 1: syntax error: unexpected end of file\nExitValue: 2"
   }
}</pre></td>
    </tr>
  </table>

<br/>
<<<<<<< HEAD
### Get a paragraph information
=======
### Stop a paragraph
  <table class="table-configuration">
    <col width="200">
    <tr>
      <td>Description</td>
      <td>This ```DELETE``` method stops the paragraph by given note and paragraph id.
      </td>
    </tr>
    <tr>
      <td>URL</td>
      <td>```http://[zeppelin-server]:[zeppelin-port]/api/notebook/job/[noteId]/[paragraphId]```</td>
    </tr>
    <tr>
      <td>Success code</td>
      <td>200</td>
    </tr>
    <tr>
      <td> Fail code</td>
      <td> 500 </td>
    </tr>
    <tr>
      <td> sample JSON response </td>
      <td><pre>{"status": "OK"}</pre></td>
    </tr>
  </table>

<br/>
### Move a paragraph to the specific index
>>>>>>> 6eecdecb
  <table class="table-configuration">
    <col width="200">
    <tr>
      <td>Description</td>
      <td>This ```POST``` method moves a paragraph to the specific index (order) from the note.
      </td>
    </tr>
    <tr>
      <td>URL</td>
      <td>```http://[zeppelin-server]:[zeppelin-port]/api/notebook/[noteId]/paragraph/[paragraphId]/move/[newIndex]```</td>
    </tr>
    <tr>
      <td>Success code</td>
      <td>200</td>
    </tr>
    <tr>
      <td> Fail code</td>
      <td> 500 </td>
    </tr>
    <tr>
      <td> sample JSON response </td>
      <td><pre>{"status": "OK","message": ""}</pre></td>
    </tr>
  </table>

<br />
### Full text search through the paragraphs in all notes
  <table class="table-configuration">
    <col width="200">
    <tr>
      <td>Description</td>
      <td>```GET``` request will return list of matching paragraphs
      </td>
    </tr>
    <tr>
      <td>URL</td>
      <td>```http://[zeppelin-server]:[zeppelin-port]/api/notebook/search?q=[query]```</td>
    </tr>
    <tr>
      <td>Success code</td>
      <td>200</td>
    </tr>
    <tr>
      <td>Fail code</td>
      <td> 500 </td>
    </tr>
    <tr>
      <td>Sample JSON response </td>
      <td><pre>
{
  "status": "OK",
  "body": [
    {
      "id": "<noteId>/paragraph/<paragraphId>",
      "name":"Note Name", 
      "snippet":"",
      "text":""
    }
  ]
}</pre></td>
    </tr>
  </table>

## Cron jobs
<br/>
<<<<<<< HEAD
### Move a paragraph to the specific index
=======
### Add Cron Job
>>>>>>> 6eecdecb
  <table class="table-configuration">
    <col width="200">
    <tr>
      <td>Description</td>
      <td>This ```POST``` method adds cron job by the given note id.
      </td>
    </tr>
    <tr>
      <td>URL</td>
      <td>```http://[zeppelin-server]:[zeppelin-port]/api/notebook/cron/[noteId]```</td>
    </tr>
    <tr>
      <td>Success code</td>
      <td>200</td>
    </tr>
    <tr>
      <td> Fail code</td>
      <td> 500 </td>
    </tr>
    <tr>
      <td> sample JSON input </td>
      <td><pre>{"cron": "cron expression of note"}</pre></td>
    </tr>
    <tr>
      <td> sample JSON response </td>
      <td><pre>{"status": "OK"}</pre></td>
    </tr>
  </table>

<br/>
<<<<<<< HEAD
### Delete a paragraph
=======

### Remove Cron Job
>>>>>>> 6eecdecb
  <table class="table-configuration">
    <col width="200">
    <tr>
      <td>Description</td>
      <td>This ```DELETE``` method removes cron job by the given note id.
      </td>
    </tr>
    <tr>
      <td>URL</td>
      <td>```http://[zeppelin-server]:[zeppelin-port]/api/notebook/cron/[noteId]```</td>
    </tr>
    <tr>
      <td>Success code</td>
      <td>200</td>
    </tr>
    <tr>
      <td> Fail code</td>
      <td> 500 </td>
    </tr>
    <tr>
      <td> sample JSON response </td>
      <td><pre>{"status": "OK"}</pre></td>
    </tr>
  </table>

<<<<<<< HEAD
<br />
### Export a notebook
=======
<br/>

### Get Cron Job
>>>>>>> 6eecdecb
  <table class="table-configuration">
    <col width="200">
    <tr>
      <td>Description</td>
      <td>This ```GET``` method gets cron job expression of given note id.
          The body field of the returned JSON contains the cron expression.
      </td>
    </tr>
    <tr>
      <td>URL</td>
      <td>```http://[zeppelin-server]:[zeppelin-port]/api/notebook/cron/[noteId]```</td>
    </tr>
    <tr>
      <td>Success code</td>
      <td>200</td>
    </tr>
    <tr>
      <td> Fail code</td>
      <td> 500 </td>
    </tr>
    <tr>
      <td> sample JSON response </td>
      <td><pre>{"status": "OK", "body": "* * * * * ?"}</pre></td>
    </tr>
  </table>

<<<<<<< HEAD
<br />
### Import a notebook
=======
## Permission



### Get a note permission information

>>>>>>> 6eecdecb
  <table class="table-configuration">
    <col width="200">
    <tr>
      <td>Description</td>
      <td>This ```GET``` method gets a note authorization information.
      </td>
    </tr>
    <tr>
      <td>URL</td>
      <td>```http://[zeppelin-server]:[zeppelin-port]/api/notebook/[noteId]/permissions```</td>
    </tr>
    <tr>
      <td>Success code</td>
      <td>200</td>
    </tr>
    <tr>
      <td>Forbidden code</td>
      <td>403</td>
    </tr>
    <tr>
      <td>Fail code</td>
      <td>500</td>
    </tr>
    <tr>
      <td> sample JSON response </td>
      <td><pre>
{  
   "status":"OK",
   "message":"",
   "body":{  
      "readers":[  
         "user2"
      ],
      "owners":[  
         "user1"
      ],
      "writers":[  
         "user2"
      ]
   }
}
      </pre></td>
    </tr>
  </table>

<br/>
### Set note permission
  <table class="table-configuration">
    <col width="200">
    <tr>
      <td>Description</td>
      <td>This ```PUT``` method set note authorization information.
      </td>
    </tr>
    <tr>
      <td>URL</td>
      <td>```http://[zeppelin-server]:[zeppelin-port]/api/notebook/[noteId]/permissions```</td>
    </tr>
    <tr>
      <td>Success code</td>
      <td>200</td>
    </tr>
    <tr>
      <td>Forbidden code</td>
      <td>403</td>
    </tr>
    <tr>
      <td>Fail code</td>
      <td>500</td>
    </tr>
    <tr>
      <td> sample JSON input </td>
      <td><pre>
{
  "readers": [
    "user1"
  ],
  "owners": [
    "user2"
  ],
  "writers": [
    "user1"
  ]
}
</pre></td>
    </tr>
    <tr>
      <td> sample JSON response </td>
      <td><pre>
{
  "status": "OK"
}</pre></td>
    </tr>
<<<<<<< HEAD
    </tr>
  </table>
  
=======
  </table>

>>>>>>> 6eecdecb
<|MERGE_RESOLUTION|>--- conflicted
+++ resolved
@@ -27,24 +27,12 @@
 Apache Zeppelin provides several REST APIs for interaction and remote activation of zeppelin functionality.
 All REST APIs are available starting with the following endpoint `http://[zeppelin-server]:[zeppelin-port]/api`. 
 Note that Apache Zeppelin REST APIs receive or return JSON objects, it is recommended for you to install some JSON viewers such as [JSONView](https://chrome.google.com/webstore/detail/jsonview/chklaanhfefbnpoihckbnefhakgolnmc).
-<<<<<<< HEAD
-
-If you work with Apache Zeppelin and find a need for an additional REST API, please [file an issue or send us an email](http://zeppelin.apache.org/community.html).
-
-
-## Notebook REST API List
-
-  Notebooks REST API supports the following operations: List, Create, Get, Delete, Clone, Run, Export, Import as detailed in the following tables.
-
-### List of the notebooks
-=======
 If you work with Apache Zeppelin and find a need for an additional REST API, please [file an issue or send us an email](http://zeppelin.apache.org/community.html).
 
 Notebooks REST API supports the following operations: List, Create, Get, Delete, Clone, Run, Export, Import as detailed in the following tables.
 
 ## Note operations
 ### List of the notes
->>>>>>> 6eecdecb
   <table class="table-configuration">
     <col width="200">
     <tr>
@@ -86,11 +74,7 @@
   </table>
 
 <br/>
-<<<<<<< HEAD
-### Create a new notebook
-=======
 ### Create a new note
->>>>>>> 6eecdecb
   <table class="table-configuration">
     <col width="200">
     <tr>
@@ -156,9 +140,6 @@
   </table>
 
 <br/>
-<<<<<<< HEAD
-### Get an existing notebook information
-=======
 ### Get the status of all paragraphs
   <table class="table-configuration">
     <col width="200">
@@ -206,7 +187,6 @@
 
 <br/>
 ### Get an existing note information
->>>>>>> 6eecdecb
   <table class="table-configuration">
     <col width="200">
     <tr>
@@ -307,11 +287,7 @@
   </table>
 
 <br/>
-<<<<<<< HEAD
-### Delete a notebook
-=======
 ### Delete a note
->>>>>>> 6eecdecb
   <table class="table-configuration">
     <col width="200">
     <tr>
@@ -338,11 +314,7 @@
   </table>
 
 <br/>
-<<<<<<< HEAD
-### Clone a notebook
-=======
 ### Clone a note
->>>>>>> 6eecdecb
   <table class="table-configuration">
     <col width="200">
     <tr>
@@ -379,69 +351,13 @@
     </tr>
   </table>
 
-<<<<<<< HEAD
-<br/>
-### Run all paragraphs
-  <table class="table-configuration">
-    <col width="200">
-    <tr>
-      <td>Description</td>
-      <td>
-      This ```POST``` method runs all paragraphs in the given notebook id. <br />
-      If you can not find Notebook id 404 returns.
-      If there is a problem with the interpreter returns a 412 error.
-      </td>
-    </tr>
-    <tr>
-      <td>URL</td>
-      <td>```http://[zeppelin-server]:[zeppelin-port]/api/notebook/job/[notebookId]```</td>
-    </tr>
-    <tr>
-      <td>Success code</td>
-      <td>200</td>
-    </tr>
-    <tr>
-      <td> Fail code</td>
-      <td> 404 or 412</td>
-    </tr>
-    <tr>
-      <td> sample JSON response </td>
-      <td><pre>{"status": "OK"}</pre></td>
-    </tr>
-    <tr>
-       <td> sample JSON error response </td>
-       <td>
-         <pre>
-           {
-             "status": "NOT_FOUND",
-             "message": "note not found."
-           }
-         </pre><br />
-         <pre>
-           {
-             "status": "PRECONDITION_FAILED",
-             "message": "paragraph_1469771130099_-278315611 Not selected or Invalid Interpreter bind"
-           }
-         </pre>
-       </td>
-    </tr>
-  </table>
-
-<br/>
-### Stop all paragraphs
-=======
 <br />
 ### Export a note
->>>>>>> 6eecdecb
-  <table class="table-configuration">
-    <col width="200">
-    <tr>
-      <td>Description</td>
-<<<<<<< HEAD
-      <td>This ```DELETE``` method stops all paragraphs in the given notebook id.
-=======
+  <table class="table-configuration">
+    <col width="200">
+    <tr>
+      <td>Description</td>
       <td>This ```GET``` method exports a note by the given id and gernerates a JSON
->>>>>>> 6eecdecb
       </td>
     </tr>
     <tr>
@@ -485,23 +401,13 @@
     </tr>
   </table>
 
-<<<<<<< HEAD
-<br/>
-### Get the status of all paragraphs
-=======
 <br />
 ### Import a note
->>>>>>> 6eecdecb
-  <table class="table-configuration">
-    <col width="200">
-    <tr>
-      <td>Description</td>
-<<<<<<< HEAD
-      <td>This ```GET``` method gets the status of all paragraphs by the given notebook id.
-          The body field of the returned JSON contains of the array that compose of the paragraph id, paragraph status, paragraph finish date, paragraph started date.
-=======
+  <table class="table-configuration">
+    <col width="200">
+    <tr>
+      <td>Description</td>
       <td>This ```POST``` method imports a note from the note JSON input
->>>>>>> 6eecdecb
       </td>
     </tr>
     <tr>
@@ -556,12 +462,7 @@
     </tr>
   </table>
 
-<<<<<<< HEAD
-<br/>
-### Run a paragraph
-=======
 ### Run all paragraphs
->>>>>>> 6eecdecb
   <table class="table-configuration">
     <col width="200">
     <tr>
@@ -608,11 +509,7 @@
   </table>
 
 <br/>
-<<<<<<< HEAD
-### Stop a paragraph
-=======
 ### Stop all paragraphs
->>>>>>> 6eecdecb
   <table class="table-configuration">
     <col width="200">
     <tr>
@@ -638,13 +535,8 @@
     </tr>
   </table>
 
-<<<<<<< HEAD
-<br/>
-### Add Cron Job
-=======
 <br />
 ### Clear all paragraph result
->>>>>>> 6eecdecb
   <table class="table-configuration">
     <col width="200">
     <tr>
@@ -775,14 +667,6 @@
     </tr>
     <tr>
       <td> sample JSON response </td>
-<<<<<<< HEAD
-      <td><pre>{"status": "OK", "body": "* * * * * ?"}</pre></td>
-    </tr>
-  </table>
-
-<br />
-### Full text search through the paragraphs in all notebooks
-=======
       <td><pre>
 {
   "status": "OK",
@@ -833,17 +717,12 @@
 
 <br/>
 ### Get the status of a single paragraph
->>>>>>> 6eecdecb
-  <table class="table-configuration">
-    <col width="200">
-    <tr>
-      <td>Description</td>
-<<<<<<< HEAD
-      <td>```GET``` request will return list of matching paragraphs
-=======
+  <table class="table-configuration">
+    <col width="200">
+    <tr>
+      <td>Description</td>
       <td>This ```GET``` method gets the status of a single paragraph by the given note and paragraph id.
           The body field of the returned JSON contains of the array that compose of the paragraph id, paragraph status, paragraph finish date, paragraph started date.
->>>>>>> 6eecdecb
       </td>
     </tr>
     <tr>
@@ -874,9 +753,6 @@
   </table>
 
 <br/>
-<<<<<<< HEAD
-### Create a new paragraph
-=======
 ### Update paragraph configuration
   <table class="table-configuration">
     <col width="200">
@@ -1003,7 +879,6 @@
 
 <br/>
 ### Delete a paragraph
->>>>>>> 6eecdecb
   <table class="table-configuration">
     <col width="200">
     <tr>
@@ -1118,9 +993,6 @@
   </table>
 
 <br/>
-<<<<<<< HEAD
-### Get a paragraph information
-=======
 ### Stop a paragraph
   <table class="table-configuration">
     <col width="200">
@@ -1149,7 +1021,6 @@
 
 <br/>
 ### Move a paragraph to the specific index
->>>>>>> 6eecdecb
   <table class="table-configuration">
     <col width="200">
     <tr>
@@ -1215,11 +1086,7 @@
 
 ## Cron jobs
 <br/>
-<<<<<<< HEAD
-### Move a paragraph to the specific index
-=======
 ### Add Cron Job
->>>>>>> 6eecdecb
   <table class="table-configuration">
     <col width="200">
     <tr>
@@ -1250,12 +1117,8 @@
   </table>
 
 <br/>
-<<<<<<< HEAD
-### Delete a paragraph
-=======
 
 ### Remove Cron Job
->>>>>>> 6eecdecb
   <table class="table-configuration">
     <col width="200">
     <tr>
@@ -1281,14 +1144,9 @@
     </tr>
   </table>
 
-<<<<<<< HEAD
-<br />
-### Export a notebook
-=======
 <br/>
 
 ### Get Cron Job
->>>>>>> 6eecdecb
   <table class="table-configuration">
     <col width="200">
     <tr>
@@ -1315,17 +1173,12 @@
     </tr>
   </table>
 
-<<<<<<< HEAD
-<br />
-### Import a notebook
-=======
 ## Permission
 
 
 
 ### Get a note permission information
 
->>>>>>> 6eecdecb
   <table class="table-configuration">
     <col width="200">
     <tr>
@@ -1419,11 +1272,5 @@
   "status": "OK"
 }</pre></td>
     </tr>
-<<<<<<< HEAD
-    </tr>
-  </table>
-  
-=======
-  </table>
-
->>>>>>> 6eecdecb
+  </table>
+
