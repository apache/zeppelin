---
layout: page
title: "Notebook REST API"
description: ""
group: rest-api
---
<!--
Licensed under the Apache License, Version 2.0 (the "License");
you may not use this file except in compliance with the License.
You may obtain a copy of the License at

http://www.apache.org/licenses/LICENSE-2.0

Unless required by applicable law or agreed to in writing, software
distributed under the License is distributed on an "AS IS" BASIS,
WITHOUT WARRANTIES OR CONDITIONS OF ANY KIND, either express or implied.
See the License for the specific language governing permissions and
limitations under the License.
-->
{% include JB/setup %}

## Zeppelin REST API
 Zeppelin provides several REST APIs for interaction and remote activation of zeppelin functionality.
 
 All REST APIs are available starting with the following endpoint ```http://[zeppelin-server]:[zeppelin-port]/api```
 
<<<<<<< HEAD
 Note that zeppelin REST API receive or return JSON objects, it it recommended you install some JSON view such as 
 [JSONView](https://chrome.google.com/webstore/detail/jsonview/chklaanhfefbnpoihckbnefhakgolnmc)
=======
 Note that zeppelin REST APIs receive or return JSON objects, it is recommended for you to install some JSON viewer
  such as [JSONView](https://chrome.google.com/webstore/detail/jsonview/chklaanhfefbnpoihckbnefhakgolnmc)
>>>>>>> 1ba6e2a5
 
 
 If you work with zeppelin and find a need for an additional REST API please [file an issue or send us mail](../../community.html) 

 <br />
### Notebook REST API list
  
  Notebooks REST API supports the following operations: List, Create, Delete & Clone as detailed in the following table 
  
  <table class="table-configuration">
    <col width="200">
    <tr>
      <th>List notebooks</th>
      <th></th>
    </tr>
    <tr>
      <td>Description</td>
      <td>This ```GET``` method lists the available notebooks on your server.
          Notebook JSON contains the ```name``` and ```id``` of all notebooks.
      </td>
    </tr>
    <tr>
      <td>URL</td>
      <td>```http://[zeppelin-server]:[zeppelin-port]/api/notebook```</td>
    </tr>
    <tr>
      <td>Success code</td>
      <td>200</td>
    </tr>
    <tr>
      <td> Fail code</td>
      <td> 500 </td>
    </tr>
    <tr>
      <td> sample JSON response </td>
      <td><pre>{"status":"OK","message":"","body":[{"name":"Homepage","id":"2AV4WUEMK"},{"name":"Zeppelin Tutorial","id":"2A94M5J1Z"}]}</pre></td>
    </tr>
  </table>
  
<br/>

  <table class="table-configuration">
    <col width="200">
    <tr>
      <th>Create notebook</th>
      <th></th>
    </tr>
    <tr>
      <td>Description</td>
      <td>This ```POST``` method creates a new notebook using the given name or default name if none given.
          The body field of the returned JSON contains the new notebook id.
      </td>
    </tr>
    <tr>
      <td>URL</td>
      <td>```http://[zeppelin-server]:[zeppelin-port]/api/notebook```</td>
    </tr>
    <tr>
      <td>Success code</td>
      <td>201</td>
    </tr>
    <tr>
      <td> Fail code</td>
      <td> 500 </td>
    </tr>
    <tr>
      <td> sample JSON input (without paragraphs) </td>
      <td><pre>{ "name": "name of new notebook" }</pre></td>
    </tr>
    <tr>
      <td> sample JSON input (with initial paragraphs) </td>
      <td><pre>
{
  "name": "name of new notebook", 
  "paragraphs": [
    {
      "title": "paragraph title1",
      "text": "paragraph text1"
    },
    {
      "title": "paragraph title2",
      "text": "paragraph text2"
    }
  ]
}
      </pre></td>
    </tr>
    <tr>
      <td> sample JSON response </td>
      <td><pre>{"status": "CREATED","message": "","body": "2AZPHY918"}</pre></td>
    </tr>
  </table>
  
<br/>

  <table class="table-configuration">
    <col width="200">
    <tr>
      <th>Delete notebook</th>
      <th></th>
    </tr>
    <tr>
      <td>Description</td>
      <td>This ```DELETE``` method deletes a notebook by the given notebook id.
      </td>
    </tr>
    <tr>
      <td>URL</td>
      <td>```http://[zeppelin-server]:[zeppelin-port]/api/notebook/[notebookId]```</td>
    </tr>
    <tr>
      <td>Success code</td>
      <td>200</td>
    </tr>
    <tr>
      <td> Fail code</td>
      <td> 500 </td>
    </tr>
    <tr>
      <td> sample JSON response </td>
      <td><pre>{"status":"OK","message":""}</pre></td>
    </tr>
  </table>
  
<br/>
  
  <table class="table-configuration">
    <col width="200">
    <tr>
      <th>Clone notebook</th>
      <th></th>
    </tr>
    <tr>
      <td>Description</td>
      <td>This ```POST``` method clones a notebook by the given id and create a new notebook using the given name 
          or default name if none given.
          The body field of the returned JSON contains the new notebook id.
      </td>
    </tr>
    <tr>
      <td>URL</td>
      <td>```http://[zeppelin-server]:[zeppelin-port]/api/notebook/[notebookId]```</td>
    </tr>
    <tr>
      <td>Success code</td>
      <td>201</td>
    </tr>
    <tr>
      <td> Fail code</td>
      <td> 500 </td>
    </tr>
    <tr>
      <td> sample JSON input </td>
      <td><pre>{"name": "name of new notebook"}</pre></td>
    </tr>
    <tr>
      <td> sample JSON response </td>
      <td><pre>{"status": "CREATED","message": "","body": "2AZPHY918"}</pre></td>
    </tr>
  </table>
  
<br/>

  <table class="table-configuration">
    <col width="200">
    <tr>
      <th>Run notebook job</th>
      <th></th>
    </tr>
    <tr>
      <td>Description</td>
      <td>This ```POST``` method runs all paragraph in the given notebook id.
      </td>
    </tr>
    <tr>
      <td>URL</td>
      <td>```http://[zeppelin-server]:[zeppelin-port]/api/notebook/job/[notebookId]```</td>
    </tr>
    <tr>
      <td>Success code</td>
      <td>200</td>
    </tr>
    <tr>
      <td> Fail code</td>
      <td> 500 </td>
    </tr>
    <tr>
      <td> sample JSON response </td>
      <td><pre>{"status":"OK"}</pre></td>
    </tr>
  </table>
  
<br/>

  <table class="table-configuration">
    <col width="200">
    <tr>
      <th>Stop notebook job</th>
      <th></th>
    </tr>
    <tr>
      <td>Description</td>
      <td>This ```DELETE``` method stops all paragraph in the given notebook id. 
      </td>
    </tr>
    <tr>
      <td>URL</td>
      <td>```http://[zeppelin-server]:[zeppelin-port]/api/notebook/job/[notebookId]```</td>
    </tr>
    <tr>
      <td>Success code</td>
      <td>200</td>
    </tr>
    <tr>
      <td> Fail code</td>
      <td> 500 </td>
    </tr>
    <tr>
      <td> sample JSON response </td>
      <td><pre>{"status":"OK"}</pre></td>
    </tr>
  </table>
  
<br/>
  
<br/>

  <table class="table-configuration">
    <col width="200">
    <tr>
      <th>Get notebook job</th>
      <th></th>
    </tr>
    <tr>
      <td>Description</td>
      <td>This ```GET``` method gets all paragraph status by the given notebook id. 
          The body field of the returned JSON contains of the array that compose of the paragraph id, paragraph status, paragraph finish date, paragraph started date.
      </td>
    </tr>
    <tr>
      <td>URL</td>
      <td>```http://[zeppelin-server]:[zeppelin-port]/api/notebook/job/[notebookId]```</td>
    </tr>
    <tr>
      <td>Success code</td>
      <td>200</td>
    </tr>
    <tr>
      <td> Fail code</td>
      <td> 500 </td>
    </tr>
    <tr>
      <td> sample JSON response </td>
      <td><pre>{"status":"OK","body":[{"id":"20151121-212654_766735423","status":"FINISHED","finished":"Tue Nov 24 14:21:40 KST 2015","started":"Tue Nov 24 14:21:39 KST 2015"},{"id":"20151121-212657_730976687","status":"FINISHED","finished":"Tue Nov 24 14:21:40 KST 2015","started":"Tue Nov 24 14:21:40 KST 2015"}]}</pre></td>
    </tr>
  </table>
  
<br/>

  <table class="table-configuration">
    <col width="200">
    <tr>
      <th>Run paragraph job</th>
      <th></th>
    </tr>
    <tr>
      <td>Description</td>
      <td>This ```POST``` method runs the paragraph by given notebook and paragraph id. 
      </td>
    </tr>
    <tr>
      <td>URL</td>
      <td>```http://[zeppelin-server]:[zeppelin-port]/api/notebook/job/[notebookId]/[paragraphId]```</td>
    </tr>
    <tr>
      <td>Success code</td>
      <td>200</td>
    </tr>
    <tr>
      <td> Fail code</td>
      <td> 500 </td>
    </tr>
    <tr>
      <td> sample JSON response </td>
      <td><pre>{"status":"OK"}</pre></td>
    </tr>
  </table>
  
<br/>

  <table class="table-configuration">
    <col width="200">
    <tr>
      <th>Stop paragraph job</th>
      <th></th>
    </tr>
    <tr>
      <td>Description</td>
      <td>This ```DELETE``` method stops the paragraph by given notebook and paragraph id. 
      </td>
    </tr>
    <tr>
      <td>URL</td>
      <td>```http://[zeppelin-server]:[zeppelin-port]/api/notebook/job/[notebookId]/[paragraphId]```</td>
    </tr>
    <tr>
      <td>Success code</td>
      <td>200</td>
    </tr>
    <tr>
      <td> Fail code</td>
      <td> 500 </td>
    </tr>
    <tr>
      <td> sample JSON response </td>
      <td><pre>{"status":"OK"}</pre></td>
    </tr>
  </table>
  
<br/>

  <table class="table-configuration">
    <col width="200">
    <tr>
      <th>Add cron job</th>
      <th></th>
    </tr>
    <tr>
      <td>Description</td>
      <td>This ```POST``` method adds cron job by the given notebook id. 
      </td>
    </tr>
    <tr>
      <td>URL</td>
      <td>```http://[zeppelin-server]:[zeppelin-port]/api/notebook/cron/[notebookId]```</td>
    </tr>
    <tr>
      <td>Success code</td>
      <td>200</td>
    </tr>
    <tr>
      <td> Fail code</td>
      <td> 500 </td>
    </tr>
    <tr>
      <td> sample JSON input </td>
      <td><pre>{"cron": "cron expression of notebook"}</pre></td>
    </tr>
    <tr>
      <td> sample JSON response </td>
      <td><pre>{"status":"OK"}</pre></td>
    </tr>
  </table>
  
<br/>

  <table class="table-configuration">
    <col width="200">
    <tr>
      <th>Remove cron job</th>
      <th></th>
    </tr>
    <tr>
      <td>Description</td>
      <td>This ```DELETE``` method removes cron job by the given notebook id. 
      </td>
    </tr>
    <tr>
      <td>URL</td>
      <td>```http://[zeppelin-server]:[zeppelin-port]/api/notebook/cron/[notebookId]```</td>
    </tr>
    <tr>
      <td>Success code</td>
      <td>200</td>
    </tr>
    <tr>
      <td> Fail code</td>
      <td> 500 </td>
    </tr>
    <tr>
      <td> sample JSON response </td>
      <td><pre>{"status":"OK"}</pre></td>
    </tr>
  </table>
  
<br/>

  <table class="table-configuration">
    <col width="200">
    <tr>
      <th>Get cron job</th>
      <th></th>
    </tr>
    <tr>
      <td>Description</td>
      <td>This ```GET``` method gets cron job expression of given notebook id. 
          The body field of the returned JSON contains the cron expression.
      </td>
    </tr>
    <tr>
      <td>URL</td>
      <td>```http://[zeppelin-server]:[zeppelin-port]/api/notebook/cron/[notebookId]```</td>
    </tr>
    <tr>
      <td>Success code</td>
      <td>200</td>
    </tr>
    <tr>
      <td> Fail code</td>
      <td> 500 </td>
    </tr>
    <tr>
      <td> sample JSON response </td>
      <td><pre>{"status":"OK","body":"* * * * * ?"}</pre></td>
    </tr>
  </table>

  <table class="table-configuration">
    <col width="200">
    <tr>
      <th>Full-text search through the paragraphs in all notebooks</th>
      <th></th>
    </tr>
    <tr>
      <td>Description</td>
      <td>```GET``` request will return list of matching paragraphs
      </td>
    </tr>
    <tr>
      <td>URL</td>
      <td>```http://[zeppelin-server]:[zeppelin-port]/api/notebook/search?q=[query]```</td>
    </tr>
    <tr>
      <td>Success code</td>
      <td>200</td>
    </tr>
    <tr>
      <td>Fail code</td>
      <td> 500 </td>
    </tr>
    <tr>
      <td>Sample JSON response </td>
      <td><pre>{"status":"OK", body: [{"id":"<noteId>/paragraph/<paragraphId>", "name":"Notebook Name", "snippet":"", "text":""}]}</pre></td>
    </tr>
  </table>
  <|MERGE_RESOLUTION|>--- conflicted
+++ resolved
@@ -24,13 +24,8 @@
  
  All REST APIs are available starting with the following endpoint ```http://[zeppelin-server]:[zeppelin-port]/api```
  
-<<<<<<< HEAD
- Note that zeppelin REST API receive or return JSON objects, it it recommended you install some JSON view such as 
- [JSONView](https://chrome.google.com/webstore/detail/jsonview/chklaanhfefbnpoihckbnefhakgolnmc)
-=======
  Note that zeppelin REST APIs receive or return JSON objects, it is recommended for you to install some JSON viewer
   such as [JSONView](https://chrome.google.com/webstore/detail/jsonview/chklaanhfefbnpoihckbnefhakgolnmc)
->>>>>>> 1ba6e2a5
  
  
  If you work with zeppelin and find a need for an additional REST API please [file an issue or send us mail](../../community.html) 
