---
layout: page
title: "Setting up HTTP Response Headers"
description: "There are multiple HTTP Security Headers which can be configured in Apache Zeppelin. This page describes how to enable them by providing appropriate value in Zeppelin configuration file."
group: setup/security
---
<!--
Licensed under the Apache License, Version 2.0 (the "License");
you may not use this file except in compliance with the License.
You may obtain a copy of the License at

http://www.apache.org/licenses/LICENSE-2.0

Unless required by applicable law or agreed to in writing, software
distributed under the License is distributed on an "AS IS" BASIS,
WITHOUT WARRANTIES OR CONDITIONS OF ANY KIND, either express or implied.
See the License for the specific language governing permissions and
limitations under the License.
-->
{% include JB/setup %}

# Setting up HTTP Response Headers for Zeppelin 

<div id="toc"></div>

Apache Zeppelin can be configured to include HTTP Headers which aids in preventing Cross Site Scripting (XSS), Cross-Frame Scripting (XFS) and also enforces HTTP Strict Transport Security. Apache Zeppelin also has configuration available to set the Application Server Version to desired value.

## Setting up HTTP Strict Transport Security (HSTS) Response Header

Enabling HSTS Response Header prevents Man-in-the-middle attacks by automatically redirecting HTTP requests to HTTPS when Zeppelin Server is running on SSL. Read on how to configure SSL for Zeppelin [here] (../operation/configuration.html). Even if web page contains any resource which gets served over HTTP or any HTTP links, it will automatically be redirected to HTTPS for the target domain. 
It also prevents MITM attack by not allowing User to override the invalid certificate message, when Attacker presents invalid SSL certificate to the User.  

The following property needs to be updated in the zeppelin-site.xml in order to enable HSTS. You can choose appropriate value for "max-age".

```xml
<property>
  <name>zeppelin.server.strict.transport</name>
  <value>max-age=631138519</value>
  <description>The HTTP Strict-Transport-Security response header is a security feature that lets a web site tell browsers that it should only be communicated with using HTTPS, instead of using HTTP. Enable this when Zeppelin is running on HTTPS. Value is in Seconds, the default value is equivalent to 20 years.</description>
</property>
```


Possible values are:

* max-age=\<expire-time>
* max-age=\<expire-time>; includeSubDomains
* max-age=\<expire-time>; preload

Read more about HSTS [here](https://developer.mozilla.org/en-US/docs/Web/HTTP/Headers/Strict-Transport-Security).

## Setting up X-XSS-PROTECTION Header

The HTTP X-XSS-Protection response header is a feature of Internet Explorer, Chrome and Safari Web browsers that initiates configured action when they detect reflected cross-site scripting (XSS) attacks.
 
The below property to set X-XSS-Protection header is enabled with default value of "1; mode=block" in the zeppelin-site.xml

```xml
<property>
  <name>zeppelin.server.xxss.protection</name>
  <value>1; mode=block</value>
  <description>The HTTP X-XSS-Protection response header is a feature of Internet Explorer, Chrome and Safari that stops pages from loading when they detect reflected cross-site scripting (XSS) attacks. When value is set to 1 and a cross-site scripting attack is detected, the browser will sanitize the page (remove the unsafe parts).</description>
</property>
```


You can choose appropriate value from below to update the configuration if required.

* 0  (Disables XSS filtering)
* 1  (Enables XSS filtering. If a cross-site scripting attack is detected, the browser will sanitize the page.)
* 1; mode=block  (Enables XSS filtering. The browser will prevent rendering of the page if an attack is detected.)

Read more about HTTP X-XSS-Protection response header [here](https://developer.mozilla.org/en-US/docs/Web/HTTP/Headers/X-XSS-Protection).

## Setting up X-Frame-Options Header

The X-Frame-Options HTTP response header can indicate browser to avoid clickjacking attacks, by ensuring that their content is not embedded into other sites in a `<frame>`,`<iframe>` or `<object>`.

The below property to set X-Frame-Options header is enabled with default value of "SAMEORIGIN" in the zeppelin-site.xml

```xml
<property>
  <name>zeppelin.server.xframe.options</name>
  <value>SAMEORIGIN</value>
  <description>The X-Frame-Options HTTP response header can be used to indicate whether or not a browser should be allowed to render a page in a frame/iframe/object.</description>
</property>
```


You can choose appropriate value from below to update the configuration if required.

* `DENY`
* `SAMEORIGIN`
* `ALLOW-FROM uri`

## Setting up X-Content-Type-Options Header

The HTTP X-Content-Type-Options response header helps to prevent MIME type sniffing attacks. It directs the browser to honor the type specified in the Content-Type header, rather than trying to determine the type from the content itself. The default value `nosniff` is really the only meaningful value. This header is supported on all browsers except Safari and Safari on iOS.

The below property to set X-Content-Type-Options header is enabled with default value of "nosniff" in the zeppelin-site.xml

```xml
<property>
  <name>zeppelin.server.xcontent.type.options</name>
  <value>nosniff</value>
  <description>The HTTP X-Content-Type-Options response header helps to prevent MIME type sniffing attacks.</description>
</property>
```

## Setting up Server Header

Security conscious organisations does not want to reveal the Application Server name and version to prevent finding this information easily by Attacker while fingerprinting the Application. The exact version number can tell an Attacker if the current Application Server is patched for or vulnerable to certain publicly known CVE associated to it.

The below property to mask Jetty server version is enabled by default and configured with value of " " (one whitespace char) in the zeppelin-site.xml

```xml
<property>
    <name>zeppelin.server.jetty.name</name>
    <value> </value>
    <description>Hardcoding Application Server name to Prevent Fingerprinting</description>
</property>
```

<<<<<<< HEAD
The value can be any "String".

Also, it can be removed the from response headers and from 300/400/500 HTTP response pages.


```xml
<property>
    <name>zeppelin.server.send.jetty.name</name>
    <value>false</value>
    <description>If set to true, will not show the Jetty version to prevent Fingerprinting</description>
</property>
```
=======
The value can be any "String". Removing this property from configuration will cause Zeppelin to send correct Jetty server version.
>>>>>>> faf082bc
<|MERGE_RESOLUTION|>--- conflicted
+++ resolved
@@ -121,19 +121,14 @@
 </property>
 ```
 
-<<<<<<< HEAD
-The value can be any "String".
+The value can be any "String". Removing this property from configuration will cause Zeppelin to send correct Jetty server version.
 
 Also, it can be removed the from response headers and from 300/400/500 HTTP response pages.
-
 
 ```xml
 <property>
     <name>zeppelin.server.send.jetty.name</name>
     <value>false</value>
-    <description>If set to true, will not show the Jetty version to prevent Fingerprinting</description>
+    <description>If set to false, will not show the Jetty version to prevent Fingerprinting</description>
 </property>
-```
-=======
-The value can be any "String". Removing this property from configuration will cause Zeppelin to send correct Jetty server version.
->>>>>>> faf082bc
+```