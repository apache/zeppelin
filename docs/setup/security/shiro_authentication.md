--- conflicted
+++ resolved
@@ -277,12 +277,8 @@
 /api/interpreter/** = authc, roles[admin, role1]
 ```
 
-<<<<<<< HEAD
-If there is a need that user with "**any of the defined roles**" should be allowed, then following Shiro configuration can be used:
-=======
 ### Apply multiple roles or user in Shiro configuration
 If there is a need that user with "**any of the defined roles or user itself**" should be allowed, then following Shiro configuration can be used:
->>>>>>> d45d878a
 
 ```
 [main]
