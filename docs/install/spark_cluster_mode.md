---
layout: page
title: "Apache Zeppelin on Spark cluster mode"
description: "This document will guide you how you can build and configure the environment on 3 types of Spark cluster manager with Apache Zeppelin using docker scripts."
group: install
---
<!--
Licensed under the Apache License, Version 2.0 (the "License");
you may not use this file except in compliance with the License.
You may obtain a copy of the License at

http://www.apache.org/licenses/LICENSE-2.0

Unless required by applicable law or agreed to in writing, software
distributed under the License is distributed on an "AS IS" BASIS,
WITHOUT WARRANTIES OR CONDITIONS OF ANY KIND, either express or implied.
See the License for the specific language governing permissions and
limitations under the License.
-->
{% include JB/setup %}

# Apache Zeppelin on Spark Cluster Mode

<div id="toc"></div>

## Overview 
[Apache Spark](http://spark.apache.org/) has supported three cluster manager types([Standalone](http://spark.apache.org/docs/latest/spark-standalone.html), [Apache Mesos](http://spark.apache.org/docs/latest/running-on-mesos.html) and [Hadoop YARN](http://spark.apache.org/docs/latest/running-on-yarn.html)) so far.
This document will guide you how you can build and configure the environment on 3 types of Spark cluster manager with Apache Zeppelin using [Docker](https://www.docker.com/) scripts.
So [install docker](https://docs.docker.com/engine/installation/) on the machine first.

## Spark standalone mode
[Spark standalone](http://spark.apache.org/docs/latest/spark-standalone.html) is a simple cluster manager included with Spark that makes it easy to set up a cluster.
You can simply set up Spark standalone environment with below steps. 

> **Note :** Since Apache Zeppelin and Spark use same `8080` port for their web UI, you might need to change `zeppelin.server.port` in `conf/zeppelin-site.xml`.

### 1. Build Docker file
You can find docker script files under `scripts/docker/spark-cluster-managers`.

```
cd $ZEPPELIN_HOME/scripts/docker/spark-cluster-managers/spark_standalone
docker build -t "spark_standalone" .
```

### 2. Run docker

```
docker run -it \
-p 8080:8080 \
-p 7077:7077 \
-p 8888:8888 \
-p 8081:8081 \
-h sparkmaster \
--name spark_standalone \
spark_standalone bash; 
```

### 3. Configure Spark interpreter in Zeppelin
Set Spark master as `spark://<hostname>:7077` in Zeppelin **Interpreters** setting page.

<img src="../assets/themes/zeppelin/img/docs-img/standalone_conf.png" />

### 4. Run Zeppelin with Spark interpreter
After running single paragraph with Spark interpreter in Zeppelin, browse `https://<hostname>:8080` and check whether Spark cluster is running well or not.

<img src="../assets/themes/zeppelin/img/docs-img/spark_ui.png" />

You can also simply verify that Spark is running well in Docker with below command.

```
ps -ef | grep spark
```


<<<<<<< HEAD
## Spark on YARN mode
You can simply set up [Spark on YARN](http://spark.apache.org/docs/latest/running-on-yarn.html) docker environment with below steps.
=======
## Spark on Yarn mode
You can simply set up [Spark on Yarn](http://spark.apache.org/docs/latest/running-on-yarn.html) environment with below steps using Docker scripts.
>>>>>>> 86ca5132

> **Note :** Since Apache Zeppelin and Spark use same `8080` port for their web UI, you might need to change `zeppelin.server.port` in `conf/zeppelin-site.xml`.

### 1. Build Docker file
You can find docker script files under `scripts/docker/spark-cluster-managers`.

```
cd $ZEPPELIN_HOME/scripts/docker/spark-cluster-managers/spark_yarn
docker build -t "spark_yarn" .
```

### 2. Run docker

```
docker run -it \
 -p 5000:5000 \
 -p 9000:9000 \
 -p 9001:9001 \
 -p 8088:8088 \
 -p 8042:8042 \
 -p 8030:8030 \
 -p 8031:8031 \
 -p 8032:8032 \
 -p 8033:8033 \
 -p 8080:8080 \
 -p 7077:7077 \
 -p 8888:8888 \
 -p 8081:8081 \
 -p 50010:50010 \
 -p 50075:50075 \
 -p 50020:50020 \
 -p 50070:50070 \
 --name spark_yarn \
 -h sparkmaster \
 spark_yarn bash;
```

### 3. Verify running Spark on YARN.

<<<<<<< HEAD
You can simply verify the processes of Spark and YARN is running well in Docker with below command.

=======
You can simply verify the processes of Spark and Yarn are running well in Docker with below command.
>>>>>>> 86ca5132

```
ps -ef | grep spark
```

You can also check each application web UI for HDFS on `http://<hostname>:50070/`, YARN on `http://<hostname>:8088/cluster` and Spark on `http://<hostname>:8080/`.

### 4. Configure Spark interpreter in Zeppelin
Set following configurations to `conf/zeppelin-env.sh`.

```
export MASTER=yarn-client
export HADOOP_CONF_DIR=[your_hadoop_conf_path]
export SPARK_HOME=[your_spark_home_path]
```

`HADOOP_CONF_DIR`(Hadoop configuration path) is defined in `/scripts/docker/spark-cluster-managers/spark_yarn_cluster/hdfs_conf`.

Don't forget to set Spark `master` as `yarn-client` in Zeppelin **Interpreters** setting page like below.

<img src="../assets/themes/zeppelin/img/docs-img/zeppelin_yarn_conf.png" />

### 5. Run Zeppelin with Spark interpreter
After running a single paragraph with Spark interpreter in Zeppelin, browse `http://<hostname>:8088/cluster/apps` and check Zeppelin application is running well or not.

<img src="../assets/themes/zeppelin/img/docs-img/yarn_applications.png" /><|MERGE_RESOLUTION|>--- conflicted
+++ resolved
@@ -72,13 +72,8 @@
 ```
 
 
-<<<<<<< HEAD
 ## Spark on YARN mode
 You can simply set up [Spark on YARN](http://spark.apache.org/docs/latest/running-on-yarn.html) docker environment with below steps.
-=======
-## Spark on Yarn mode
-You can simply set up [Spark on Yarn](http://spark.apache.org/docs/latest/running-on-yarn.html) environment with below steps using Docker scripts.
->>>>>>> 86ca5132
 
 > **Note :** Since Apache Zeppelin and Spark use same `8080` port for their web UI, you might need to change `zeppelin.server.port` in `conf/zeppelin-site.xml`.
 
@@ -118,12 +113,7 @@
 
 ### 3. Verify running Spark on YARN.
 
-<<<<<<< HEAD
 You can simply verify the processes of Spark and YARN is running well in Docker with below command.
-
-=======
-You can simply verify the processes of Spark and Yarn are running well in Docker with below command.
->>>>>>> 86ca5132
 
 ```
 ps -ef | grep spark
