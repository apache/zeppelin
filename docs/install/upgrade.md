---
layout: page
title: "Manual Zeppelin version upgrade procedure"
description: "This document will guide you through a procedure of manual upgrade your Apache Zeppelin instance to a newer version. Apache Zeppelin keeps backward compatibility for the notebook file format."
group: install
---
<!--
Licensed under the Apache License, Version 2.0 (the "License");
you may not use this file except in compliance with the License.
You may obtain a copy of the License at

http://www.apache.org/licenses/LICENSE-2.0

Unless required by applicable law or agreed to in writing, software
distributed under the License is distributed on an "AS IS" BASIS,
WITHOUT WARRANTIES OR CONDITIONS OF ANY KIND, either express or implied.
See the License for the specific language governing permissions and
limitations under the License.
-->
{% include JB/setup %}

# Manual upgrade procedure for Zeppelin

<div id="toc"></div>

Basically, newer version of Zeppelin works with previous version notebook directory and configurations.
So, copying `notebook` and `conf` directory should be enough.

## Instructions
1. Stop Zeppelin

    ```
    bin/zeppelin-daemon.sh stop
    ```

1. Copy your `notebook` and `conf` directory into a backup directory

1. Download newer version of Zeppelin and Install. See [Install page](./install.html#installation).

1. Copy backup `notebook` and `conf` directory into newer version of Zeppelin `notebook` and `conf` directory

1. Start Zeppelin

   ```
   bin/zeppelin-daemon.sh start
   ```

## Migration Guide

### Upgrading from Zeppelin 0.6 to 0.7

 - From 0.7, we don't use `ZEPPELIN_JAVA_OPTS` as default value of `ZEPPELIN_INTP_JAVA_OPTS` and also the same for `ZEPPELIN_MEM`/`ZEPPELIN_INTP_MEM`. If user want to configure the jvm opts of interpreter process, please set `ZEPPELIN_INTP_JAVA_OPTS` and `ZEPPELIN_INTP_MEM` explicitly. If you don't set `ZEPPELIN_INTP_MEM`, Zeppelin will set it to `-Xms1024m -Xmx1024m -XX:MaxPermSize=512m` by default.
 - Mapping from `%jdbc(prefix)` to `%prefix` is no longer available. Instead, you can use %[interpreter alias] with multiple interpreter setttings on GUI.
 - Usage of `ZEPPELIN_PORT` is not supported in ssl mode. Instead use `ZEPPELIN_SSL_PORT` to configure the ssl port. Value from `ZEPPELIN_PORT` is used only when `ZEPPELIN_SSL` is set to `false`.
 - The support on Spark 1.1.x to 1.3.x is deprecated.
 - From 0.7, we uses `pegdown` as the `markdown.parser.type` option for the `%md` interpreter. Rendered markdown might be different from what you expected
 - From 0.7 note.json format has been changed to support multiple outputs in a paragraph. Zeppelin will automatically convert old format to new format. 0.6 or lower version can read new note.json format but output will not be displayed. For the detail, see [ZEPPELIN-212](http://issues.apache.org/jira/browse/ZEPPELIN-212) and [pull request](https://github.com/apache/zeppelin/pull/1658).
 - From 0.7 note storage layer will utilize `GitNotebookRepo` by default instead of `VFSNotebookRepo` storage layer, which is an extension of latter one with versioning capabilities on top of it.

### Upgrading from Zeppelin 0.7 to 0.8

 - From 0.8, we recommend to use `PYSPARK_PYTHON` and `PYSPARK_DRIVER_PYTHON` instead of `zeppelin.pyspark.python` as `zeppelin.pyspark.python` only effects driver. You can use `PYSPARK_PYTHON` and `PYSPARK_DRIVER_PYTHON` as using them in spark.
<<<<<<< HEAD
 - From 0.8, changed the format settings for interpreters (`interpreter.json`)
 
   old format:
   ```
     "interpreterSettings": {
         "2CD8TH1XV": {
           "id": "2CD8TH1XV",
           "name": "spark",
           "group": "spark",
           "properties": {
             "spark.executor.memory": "",
             "zeppelin.spark.concurrentSQL": "false",
             ...
           }
   ```
   new format:
   ```
     "interpreterSettings": {
         "2CD8TH1XV": {
           "id": "2CD8TH1XV",
           "name": "spark",
           "group": "spark",
           "properties": {
             "spark.executor.memory": {
               "name": "spark.executor.memory",
               "value": "",
               "type": "text"
              },
             "zeppelin.spark.concurrentSQL": {
               "name": "zeppelin.spark.concurrentSQL", 
               "value": "false",
               "type": "text"
             ...
           }
   ```
 
=======
 - From 0.8, depending on your device, the keyboard shortcut `Ctrl-L` or `Command-L` which goes to the line somewhere user wants is not supported. 
>>>>>>> 4d398ef2
<|MERGE_RESOLUTION|>--- conflicted
+++ resolved
@@ -60,43 +60,39 @@
 ### Upgrading from Zeppelin 0.7 to 0.8
 
  - From 0.8, we recommend to use `PYSPARK_PYTHON` and `PYSPARK_DRIVER_PYTHON` instead of `zeppelin.pyspark.python` as `zeppelin.pyspark.python` only effects driver. You can use `PYSPARK_PYTHON` and `PYSPARK_DRIVER_PYTHON` as using them in spark.
-<<<<<<< HEAD
+ - From 0.8, depending on your device, the keyboard shortcut `Ctrl-L` or `Command-L` which goes to the line somewhere user wants is not supported.
  - From 0.8, changed the format settings for interpreters (`interpreter.json`)
- 
+
    old format:
    ```
      "interpreterSettings": {
-         "2CD8TH1XV": {
-           "id": "2CD8TH1XV",
-           "name": "spark",
-           "group": "spark",
-           "properties": {
-             "spark.executor.memory": "",
-             "zeppelin.spark.concurrentSQL": "false",
-             ...
-           }
+       "2CD8TH1XV": {
+         "id": "2CD8TH1XV",
+         "name": "spark",
+         "group": "spark",
+         "properties": {
+           "spark.executor.memory": "",
+           "zeppelin.spark.concurrentSQL": "false",
+           ...
+         }
    ```
    new format:
    ```
      "interpreterSettings": {
-         "2CD8TH1XV": {
-           "id": "2CD8TH1XV",
-           "name": "spark",
-           "group": "spark",
-           "properties": {
-             "spark.executor.memory": {
-               "name": "spark.executor.memory",
-               "value": "",
-               "type": "text"
-              },
-             "zeppelin.spark.concurrentSQL": {
-               "name": "zeppelin.spark.concurrentSQL", 
-               "value": "false",
-               "type": "text"
-             ...
-           }
-   ```
- 
-=======
- - From 0.8, depending on your device, the keyboard shortcut `Ctrl-L` or `Command-L` which goes to the line somewhere user wants is not supported. 
->>>>>>> 4d398ef2
+       "2CD8TH1XV": {
+         "id": "2CD8TH1XV",
+         "name": "spark",
+         "group": "spark",
+         "properties": {
+           "spark.executor.memory": {
+             "name": "spark.executor.memory",
+             "value": "",
+             "type": "text"
+            },
+           "zeppelin.spark.concurrentSQL": {
+             "name": "zeppelin.spark.concurrentSQL", 
+             "value": false,
+             "type": "checkbox"
+           ...
+         }
+   ```