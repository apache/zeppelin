--- conflicted
+++ resolved
@@ -20,102 +20,6 @@
 {% include JB/setup %}
 
 # Quick Start
-<<<<<<< HEAD
-Welcome to your first trial to explore Apache Zeppelin! 
-This page will help you to get started and here is the list of topics covered.
-
-<div id="toc"></div>
-
-## Installation
-
-Apache Zeppelin officially supports and is tested on next environments.
-
-<table class="table-configuration">
-  <tr>
-    <th>Name</th>
-    <th>Value</th>
-  </tr>
-  <tr>
-    <td>Oracle JDK</td>
-    <td>1.7 <br /> (set <code>JAVA_HOME</code>)</td>
-  </tr>
-  <tr>
-    <td>OS</td>
-    <td>Mac OSX <br /> Ubuntu 14.X <br /> CentOS 6.X <br /> Windows 7 Pro SP1</td>
-  </tr>
-</table>
-
-There are two options to install Apache Zeppelin on your machine. One is [downloading pre-built binary package](#downloading-binary-package) from the archive. 
-You can download not only the latest stable version but also the older one if you need. 
-The other option is [building from the source](#building-from-source).
-Although it can be unstable somehow since it is on development status, you can explore newly added feature and change it as you want.
-
-### Downloading Binary Package
-
-If you want to install Apache Zeppelin with a stable binary package, please visit [Apache Zeppelin download Page](http://zeppelin.apache.org/download.html). 
-
-If you have downloaded `netinst` binary, [install additional interpreters](../manual/interpreterinstallation.html) before you start Zeppelin. Or simply run `./bin/install-interpreter.sh --all`.
-
-After unpacking, jump to [Starting Apache Zeppelin with Command Line](#starting-apache-zeppelin-with-command-line) section.
-
-### Building from Source
-If you want to build from the source, the software below needs to be installed on your system.
-
-<table class="table-configuration">
-  <tr>
-    <th>Name</th>
-    <th>Value</th>
-  </tr>
-  <tr>
-    <td>Git</td>
-    <td></td>
-  </tr>
-  <tr>
-    <td>Maven</td>
-    <td>3.1.x or higher</td>
-  </tr>
-</table>
-
-If you don't have it installed yet, please check [Before Build](https://github.com/apache/zeppelin/blob/master/README.md#before-build) section and follow step by step instructions from there.
-
-####1. Clone Apache Zeppelin repository
-
-```
-git clone https://github.com/apache/zeppelin.git
-```
-
-####2. Build source with options 
-Each interpreters requires different build options. For the further information about options, please see [Build](https://github.com/apache/zeppelin#build) section.
-
-```
-mvn clean package -DskipTests [Options]
-```
-
-Here are some examples with several options
-
-```
-# build with spark-2.0, scala-2.11
-./dev/change_scala_version.sh 2.11
-mvn clean package -Pspark-2.0 -Phadoop-2.4 -Pyarn -Ppyspark -Psparkr -Pscala-2.11
-
-# build with spark-1.6, scala-2.10
-mvn clean package -Pspark-1.6 -Phadoop-2.4 -Pyarn -Ppyspark -Psparkr
-
-# spark-cassandra integration
-mvn clean package -Pcassandra-spark-1.5 -Dhadoop.version=2.6.0 -Phadoop-2.6 -DskipTests
-
-# with CDH
-mvn clean package -Pspark-1.5 -Dhadoop.version=2.6.0-cdh5.5.0 -Phadoop-2.6 -Pvendor-repo -DskipTests
-
-# with MapR
-mvn clean package -Pspark-1.5 -Pmapr50 -DskipTests
-```
-
-For the further information about building with source, please see [README.md](https://github.com/apache/zeppelin/blob/master/README.md) in Zeppelin repository.
-
-## Starting Apache Zeppelin with Command Line
-#### Start Zeppelin
-=======
 
 <div id="toc"></div>
 
@@ -157,22 +61,10 @@
 #### Starting Apache Zeppelin from the Command Line
 
 On all unix like platforms:
->>>>>>> 6eecdecb
 
 ```
 bin/zeppelin-daemon.sh start
 ```
-<<<<<<< HEAD
-
-If you are using Windows 
-
-```
-bin\zeppelin.cmd
-```
-
-After successful start, visit [http://localhost:8080](http://localhost:8080) with your web browser.
-=======
->>>>>>> 6eecdecb
 
 If you are on Windows:
 
@@ -188,29 +80,6 @@
 bin/zeppelin-daemon.sh stop
 ```
 
-<<<<<<< HEAD
-#### (Optional) Start Apache Zeppelin with a service manager
-
-> **Note :** The below description was written based on Ubuntu Linux.
-
-Apache Zeppelin can be auto started as a service with an init script, such as services managed by **upstart**.
-
-The following is an example of upstart script to be saved as `/etc/init/zeppelin.conf`
-This also allows the service to be managed with commands such as
-
-```
-sudo service zeppelin start  
-sudo service zeppelin stop  
-sudo service zeppelin restart
-```
-
-Other service managers could use a similar approach with the `upstart` argument passed to the `zeppelin-daemon.sh` script.
-
-```
-bin/zeppelin-daemon.sh upstart
-```
-
-=======
 #### Start Apache Zeppelin with a service manager
 
 > **Note :** The below description was written based on Ubuntu Linux.
@@ -232,7 +101,6 @@
 bin/zeppelin-daemon.sh upstart
 ```
 
->>>>>>> 6eecdecb
 **zeppelin.conf**
 
 ```
@@ -253,233 +121,6 @@
 exec bin/zeppelin-daemon.sh upstart
 ```
 
-<<<<<<< HEAD
-## What is the next?
-Congratulation on your successful Apache Zeppelin installation! Here are two next steps you might need.
-
-#### If you are new to Apache Zeppelin
- * For an in-depth overview of Apache Zeppelin UI, head to [Explore Apache Zeppelin UI](../quickstart/explorezeppelinui.html).
- * After getting familiar with Apache Zeppelin UI, have fun with a short walk-through [Tutorial](../quickstart/tutorial.html) that uses Apache Spark backend.
- * If you need more configuration setting for Apache Zeppelin, jump to the next section: [Apache Zeppelin Configuration](#apache-zeppelin-configuration).
- 
-#### If you need more information about Spark or JDBC interpreter setting
- * Apache Zeppelin provides deep integration with [Apache Spark](http://spark.apache.org/). For the further informtation, see [Spark Interpreter for Apache Zeppelin](../interpreter/spark.html). 
- * Also, you can use generic JDBC connections in Apache Zeppelin. Go to [Generic JDBC Interpreter for Apache Zeppelin](../interpreter/jdbc.html).
- 
-#### If you are in multi-user environment
- * You can set permissions for your notebooks and secure data resource in multi-user environment. Go to **More** -> **Security** section.
-   
-## Apache Zeppelin Configuration
-
-You can configure Apache Zeppelin with both **environment variables** in `conf/zeppelin-env.sh` (`conf\zeppelin-env.cmd` for Windows) and **Java properties** in `conf/zeppelin-site.xml`. If both are defined, then the **environment variables** will take priority.
-
-<table class="table-configuration">
-  <tr>
-    <th>zeppelin-env.sh</th>
-    <th>zeppelin-site.xml</th>
-    <th>Default value</th>
-    <th>Description</th>
-  </tr>
-  <tr>
-    <td>ZEPPELIN_PORT</td>
-    <td>zeppelin.server.port</td>
-    <td>8080</td>
-    <td>Zeppelin server port</td>
-  </tr>
-  <tr>
-    <td>ZEPPELIN_MEM</td>
-    <td>N/A</td>
-    <td>-Xmx1024m -XX:MaxPermSize=512m</td>
-    <td>JVM mem options</td>
-  </tr>
-  <tr>
-    <td>ZEPPELIN_INTP_MEM</td>
-    <td>N/A</td>
-    <td>ZEPPELIN_MEM</td>
-    <td>JVM mem options for interpreter process</td>
-  </tr>
-  <tr>
-    <td>ZEPPELIN_JAVA_OPTS</td>
-    <td>N/A</td>
-    <td></td>
-    <td>JVM options</td>
-  </tr>
-  <tr>
-    <td>ZEPPELIN_ALLOWED_ORIGINS</td>
-    <td>zeppelin.server.allowed.origins</td>
-    <td>*</td>
-    <td>Enables a way to specify a ',' separated list of allowed origins for rest and websockets. <br /> i.e. http://localhost:8080 </td>
-  </tr>
-    <tr>
-    <td>N/A</td>
-    <td>zeppelin.anonymous.allowed</td>
-    <td>true</td>
-    <td>Anonymous user is allowed by default.</td>
-  </tr>
-  <tr>
-    <td>ZEPPELIN_SERVER_CONTEXT_PATH</td>
-    <td>zeppelin.server.context.path</td>
-    <td>/</td>
-    <td>A context path of the web application</td>
-  </tr>
-  <tr>
-    <td>ZEPPELIN_SSL</td>
-    <td>zeppelin.ssl</td>
-    <td>false</td>
-    <td></td>
-  </tr>
-  <tr>
-    <td>ZEPPELIN_SSL_CLIENT_AUTH</td>
-    <td>zeppelin.ssl.client.auth</td>
-    <td>false</td>
-    <td></td>
-  </tr>
-  <tr>
-    <td>ZEPPELIN_SSL_KEYSTORE_PATH</td>
-    <td>zeppelin.ssl.keystore.path</td>
-    <td>keystore</td>
-    <td></td>
-  </tr>
-  <tr>
-    <td>ZEPPELIN_SSL_KEYSTORE_TYPE</td>
-    <td>zeppelin.ssl.keystore.type</td>
-    <td>JKS</td>
-    <td></td>
-  </tr>
-  <tr>
-    <td>ZEPPELIN_SSL_KEYSTORE_PASSWORD</td>
-    <td>zeppelin.ssl.keystore.password</td>
-    <td></td>
-    <td></td>
-  </tr>
-  <tr>
-    <td>ZEPPELIN_SSL_KEY_MANAGER_PASSWORD</td>
-    <td>zeppelin.ssl.key.manager.password</td>
-    <td></td>
-    <td></td>
-  </tr>
-  <tr>
-    <td>ZEPPELIN_SSL_TRUSTSTORE_PATH</td>
-    <td>zeppelin.ssl.truststore.path</td>
-    <td></td>
-    <td></td>
-  </tr>
-  <tr>
-    <td>ZEPPELIN_SSL_TRUSTSTORE_TYPE</td>
-    <td>zeppelin.ssl.truststore.type</td>
-    <td></td>
-    <td></td>
-  </tr>
-  <tr>
-    <td>ZEPPELIN_SSL_TRUSTSTORE_PASSWORD</td>
-    <td>zeppelin.ssl.truststore.password</td>
-    <td></td>
-    <td></td>
-  </tr>
-  <tr>
-    <td>ZEPPELIN_NOTEBOOK_HOMESCREEN</td>
-    <td>zeppelin.notebook.homescreen</td>
-    <td></td>
-    <td>A notebook id displayed in Apache Zeppelin homescreen <br />i.e. 2A94M5J1Z</td>
-  </tr>
-  <tr>
-    <td>ZEPPELIN_NOTEBOOK_HOMESCREEN_HIDE</td>
-    <td>zeppelin.notebook.homescreen.hide</td>
-    <td>false</td>
-    <td>This value can be "true" when to hide the notebook id set by <code>ZEPPELIN_NOTEBOOK_HOMESCREEN</code> on the Apache Zeppelin homescreen. <br />For the further information, please read <a href="../manual/notebookashomepage.html">Customize your Zeppelin homepage</a>.</td>
-  </tr>
-  <tr>
-    <td>ZEPPELIN_WAR_TEMPDIR</td>
-    <td>zeppelin.war.tempdir</td>
-    <td>webapps</td>
-    <td>A location of jetty temporary directory</td>
-  </tr>
-  <tr>
-    <td>ZEPPELIN_NOTEBOOK_DIR</td>
-    <td>zeppelin.notebook.dir</td>
-    <td>notebook</td>
-    <td>The root directory where notebook directories are saved</td>
-  </tr>
-  <tr>
-    <td>ZEPPELIN_NOTEBOOK_S3_BUCKET</td>
-    <td>zeppelin.notebook.s3.bucket</td>
-    <td>zeppelin</td>
-    <td>S3 Bucket where notebook files will be saved</td>
-  </tr>
-  <tr>
-    <td>ZEPPELIN_NOTEBOOK_S3_USER</td>
-    <td>zeppelin.notebook.s3.user</td>
-    <td>user</td>
-    <td>A user name of S3 bucket<br />i.e. <code>bucket/user/notebook/2A94M5J1Z/note.json</code></td>
-  </tr>
-  <tr>
-    <td>ZEPPELIN_NOTEBOOK_S3_ENDPOINT</td>
-    <td>zeppelin.notebook.s3.endpoint</td>
-    <td>s3.amazonaws.com</td>
-    <td>Endpoint for the bucket</td>
-  </tr>
-  <tr>
-    <td>ZEPPELIN_NOTEBOOK_S3_KMS_KEY_ID</td>
-    <td>zeppelin.notebook.s3.kmsKeyID</td>
-    <td></td>
-    <td>AWS KMS Key ID to use for encrypting data in S3 (optional)</td>
-  </tr>
-  <tr>
-    <td>ZEPPELIN_NOTEBOOK_S3_EMP</td>
-    <td>zeppelin.notebook.s3.encryptionMaterialsProvider</td>
-    <td></td>
-    <td>Class name of a custom S3 encryption materials provider implementation to use for encrypting data in S3 (optional)</td>
-  </tr>
-  <tr>
-    <td>ZEPPELIN_NOTEBOOK_AZURE_CONNECTION_STRING</td>
-    <td>zeppelin.notebook.azure.connectionString</td>
-    <td></td>
-    <td>The Azure storage account connection string<br />i.e. <code>DefaultEndpointsProtocol=https;AccountName=&lt;accountName&gt;;AccountKey=&lt;accountKey&gt;</code></td>
-  </tr>
-  <tr>
-    <td>ZEPPELIN_NOTEBOOK_AZURE_SHARE</td>
-    <td>zeppelin.notebook.azure.share</td>
-    <td>zeppelin</td>
-    <td>Share where the notebook files will be saved</td>
-  </tr>
-  <tr>
-    <td>ZEPPELIN_NOTEBOOK_AZURE_USER</td>
-    <td>zeppelin.notebook.azure.user</td>
-    <td>user</td>
-    <td>An optional user name of Azure file share<br />i.e. <code>share/user/notebook/2A94M5J1Z/note.json</code></td>
-  </tr>
-  <tr>
-    <td>ZEPPELIN_NOTEBOOK_STORAGE</td>
-    <td>zeppelin.notebook.storage</td>
-    <td>org.apache.zeppelin.notebook.repo.VFSNotebookRepo</td>
-    <td>Comma separated list of notebook storage</td>
-  </tr>
-  <tr>
-    <td>ZEPPELIN_INTERPRETERS</td>
-    <td>zeppelin.interpreters</td>
-  <description></description>
-    <td>org.apache.zeppelin.spark.SparkInterpreter,<br />org.apache.zeppelin.spark.PySparkInterpreter,<br />org.apache.zeppelin.spark.SparkSqlInterpreter,<br />org.apache.zeppelin.spark.DepInterpreter,<br />org.apache.zeppelin.markdown.Markdown,<br />org.apache.zeppelin.shell.ShellInterpreter,<br />
-    ...
-    </td>
-    <td>
-      Comma separated interpreter configurations [Class] <br/>
-      <span style="font-style:italic">NOTE: This property is deprecated since Zeppelin-0.6.0 and will not be supported from Zeppelin-0.7.0</span>
-    </td>
-  </tr>
-  <tr>
-    <td>ZEPPELIN_INTERPRETER_DIR</td>
-    <td>zeppelin.interpreter.dir</td>
-    <td>interpreter</td>
-    <td>Interpreter directory</td>
-  </tr>
-  <tr>
-    <td>ZEPPELIN_WEBSOCKET_MAX_TEXT_MESSAGE_SIZE</td>
-    <td>zeppelin.websocket.max.text.message.size</td>
-    <td>1024000</td>
-    <td>Size in characters of the maximum text message to be received by websocket.</td>
-  </tr>
-</table>
-=======
 
 ## Next Steps
 
@@ -514,4 +155,3 @@
 ## Building Apache Zeppelin from Source
 
 If you want to build from source instead of using binary package, follow the instructions [here](./build.html).
->>>>>>> 6eecdecb
