--- conflicted
+++ resolved
@@ -244,13 +244,6 @@
 bin/zeppelin-daemon.sh stop
 ```
 
-<<<<<<< HEAD
-#### Running on Windows
-
-```
-bin\zeppelin.cmd
-```
-=======
 #### Start Zeppelin with a service manager such as upstart
 
 Zeppelin can auto start as a service with an init script, such as services managed by upstart.
@@ -285,4 +278,8 @@
 exec bin/zeppelin-daemon.sh upstart
 ```
 
->>>>>>> b88f52e3
+#### Running on Windows
+
+```
+bin\zeppelin.cmd
+```
