---
layout: page
title: "Quick Start"
description: "This page will help you get started and will guide you through installing Apache Zeppelin, running it in the command line and configuring options."
group: install
---
<!--
Licensed under the Apache License, Version 2.0 (the "License");
you may not use this file except in compliance with the License.
You may obtain a copy of the License at

http://www.apache.org/licenses/LICENSE-2.0

Unless required by applicable law or agreed to in writing, software
distributed under the License is distributed on an "AS IS" BASIS,
WITHOUT WARRANTIES OR CONDITIONS OF ANY KIND, either express or implied.
See the License for the specific language governing permissions and
limitations under the License.
-->
{% include JB/setup %}

# Quick Start

<div id="toc"></div>

Welcome to Apache Zeppelin! On this page are instructions to help you get started.

## Installation

Apache Zeppelin officially supports and is tested on the following environments:

<table class="table-configuration">
  <tr>
    <th>Name</th>
    <th>Value</th>
  </tr>
  <tr>
    <td>Oracle JDK</td>
    <td>1.7 <br /> (set <code>JAVA_HOME</code>)</td>
  </tr>
  <tr>
    <td>OS</td>
    <td>Mac OSX <br /> Ubuntu 14.X <br /> CentOS 6.X <br /> Windows 7 Pro SP1</td>
  </tr>
</table>

To install Apache Zeppelin, you have two options:

* You can [download pre-built binary packages](#downloading-binary-package) from the archive. This is usually easier than building from source, and you can download the latest stable version (or older versions, if necessary).
* You can also [build from source](#building-from-source). This gives you a development version of Zeppelin, which is more unstable but has new features.

### Downloading Binary Package

Stable binary packages are available on the [Apache Zeppelin Download Page](http://zeppelin.apache.org/download.html). You can download a default package with all interpreters, or you can download the *net-install* package, which lets you choose which interpreters to install.

If you downloaded the default package, just unpack it in a directory of your choice and you're ready to go. If you downloaded the *net-install* package, you should manually [install additional interpreters](../manual/interpreterinstallation.html) first. You can also install everything by running `./bin/install-interpreter.sh --all`.

After unpacking, jump to the [Starting Apache Zeppelin with Command Line](#starting-apache-zeppelin-with-command-line).

### Building from Source

If you want to build from source, you must first install the following dependencies:

<table class="table-configuration">
  <tr>
    <th>Name</th>
    <th>Value</th>
  </tr>
  <tr>
    <td>Git</td>
    <td>(Any Version)</td>
  </tr>
  <tr>
    <td>Maven</td>
    <td>3.1.x or higher</td>
  </tr>
</table>

If you haven't installed Git and Maven yet, check the [Before Build](https://github.com/apache/zeppelin/blob/master/README.md#before-build) section and follow the step by step instructions from there.


####1. Clone the Apache Zeppelin repository

```
git clone https://github.com/apache/zeppelin.git
```

####2. Build source with options 
Each interpreter requires different build options. For more information about build options, please see the [Build](https://github.com/apache/zeppelin#build) section.

```
mvn clean package -DskipTests [Options]
```

Here are some examples with several options:

```
# build with spark-2.0, scala-2.11
./dev/change_scala_version.sh 2.11
mvn clean package -Pspark-2.0 -Phadoop-2.4 -Pyarn -Ppyspark -Psparkr -Pscala-2.11

# build with spark-1.6, scala-2.10
mvn clean package -Pspark-1.6 -Phadoop-2.4 -Pyarn -Ppyspark -Psparkr

# spark-cassandra integration
mvn clean package -Pcassandra-spark-1.5 -Dhadoop.version=2.6.0 -Phadoop-2.6 -DskipTests

# with CDH
mvn clean package -Pspark-1.5 -Dhadoop.version=2.6.0-cdh5.5.0 -Phadoop-2.6 -Pvendor-repo -DskipTests

# with MapR
mvn clean package -Pspark-1.5 -Pmapr50 -DskipTests
```

For further information about building from source, please see [README.md](https://github.com/apache/zeppelin/blob/master/README.md) in the Zeppelin repository.

## Starting Apache Zeppelin from the Command Line
#### Starting Apache Zeppelin

On all platforms except for Windows:

```
bin/zeppelin-daemon.sh start
```

If you are using Windows:

```
bin\zeppelin.cmd
```

After Zeppelin has started successfully, go to [http://localhost:8080](http://localhost:8080) with your web browser.

#### Stopping Zeppelin

```
bin/zeppelin-daemon.sh stop
```

#### (Optional) Start Apache Zeppelin with a service manager

> **Note :** The below description was written based on Ubuntu Linux.

Apache Zeppelin can be auto-started as a service with an init script, using a service manager like **upstart**.

This is an example upstart script saved as `/etc/init/zeppelin.conf`
This allows the service to be managed with commands such as

```
sudo service zeppelin start  
sudo service zeppelin stop  
sudo service zeppelin restart
```

Other service managers could use a similar approach with the `upstart` argument passed to the `zeppelin-daemon.sh` script.

```
bin/zeppelin-daemon.sh upstart
```

**zeppelin.conf**

```
description "zeppelin"

start on (local-filesystems and net-device-up IFACE!=lo)
stop on shutdown

# Respawn the process on unexpected termination
respawn

# respawn the job up to 7 times within a 5 second period.
# If the job exceeds these values, it will be stopped and marked as failed.
respawn limit 7 5

# zeppelin was installed in /usr/share/zeppelin in this example
chdir /usr/share/zeppelin
exec bin/zeppelin-daemon.sh upstart
```

## Next Steps:

Congratulations, you have successfully installed Apache Zeppelin! Here are two next steps you might find useful:

#### If you are new to Apache Zeppelin...
 * For an in-depth overview of the Apache Zeppelin UI, head to [Explore Apache Zeppelin UI](../quickstart/explorezeppelinui.html).
 * After getting familiar with the Apache Zeppelin UI, have fun with a short walk-through [Tutorial](../quickstart/tutorial.html) that uses the Apache Spark backend.
 * If you need more configuration for Apache Zeppelin, jump to the next section: [Apache Zeppelin Configuration](#apache-zeppelin-configuration).
 
#### If you need more information about Spark or JDBC interpreter settings...
 * Apache Zeppelin provides deep integration with [Apache Spark](http://spark.apache.org/). For more informtation, see [Spark Interpreter for Apache Zeppelin](../interpreter/spark.html). 
 * You can also use generic JDBC connections in Apache Zeppelin. Go to [Generic JDBC Interpreter for Apache Zeppelin](../interpreter/jdbc.html).
 
#### If you are in a multi-user environment...
 * You can set permissions for your notebooks and secure data resource in a multi-user environment. Go to **More** -> **Security** section.
   
## Apache Zeppelin Configuration

You can configure Apache Zeppelin with either **environment variables** in `conf/zeppelin-env.sh` (`conf\zeppelin-env.cmd` for Windows) or **Java properties** in `conf/zeppelin-site.xml`. If both are defined, then the **environment variables** will take priority.

<table class="table-configuration">
  <tr>
    <th>zeppelin-env.sh</th>
    <th>zeppelin-site.xml</th>
    <th>Default value</th>
    <th class="col-md-4">Description</th>
  </tr>
<tr>
<th colspan="4"><u>General</u></th>
</tr>
  <tr>
    <td>ZEPPELIN_ADDR</td>
    <td>zeppelin.server.addr</td>
    <td>0.0.0.0</td>
    <td>Zeppelin server address</td>
  </tr>
  <tr>
    <td>ZEPPELIN_PORT</td>
    <td>zeppelin.server.port</td>
    <td>8080</td>
    <td>Zeppelin server port</td>
  </tr>
  <tr>
    <td>ZEPPELIN_MEM</td>
    <td>N/A</td>
    <td>-Xmx1024m -XX:MaxPermSize=512m</td>
    <td>JVM mem options</td>
  </tr>
  <tr>
    <td>ZEPPELIN_INTP_MEM</td>
    <td>N/A</td>
    <td>ZEPPELIN_MEM</td>
    <td>JVM mem options for interpreter process</td>
  </tr>
  <tr>
    <td>ZEPPELIN_JAVA_OPTS</td>
    <td>N/A</td>
    <td></td>
    <td>JVM options</td>
  </tr>
  <tr>
    <td>ZEPPELIN_ALLOWED_ORIGINS</td>
    <td>zeppelin.server.allowed.origins</td>
    <td>*</td>
    <td>Enables a way to specify a ',' separated list of allowed origins for REST and websockets. <br /> i.e. http://localhost:8080 </td>
  </tr>
    <tr>
    <td>ZEPPELIN_ANONYMOUS_ALLOWED</td>
    <td>zeppelin.anonymous.allowed</td>
    <td>true</td>
    <td>The anonymous user is allowed by default.</td>
  </tr>
  <tr>
    <td>ZEPPELIN_SERVER_CONTEXT_PATH</td>
    <td>zeppelin.server.context.path</td>
    <td>/</td>
    <td>Context path of the web application</td>
  </tr>
  <tr>
    <td>ZEPPELIN_INTERPRETERS</td>
    <td>zeppelin.interpreters</td>
    <td>org.apache.zeppelin.spark.SparkInterpreter,<br />org.apache.zeppelin.spark.PySparkInterpreter,<br />org.apache.zeppelin.spark.SparkSqlInterpreter,<br />org.apache.zeppelin.spark.DepInterpreter,<br />org.apache.zeppelin.markdown.Markdown,<br />org.apache.zeppelin.shell.ShellInterpreter,<br />
    ...
    </td>
    <td>
      Comma separated interpreter configurations [Class] <br/>
      <span style="font-style:italic">NOTE: This property is deprecated since Zeppelin-0.6.0 and will not be supported from Zeppelin-0.7.0</span>
    </td>
  </tr>
<tr>
<tr>
    <td>ZEPPELIN_NOTEBOOK_HOMESCREEN</td>
    <td>zeppelin.notebook.homescreen</td>
    <td></td>
    <td>A notebook id displayed in Apache Zeppelin homescreen <br />i.e. 2A94M5J1Z</td>
  </tr>
  <tr>
    <td>ZEPPELIN_NOTEBOOK_HOMESCREEN_HIDE</td>
    <td>zeppelin.notebook.homescreen.hide</td>
    <td>false</td>
    <td>This value can be "true" when to hide the notebook id set by <code>ZEPPELIN_NOTEBOOK_HOMESCREEN</code> on the Apache Zeppelin homescreen. <br />For the further information, please read <a href="../manual/notebookashomepage.html">Customize your Zeppelin homepage</a>.</td>
  </tr>
  <tr>
    <td>ZEPPELIN_WAR</td>
    <td>zeppelin.war</td>
    <td>zeppelin-web/dist</td>
    <td>The location of zeppelin war directory</td>
  </tr>
  <tr>
    <td>ZEPPELIN_CONF_DIR</td>
    <td>zeppelin.conf.dir</td>
    <td>conf</td>
    <td>Zeppelin conf directory</td>
  </tr>
  <tr>
    <td>ZEPPELIN_NOTEBOOK_AUTO_INTERPRETER_BINDING</td>
    <td>zeppelin.notebook.autoInterpreterBinding</td>
    <td>true</td>
    <td>Automatically bind interpreter settings for new notes</td>
  </tr>
  <tr>
    <td>ZEPPELIN_DEP_LOCALREPO</td>
    <td>zeppelin.dep.localrepo</td>
    <td>local-repo</td>
    <td>Local repository for interpreter's additional dependency loading</td>
  </tr>
  <tr>
    <td>ZEPPELIN_INTERPRETER_LOCALREPO</td>
    <td>zeppelin.interpreter.localRepo</td>
    <td>local-repo</td>
    <td>Local repository for interpreter's additional dependency loading</td>
  </tr>
  <tr>
    <td>ZEPPELIN_INTERPRETER_JSON</td>
    <td>zeppelin.interpreter.setting</td>
    <td>interpreter-setting.json</td>
    <td>Interpreter setting json file name</td>
  </tr>
  <tr>
    <td>ZEPPELIN_INTERPRETER_DIR</td>
    <td>zeppelin.interpreter.dir</td>
    <td>interpreter</td>
    <td>>Interpreter implementation base directory</td>
  </tr>
  <tr>
    <td>ZEPPELIN_WAR_TEMPDIR</td>
    <td>zeppelin.war.tempdir</td>
    <td>webapps</td>
    <td>A location of jetty temporary directory</td>
  </tr>
  <tr>
    <td>ZEPPELIN_WEBSOCKET_MAX_TEXT_MESSAGE_SIZE</td>
    <td>zeppelin.websocket.max.text.message.size</td>
    <td>1024000</td>
    <td>Size in characters of the maximum text message to be received by websocket.</td>
  </tr>
  <tr>
    <td>ZEPPELIN_HELIUM_LOCALREGISTRY_DEFAULT</td>
    <td>zeppelin.helium.localregistry.default</td>
    <td>helium</td>
    <td>Helium local registry path</td>
  </tr>
<tr>
<th colspan="4"><u>Security</u></th>
</tr>
  <tr>
    <td>ZEPPELIN_SSL</td>
    <td>zeppelin.ssl</td>
    <td>false</td>
    <td></td>
  </tr>
  <tr>
    <td>ZEPPELIN_SSL_CLIENT_AUTH</td>
    <td>zeppelin.ssl.client.auth</td>
    <td>false</td>
    <td></td>
  </tr>
  <tr>
    <td>ZEPPELIN_SSL_KEYSTORE_PATH</td>
    <td>zeppelin.ssl.keystore.path</td>
    <td>keystore</td>
    <td></td>
  </tr>
  <tr>
    <td>ZEPPELIN_SSL_KEYSTORE_TYPE</td>
    <td>zeppelin.ssl.keystore.type</td>
    <td>JKS</td>
    <td></td>
  </tr>
  <tr>
    <td>ZEPPELIN_SSL_KEYSTORE_PASSWORD</td>
    <td>zeppelin.ssl.keystore.password</td>
    <td></td>
    <td></td>
  </tr>
  <tr>
    <td>ZEPPELIN_SSL_KEY_MANAGER_PASSWORD</td>
    <td>zeppelin.ssl.key.manager.password</td>
    <td></td>
    <td></td>
  </tr>
  <tr>
    <td>ZEPPELIN_SSL_TRUSTSTORE_PATH</td>
    <td>zeppelin.ssl.truststore.path</td>
    <td></td>
    <td></td>
  </tr>
  <tr>
    <td>ZEPPELIN_SSL_TRUSTSTORE_TYPE</td>
    <td>zeppelin.ssl.truststore.type</td>
    <td></td>
    <td></td>
  </tr>
  <tr>
    <td>ZEPPELIN_SSL_TRUSTSTORE_PASSWORD</td>
    <td>zeppelin.ssl.truststore.password</td>
    <td></td>
    <td></td>
  </tr>
  <tr>
<<<<<<< HEAD
    <td>ZEPPELIN_CREDENTIALS_PERSIST</td>
    <td>zeppelin.credentials.persist</td>
    <td>true</td>
    <td>Persist credentials to authenticate data sources</td>
  </tr>
  <tr>
    <td>ZEPPELIN_ANONYMOUS_ALLOWED</td>
    <td>zeppelin.anonymous.allowed</td>
    <td>true</td>
    <td>Allow anonymous access</td>
=======
    <td>ZEPPELIN_NOTEBOOK_HOMESCREEN</td>
    <td>zeppelin.notebook.homescreen</td>
    <td></td>
    <td>Display notebook IDs on the Apache Zeppelin homescreen <br />i.e. 2A94M5J1Z</td>
  </tr>
  <tr>
    <td>ZEPPELIN_NOTEBOOK_HOMESCREEN_HIDE</td>
    <td>zeppelin.notebook.homescreen.hide</td>
    <td>false</td>
    <td>Hide the notebook ID set by <code>ZEPPELIN_NOTEBOOK_HOMESCREEN</code> on the Apache Zeppelin homescreen. <br />For the further information, please read <a href="../manual/notebookashomepage.html">Customize your Zeppelin homepage</a>.</td>
  </tr>
  <tr>
    <td>ZEPPELIN_WAR_TEMPDIR</td>
    <td>zeppelin.war.tempdir</td>
    <td>webapps</td>
    <td>Location of the jetty temporary directory</td>
>>>>>>> c717daf6
  </tr>
<th colspan="4"><u>Storage</u></th>
</tr>
  <tr>
    <td>ZEPPELIN_NOTEBOOK_DIR</td>
    <td>zeppelin.notebook.dir</td>
    <td>notebook</td>
    <td>The root directory where notebook directories are saved</td>
  </tr>
  <tr>
    <td>ZEPPELIN_NOTEBOOK_S3_BUCKET</td>
    <td>zeppelin.notebook.s3.bucket</td>
    <td>zeppelin</td>
    <td>S3 Bucket where notebook files will be saved</td>
  </tr>
  <tr>
    <td>ZEPPELIN_NOTEBOOK_S3_USER</td>
    <td>zeppelin.notebook.s3.user</td>
    <td>user</td>
    <td>User name of an S3 bucket<br />i.e. <code>bucket/user/notebook/2A94M5J1Z/note.json</code></td>
  </tr>
  <tr>
    <td>ZEPPELIN_NOTEBOOK_S3_ENDPOINT</td>
    <td>zeppelin.notebook.s3.endpoint</td>
    <td>s3.amazonaws.com</td>
    <td>Endpoint for the bucket</td>
  </tr>
  <tr>
    <td>ZEPPELIN_NOTEBOOK_S3_KMS_KEY_ID</td>
    <td>zeppelin.notebook.s3.kmsKeyID</td>
    <td></td>
    <td>AWS KMS Key ID to use for encrypting data in S3 (optional)</td>
  </tr>
  <tr>
    <td>ZEPPELIN_NOTEBOOK_S3_EMP</td>
    <td>zeppelin.notebook.s3.encryptionMaterialsProvider</td>
    <td></td>
    <td>Class name of a custom S3 encryption materials provider implementation to use for encrypting data in S3 (optional)</td>
  </tr>
  <tr>
    <td>ZEPPELIN_NOTEBOOK_AZURE_CONNECTION_STRING</td>
    <td>zeppelin.notebook.azure.connectionString</td>
    <td></td>
    <td>The Azure storage account connection string<br />i.e. <br/><code>DefaultEndpointsProtocol=https;<br/>AccountName=&lt;accountName&gt;;<br/>AccountKey=&lt;accountKey&gt;</code></td>
  </tr>
  <tr>
    <td>ZEPPELIN_NOTEBOOK_AZURE_SHARE</td>
    <td>zeppelin.notebook.azure.share</td>
    <td>zeppelin</td>
    <td>Azure Share where the notebook files will be saved</td>
  </tr>
  <tr>
    <td>ZEPPELIN_NOTEBOOK_AZURE_USER</td>
    <td>zeppelin.notebook.azure.user</td>
    <td>user</td>
    <td>Optional user name of an Azure file share<br />i.e. <code>share/user/notebook/2A94M5J1Z/note.json</code></td>
  </tr>
  <tr>
    <td>ZEPPELIN_NOTEBOOK_STORAGE</td>
    <td>zeppelin.notebook.storage</td>
    <td>org.apache.zeppelin.notebook.repo.VFSNotebookRepo</td>
    <td>Comma separated list of notebook storage locations</td>
  </tr>
  <tr>
    <td>ZEPPELIN_NOTEBOOK_ONE_WAY_SYNC</td>
    <td>zeppelin.notebook.one.way.sync</td>
    <td>false</td>
    <td>If there are multiple notebook storage locations, should we treat the first one as the only source of truth?</td>
  </tr>
<<<<<<< HEAD
=======
  <tr>
    <td>ZEPPELIN_INTERPRETERS</td>
    <td>zeppelin.interpreters</td>
  <description></description>
    <td>org.apache.zeppelin.spark.SparkInterpreter,<br />org.apache.zeppelin.spark.PySparkInterpreter,<br />org.apache.zeppelin.spark.SparkSqlInterpreter,<br />org.apache.zeppelin.spark.DepInterpreter,<br />org.apache.zeppelin.markdown.Markdown,<br />org.apache.zeppelin.shell.ShellInterpreter,<br />
    ...
    </td>
    <td>
      Comma separated interpreter configurations [Class] <br/>
      <span style="font-style:italic">NOTE: This property is deprecated since Zeppelin-0.6.0 and will not be supported from Zeppelin-0.7.0 on.</span>
    </td>
  </tr>
  <tr>
    <td>ZEPPELIN_INTERPRETER_DIR</td>
    <td>zeppelin.interpreter.dir</td>
    <td>interpreter</td>
    <td>Interpreter directory</td>
  </tr>
  <tr>
    <td>ZEPPELIN_WEBSOCKET_MAX_TEXT_MESSAGE_SIZE</td>
    <td>zeppelin.websocket.max.text.message.size</td>
    <td>1024000</td>
    <td>Size (in characters) of the maximum text message that can be received by websocket.</td>
  </tr>
>>>>>>> c717daf6
</table><|MERGE_RESOLUTION|>--- conflicted
+++ resolved
@@ -205,9 +205,9 @@
     <th>Default value</th>
     <th class="col-md-4">Description</th>
   </tr>
-<tr>
-<th colspan="4"><u>General</u></th>
-</tr>
+  <tr>
+    <th colspan="4"><u>General</u></th>
+  </tr>
   <tr>
     <td>ZEPPELIN_ADDR</td>
     <td>zeppelin.server.addr</td>
@@ -243,12 +243,6 @@
     <td>zeppelin.server.allowed.origins</td>
     <td>*</td>
     <td>Enables a way to specify a ',' separated list of allowed origins for REST and websockets. <br /> i.e. http://localhost:8080 </td>
-  </tr>
-    <tr>
-    <td>ZEPPELIN_ANONYMOUS_ALLOWED</td>
-    <td>zeppelin.anonymous.allowed</td>
-    <td>true</td>
-    <td>The anonymous user is allowed by default.</td>
   </tr>
   <tr>
     <td>ZEPPELIN_SERVER_CONTEXT_PATH</td>
@@ -267,8 +261,7 @@
       <span style="font-style:italic">NOTE: This property is deprecated since Zeppelin-0.6.0 and will not be supported from Zeppelin-0.7.0</span>
     </td>
   </tr>
-<tr>
-<tr>
+  <tr>
     <td>ZEPPELIN_NOTEBOOK_HOMESCREEN</td>
     <td>zeppelin.notebook.homescreen</td>
     <td></td>
@@ -340,9 +333,9 @@
     <td>helium</td>
     <td>Helium local registry path</td>
   </tr>
-<tr>
-<th colspan="4"><u>Security</u></th>
-</tr>
+  <tr>
+  <th colspan="4"><u>Security</u></th>
+  </tr>
   <tr>
     <td>ZEPPELIN_SSL</td>
     <td>zeppelin.ssl</td>
@@ -398,7 +391,6 @@
     <td></td>
   </tr>
   <tr>
-<<<<<<< HEAD
     <td>ZEPPELIN_CREDENTIALS_PERSIST</td>
     <td>zeppelin.credentials.persist</td>
     <td>true</td>
@@ -409,27 +401,9 @@
     <td>zeppelin.anonymous.allowed</td>
     <td>true</td>
     <td>Allow anonymous access</td>
-=======
-    <td>ZEPPELIN_NOTEBOOK_HOMESCREEN</td>
-    <td>zeppelin.notebook.homescreen</td>
-    <td></td>
-    <td>Display notebook IDs on the Apache Zeppelin homescreen <br />i.e. 2A94M5J1Z</td>
-  </tr>
-  <tr>
-    <td>ZEPPELIN_NOTEBOOK_HOMESCREEN_HIDE</td>
-    <td>zeppelin.notebook.homescreen.hide</td>
-    <td>false</td>
-    <td>Hide the notebook ID set by <code>ZEPPELIN_NOTEBOOK_HOMESCREEN</code> on the Apache Zeppelin homescreen. <br />For the further information, please read <a href="../manual/notebookashomepage.html">Customize your Zeppelin homepage</a>.</td>
-  </tr>
-  <tr>
-    <td>ZEPPELIN_WAR_TEMPDIR</td>
-    <td>zeppelin.war.tempdir</td>
-    <td>webapps</td>
-    <td>Location of the jetty temporary directory</td>
->>>>>>> c717daf6
-  </tr>
-<th colspan="4"><u>Storage</u></th>
-</tr>
+  </tr>
+    <th colspan="4"><u>Storage</u></th>
+  </tr>
   <tr>
     <td>ZEPPELIN_NOTEBOOK_DIR</td>
     <td>zeppelin.notebook.dir</td>
@@ -496,31 +470,4 @@
     <td>false</td>
     <td>If there are multiple notebook storage locations, should we treat the first one as the only source of truth?</td>
   </tr>
-<<<<<<< HEAD
-=======
-  <tr>
-    <td>ZEPPELIN_INTERPRETERS</td>
-    <td>zeppelin.interpreters</td>
-  <description></description>
-    <td>org.apache.zeppelin.spark.SparkInterpreter,<br />org.apache.zeppelin.spark.PySparkInterpreter,<br />org.apache.zeppelin.spark.SparkSqlInterpreter,<br />org.apache.zeppelin.spark.DepInterpreter,<br />org.apache.zeppelin.markdown.Markdown,<br />org.apache.zeppelin.shell.ShellInterpreter,<br />
-    ...
-    </td>
-    <td>
-      Comma separated interpreter configurations [Class] <br/>
-      <span style="font-style:italic">NOTE: This property is deprecated since Zeppelin-0.6.0 and will not be supported from Zeppelin-0.7.0 on.</span>
-    </td>
-  </tr>
-  <tr>
-    <td>ZEPPELIN_INTERPRETER_DIR</td>
-    <td>zeppelin.interpreter.dir</td>
-    <td>interpreter</td>
-    <td>Interpreter directory</td>
-  </tr>
-  <tr>
-    <td>ZEPPELIN_WEBSOCKET_MAX_TEXT_MESSAGE_SIZE</td>
-    <td>zeppelin.websocket.max.text.message.size</td>
-    <td>1024000</td>
-    <td>Size (in characters) of the maximum text message that can be received by websocket.</td>
-  </tr>
->>>>>>> c717daf6
 </table>