---
layout: page
title: "Dynamic Interpreter Loading using REST API"
description: "Apache Zeppelin provides pluggable interpreter architecture which results in a wide and variety of the supported backend system. In this page, we will introduce dynamic interpreter loading using REST API."
group: manual
---
<!--
Licensed under the Apache License, Version 2.0 (the "License");
you may not use this file except in compliance with the License.
You may obtain a copy of the License at

http://www.apache.org/licenses/LICENSE-2.0

Unless required by applicable law or agreed to in writing, software
distributed under the License is distributed on an "AS IS" BASIS,
WITHOUT WARRANTIES OR CONDITIONS OF ANY KIND, either express or implied.
See the License for the specific language governing permissions and
limitations under the License.
-->
{% include JB/setup %}

# Dynamic Interpreter Loading using REST API
<<<<<<< HEAD

<div id="toc"></div>
=======
>>>>>>> 6eecdecb

<div id="toc"></div>

Apache Zeppelin provides pluggable interpreter architecture which results in a wide and variety of the supported backend system. In this section, we will introduce **Dynamic interpreter loading** using **REST API**. This concept actually comes from [Zeppelin Helium Proposal](https://cwiki.apache.org/confluence/display/ZEPPELIN/Helium+proposal).
Before we start, if you are not familiar with the concept of **Zeppelin interpreter**, you can check out [Overview of Zeppelin interpreter](../manual/interpreters.html) first.

## Overview 
In the past, Zeppelin was loading interpreter binaries from `/interpreter/[interpreter_name]` directory. They were configured by `zeppelin.interpreters` property in `conf/zeppelin-site.xml` or `ZEPPELIN_INTERPRETERS` env variables in `conf/zeppelin-env.sh`. They were loaded on Zeppelin server startup and stayed alive until the server was stopped.
In order to simplify using 3rd party interpreters, we changed this way to **dynamically** load interpreters from **Maven Repository** using **REST API**. Hopefully, the picture below will help you to understand the process. 
<center><img src="../assets/themes/zeppelin/img/docs-img/zeppelin_user.png" height="85%" width="85%"></center>

## Load & Unload Interpreters Using REST API

### Load 
You can **load** interpreters located in Maven repository using REST API, like this:

( Maybe, you are unfamiliar with `[interpreter_group_name]` or `[interpreter_name]`. If so, please checkout [Interpreters in Zeppelin](../manual/interpreter.html) again. )

```
http://[zeppelin-server]:[zeppelin-port]/api/interpreter/load/[interpreter_group_name]/[interpreter_name]
```
The Restful method will be <code>**POST**</code>. And the parameters you need are:

  1.  **Artifact:** Maven artifact ( groupId:artifactId:version ) 

  2.  **Class Name:** Package name + Interpreter class name

  3. **Repository ( optional ):** Additional maven repository address

For example, if you want to load `markdown` interpreter to your Zeppelin, the parameters and URL you need may look like:

```
http://127.0.0.1:8080/api/interpreter/load/md/markdown
```

```
{
  "artifact": "org.apache.zeppelin:zeppelin-markdown:0.6.0-SNAPSHOT",
  "className": "org.apache.zeppelin.markdown.Markdown",
  "repository": {
    "url": "http://dl.bintray.com/spark-packages/maven",
    "snapshot": false
  }
}
```


The meaning of each parameters is: 

  1. **Artifact**
  - groupId: org.apache.zeppelin
  - artifactId: zeppelin-markdown
  - version: 0.6.0-SNAPSHOT

  2. **Class Name**
  - Package Name: org.apache.zeppelin
  - Interpreter Class Name: markdown.Markdown

  3. **Repository ( optional )**
  - Url: http://dl.bintray.com/spark-packages/maven
  - Snapshot: false

> <b>Please note: </b>The interpreters you downloaded need to be **reload**, when your Zeppelin server is down. 

### Unload
If you want to **unload** the interpreters using REST API, 

```
http://[zeppelin-server]:[zeppelin-port]/api/interpreter/unload/[interpreter_group_name]/[interpreter_name]
```
In this case, the Restful method will be <code>**DELETE**</code>.

<br/>
## What is the next step after Loading ?
 
### Q1. Where is the location of interpreters you downloaded ?
  
Actually, the answer about this question is in the above picture. Once the REST API is called, the `.jar` files of interpreters you get are saved under `ZEPPELIN_HOME/local-repo` first. Then, they will be copied to `ZEPPELIN_HOME/interpreter` directory. So, please checkout your `ZEPPELIN_HOME/interpreter`.

### Q2. Then, how can I use this interpreter ?

After loading an interpreter, you can use it by creating and configuring it in Zeppelin's **Interpreter tab**.

Oh, you don't need to restart your Zeppelin server. Because it is **Dynamic Loading**, you can configure and load it **at runtime** !

1. After Zeppelin server up, browse Zeppelin home and click **Interpreter tab**.
<center><img src="../assets/themes/zeppelin/img/docs-img/interpreter_setting_1.png" height="85%" width="85%"></center>

2. At the **Interpreter** section, click **+Create** button. 
<center><img src="../assets/themes/zeppelin/img/docs-img/interpreter_setting_2.png" height="85%" width="85%"></center>
 
3. Then, you can verify the interpreter list that you loaded.
<center><img src="../assets/themes/zeppelin/img/docs-img/interpreter_setting_3.png" height="85%" width="85%"></center>

4. After choosing an interpreter, you can configure and use it. Don't forget to save it.

5. Create a new notebook in the **Notebook** section, then you can bind the interpreters from your interpreter list. Just drag and drop !
<center><img src="../assets/themes/zeppelin/img/docs-img/interpreter_binding_1.png" height="85%" width="85%"></center>
<center><img src="../assets/themes/zeppelin/img/docs-img/interpreter_binding_2.png" height="85%" width="85%"></center>

6. At last, you can use your interpreter !

If you want to get the specific information about respective interpreters, please checkout each interpreter documentation. <|MERGE_RESOLUTION|>--- conflicted
+++ resolved
@@ -20,11 +20,6 @@
 {% include JB/setup %}
 
 # Dynamic Interpreter Loading using REST API
-<<<<<<< HEAD
-
-<div id="toc"></div>
-=======
->>>>>>> 6eecdecb
 
 <div id="toc"></div>
 
