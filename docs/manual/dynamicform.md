---
layout: page
title: "Dynamic Form in Apache Zeppelin"
description: "Apache Zeppelin dynamically creates input forms. Depending on language backend, there're two different ways to create dynamic form."
group: manual
---
<!--
Licensed under the Apache License, Version 2.0 (the "License");
you may not use this file except in compliance with the License.
You may obtain a copy of the License at

http://www.apache.org/licenses/LICENSE-2.0

Unless required by applicable law or agreed to in writing, software
distributed under the License is distributed on an "AS IS" BASIS,
WITHOUT WARRANTIES OR CONDITIONS OF ANY KIND, either express or implied.
See the License for the specific language governing permissions and
limitations under the License.
-->
{% include JB/setup %}

# Dynamic Form

<div id="toc"></div>

Apache Zeppelin dynamically creates input forms. Depending on language backend, there're two different ways to create dynamic form.
Custom language backend can select which type of form creation it wants to use.

## Using form Templates

This mode creates form using simple template language. It's simple and easy to use. For example Markdown, Shell, Spark SQL language backend uses it.

### Text input form

To create text input form, use `${formName}` templates.

for example

<img class="img-responsive" src="/assets/themes/zeppelin/img/screenshots/form_input.png" width="450px" />


Also you can provide default value, using `${formName=defaultValue}`.

<img src="../assets/themes/zeppelin/img/screenshots/form_input_default.png" />


### Select form

To create select form, use `${formName=defaultValue,option1|option2...}`

for example

<img src="../assets/themes/zeppelin/img/screenshots/form_select.png" />

Also you can separate option's display name and value, using `${formName=defaultValue,option1(DisplayName)|option2(DisplayName)...}`

<img src="../assets/themes/zeppelin/img/screenshots/form_select_displayname.png" />

<<<<<<< HEAD
=======
The paragraph will be automatically run after you change your selection by default.
But in case you have multiple types dynamic form in one paragraph, you might want to run the paragraph after changing all the selections.
You can control this by unchecking the below **Run on selection change** option in the setting menu.

Even if you uncheck this option, still you can run it by pressing `Enter`.

<img src="../assets/themes/zeppelin/img/screenshots/selectForm-checkbox.png" />

>>>>>>> 6eecdecb
### Checkbox form

For multi-selection, you can create a checkbox form using `${checkbox:formName=defaultValue1|defaultValue2...,option1|option2...}`. The variable will be substituted by a comma-separated string based on the selected items. For example:

<img src="../assets/themes/zeppelin/img/screenshots/form_checkbox.png">

Besides, you can specify the delimiter using `${checkbox(delimiter):formName=...}`:

<img src="../assets/themes/zeppelin/img/screenshots/form_checkbox_delimiter.png">

<<<<<<< HEAD
=======
Like [select form](#select-form), the paragraph will be automatically run after you change your selection by default.
But in case you have multiple types dynamic form in one paragraph, you might want to run the paragraph after changing all the selections.
You can control this by unchecking the below **Run on selection change** option in the setting menu.

Even if you uncheck this option, still you can run it by pressing `Enter`.

<img src="../assets/themes/zeppelin/img/screenshots/selectForm-checkbox.png" />

>>>>>>> 6eecdecb
## Creates Programmatically

Some language backend uses programmatic way to create form. For example [ZeppelinContext](../interpreter/spark.html#zeppelincontext) provides form creation API

Here're some examples.

### Text input form
<div class="codetabs">
    <div data-lang="scala" markdown="1">

{% highlight scala %}
%spark
println("Hello "+z.input("name"))
{% endhighlight %}

    </div>
    <div data-lang="python" markdown="1">

{% highlight python %}
%pyspark
print("Hello "+z.input("name"))
{% endhighlight %}

    </div>
</div>
<img src="../assets/themes/zeppelin/img/screenshots/form_input_prog.png" />

### Text input form with default value
<div class="codetabs">
    <div data-lang="scala" markdown="1">

{% highlight scala %}
%spark
println("Hello "+z.input("name", "sun")) 
{% endhighlight %}

    </div>
    <div data-lang="python" markdown="1">

{% highlight python %}
%pyspark
print("Hello "+z.input("name", "sun"))
{% endhighlight %}

    </div>
</div>
<img src="../assets/themes/zeppelin/img/screenshots/form_input_default_prog.png" />

### Select form
<div class="codetabs">
    <div data-lang="scala" markdown="1">

{% highlight scala %}
%spark
println("Hello "+z.select("day", Seq(("1","mon"),
                                    ("2","tue"),
                                    ("3","wed"),
                                    ("4","thurs"),
                                    ("5","fri"),
                                    ("6","sat"),
                                    ("7","sun"))))
{% endhighlight %}

    </div>
    <div data-lang="python" markdown="1">

{% highlight python %}
%pyspark
print("Hello "+z.select("day", [("1","mon"),
                                ("2","tue"),
                                ("3","wed"),
                                ("4","thurs"),
                                ("5","fri"),
                                ("6","sat"),
                                ("7","sun")]))
{% endhighlight %}

    </div>
</div>
<img src="../assets/themes/zeppelin/img/screenshots/form_select_prog.png" />

#### Checkbox form
<div class="codetabs">
    <div data-lang="scala" markdown="1">

{% highlight scala %}
%spark
val options = Seq(("apple","Apple"), ("banana","Banana"), ("orange","Orange"))
println("Hello "+z.checkbox("fruit", options).mkString(" and "))
{% endhighlight %}

    </div>
    <div data-lang="python" markdown="1">

{% highlight python %}
%pyspark
options = [("apple","Apple"), ("banana","Banana"), ("orange","Orange")]
print("Hello "+ " and ".join(z.checkbox("fruit", options, ["apple"])))
{% endhighlight %}

    </div>
</div>
<img src="../assets/themes/zeppelin/img/screenshots/form_checkbox_prog.png" /><|MERGE_RESOLUTION|>--- conflicted
+++ resolved
@@ -56,8 +56,6 @@
 
 <img src="../assets/themes/zeppelin/img/screenshots/form_select_displayname.png" />
 
-<<<<<<< HEAD
-=======
 The paragraph will be automatically run after you change your selection by default.
 But in case you have multiple types dynamic form in one paragraph, you might want to run the paragraph after changing all the selections.
 You can control this by unchecking the below **Run on selection change** option in the setting menu.
@@ -66,7 +64,6 @@
 
 <img src="../assets/themes/zeppelin/img/screenshots/selectForm-checkbox.png" />
 
->>>>>>> 6eecdecb
 ### Checkbox form
 
 For multi-selection, you can create a checkbox form using `${checkbox:formName=defaultValue1|defaultValue2...,option1|option2...}`. The variable will be substituted by a comma-separated string based on the selected items. For example:
@@ -77,8 +74,6 @@
 
 <img src="../assets/themes/zeppelin/img/screenshots/form_checkbox_delimiter.png">
 
-<<<<<<< HEAD
-=======
 Like [select form](#select-form), the paragraph will be automatically run after you change your selection by default.
 But in case you have multiple types dynamic form in one paragraph, you might want to run the paragraph after changing all the selections.
 You can control this by unchecking the below **Run on selection change** option in the setting menu.
@@ -87,7 +82,6 @@
 
 <img src="../assets/themes/zeppelin/img/screenshots/selectForm-checkbox.png" />
 
->>>>>>> 6eecdecb
 ## Creates Programmatically
 
 Some language backend uses programmatic way to create form. For example [ZeppelinContext](../interpreter/spark.html#zeppelincontext) provides form creation API
