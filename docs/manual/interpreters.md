---
layout: page
title: "Interpreters in Apache Zeppelin"
description: "This document explains about the role of interpreters, interpreters group and interpreter settings in Apache Zeppelin. The concept of Zeppelin interpreter allows any language/data-processing-backend to be plugged into Zeppelin."
group: manual
---
<!--
Licensed under the Apache License, Version 2.0 (the "License");
you may not use this file except in compliance with the License.
You may obtain a copy of the License at

http://www.apache.org/licenses/LICENSE-2.0

Unless required by applicable law or agreed to in writing, software
distributed under the License is distributed on an "AS IS" BASIS,
WITHOUT WARRANTIES OR CONDITIONS OF ANY KIND, either express or implied.
See the License for the specific language governing permissions and
limitations under the License.
-->
{% include JB/setup %}

# Interpreters in Apache Zeppelin

<div id="toc"></div>

## Overview

In this section, we will explain about the role of interpreters, interpreters group and interpreter settings in Zeppelin.
The concept of Zeppelin interpreter allows any language/data-processing-backend to be plugged into Zeppelin.
Currently, Zeppelin supports many interpreters such as Scala ( with Apache Spark ), Python ( with Apache Spark ), Spark SQL, JDBC, Markdown, Shell and so on.

## What is Zeppelin interpreter?
Zeppelin Interpreter is a plug-in which enables Zeppelin users to use a specific language/data-processing-backend. For example, to use Scala code in Zeppelin, you need `%spark` interpreter.

When you click the ```+Create``` button in the interpreter page, the interpreter drop-down list box will show all the available interpreters on your server.

<img src="../assets/themes/zeppelin/img/screenshots/interpreter_create.png" width="280px">

## What is interpreter setting?
Zeppelin interpreter setting is the configuration of a given interpreter on Zeppelin server. For example, the properties are required for hive JDBC interpreter to connect to the Hive server.

<img src="../assets/themes/zeppelin/img/screenshots/interpreter_setting.png" width="500px">

<<<<<<< HEAD
Properties are exported as environment variable when property name is consisted of upper characters, numbers and underscore ([A-Z_0-9]). Otherwise set properties as JVM property.

=======
Properties are exported as environment variables when property name is consisted of upper characters, numbers and underscore ([A-Z_0-9]). Otherwise set properties as JVM property. 

You may use parameters from the context of interpreter by add #{contextParameterName} in value, parameter can be of the following types: string, number, boolean.

###### Context parameters
<table class="table-configuration">
  <tr>
    <th>Name</th>
    <th>Type</th>
  </tr>
  <tr>
    <td>user</td>
    <td>string</td>
  </tr>
  <tr>
    <td>noteId</td>
    <td>string</td>
  </tr>
  <tr>
    <td>replName</td>
    <td>string</td>
  </tr>
  <tr>
    <td>className</td>
    <td>string</td>
  </tr>
</table>

If context parameter is null then replaced by empty string.

<img src="../assets/themes/zeppelin/img/screenshots/interpreter_setting_with_context_parameters.png" width="800px">

<br>
>>>>>>> 6eecdecb
Each notebook can be bound to multiple Interpreter Settings using setting icon on upper right corner of the notebook.

<img src="../assets/themes/zeppelin/img/screenshots/interpreter_binding.png" width="800px">



## What is interpreter group?
Every Interpreter is belonged to an **Interpreter Group**. Interpreter Group is a unit of start/stop interpreter.
By default, every interpreter is belonged to a single group, but the group might contain more interpreters. For example, Spark interpreter group is including Spark support, pySpark, Spark SQL and the dependency loader.

Technically, Zeppelin interpreters from the same group are running in the same JVM. For more information about this, please checkout [here](../development/writingzeppelininterpreter.html).

Each interpreters is belonged to a single group and registered together. All of their properties are listed in the interpreter setting like below image.

<img src="../assets/themes/zeppelin/img/screenshots/interpreter_setting_spark.png" width="500px">


## Interpreter binding mode

Each Interpreter Setting can choose one of 'shared', 'scoped', 'isolated' interpreter binding mode.
In 'shared' mode, every notebook bound to the Interpreter Setting will share the single Interpreter instance. In 'scoped' mode, each notebook will create new Interpreter instance in the same interpreter process. In 'isolated' mode, each notebook will create new Interpreter process.

<img src="../assets/themes/zeppelin/img/screenshots/interpreter_persession.png" width="400px">


## Connecting to the existing remote interpreter

Zeppelin users can start interpreter thread embedded in their service. This will provide flexibility to user to start interpreter on remote host. To start interpreter along with your service you have to create an instance of ``RemoteInterpreterServer`` and start it as follows:

```
RemoteInterpreterServer interpreter=new RemoteInterpreterServer(3678); 
// Here, 3678 is the port on which interpreter will listen.    
interpreter.start()  

```

The above code will start interpreter thread inside your process. Once the interpreter is started you can configure zeppelin to connect to RemoteInterpreter by checking **Connect to existing process** checkbox and then provide **Host** and **Port** on which interpreter process is listening as shown in the image below:

<img src="../assets/themes/zeppelin/img/screenshots/existing_interpreter.png" width="450px"><|MERGE_RESOLUTION|>--- conflicted
+++ resolved
@@ -41,10 +41,6 @@
 
 <img src="../assets/themes/zeppelin/img/screenshots/interpreter_setting.png" width="500px">
 
-<<<<<<< HEAD
-Properties are exported as environment variable when property name is consisted of upper characters, numbers and underscore ([A-Z_0-9]). Otherwise set properties as JVM property.
-
-=======
 Properties are exported as environment variables when property name is consisted of upper characters, numbers and underscore ([A-Z_0-9]). Otherwise set properties as JVM property. 
 
 You may use parameters from the context of interpreter by add #{contextParameterName} in value, parameter can be of the following types: string, number, boolean.
@@ -78,7 +74,6 @@
 <img src="../assets/themes/zeppelin/img/screenshots/interpreter_setting_with_context_parameters.png" width="800px">
 
 <br>
->>>>>>> 6eecdecb
 Each notebook can be bound to multiple Interpreter Settings using setting icon on upper right corner of the notebook.
 
 <img src="../assets/themes/zeppelin/img/screenshots/interpreter_binding.png" width="800px">
