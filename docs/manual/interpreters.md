---
layout: page
title: "Interpreters"
description: ""
group: manual
---
<!--
Licensed under the Apache License, Version 2.0 (the "License");
you may not use this file except in compliance with the License.
You may obtain a copy of the License at

http://www.apache.org/licenses/LICENSE-2.0

Unless required by applicable law or agreed to in writing, software
distributed under the License is distributed on an "AS IS" BASIS,
WITHOUT WARRANTIES OR CONDITIONS OF ANY KIND, either express or implied.
See the License for the specific language governing permissions and
limitations under the License.
-->
{% include JB/setup %}

## Interpreters in Zeppelin
In this section, we will explain about the role of interpreters, interpreters group and interpreter settings in Zeppelin.
The concept of Zeppelin interpreter allows any language/data-processing-backend to be plugged into Zeppelin.
Currently, Zeppelin supports many interpreters such as Scala ( with Apache Spark ), Python ( with Apache Spark ), SparkSQL, Hive, Markdown, Shell and so on.

## What is Zeppelin interpreter?
Zeppelin Interpreter is a plug-in which enables Zeppelin users to use a specific language/data-processing-backend. For example, to use Scala code in Zeppelin, you need `%spark` interpreter.

When you click the ```+Create``` button in the interpreter page, the interpreter drop-down list box will show all the available interpreters on your server.

<img src="/assets/themes/zeppelin/img/screenshots/interpreter_create.png">

## What is Zeppelin Interpreter Setting?
Zeppelin interpreter setting is the configuration of a given interpreter on Zeppelin server. For example, the properties are required for hive JDBC interpreter to connect to the Hive server. 

<img src="/assets/themes/zeppelin/img/screenshots/interpreter_setting.png">

Each notebook can be binded to multiple Interpreter Settings using setting icon on upper right corner of the notebook.

<img src="/assets/themes/zeppelin/img/screenshots/interpreter_binding.png" width="800px">



## What is Zeppelin Interpreter Group?
Every Interpreter is belonged to an **Interpreter Group**. Interpreter Group is a unit of start/stop interpreter.
By default, every interpreter is belonged to a single group, but the group might contain more interpreters. For example, Spark interpreter group is including Spark support, pySpark, SparkSQL and the dependency loader.

Technically, Zeppelin interpreters from the same group are running in the same JVM. For more information about this, please checkout [here](../development/writingzeppelininterpreter.html).

Each interpreters is belonged to a single group and registered together. All of their properties are listed in the interpreter setting like below image.
<<<<<<< HEAD
<img src="/assets/themes/zeppelin/img/screenshots/interpreter_setting_spark.png">


## Interpreter binding mode

Each Interpreter Setting can choose one of two different interpreter binding mode.
Shared mode (default) and 'Per note session' mode. In shared mode, every notebook binded to the Interpreter Setting will share the single Interpreter instance. In 'Per note session' mode, each notebook will create new Interpreter instance. Therefore each notebook will have fresh new Interpreter environment.

<img src="/assets/themes/zeppelin/img/screenshots/interpreter_persession.png" width="400px">

## Programming Languages for Interpreter
If the interpreter uses a specific programming language ( like Scala, Python, SQL ), it is generally recommended to add a syntax highlighting supported for that to the notebook paragraph editor.  
  
To check out the list of languages supported, see the `mode-*.js` files under `zeppelin-web/bower_components/ace-builds/src-noconflict` or from [github.com/ajaxorg/ace-builds](https://github.com/ajaxorg/ace-builds/tree/master/src-noconflict).  
  
If you want to add a new set of syntax highlighting,  

1. Add the `mode-*.js` file to `zeppelin-web/bower.json` ( when built, `zeppelin-web/src/index.html` will be changed automatically. ).  
2. Add to the list of `editorMode` in `zeppelin-web/src/app/notebook/paragraph/paragraph.controller.js` - it follows the pattern 'ace/mode/x' where x is the name.  
3. Add to the code that checks for `%` prefix and calls `session.setMode(editorMode.x)` in `setParagraphMode` located in `zeppelin-web/src/app/notebook/paragraph/paragraph.controller.js`.  
=======
<img src="/assets/themes/zeppelin/img/screenshots/interpreter_setting_spark.png">
>>>>>>> a283dfa8
<|MERGE_RESOLUTION|>--- conflicted
+++ resolved
@@ -49,7 +49,6 @@
 Technically, Zeppelin interpreters from the same group are running in the same JVM. For more information about this, please checkout [here](../development/writingzeppelininterpreter.html).
 
 Each interpreters is belonged to a single group and registered together. All of their properties are listed in the interpreter setting like below image.
-<<<<<<< HEAD
 <img src="/assets/themes/zeppelin/img/screenshots/interpreter_setting_spark.png">
 
 
@@ -59,17 +58,3 @@
 Shared mode (default) and 'Per note session' mode. In shared mode, every notebook binded to the Interpreter Setting will share the single Interpreter instance. In 'Per note session' mode, each notebook will create new Interpreter instance. Therefore each notebook will have fresh new Interpreter environment.
 
 <img src="/assets/themes/zeppelin/img/screenshots/interpreter_persession.png" width="400px">
-
-## Programming Languages for Interpreter
-If the interpreter uses a specific programming language ( like Scala, Python, SQL ), it is generally recommended to add a syntax highlighting supported for that to the notebook paragraph editor.  
-  
-To check out the list of languages supported, see the `mode-*.js` files under `zeppelin-web/bower_components/ace-builds/src-noconflict` or from [github.com/ajaxorg/ace-builds](https://github.com/ajaxorg/ace-builds/tree/master/src-noconflict).  
-  
-If you want to add a new set of syntax highlighting,  
-
-1. Add the `mode-*.js` file to `zeppelin-web/bower.json` ( when built, `zeppelin-web/src/index.html` will be changed automatically. ).  
-2. Add to the list of `editorMode` in `zeppelin-web/src/app/notebook/paragraph/paragraph.controller.js` - it follows the pattern 'ace/mode/x' where x is the name.  
-3. Add to the code that checks for `%` prefix and calls `session.setMode(editorMode.x)` in `setParagraphMode` located in `zeppelin-web/src/app/notebook/paragraph/paragraph.controller.js`.  
-=======
-<img src="/assets/themes/zeppelin/img/screenshots/interpreter_setting_spark.png">
->>>>>>> a283dfa8
