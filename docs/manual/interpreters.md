--- conflicted
+++ resolved
@@ -25,7 +25,6 @@
 The concept of Zeppelin interpreter allows any language/data-processing-backend to be plugged into Zeppelin.
 Currently, Zeppelin supports many interpreters such as Scala ( with Apache Spark ), Python ( with Apache Spark ), SparkSQL, Hive, Markdown, Shell and so on.
 
-<br/>
 ## What is Zeppelin interpreter?
 
 Zeppelin Interpreter is a plug-in which enables Zeppelin users to use a specific language/data-processing-backend. For example, to use scala code in Zeppelin, you need `%spark` interpreter.
@@ -34,19 +33,12 @@
 
 <img src="/assets/themes/zeppelin/img/screenshots/interpreter_create.png">
 
-<br/>
 ## What is Zeppelin Interpreter Setting?
 
 Zeppelin interpreter setting is the configuration of a given interpreter on Zeppelin server. For example, the properties are required for hive JDBC interpreter to connect to the Hive server.
 
 <img src="/assets/themes/zeppelin/img/screenshots/interpreter_setting.png">
-<<<<<<< HEAD
 
-### What is zeppelin interpreter group?
-=======
->>>>>>> 8c848f0d
-
-<br/>
 ## What is Zeppelin Interpreter Group?
 
 Every Interpreter is belonged to an **Interpreter Group**. Interpreter Group is a unit of start/stop interpreter.
@@ -58,20 +50,8 @@
 Each interpreters is belonged to a single group and registered together. All of their properties are listed in the interpreter setting like below image.
 <img src="/assets/themes/zeppelin/img/screenshots/interpreter_setting_spark.png">
 
-<br/>
 ## Programming Languages for Interpreter
 
-<<<<<<< HEAD
-If the interpreter uses a specific programming language (like Scala, Python, SQL), it is generally a good idea to add syntax highlighting support for that to the notebook paragraph editor.  
-
-To check out the list of languages supported, see the mode-*.js files under zeppelin-web/bower_components/ace-builds/src-noconflict or from github https://github.com/ajaxorg/ace-builds/tree/master/src-noconflict  
-
-To add a new set of syntax highlighting,
-
-1. add the mode-*.js file to zeppelin-web/bower.json (when built, zeppelin-web/src/index.html will be changed automatically)  
-2. add to the list of `editorMode` in zeppelin-web/src/app/notebook/paragraph/paragraph.controller.js - it follows the pattern 'ace/mode/x' where x is the name  
-3. add to the code that checks for `%` prefix and calls `session.setMode(editorMode.x)` in `setParagraphMode` in zeppelin-web/src/app/notebook/paragraph/paragraph.controller.js  
-=======
 If the interpreter uses a specific programming language ( like Scala, Python, SQL ), it is generally recommended to add a syntax highlighting supported for that to the notebook paragraph editor.  
   
 To check out the list of languages supported, see the `mode-*.js` files under `zeppelin-web/bower_components/ace-builds/src-noconflict` or from [github.com/ajaxorg/ace-builds](https://github.com/ajaxorg/ace-builds/tree/master/src-noconflict).  
@@ -81,5 +61,4 @@
 1. Add the `mode-*.js` file to `zeppelin-web/bower.json` ( when built, `zeppelin-web/src/index.html` will be changed automatically. ).  
 2. Add to the list of `editorMode` in `zeppelin-web/src/app/notebook/paragraph/paragraph.controller.js` - it follows the pattern 'ace/mode/x' where x is the name.  
 3. Add to the code that checks for `%` prefix and calls `session.setMode(editorMode.x)` in `setParagraphMode` located in `zeppelin-web/src/app/notebook/paragraph/paragraph.controller.js`.  
-  
->>>>>>> 8c848f0d
+  