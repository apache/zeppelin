/* Move down content because we have a fixed navbar that is 50px tall */
@import url(//fonts.googleapis.com/css?family=Patua+One);
@import url(//fonts.googleapis.com/css?family=Open+Sans);

body {
  padding-top: 50px;
  padding-bottom: 20px;
  font-family: "Open Sans", "Helvetica Neue", Helvetica, Arial, sans-serif;
  line-height: 1.6;
  color: #4c555a;
  letter-spacing: .2px;
}

.jumbotron {
  background-color: #3071a9;
}

.jumbotron h1,
.jumbotron p {
  color: #fff;
}

.jumbotron p {
  font-size: 19px; 
}

.jumbotron .btn {
  font-size: 16px;
}

.jumbotron .thumbnail {
  margin-top: 0;
}

.jumbotron.small {
  padding: 0 0 0 0;
  color: #ffffff;
}

.jumbotron.small .title{
  float: left;
  font-weight: bold;
  font-size: 20px;
  height: 30px;
  margin-right: 20px;
}

.jumbotron.small .subtitle{
  font-size: 14px;
  height: 30px;
  vertical-align: text-bottom;
  padding-top: 7px;
}

.jumbotron.small .description{
  margin-top: 7px;
}

.jumbotron h1 {
  font-family: 'Patua One', cursive;

.jumbotron h1 {
  font-family: 'Patua One', cursive;
}

.jumbotron small {
  font-size: 60%;
  color: #FFF;
}
}

.jumbotron small {
  font-size: 60%;
  color: #FFF;
}

.navbar-brand {
  padding-top: 10px;
  padding-bottom: 10px;
}

.navbar-brand-main img {
  margin: 0;
}

.navbar {
  background: #3071a9;
  border-bottom: 0px;
  height: 50px;
}

.navbar-inverse .navbar-nav > li > a {
  color: white;
  background: #3071a9;
}

.navbar-inverse .navbar-nav > li > a:hover,
.navbar-inverse .navbar-nav > li > a:focus {
  color: white !important;
  background: #2C6094 !important;
}

.navbar-inverse .navbar-collapse.in .navbar-nav .dropdown-menu > li > a:hover,
.navbar-inverse .navbar-collapse.in .navbar-nav .dropdown-menu > li > a:focus {
  color: white !important;
  background: #2C6094 !important;
}

.navbar-inverse .navbar-collapse.in .navbar-nav .dropdown-menu > li > a {
  color: white !important;
}

.navbar-inverse .navbar-collapse.in .navbar-nav .divider {
  background: #286090;
}

.navbar-inverse .navbar-nav > li > a.active:hover,
.navbar-inverse .navbar-nav > li > a.active:focus {
  text-decoration: none;
  background: #265380;
}

.navbar-inverse .navbar-nav > li > a.active {
  background: #265380;
}

.navbar-inverse .navbar-brand-main {
  color: white;
  text-decoration: none;
  font-size: 32px;
}

.navbar-inverse .navbar-collapse,
.navbar-inverse .navbar-form {
  border-color: #265380;
  background: #3071a9;
}

.scrollable-menu {
  max-height: 500px;
  overflow: auto;
}

.scrollable-menu::-webkit-scrollbar {
  -webkit-appearance: none;
  width: 7px;        
}  

.scrollable-menu::-webkit-scrollbar-thumb {
  border-radius: 3px;
  background-color: gray; 
}

.index-header {
  font-size: 16px;
  font-style: italic;
  margin-bottom: 15px;
  margin-top: 15px;
}

.index-description {
  line-height: 1.6;
  padding: 10px;
}

@media (max-width: 768px) {
  .navbar-collapse.in {
    box-shadow: 0 2px 5px 0 rgba(0, 0, 0, 0.4);
  }

  .bigFingerButton {
    margin-top: 12px;
    display: block;
    margin-right: auto;
    margin-left: auto;
  }
}

.bigFingerButton {
  margin-right: 10px;
}

.navbar-inverse .navbar-toggle {
  border-color: #265380;
}

.navbar-inverse .navbar-toggle:hover,
.navbar-inverse .navbar-toggle:focus {
  border-color: #265380;
  background: #265380;
}

.navbar-inverse .navbar-toggle:focus {
  outline-width: 0;
}

/* CUSTOMIZE THE CAROUSEL
-------------------------------------------------- */

/* Carousel base class */
.carousel {
  height: 200px;
  margin-bottom: 10px;
}
/* Since positioning the image, we need to help out the caption */
.carousel-caption {
  z-index: 10;
}

/* Declare heights because of positioning of img element */
.carousel .item {
  height: 300px;
}

.carousel-control {
  background-image: none !important;
}

.carousel-inner > .item > img {
  position: absolute;
  top: 0;
  left: 0;
  min-width: 100%;
  height: 300px;
}

.carousel-indicators {
  margin-top: 30px;
  margin-bottom: 0;
}

@media screen and (min-width: 768px) {
  .carousel-indicators {
    margin-bottom: -60px;
  }
  .carousel-caption {
    padding-bottom: 60px;
  }
}

/* screenshot img inside of doc */
.screenshot {
  width: 800px;
}

.rotate270 {
  width: 15px;
  padding: 10px 0 0 0;
  -webkit-transform: rotate(270deg);
  -moz-transform: rotate(270deg);
  -ms-transform: rotate(270deg);
  -o-transform: rotate(270deg);
  transform: rotate(270deg);
}

/* Custom container */
.content {
  word-wrap: break-word;
}
.content :first-child {
  margin-top: 0;
}

@media screen and (min-width: 64em) {
  .content {
    max-width: 64em;
    padding: 2rem 6rem;
    margin: 0 auto;
  }
}
@media screen and (min-width: 42em) and (max-width: 64em) {
  .content {
    padding: 2rem 4rem;
  }
}
@media screen and (max-width: 42em) {
  .content {
    padding: 2rem 1rem;
  }
}

/* <a> */
.content a {
  color: #4183C4;
}
a.absent {
  color: #cc0000;
}
a.anchor {
  display: block;
  padding-left: 30px;
  margin-left: -30px;
  cursor: pointer;
  position: absolute;
  top: 0;
  left: 0;
  bottom: 0; 
}

/* <hn> */
.content h1, h2, h3, h4, h5, h6 {
  font-family: "Open Sans", "Helvetica Neue", Helvetica, Arial, sans-serif;
  margin-top: 3rem;
  margin-bottom: 1rem;
  font-weight: bold;
  color: rgba(21,21,21,0.8);
}
.content h1 {
  font-size: 30px;
  color: black;
}
.content h2 {
  font-size: 28px;
  padding-top: 5px;
  padding-bottom: 5px;
  border-bottom: 1px solid #E5E5E5;
}
.content h3 {
  font-size: 22px;
  padding-top: 5px;
  padding-bottom: 5px;
}
.content h4 {
  font-size: 18px;
}
.content h5 {
  font-size: 14px;
}
.content h6 {
  font-size: 14px;
  color: #777777;
}

.content img {
  max-width: 100%;
}

/* <li, ul, ol> */
.content li {
  margin: 0;
}
.content li p.first {
  display: inline-block;
}
.content ul :first-child, ol :first-child {
  margin-top: 0px;
}

.content .nav-tabs {
  margin-bottom: 10px;
}

/* <code> */
.content code {
  padding: 2px 4px;
  font-family: Consolas, "Liberation Mono", Menlo, Courier, monospace;
  font-size: 90%;
  color: #567482;
  background-color: #f3f6fa;
  border-radius: 0.3rem;
}

/* <pre> */
.content pre {
  padding: 0.8rem;
  margin-top: 0;
  margin-bottom: 1rem;
  font: Consolas, "Liberation Mono", Menlo, Courier, monospace;
  font-size: 90%;
  color: #567482;
  word-wrap: normal;
  background-color: #f3f6fa;
  border: solid 1px #dce6f0;
  border-radius: 0.3rem;
}
.content pre > code {
  padding: 0;
  margin: 0;
  font-size: 95%;
  color: #567482;
  word-break: normal;
  white-space: pre;
  background: transparent;
  border: 0;
}
.content .highlight {
  margin-bottom: 1rem;
}
.content .highlight pre {
  margin-bottom: 0;
  word-break: normal;
}
.content .highlight pre,
.content pre {
  padding: 0.8rem;
  overflow: auto;
  font-size: 90%;
  line-height: 1.45;
  border-radius: 0.3rem;
  -webkit-overflow-scrolling: touch;
}
.content pre code,
.content pre tt {
  display: inline;
  max-width: initial;
  padding: 0;
  margin: 0;
  overflow: initial;
  line-height: inherit;
  word-wrap: normal;
  background-color: transparent;
  border: 0;
}
.content pre code:before, .main-content pre code:after,
.content pre tt:before,
.content pre tt:after {
  content: normal;
}

/* <blockquotes> */
.content blockquote {
  padding: 0 1rem;
  margin-left: 0;
  color: #819198;
  border-left: 0.3rem solid #dce6f0;
}
.content blockquote > :first-child {
  margin-top: 0;
}
.content blockquote > :last-child {
  margin-bottom: 0;
}
.content blockquote p {
  font-size: 14px;
}

/* <table> */
.content table {
  display: block;
  width: 100%;
  word-break: normal;
  word-break: keep-all;
  -webkit-overflow-scrolling: touch;
<<<<<<< HEAD
  font-size: 90%;
=======
  font-size: 87%;
>>>>>>> 6eecdecb
  margin-top: 16px;
  margin-bottom: 16px;
}
.content table th {
  font-weight: bold;
  text-align: center;
  background-color: rgba(91, 138, 179, 0.10);
}
.content table th,
.content table td {
  padding: 0.7rem 1rem;
  border: 1px solid #e9ebec;
}

.properties {
  font-size: 12.5px !important;
  font-weight: normal;
  color: #4c555a !important;
  margin-bottom: 0px;
}



/* posts index */
.post > h3.title {
  position: relative;
  padding-top: 10px;
}

.post > h3.title span.date {
  position: absolute;
  right: 0;
  font-size: 0.9em;
}

.post > .more {
  margin: 10px 0;
  text-align: left;
}

/* post-full*/
.post-full .date {
  margin-bottom: 20px;
  font-weight: bold;
}

/* tag_box */
.tag_box {
  list-style: none;
  margin: 0;
  overflow: hidden;
}

.tag_box li {
  line-height: 28px;
}

.tag_box li i {
  opacity: 0.9;
}

.tag_box.inline li {
  float: left;
}

.tag_box a {
  padding: 3px 6px;
  margin: 2px;
  background: #eee;
  color: #555;
  border-radius: 3px;
  text-decoration: none;
  border: 1px dashed #cccccc;
}

.tag_box a span {
  vertical-align: super;
  font-size: 0.8em;
}

.tag_box a:hover {
  background: #e5e5e5;
}

.tag_box a.active {
  background: #57A957;
  border: 1px solid #4c964d;
  color: white;
}

.navbar-brand-main {
  font-family: 'Patua One', cursive;
}

.navbar-collapse.collapse {
  max-height: 50px;
}

.navbar-inverse .navbar-nav a .caret,
.navbar-inverse .navbar-nav a:hover .caret {
  margin-left: 4px;
  border-top-color: white;
  border-bottom-color: white;
}

.navbar-inverse .navbar-nav > .open > a,
.navbar-inverse .navbar-nav > .open > a:hover,
.navbar-inverse .navbar-nav > .open > a:focus {
  color: white;
  background: #286090;
}

a.anchorjs-link:hover { text-decoration: none; }

/* Table of Contents(TOC) */
#toc {
  padding-top: 12px;
  padding-bottom: 12px;
}

#toc ul {
  margin-left: -14px;
}

#toc ul ul {
  margin-left: -18px;
}

<<<<<<< HEAD
=======
/* Search Page */
#search p {
  font-size: 30px;
  font-weight: bold;
  color: black;
}

#search_results p {
  font-size: 13px;
  font-weight: 400;
}

#search_results a {
  vertical-align: super;
  font-size: 16px;
  text-decoration: underline;
}

#search_results .link {
  font-size: 13px;
  color: #008000;
  padding-bottom: 3px;
}

>>>>>>> 6eecdecb
/* Custom, iPhone Retina */
@media only screen and (max-width: 480px) {
  .jumbotron h1 {
    display: none;
  }
  .navbar-brand-version small {
    display: none;
    color: white;
  }
}

@media only screen and (max-width: 768px) {
  .navbar .navbar-brand-main {
    padding-bottom: 0;
  }
}

@media only screen
and (min-width: 768px)
and (max-width: 1024px) {
  .navbar-brand-version small {
    display: none;
  }

  .navbar-collapse.collapse {
    padding-right: 0;
  }

  .navbar-fixed-top > .container {
    width: 800px;
  }
}

/* master branch docs dropdown menu */
#menu .dropdown-menu li span {
  padding: 3px 10px 10px 10px;
  font-size: 13px;
}

#menu .title {
  padding-bottom: 8px;
  color: #3071a9;
}

#menu .caret {
  border-top-color: white;
  border-bottom-color: white;
}

#menu .open .caret {
  border-top-color: #428bca;
  border-bottom-color: #428bca;
}

#menu .navbar-brand-version {
  margin-right: 50px;
  text-decoration: none !important;
}

#menu .navbar-brand-version span {
  float: none;
  display: inline-block;
  vertical-align: bottom;
}

#menu .navbar-brand-version small {
  font-size: 14px;
  font-family: 'Open Sans', 'Helvetica Neue', Helvetica;
  color: white;
}

/* gh-pages branch docs dropdown menu */
#docs .dropdown-menu {
  left: 0;
  right: auto;
}

#docs .dropdown-menu li span {
  padding: 3px 10px 10px 10px;
  font-size: 13px;
}

@media only screen and (max-width: 480px) {
  #menu .title {
    color: #bbb;
  }
}

@media only screen and (max-width: 768px) {
  #menu .title {
    color: #bbb;
  }
}<|MERGE_RESOLUTION|>--- conflicted
+++ resolved
@@ -441,11 +441,7 @@
   word-break: normal;
   word-break: keep-all;
   -webkit-overflow-scrolling: touch;
-<<<<<<< HEAD
-  font-size: 90%;
-=======
   font-size: 87%;
->>>>>>> 6eecdecb
   margin-top: 16px;
   margin-bottom: 16px;
 }
@@ -574,8 +570,6 @@
   margin-left: -18px;
 }
 
-<<<<<<< HEAD
-=======
 /* Search Page */
 #search p {
   font-size: 30px;
@@ -600,7 +594,6 @@
   padding-bottom: 3px;
 }
 
->>>>>>> 6eecdecb
 /* Custom, iPhone Retina */
 @media only screen and (max-width: 480px) {
   .jumbotron h1 {
