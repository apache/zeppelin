/*
 * Licensed to the Apache Software Foundation (ASF) under one or more
 * contributor license agreements.  See the NOTICE file distributed with
 * this work for additional information regarding copyright ownership.
 * The ASF licenses this file to You under the Apache License, Version 2.0
 * (the "License"); you may not use this file except in compliance with
 * the License.  You may obtain a copy of the License at
 *
 *    http://www.apache.org/licenses/LICENSE-2.0
 *
 * Unless required by applicable law or agreed to in writing, software
 * distributed under the License is distributed on an "AS IS" BASIS,
 * WITHOUT WARRANTIES OR CONDITIONS OF ANY KIND, either express or implied.
 * See the License for the specific language governing permissions and
 * limitations under the License.
 */

/* Note: This file is originally from the Apache Spark project. */

/* Custom JavaScript code in the MarkDown docs */

// Enable language-specific code tabs
function codeTabs() {
  var counter = 0;
  var langImages = {
    "scala": "img/scala-sm.png",
    "python": "img/python-sm.png",
    "java": "img/java-sm.png"
  };
  $("div.codetabs").each(function() {
    $(this).addClass("tab-content");

    // Insert the tab bar
    var tabBar = $('<ul class="nav nav-tabs" data-tabs="tabs"></ul>');
    $(this).before(tabBar);

    // Add each code sample to the tab bar:
    var codeSamples = $(this).children("div");
    codeSamples.each(function() {
      $(this).addClass("tab-pane");
      var lang = $(this).data("lang");
      var image = $(this).data("image");
      var notabs = $(this).data("notabs");
      var capitalizedLang = lang.substr(0, 1).toUpperCase() + lang.substr(1);
      var id = "tab_" + lang + "_" + counter;
      $(this).attr("id", id);
      if (image != null && langImages[lang]) {
        var buttonLabel = "<img src='" +langImages[lang] + "' alt='" + capitalizedLang + "' />";
      } else if (notabs == null) {
        var buttonLabel = "<b>" + capitalizedLang + "</b>";
      } else {
        var buttonLabel = ""
      }
      tabBar.append(
        '<li><a class="tab_' + lang + '" href="#' + id + '">' + buttonLabel + '</a></li>'
      );
    });

    codeSamples.first().addClass("active");
    tabBar.children("li").first().addClass("active");
    counter++;
  });
  $("ul.nav-tabs a").click(function (e) {
    // Toggling a tab should switch all tabs corresponding to the same language
    // while retaining the scroll position
    e.preventDefault();
    var scrollOffset = $(this).offset().top - $(document).scrollTop();
    $("." + $(this).attr('class')).tab('show');
    $(document).scrollTop($(this).offset().top - scrollOffset);
  });
}

function makeCollapsable(elt, accordionClass, accordionBodyId, title) {
  $(elt).addClass("accordion-inner");
  $(elt).wrap('<div class="accordion ' + accordionClass + '"></div>')
  $(elt).wrap('<div class="accordion-group"></div>')
  $(elt).wrap('<div id="' + accordionBodyId + '" class="accordion-body collapse"></div>')
  $(elt).parent().before(
    '<div class="accordion-heading">' +
      '<a class="accordion-toggle" data-toggle="collapse" href="#' + accordionBodyId + '">' +
             title +
      '</a>' +
    '</div>'
  );
}

// Enable "view solution" sections (for exercises)
function viewSolution() {
  var counter = 0
  $("div.solution").each(function() {
    var id = "solution_" + counter
    makeCollapsable(this, "", id,
      '<i class="icon-ok-sign" style="text-decoration: none; color: #0088cc">' +
      '</i>' + "View Solution");
    counter++;
  });
}

// A script to fix internal hash links because we have an overlapping top bar.
// Based on https://github.com/twitter/bootstrap/issues/193#issuecomment-2281510
function maybeScrollToHash() {
  if (window.location.hash && $(window.location.hash).length) {
    var newTop = $(window.location.hash).offset().top - 57;
    $(window).scrollTop(newTop);
  }
}

$(function() {
  codeTabs();
  // Display anchor links when hovering over headers. For documentation of the
  // configuration options, see the AnchorJS documentation.
  anchors.options = {
<<<<<<< HEAD
    placement: 'right'
=======
    placement: 'left'
>>>>>>> 3a198397
  };
  anchors.add();

  $(window).bind('hashchange', function() {
    maybeScrollToHash();
  });

  // Scroll now too in case we had opened the page on a hash, but wait a bit because some browsers
  // will try to do *their* initial scroll after running the onReady handler.
  $(window).load(function() { setTimeout(function() { maybeScrollToHash(); }, 25); }); 
});<|MERGE_RESOLUTION|>--- conflicted
+++ resolved
@@ -110,11 +110,7 @@
   // Display anchor links when hovering over headers. For documentation of the
   // configuration options, see the AnchorJS documentation.
   anchors.options = {
-<<<<<<< HEAD
-    placement: 'right'
-=======
     placement: 'left'
->>>>>>> 3a198397
   };
   anchors.add();
 
@@ -124,5 +120,5 @@
 
   // Scroll now too in case we had opened the page on a hash, but wait a bit because some browsers
   // will try to do *their* initial scroll after running the onReady handler.
-  $(window).load(function() { setTimeout(function() { maybeScrollToHash(); }, 25); }); 
+  $(window).load(function() { setTimeout(function() { maybeScrollToHash(); }, 25); });
 });