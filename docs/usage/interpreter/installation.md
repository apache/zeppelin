---
layout: page
title: "Installing Interpreters"
description: "Apache Zeppelin provides Interpreter Installation mechanism for whom downloaded Zeppelin netinst binary package, or just want to install another 3rd party interpreters."
group: usage/interpreter 
---
<!--
Licensed under the Apache License, Version 2.0 (the "License");
you may not use this file except in compliance with the License.
You may obtain a copy of the License at

http://www.apache.org/licenses/LICENSE-2.0

Unless required by applicable law or agreed to in writing, software
distributed under the License is distributed on an "AS IS" BASIS,
WITHOUT WARRANTIES OR CONDITIONS OF ANY KIND, either express or implied.
See the License for the specific language governing permissions and
limitations under the License.
-->
{% include JB/setup %}

# Installing Interpreters 

<div id="toc"></div>

Apache Zeppelin provides **Interpreter Installation** mechanism for whom downloaded Zeppelin `netinst` binary package, or just want to install another 3rd party interpreters.

## Community managed interpreters
Apache Zeppelin provides several interpreters as [community managed interpreters](#available-community-managed-interpreters).
If you downloaded `netinst` binary package, you need to install by using below commands.

#### Install all community managed interpreters

```bash
./bin/install-interpreter.sh --all
```

#### Install specific interpreters

```bash
./bin/install-interpreter.sh --name md,shell,jdbc,python
```

You can get full list of community managed interpreters by running

```bash
./bin/install-interpreter.sh --list
```

#### Install interpreter built with Scala 2.10
Zeppelin support both Scala 2.10 and 2.11 for several interpreters as below:

<table class="table-configuration">
  <tr>
    <th>Name</th>
    <th>Maven Artifact for Scala 2.10</th>
    <th>Maven Artifact for Scala 2.11</th>
  </tr>
  <tr>
    <td>spark</td>
    <td>org.apache.zeppelin:zeppelin-spark_2.10:0.9.0</td>
    <td>org.apache.zeppelin:zeppelin-spark_2.11:0.9.0</td>
  </tr>
  <tr>
    <td>scalding</td>
    <td>org.apache.zeppelin:zeppelin-scalding_2.10:0.9.0</td>
    <td>org.apache.zeppelin:zeppelin-scalding_2.11:0.9.0</td>
  </tr>
</table>

If you install one of these interpreters only with `--name` option, installer will download interpreter built with Scala 2.11 by default. If you want to specify Scala version, you will need to add `--artifact` option. Here is the example of installing flink interpreter built with Scala 2.10.

```bash
./bin/install-interpreter.sh --name flink --artifact org.apache.zeppelin:zeppelin-scalding_2.10:0.9.0
```

#### Install Spark interpreter built with Scala 2.10

Spark distribution package has been built with Scala 2.10 until 1.6.2. If you have `SPARK_HOME` set pointing to Spark version earlier than 2.0.0, you need to download Spark interpreter packaged with Scala 2.10. To do so, use follow command:

```bash
rm -rf ./interpreter/spark
./bin/install-interpreter.sh --name spark --artifact org.apache.zeppelin:zeppelin-spark_2.10:0.9.0
```

<br />
Once you have installed interpreters, you need to restart Zeppelin. And then [create interpreter setting](./overview.html#what-is-zeppelin-interpreter) and [bind it with your notebook](./overview.html#what-is-zeppelin-interpreter-setting).


## 3rd party interpreters

You can also install 3rd party interpreters located in the maven repository by using below commands.

#### Install 3rd party interpreters

```bash
./bin/install-interpreter.sh --name interpreter1 --artifact groupId1:artifact1:version1
```

The above command will download maven artifact `groupId1:artifact1:version1` and all of its transitive dependencies into `interpreter/interpreter1` directory.

After restart Zeppelin, then [create interpreter setting](./overview.html#what-is-zeppelin-interpreter) and [bind it with your note](./overview.html#what-is-interpreter-setting).

#### Install multiple 3rd party interpreters at once

```bash
./bin/install-interpreter.sh --name interpreter1,interpreter2 --artifact groupId1:artifact1:version1,groupId2:artifact2:version2
```

`--name` and `--artifact` arguments will recieve comma separated list.

## Available community managed interpreters

You can also find the below community managed interpreter list in `conf/interpreter-list` file.
<table class="table-configuration">
  <tr>
    <th>Name</th>
    <th>Maven Artifact</th>
    <th>Description</th>
  </tr>
  <tr>
    <td>alluxio</td>
    <td>org.apache.zeppelin:zeppelin-alluxio:0.9.0</td>
    <td>Alluxio interpreter</td>
  </tr>
  <tr>
    <td>angular</td>
    <td>org.apache.zeppelin:zeppelin-angular:0.9.0</td>
    <td>HTML and AngularJS view rendering</td>
  </tr>
  <tr>
    <td>beam</td>
    <td>org.apache.zeppelin:zeppelin-beam:0.9.0</td>
    <td>Beam interpreter</td>
  </tr>
  <tr>
    <td>bigquery</td>
    <td>org.apache.zeppelin:zeppelin-bigquery:0.9.0</td>
    <td>BigQuery interpreter</td>
  </tr>
  <tr>
    <td>cassandra</td>
    <td>org.apache.zeppelin:zeppelin-cassandra:0.9.0</td>
    <td>Cassandra interpreter</td>
  </tr>
  <tr>
    <td>elasticsearch</td>
    <td>org.apache.zeppelin:zeppelin-elasticsearch:0.9.0</td>
    <td>Elasticsearch interpreter</td>
  </tr>
  <tr>
    <td>file</td>
    <td>org.apache.zeppelin:zeppelin-file:0.9.0</td>
    <td>HDFS file interpreter</td>
  </tr>
  <tr>
    <td>flink</td>
    <td>org.apache.zeppelin:zeppelin-flink:0.9.0</td>
    <td>Flink interpreter</td>
  </tr>
  <tr>
    <td>hbase</td>
    <td>org.apache.zeppelin:zeppelin-hbase:0.9.0</td>
    <td>Hbase interpreter</td>
  </tr>
  <tr>
    <td>geode</td>
    <td>org.apache.zeppelin:zeppelin-geode:0.9.0</td>
    <td>Apache Geode interpreter</td>
  </tr>
  <tr>
    <td>groovy</td>
    <td>org.apache.zeppelin:zeppelin-groovy:0.9.0</td>
    <td>Groovy interpreter</td>
  </tr>
  <tr>
    <td>ignite</td>
    <td>org.apache.zeppelin:zeppelin-ignite:0.9.0</td>
    <td>Ignite interpreter</td>
  </tr>
  <tr>
    <td>java</td>
    <td>org.apache.zeppelin:zeppelin-java:0.9.0</td>
    <td>Java interpreter</td>
  </tr>
  <tr>
    <td>jdbc</td>
    <td>org.apache.zeppelin:zeppelin-jdbc:0.9.0</td>
    <td>Jdbc interpreter</td>
  </tr>
  <tr>
    <td>kylin</td>
    <td>org.apache.zeppelin:zeppelin-kylin:0.9.0</td>
    <td>Kylin interpreter</td>
  </tr>
  <tr>
    <td>lens</td>
    <td>org.apache.zeppelin:zeppelin-lens:0.9.0</td>
    <td>Lens interpreter</td>
  </tr>
  <tr>
    <td>livy</td>
    <td>org.apache.zeppelin:zeppelin-livy:0.9.0</td>
    <td>Livy interpreter</td>
  </tr>
  <tr>
    <td>md</td>
    <td>org.apache.zeppelin:zeppelin-markdown:0.9.0</td>
    <td>Markdown support</td>
  </tr>
  <tr>
    <td>neo4j</td>
    <td>org.apache.zeppelin:zeppelin-neo4j:0.9.0</td>
    <td>Neo4j interpreter</td>
  </tr>
  <tr>
    <td>pig</td>
    <td>org.apache.zeppelin:zeppelin-pig:0.9.0</td>
    <td>Pig interpreter</td>
  </tr>
  <tr>
    <td>python</td>
    <td>org.apache.zeppelin:zeppelin-python:0.9.0</td>
    <td>Python interpreter</td>
  </tr>
  <tr>
    <td>sap</td>
    <td>org.apache.zeppelin:zeppelin-sap:0.9.0</td>
    <td>SAP support</td>
  </tr>
  <tr>
    <td>scalding</td>
    <td>org.apache.zeppelin:zeppelin-scalding_2.0.10:0.9.0</td>
    <td>Scalding interpreter</td>
  </tr>
  <tr>
    <td>scio</td>
    <td>org.apache.zeppelin:zeppelin-scio:0.9.0</td>
    <td>Scio interpreter</td>
  </tr>
  <tr>
    <td>shell</td>
    <td>org.apache.zeppelin:zeppelin-shell:0.9.0</td>
    <td>Shell command</td>
  </tr>
  <tr>
<<<<<<< HEAD
    <td>sparql</td>
    <td>org.apache.zeppelin:zeppelin-sparql:0.7.0</td>
    <td>Sparql interpreter</td>
=======
    <td>submarine</td>
    <td>org.apache.zeppelin:zeppelin-submarine:0.9.0</td>
    <td>Submarine interpreter</td>
>>>>>>> f4c99163
  </tr>
</table><|MERGE_RESOLUTION|>--- conflicted
+++ resolved
@@ -244,14 +244,13 @@
     <td>Shell command</td>
   </tr>
   <tr>
-<<<<<<< HEAD
     <td>sparql</td>
-    <td>org.apache.zeppelin:zeppelin-sparql:0.7.0</td>
+    <td>org.apache.zeppelin:zeppelin-sparql:0.9.0</td>
     <td>Sparql interpreter</td>
-=======
+  </tr>
+  <tr>
     <td>submarine</td>
     <td>org.apache.zeppelin:zeppelin-submarine:0.9.0</td>
     <td>Submarine interpreter</td>
->>>>>>> f4c99163
   </tr>
 </table>