--- conflicted
+++ resolved
@@ -213,17 +213,6 @@
     <td>SAP support</td>
   </tr>
   <tr>
-<<<<<<< HEAD
-    <td>scalding</td>
-    <td>org.apache.zeppelin:zeppelin-scalding_2.0.10:0.10.0</td>
-    <td>Scalding interpreter</td>
-=======
-    <td>scio</td>
-    <td>org.apache.zeppelin:zeppelin-scio:0.10.0</td>
-    <td>Scio interpreter</td>
->>>>>>> 11d82c4b
-  </tr>
-  <tr>
     <td>shell</td>
     <td>org.apache.zeppelin:zeppelin-shell:0.10.0</td>
     <td>Shell command</td>
