---
layout: page
title: "R Interpreter"
description: ""
group: manual
---
{% include JB/setup %}

## R Interpreter for Apache Zeppelin

[R](https://www.r-project.org) is a free software environment for statistical computing and graphics.

To run R code and visualize plots in Apache Zeppelin, you will need R on your master node (or your dev laptop).

+ For Centos: `yum install R R-devel libcurl-devel openssl-devel`
+ For Ubuntu: `apt-get install r-base`
    
Validate your installation with a simple R command:

```
R -e "print(1+1)"
```

Then install the required R libraries;

+ devtools with `R -e "install.packages('devtools', repos = 'http://cran.us.r-project.org')"`
+ knitr with `R -e "install.packages('knitr', repos = 'http://cran.us.r-project.org')"`
<<<<<<< HEAD
+ rscala: You need version 1.0.6 of RScala, so the commands will be [1]
=======
+ ggplot2 with `R -e "install.packages('ggplot2', repos = 'http://cran.us.r-project.org')"`
+ Other vizualisation librairies with `R -e "install.packages(c('devtools','mplot', 'googleVis'), repos = 'http://cran.us.r-project.org'); require(devtools); install_github('ramnathv/rCharts')"`
>>>>>>> 9b95d603


To enjoy plots, you need:

```
+ ggplot2 with `R -e "install.packages('ggplot2', repos = 'http://cran.us.r-project.org')"`
+ Other vizualisation librairies: `R -e "install.packages(c('devtools','mplot', 'googleVis'), repos = 'http://cran.us.r-project.org'); require(devtools); install_github('ramnathv/rCharts')"`
```

We recommend you to also install the following optional R libraries for happy data analytics:

+ glmnet
+ pROC
+ data.table
+ caret
+ sqldf
+ wordcloud<|MERGE_RESOLUTION|>--- conflicted
+++ resolved
@@ -21,21 +21,11 @@
 R -e "print(1+1)"
 ```
 
-Then install the required R libraries;
+To enjoy plots, install additional libraries with:
 
+```
 + devtools with `R -e "install.packages('devtools', repos = 'http://cran.us.r-project.org')"`
 + knitr with `R -e "install.packages('knitr', repos = 'http://cran.us.r-project.org')"`
-<<<<<<< HEAD
-+ rscala: You need version 1.0.6 of RScala, so the commands will be [1]
-=======
-+ ggplot2 with `R -e "install.packages('ggplot2', repos = 'http://cran.us.r-project.org')"`
-+ Other vizualisation librairies with `R -e "install.packages(c('devtools','mplot', 'googleVis'), repos = 'http://cran.us.r-project.org'); require(devtools); install_github('ramnathv/rCharts')"`
->>>>>>> 9b95d603
-
-
-To enjoy plots, you need:
-
-```
 + ggplot2 with `R -e "install.packages('ggplot2', repos = 'http://cran.us.r-project.org')"`
 + Other vizualisation librairies: `R -e "install.packages(c('devtools','mplot', 'googleVis'), repos = 'http://cran.us.r-project.org'); require(devtools); install_github('ramnathv/rCharts')"`
 ```
