--- conflicted
+++ resolved
@@ -40,8 +40,6 @@
 </table>
 
 ## Configuration
-<<<<<<< HEAD
-=======
 Zeppelin provides the below properties for Spark interpreter. 
 You can also set other Spark properties which are not listed in the table. If so, please refer to [Spark Available Properties](http://spark.apache.org/docs/latest/configuration.html#available-properties).
 <table class="table-configuration">
@@ -110,7 +108,6 @@
   </tr>
 </table>
 
->>>>>>> 1a4e9ca2
 Without any configuration, Spark interpreter works out of box in local mode. But if you want to connect to your Spark cluster, you'll need to follow below two simple steps.
 
 ### 1. Export SPARK_HOME
@@ -199,14 +196,10 @@
 		spark.jars.packages		com.databricks:spark-csv_2.10:1.2.0
 		spark.files				/path/mylib1.py,/path/mylib2.egg,/path/mylib3.zip
 
-<<<<<<< HEAD
-### 1. Dynamic Dependency Loading via %dep interpreter
-=======
 ### 3. Dynamic Dependency Loading via %dep interpreter
 > Note: `%dep` interpreter is deprecated since v0.6.0-incubating.
 `%dep` interpreter load libraries to `%spark` and `%pyspark` but not to  `%spark.sql` interpreter so we recommend you to use first option instead.
 
->>>>>>> 1a4e9ca2
 When your code requires external library, instead of doing download/copy/restart Zeppelin, you can easily do following jobs using `%dep` interpreter.
 
  * Load libraries recursively from Maven repository
@@ -253,52 +246,6 @@
 z.load("groupId:artifactId:version").local()
 ```
 
-<<<<<<< HEAD
-### 2. Loading Spark Properties
-Once `SPARK_HOME` is set in `conf/zeppelin-env.sh`, Zeppelin uses `spark-submit` as spark interpreter runner. `spark-submit` supports two ways to load configurations. The first is command line options such as --master and Zeppelin can pass these options to `spark-submit` by exporting `SPARK_SUBMIT_OPTIONS` in conf/zeppelin-env.sh. Second is reading configuration options from `SPARK_HOME/conf/spark-defaults.conf`. Spark properites that user can set to distribute libraries are:
-
-<table class="table-configuration">
-  <tr>
-    <th>spark-defaults.conf</th>
-    <th>SPARK_SUBMIT_OPTIONS</th>
-    <th>Applicable Interpreter</th>
-    <th>Description</th>
-  </tr>
-  <tr>
-    <td>spark.jars</td>
-    <td>--jars</td>
-    <td>%spark</td>
-    <td>Comma-separated list of local jars to include on the driver and executor classpaths.</td>
-  </tr>
-  <tr>
-    <td>spark.jars.packages</td>
-    <td>--packages</td>
-    <td>%spark</td>
-    <td>Comma-separated list of maven coordinates of jars to include on the driver and executor classpaths. Will search the local maven repo, then maven central and any additional remote repositories given by --repositories. The format for the coordinates should be groupId:artifactId:version.</td>
-  </tr>
-  <tr>
-    <td>spark.files</td>
-    <td>--files</td>
-    <td>%pyspark</td>
-    <td>Comma-separated list of files to be placed in the working directory of each executor.</td>
-  </tr>
-</table>
-> Note that adding jar to pyspark is only availabe via `%dep` interpreter at the moment.
-
-Here are few examples:
-
-* SPARK\_SUBMIT\_OPTIONS in conf/zeppelin-env.sh
-
-		export SPARK_SUBMIT_OPTIONS="--packages com.databricks:spark-csv_2.10:1.2.0 --jars /path/mylib1.jar,/path/mylib2.jar --files /path/mylib1.py,/path/mylib2.zip,/path/mylib3.egg"
-
-* SPARK_HOME/conf/spark-defaults.conf
-
-		spark.jars				/path/mylib1.jar,/path/mylib2.jar
-		spark.jars.packages		com.databricks:spark-csv_2.10:1.2.0
-		spark.files				/path/mylib1.py,/path/mylib2.egg,/path/mylib3.zip
-
-=======
->>>>>>> 1a4e9ca2
 ## ZeppelinContext
 Zeppelin automatically injects ZeppelinContext as variable 'z' in your scala/python environment. ZeppelinContext provides some additional functions and utility.
 
