--- conflicted
+++ resolved
@@ -263,12 +263,11 @@
 
 To learn more about dynamic form, checkout [Dynamic Form](../manual/dynamicform.html).
 
-<<<<<<< HEAD
 
 ### Per note session
 
 In 'Per note session' mode, SparkInterpreter creates scala compiler per each notebook. However it still shares the single SparkContext.
-=======
+
 ## Setting up Zeppelin with Kerberos
 Logical setup with Zeppelin, Kerberos Distribution Center (KDC), and Spark on YARN:
 
@@ -290,5 +289,4 @@
   > **NOTE:** If you do not have access to the above spark-defaults.conf file, optionally, you may add the lines to the Spark Interpreter through the Interpreter tab in the Zeppelin UI.
 
 4. That's it. Play with Zeppelin !
->>>>>>> a283dfa8
-
+
