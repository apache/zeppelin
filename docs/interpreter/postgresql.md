<<<<<<< HEAD
---
layout: page
title: "PostgreSQL and HAWQ Interpreter"
description: ""
group: manual
---
{% include JB/setup %}

# PostgreSQL, Apache HAWQ (incubating) Interpreter for Apache Zeppelin

<div id="toc"></div>

## Important Notice

Postgresql Interpreter will be deprecated and merged into JDBC Interpreter. You can use Postgresql by using JDBC Interpreter with same functionality. See the example below of settings and dependencies.

### Properties
<table class="table-configuration">
  <tr>
    <th>Property</th>
    <th>Value</th>
  </tr>
  <tr>
    <td>psql.driver</td>
    <td>org.postgresql.Driver</td>
  </tr>
  <tr>
    <td>psql.url</td>
    <td>jdbc:postgresql://localhost:5432/</td>
  </tr>
  <tr>
    <td>psql.user</td>
    <td>psqlUser</td>
  </tr>
  <tr>
    <td>psql.password</td>
    <td>psqlPassword</td>
  </tr>
</table>

### Dependencies
<table class="table-configuration">
  <tr>
    <th>Artifact</th>
    <th>Exclude</th>
  </tr>
  <tr>
    <td>org.postgresql:postgresql:9.4-1201-jdbc41</td>
    <td></td>
  </tr>
</table>
---

## Overview

[<img align="right" src="http://img.youtube.com/vi/wqXXQhJ5Uk8/0.jpg" alt="zeppelin-view" hspace="10" width="250"></img>](https://www.youtube.com/watch?v=wqXXQhJ5Uk8)

This interpreter seamlessly supports the following SQL data processing engines:

* [PostgreSQL](http://www.postgresql.org/) - OSS, Object-relational database management system (ORDBMS)
* [pache HAWQ (incubating)](http://hawq.incubator.apache.org/) - Powerful open source SQL-On-Hadoop engine.
* [Greenplum](http://pivotal.io/big-data/pivotal-greenplum-database) - MPP database built on open source PostgreSQL.

This [Video Tutorial](https://www.youtube.com/watch?v=wqXXQhJ5Uk8) illustrates some of the features provided by the `Postgresql Interpreter`.

<table class="table-configuration">
  <tr>
    <th>Name</th>
    <th>Class</th>
    <th>Description</th>
  </tr>
  <tr>
    <td>%psql.sql</td>
    <td>PostgreSqlInterpreter</td>
    <td>Provides SQL environment for PostgreSQL, HAWQ and Greenplum</td>
  </tr>
</table>

## Create Interpreter
By default Zeppelin creates one `PSQL` instance. You can remove it or create new instances.

Multiple PSQL instances can be created, each configured to the same or different backend databases. But over time a  `Notebook` can have only one PSQL interpreter instance `bound`. That means you _cannot_ connect to different databases in the same `Notebook`. This is a known Zeppelin limitation.

To create new PSQL instance open the `Interpreter` section and click the `+Create` button. Pick a `Name` of your choice and from the `Interpreter` drop-down select `psql`.  Then follow the configuration instructions and `Save` the new instance.

> Note: The `Name` of the instance is used only to distinct the instances while binding them to the `Notebook`. The `Name` is irrelevant inside the `Notebook`. In the `Notebook` you must use `%psql.sql` tag.

## Bind to Notebook
In the `Notebook` click on the `settings` icon in the top right corner. The select/deselect the interpreters to be bound with the `Notebook`.

## Configuration
You can modify the configuration of the PSQL from the `Interpreter` section.  The PSQL interpreter expenses the following properties:

<table class="table-configuration">
  <tr>
    <th>Property Name</th>
    <th>Description</th>
    <th>Default Value</th>
  </tr>
  <tr>
    <td>postgresql.url</td>
    <td>JDBC URL to connect to </td>
    <td>jdbc:postgresql://localhost:5432</td>
  </tr>
  <tr>
    <td>postgresql.user</td>
    <td>JDBC user name</td>
    <td>gpadmin</td>
  </tr>
  <tr>
    <td>postgresql.password</td>
    <td>JDBC password</td>
    <td></td>
  </tr>
  <tr>
    <td>postgresql.driver.name</td>
    <td>JDBC driver name. In this version the driver name is fixed and should not be changed</td>
    <td>org.postgresql.Driver</td>
  </tr>
  <tr>
    <td>postgresql.max.result</td>
    <td>Max number of SQL result to display to prevent the browser overload</td>
    <td>1000</td>
  </tr>
</table>

## How to use
```
Tip: Use (CTRL + .) for SQL auto-completion.
```

### DDL and SQL commands
Start the paragraphs with the full `%psql.sql` prefix tag! The short notation: `%psql` would still be able run the queries but the syntax highlighting and the auto-completions will be disabled.

You can use the standard CREATE / DROP / INSERT commands to create or modify the data model:

```sql
%psql.sql
drop table if exists mytable;
create table mytable (i int);
insert into mytable select generate_series(1, 100);
```

Then in a separate paragraph run the query.

```sql
%psql.sql
select * from mytable;
```

> Note: You can have multiple queries in the same paragraph but only the result from the first is displayed. [[1](https://issues.apache.org/jira/browse/ZEPPELIN-178)], [[2](https://issues.apache.org/jira/browse/ZEPPELIN-212)].

For example, this will execute both queries but only the count result will be displayed. If you revert the order of the queries the mytable content will be shown instead.

```sql
%psql.sql
select count(*) from mytable;
select * from mytable;
```

### PSQL command line tools
Use the Shell Interpreter (`%sh`) to access the command line [PSQL](http://www.postgresql.org/docs/9.4/static/app-psql.html) interactively:

```bash
%sh
psql -h phd3.localdomain -U gpadmin -p 5432 <<EOF
 \dn  
 \q
EOF
```

This will produce output like this:

```
        Name        |  Owner  
--------------------+---------
 hawq_toolkit       | gpadmin
 information_schema | gpadmin
 madlib             | gpadmin
 pg_catalog         | gpadmin
 pg_toast           | gpadmin
 public             | gpadmin
 retail_demo        | gpadmin
```

### Apply Zeppelin Dynamic Forms
You can leverage [Zeppelin Dynamic Form](../manual/dynamicform.html) inside your queries. You can use both the `text input` and `select form` parametrization features

```sql
%psql.sql
SELECT ${group_by}, count(*) as count
FROM retail_demo.order_lineitems_pxf
GROUP BY ${group_by=product_id,product_id|product_name|customer_id|store_id}
ORDER BY count ${order=DESC,DESC|ASC}
LIMIT ${limit=10};
```

### Example HAWQ PXF/HDFS Tables
Create HAWQ external table that read data from tab-separated-value data in HDFS.

```sql
%psql.sql
CREATE EXTERNAL TABLE retail_demo.payment_methods_pxf (
  payment_method_id smallint,
  payment_method_code character varying(20)
) LOCATION ('pxf://${NAME_NODE_HOST}:50070/retail_demo/payment_methods.tsv.gz?profile=HdfsTextSimple') FORMAT 'TEXT' (DELIMITER = E'\t');
```

And retrieve content

```sql
%psql.sql
select * from retail_demo.payment_methods_pxf
```

## Auto-completion
The PSQL Interpreter provides a basic auto-completion functionality. On `(Ctrl+.)` it list the most relevant suggestions in a pop-up window. In addition to the SQL keyword the interpreter provides suggestions for the Schema, Table, Column names as well.
=======
---		
layout: page		
title: "PostgreSQL, Apache HAWQ (incubating) Interpreter for Apache Zeppelin"		
description: "Apache Zeppelin supports PostgreSQL, Apache HAWQ(incubating) and Greenplum SQL data processing engines."		
group: interpreter		
---		
<!--		
Licensed under the Apache License, Version 2.0 (the "License");		
you may not use this file except in compliance with the License.		
You may obtain a copy of the License at		
		
http://www.apache.org/licenses/LICENSE-2.0		
		
Unless required by applicable law or agreed to in writing, software		
distributed under the License is distributed on an "AS IS" BASIS,		
WITHOUT WARRANTIES OR CONDITIONS OF ANY KIND, either express or implied.		
See the License for the specific language governing permissions and		
limitations under the License.		
-->		
{% include JB/setup %}		
		
# PostgreSQL, Apache HAWQ (incubating) Interpreter for Apache Zeppelin		
		
<div id="toc"></div>		
		
## Important Notice		
		

Postgresql interpreter is deprecated and merged into [JDBC Interpreter](./jdbc.html). You can use it with JDBC Interpreter as same functionality. See [Postgresql setting example](./jdbc.html#postgres) for more detailed information.
>>>>>>> 6eecdecb
<|MERGE_RESOLUTION|>--- conflicted
+++ resolved
@@ -1,222 +1,3 @@
-<<<<<<< HEAD
----
-layout: page
-title: "PostgreSQL and HAWQ Interpreter"
-description: ""
-group: manual
----
-{% include JB/setup %}
-
-# PostgreSQL, Apache HAWQ (incubating) Interpreter for Apache Zeppelin
-
-<div id="toc"></div>
-
-## Important Notice
-
-Postgresql Interpreter will be deprecated and merged into JDBC Interpreter. You can use Postgresql by using JDBC Interpreter with same functionality. See the example below of settings and dependencies.
-
-### Properties
-<table class="table-configuration">
-  <tr>
-    <th>Property</th>
-    <th>Value</th>
-  </tr>
-  <tr>
-    <td>psql.driver</td>
-    <td>org.postgresql.Driver</td>
-  </tr>
-  <tr>
-    <td>psql.url</td>
-    <td>jdbc:postgresql://localhost:5432/</td>
-  </tr>
-  <tr>
-    <td>psql.user</td>
-    <td>psqlUser</td>
-  </tr>
-  <tr>
-    <td>psql.password</td>
-    <td>psqlPassword</td>
-  </tr>
-</table>
-
-### Dependencies
-<table class="table-configuration">
-  <tr>
-    <th>Artifact</th>
-    <th>Exclude</th>
-  </tr>
-  <tr>
-    <td>org.postgresql:postgresql:9.4-1201-jdbc41</td>
-    <td></td>
-  </tr>
-</table>
----
-
-## Overview
-
-[<img align="right" src="http://img.youtube.com/vi/wqXXQhJ5Uk8/0.jpg" alt="zeppelin-view" hspace="10" width="250"></img>](https://www.youtube.com/watch?v=wqXXQhJ5Uk8)
-
-This interpreter seamlessly supports the following SQL data processing engines:
-
-* [PostgreSQL](http://www.postgresql.org/) - OSS, Object-relational database management system (ORDBMS)
-* [pache HAWQ (incubating)](http://hawq.incubator.apache.org/) - Powerful open source SQL-On-Hadoop engine.
-* [Greenplum](http://pivotal.io/big-data/pivotal-greenplum-database) - MPP database built on open source PostgreSQL.
-
-This [Video Tutorial](https://www.youtube.com/watch?v=wqXXQhJ5Uk8) illustrates some of the features provided by the `Postgresql Interpreter`.
-
-<table class="table-configuration">
-  <tr>
-    <th>Name</th>
-    <th>Class</th>
-    <th>Description</th>
-  </tr>
-  <tr>
-    <td>%psql.sql</td>
-    <td>PostgreSqlInterpreter</td>
-    <td>Provides SQL environment for PostgreSQL, HAWQ and Greenplum</td>
-  </tr>
-</table>
-
-## Create Interpreter
-By default Zeppelin creates one `PSQL` instance. You can remove it or create new instances.
-
-Multiple PSQL instances can be created, each configured to the same or different backend databases. But over time a  `Notebook` can have only one PSQL interpreter instance `bound`. That means you _cannot_ connect to different databases in the same `Notebook`. This is a known Zeppelin limitation.
-
-To create new PSQL instance open the `Interpreter` section and click the `+Create` button. Pick a `Name` of your choice and from the `Interpreter` drop-down select `psql`.  Then follow the configuration instructions and `Save` the new instance.
-
-> Note: The `Name` of the instance is used only to distinct the instances while binding them to the `Notebook`. The `Name` is irrelevant inside the `Notebook`. In the `Notebook` you must use `%psql.sql` tag.
-
-## Bind to Notebook
-In the `Notebook` click on the `settings` icon in the top right corner. The select/deselect the interpreters to be bound with the `Notebook`.
-
-## Configuration
-You can modify the configuration of the PSQL from the `Interpreter` section.  The PSQL interpreter expenses the following properties:
-
-<table class="table-configuration">
-  <tr>
-    <th>Property Name</th>
-    <th>Description</th>
-    <th>Default Value</th>
-  </tr>
-  <tr>
-    <td>postgresql.url</td>
-    <td>JDBC URL to connect to </td>
-    <td>jdbc:postgresql://localhost:5432</td>
-  </tr>
-  <tr>
-    <td>postgresql.user</td>
-    <td>JDBC user name</td>
-    <td>gpadmin</td>
-  </tr>
-  <tr>
-    <td>postgresql.password</td>
-    <td>JDBC password</td>
-    <td></td>
-  </tr>
-  <tr>
-    <td>postgresql.driver.name</td>
-    <td>JDBC driver name. In this version the driver name is fixed and should not be changed</td>
-    <td>org.postgresql.Driver</td>
-  </tr>
-  <tr>
-    <td>postgresql.max.result</td>
-    <td>Max number of SQL result to display to prevent the browser overload</td>
-    <td>1000</td>
-  </tr>
-</table>
-
-## How to use
-```
-Tip: Use (CTRL + .) for SQL auto-completion.
-```
-
-### DDL and SQL commands
-Start the paragraphs with the full `%psql.sql` prefix tag! The short notation: `%psql` would still be able run the queries but the syntax highlighting and the auto-completions will be disabled.
-
-You can use the standard CREATE / DROP / INSERT commands to create or modify the data model:
-
-```sql
-%psql.sql
-drop table if exists mytable;
-create table mytable (i int);
-insert into mytable select generate_series(1, 100);
-```
-
-Then in a separate paragraph run the query.
-
-```sql
-%psql.sql
-select * from mytable;
-```
-
-> Note: You can have multiple queries in the same paragraph but only the result from the first is displayed. [[1](https://issues.apache.org/jira/browse/ZEPPELIN-178)], [[2](https://issues.apache.org/jira/browse/ZEPPELIN-212)].
-
-For example, this will execute both queries but only the count result will be displayed. If you revert the order of the queries the mytable content will be shown instead.
-
-```sql
-%psql.sql
-select count(*) from mytable;
-select * from mytable;
-```
-
-### PSQL command line tools
-Use the Shell Interpreter (`%sh`) to access the command line [PSQL](http://www.postgresql.org/docs/9.4/static/app-psql.html) interactively:
-
-```bash
-%sh
-psql -h phd3.localdomain -U gpadmin -p 5432 <<EOF
- \dn  
- \q
-EOF
-```
-
-This will produce output like this:
-
-```
-        Name        |  Owner  
---------------------+---------
- hawq_toolkit       | gpadmin
- information_schema | gpadmin
- madlib             | gpadmin
- pg_catalog         | gpadmin
- pg_toast           | gpadmin
- public             | gpadmin
- retail_demo        | gpadmin
-```
-
-### Apply Zeppelin Dynamic Forms
-You can leverage [Zeppelin Dynamic Form](../manual/dynamicform.html) inside your queries. You can use both the `text input` and `select form` parametrization features
-
-```sql
-%psql.sql
-SELECT ${group_by}, count(*) as count
-FROM retail_demo.order_lineitems_pxf
-GROUP BY ${group_by=product_id,product_id|product_name|customer_id|store_id}
-ORDER BY count ${order=DESC,DESC|ASC}
-LIMIT ${limit=10};
-```
-
-### Example HAWQ PXF/HDFS Tables
-Create HAWQ external table that read data from tab-separated-value data in HDFS.
-
-```sql
-%psql.sql
-CREATE EXTERNAL TABLE retail_demo.payment_methods_pxf (
-  payment_method_id smallint,
-  payment_method_code character varying(20)
-) LOCATION ('pxf://${NAME_NODE_HOST}:50070/retail_demo/payment_methods.tsv.gz?profile=HdfsTextSimple') FORMAT 'TEXT' (DELIMITER = E'\t');
-```
-
-And retrieve content
-
-```sql
-%psql.sql
-select * from retail_demo.payment_methods_pxf
-```
-
-## Auto-completion
-The PSQL Interpreter provides a basic auto-completion functionality. On `(Ctrl+.)` it list the most relevant suggestions in a pop-up window. In addition to the SQL keyword the interpreter provides suggestions for the Schema, Table, Column names as well.
-=======
 ---		
 layout: page		
 title: "PostgreSQL, Apache HAWQ (incubating) Interpreter for Apache Zeppelin"		
@@ -245,5 +26,4 @@
 ## Important Notice		
 		
 
-Postgresql interpreter is deprecated and merged into [JDBC Interpreter](./jdbc.html). You can use it with JDBC Interpreter as same functionality. See [Postgresql setting example](./jdbc.html#postgres) for more detailed information.
->>>>>>> 6eecdecb
+Postgresql interpreter is deprecated and merged into [JDBC Interpreter](./jdbc.html). You can use it with JDBC Interpreter as same functionality. See [Postgresql setting example](./jdbc.html#postgres) for more detailed information.