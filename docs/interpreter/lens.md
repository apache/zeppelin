---
layout: page
title: "Lens Interpreter"
description: "Lens user guide"
group: manual
---
{% include JB/setup %}


## Lens Interpreter for Apache Zeppelin

### Overview

[Apache Lens](https://lens.apache.org/) provides an Unified Analytics interface. Lens aims to cut the Data Analytics silos by providing a single view of data across multiple tiered data stores and optimal execution environment for the analytical query. It seamlessly integrates Hadoop with traditional data warehouses to appear like one.

![Apache Lens](../assets/themes/zeppelin/img/docs-img/lens-logo.png)

### Installing and Running Lens

In order to use Lens interpreters, you may install Apache Lens in some simple steps:

  1. Download Lens for latest version from [the ASF](http://www.apache.org/dyn/closer.lua/lens/2.3-beta). Or the older release can be found [in the Archives](http://archive.apache.org/dist/lens/).
  2. Before running Lens, you have to set HIVE_HOME and HADOOP_HOME. If you want to get more information about this, please refer to [here](http://lens.apache.org/lenshome/install-and-run.html#Installation). Lens also provides Pseudo Distributed mode. [Lens pseudo-distributed setup](http://lens.apache.org/lenshome/pseudo-distributed-setup.html) is done by using [docker](https://www.docker.com/). Hive server and hadoop daemons are run as separate processes in lens pseudo-distributed setup. 
  3. Now, you can start lens server (or stop).
  
  ```
    ./bin/lens-ctl start (or stop)
  ```

### Configuring Lens Interpreter
<<<<<<< HEAD

At the "Interpreters" menu, you can to edit Lens interpreter or create new one. Zeppelin provides these properties for Lens.
=======
At the "Interpreters" menu, you can edit Lens interpreter or create new one. Zeppelin provides these properties for Lens.
>>>>>>> 8c848f0d

<table class="table-configuration">
  <tr>
      <th>Property Name</th>
      <th>value</th>
      <th>Description</th>
  </tr>
  <tr>
      <td>lens.client.dbname</td>
      <td>default</td>
      <td>The database schema name</td>
  </tr>
  <tr>
      <td>lens.query.enable.persistent.resultset</td>
      <td>false</td>
      <td>Whether to enable persistent resultset for queries. When enabled, server will fetch results from driver, custom format them if any and store in a configured location. The file name of query output is queryhandle-id, with configured extensions</td>
  </tr>
  <tr>
      <td>lens.server.base.url</td>
      <td>http://hostname:port/lensapi</td>
      <td>The base url for the lens server. you have to edit "hostname" and "port" that you may use(ex. http://0.0.0.0:9999/lensapi)</td>
   </tr>
   <tr>
      <td>lens.session.cluster.user </td>
      <td>default</td>
      <td>Hadoop cluster username</td>
  </tr>
  <tr>
      <td>zeppelin.lens.maxResult</td>
      <td>1000</td>
      <td>Max number of rows to display</td>
  </tr>
  <tr>
      <td>zeppelin.lens.maxThreads</td>
      <td>10</td>
      <td>If concurrency is true then how many threads?</td>
  </tr>
  <tr>
      <td>zeppelin.lens.run.concurrent</td>
      <td>true</td>
      <td>Run concurrent Lens Sessions</td>
  </tr>
  <tr>
      <td>xxx</td>
      <td>yyy</td>
      <td>anything else from [Configuring lens server](https://lens.apache.org/admin/config-server.html)</td>
  </tr>
</table>

![Apache Lens Interpreter Setting](../assets/themes/zeppelin/img/docs-img/lens-interpreter-setting.png)

### Interpreter Bindging for Zeppelin Notebook

After configuring Lens interpreter, create your own notebook, then you can bind interpreters like below image. 
![Zeppelin Notebook Interpreter Biding](../assets/themes/zeppelin/img/docs-img/lens-interpreter-binding.png)

For more interpreter binding information see [here](http://zeppelin.incubator.apache.org/docs/manual/interpreters.html).

### How to use

You can analyze your data by using [OLAP Cube](http://lens.apache.org/user/olap-cube.html) [QL](http://lens.apache.org/user/cli.html) which is a high level SQL like language to query and describe data sets organized in data cubes. 
You may experience OLAP Cube like this [Video tutorial](https://cwiki.apache.org/confluence/display/LENS/2015/07/13/20+Minute+video+demo+of+Apache+Lens+through+examples). 
As you can see in this video, they are using Lens Client Shell(./bin/lens-cli.sh). All of these functions also can be used on Zeppelin by using Lens interpreter.

<li> Create and Use(Switch) Databases.

  ```
  create database newDb
  ```
  
  ```
  use newDb
  ```
  
<li> Create Storage.

  ```
  create storage your/path/to/lens/client/examples/resources/db-storage.xml
  ```
  
<li> Create Dimensions, Show fields and join-chains of them. 

  ```
  create dimension your/path/to/lens/client/examples/resources/customer.xml
  ```
  
  ```
  dimension show fields customer
  ```
  
  ```
  dimension show joinchains customer
  ```
  
<li> Create Caches, Show fields and join-chains of them.

  ``` 
  create cube your/path/to/lens/client/examples/resources/sales-cube.xml 
  ```
  
  ```
  cube show fields sales
  ```
  
  ```
  cube show joinchains sales
  ```

<li> Create Dimtables and Fact. 

  ```
  create dimtable your/path/to/lens/client/examples/resources/customer_table.xml
  ```
  
  ```
  create fact your/path/to/lens/client/examples/resources/sales-raw-fact.xml
  ```

<li> Add partitions to Dimtable and Fact.
  
  ```
  dimtable add single-partition --dimtable_name customer_table --storage_name local --path your/path/to/lens/client/examples/resources/customer-local-part.xml
  ```
  
  ```
  fact add partitions --fact_name sales_raw_fact --storage_name local --path your/path/to/lens/client/examples/resources/sales-raw-local-parts.xml
  ```

<li> Now, you can run queries on cubes.
 
  ```
  query execute cube select customer_city_name, product_details.description, product_details.category, product_details.color, store_sales from sales where time_range_in(delivery_time, '2015-04-11-00', '2015-04-13-00')
  ```
  
  
  ![Lens Query Result](../assets/themes/zeppelin/img/docs-img/lens-result.png)

These are just examples that provided in advance by Lens. If you want to explore whole tutorials of Lens, see the [tutorial video](https://cwiki.apache.org/confluence/display/LENS/2015/07/13/20+Minute+video+demo+of+Apache+Lens+through+examples).

### Lens UI Service

Lens also provides web UI service. Once the server starts up, you can open the service on http://serverhost:19999/index.html and browse. You may also check the structure that you made and use query easily here.
 
 ![Lens UI Servive](../assets/themes/zeppelin/img/docs-img/lens-ui-service.png)



<|MERGE_RESOLUTION|>--- conflicted
+++ resolved
@@ -6,17 +6,14 @@
 ---
 {% include JB/setup %}
 
-
 ## Lens Interpreter for Apache Zeppelin
 
 ### Overview
-
 [Apache Lens](https://lens.apache.org/) provides an Unified Analytics interface. Lens aims to cut the Data Analytics silos by providing a single view of data across multiple tiered data stores and optimal execution environment for the analytical query. It seamlessly integrates Hadoop with traditional data warehouses to appear like one.
 
 ![Apache Lens](../assets/themes/zeppelin/img/docs-img/lens-logo.png)
 
 ### Installing and Running Lens
-
 In order to use Lens interpreters, you may install Apache Lens in some simple steps:
 
   1. Download Lens for latest version from [the ASF](http://www.apache.org/dyn/closer.lua/lens/2.3-beta). Or the older release can be found [in the Archives](http://archive.apache.org/dist/lens/).
@@ -28,12 +25,7 @@
   ```
 
 ### Configuring Lens Interpreter
-<<<<<<< HEAD
-
-At the "Interpreters" menu, you can to edit Lens interpreter or create new one. Zeppelin provides these properties for Lens.
-=======
 At the "Interpreters" menu, you can edit Lens interpreter or create new one. Zeppelin provides these properties for Lens.
->>>>>>> 8c848f0d
 
 <table class="table-configuration">
   <tr>
@@ -86,14 +78,12 @@
 ![Apache Lens Interpreter Setting](../assets/themes/zeppelin/img/docs-img/lens-interpreter-setting.png)
 
 ### Interpreter Bindging for Zeppelin Notebook
-
 After configuring Lens interpreter, create your own notebook, then you can bind interpreters like below image. 
 ![Zeppelin Notebook Interpreter Biding](../assets/themes/zeppelin/img/docs-img/lens-interpreter-binding.png)
 
 For more interpreter binding information see [here](http://zeppelin.incubator.apache.org/docs/manual/interpreters.html).
 
-### How to use
-
+### How to use 
 You can analyze your data by using [OLAP Cube](http://lens.apache.org/user/olap-cube.html) [QL](http://lens.apache.org/user/cli.html) which is a high level SQL like language to query and describe data sets organized in data cubes. 
 You may experience OLAP Cube like this [Video tutorial](https://cwiki.apache.org/confluence/display/LENS/2015/07/13/20+Minute+video+demo+of+Apache+Lens+through+examples). 
 As you can see in this video, they are using Lens Client Shell(./bin/lens-cli.sh). All of these functions also can be used on Zeppelin by using Lens interpreter.
@@ -173,11 +163,7 @@
 
 These are just examples that provided in advance by Lens. If you want to explore whole tutorials of Lens, see the [tutorial video](https://cwiki.apache.org/confluence/display/LENS/2015/07/13/20+Minute+video+demo+of+Apache+Lens+through+examples).
 
-### Lens UI Service
-
+### Lens UI Service 
 Lens also provides web UI service. Once the server starts up, you can open the service on http://serverhost:19999/index.html and browse. You may also check the structure that you made and use query easily here.
  
- ![Lens UI Servive](../assets/themes/zeppelin/img/docs-img/lens-ui-service.png)
-
-
-
+ ![Lens UI Servive](../assets/themes/zeppelin/img/docs-img/lens-ui-service.png)