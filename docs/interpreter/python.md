--- conflicted
+++ resolved
@@ -62,9 +62,6 @@
 By default, PythonInterpreter will use python command defined in `zeppelin.python` property to run python process.
 The interpreter can use all modules already installed (with pip, easy_install...)
 
-<<<<<<< HEAD
-## Use Zeppelin Dynamic Forms
-=======
 ### Conda
 [Conda](http://conda.pydata.org/) is an package management system and environment management system for python.
 `%python.conda` interpreter lets you change between environments.
@@ -117,7 +114,6 @@
 ```
 
 ## Using Zeppelin Dynamic Forms
->>>>>>> 6eecdecb
 You can leverage [Zeppelin Dynamic Form]({{BASE_PATH}}/manual/dynamicform.html) inside your Python code.
 
 **Zeppelin Dynamic Form can only be used if py4j Python library is installed in your system. If not, you can install it with `pip install py4j`.**
@@ -136,9 +132,6 @@
 print("".join(z.checkbox("f3", [("o1","1"), ("o2","2")],["1"])))
 ```
 
-<<<<<<< HEAD
-## Zeppelin features not fully supported by the Python Interpreter
-=======
 ## Matplotlib integration
 
  The python interpreter can display matplotlib figures inline automatically using the `pyplot` module:
@@ -156,18 +149,10 @@
 ```
 
 Will produce a 400x300 image in SVG format, which by default are normally 600x400 and PNG respectively. In the future, another option called `angular` can be used to make it possible to update a plot produced from one paragraph directly from another (the output will be `%angular` instead of `%html`). However, this feature is already available in the `pyspark` interpreter. More details can be found in the included "Zeppelin Tutorial: Python - matplotlib basic" tutorial notebook. 
->>>>>>> 6eecdecb
 
 If Zeppelin cannot find the matplotlib backend files (which should usually be found in `$ZEPPELIN_HOME/interpreter/lib/python`) in your `PYTHONPATH`, then the backend will automatically be set to agg, and the (otherwise deprecated) instructions below can be used for more limited inline plotting.
 
-<<<<<<< HEAD
-## Matplotlib integration
- The python interpreter can display matplotlib graph with the function `z.show()`.
- You need to have matplotlib module installed and a XServer running to use this functionality !
- 
-=======
 If you are unable to load the inline backend, use `z.show(plt)`:
->>>>>>> 6eecdecb
  ```python
 %python
 import matplotlib.pyplot as plt
@@ -176,18 +161,11 @@
 z.show(plt)
 plt.close()
 ```
-<<<<<<< HEAD
-z.show function can take optional parameters to adapt graph width and height
-=======
 The `z.show()` function can take optional parameters to adapt graph dimensions (width and height) as well as output format (png or optionally svg).
->>>>>>> 6eecdecb
 
  ```python
 %python
 z.show(plt, width='50px')
-<<<<<<< HEAD
-z.show(plt, height='150px')
-=======
 z.show(plt, height='150px', fmt='svg')
 ```
 <img class="img-responsive" src="../assets/themes/zeppelin/img/docs-img/pythonMatplotlib.png" />
@@ -202,27 +180,8 @@
 import pandas as pd
 rates = pd.read_csv("bank.csv", sep=";")
 z.show(rates)
->>>>>>> 6eecdecb
-```
-<img class="img-responsive" src="../assets/themes/zeppelin/img/docs-img/pythonMatplotlib.png" />
-
-<<<<<<< HEAD
-
-## Pandas integration
-[Zeppelin Display System]({{BASE_PATH}}/displaysystem/basicdisplaysystem.html#table) provides simple API to visualize data in Pandas DataFrames, same as in Matplotlib.
-
-Example:
-
-```python
-import pandas as pd
-rates = pd.read_csv("bank.csv", sep=";")
-z.show(rates)
-```
-
-## Technical description
-
-For in-depth technical details on current implementation plese reffer [python/README.md](https://github.com/apache/zeppelin/blob/master/python/README.md).
-=======
+```
+
 ## SQL over Pandas DataFrames
 
 There is a convenience `%python.sql` interpreter that matches Apache Spark experience in Zeppelin and enables usage of SQL language to query [Pandas DataFrames](http://pandas.pydata.org/pandas-docs/stable/generated/pandas.DataFrame.html) and visualization of results though built-in [Table Display System](../displaysystem/basicdisplaysystem.html#table).
@@ -261,4 +220,3 @@
 * Interrupt a paragraph execution (`cancel()` method) is currently only supported in Linux and MacOs. If interpreter runs in another operating system (for instance MS Windows) , interrupt a paragraph will close the whole interpreter. A JIRA ticket ([ZEPPELIN-893](https://issues.apache.org/jira/browse/ZEPPELIN-893)) is opened to implement this feature in a next release of the interpreter.
 * Progression bar in webUI  (`getProgress()` method) is currently not implemented.
 * Code-completion is currently not implemented.
->>>>>>> 6eecdecb
