---
layout: page
title: "Markdown Interpreter"
description: "Markdown Interpreter"
group: manual
---
{% include JB/setup %}


## Markdown Interpreter for Apache Zeppelin

### Overview

[Markdown](http://daringfireball.net/projects/markdown/) is a plain text formatting syntax designed so that it can be converted to HTML.
<<<<<<< HEAD
Zeppelin uses markdown4j, for more examples and extension support checkout [markdown4j](https://code.google.com/p/markdown4j/)
In Zeppelin notebook you can use ``` %md ``` in the beginning of a paragraph to invoke the Markdown interpreter to generate static html from Markdown plain text.
=======
Zeppelin uses markdown4j. For more examples and extension support, please checkout [here](https://code.google.com/p/markdown4j/).  
In Zeppelin notebook, you can use ` %md ` in the beginning of a paragraph to invoke the Markdown interpreter and generate static html from Markdown plain text.
>>>>>>> 8c848f0d

In Zeppelin, Markdown interpreter is enabled by default.

<img src="{{BASE_PATH}}/assets/themes/zeppelin/img/docs-img/markdown-interpreter-setting.png" width="60%" />

### Example
The following example demonstrates the basic usage of Markdown in a Zeppelin notebook.

<img src="{{BASE_PATH}}/assets/themes/zeppelin/img/docs-img/markdown-example.png" width="70%" /><|MERGE_RESOLUTION|>--- conflicted
+++ resolved
@@ -6,19 +6,12 @@
 ---
 {% include JB/setup %}
 
-
 ## Markdown Interpreter for Apache Zeppelin
 
 ### Overview
-
 [Markdown](http://daringfireball.net/projects/markdown/) is a plain text formatting syntax designed so that it can be converted to HTML.
-<<<<<<< HEAD
-Zeppelin uses markdown4j, for more examples and extension support checkout [markdown4j](https://code.google.com/p/markdown4j/)
-In Zeppelin notebook you can use ``` %md ``` in the beginning of a paragraph to invoke the Markdown interpreter to generate static html from Markdown plain text.
-=======
 Zeppelin uses markdown4j. For more examples and extension support, please checkout [here](https://code.google.com/p/markdown4j/).  
 In Zeppelin notebook, you can use ` %md ` in the beginning of a paragraph to invoke the Markdown interpreter and generate static html from Markdown plain text.
->>>>>>> 8c848f0d
 
 In Zeppelin, Markdown interpreter is enabled by default.
 
