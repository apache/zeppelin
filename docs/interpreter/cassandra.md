--- conflicted
+++ resolved
@@ -7,10 +7,7 @@
 {% include JB/setup %}
 
 ## Cassandra CQL Interpreter for Apache Zeppelin
-<<<<<<< HEAD
-=======
-
->>>>>>> 1a4e9ca2
+
 <table class="table-configuration">
   <tr>
     <th>Name</th>
@@ -25,28 +22,6 @@
 </table>
 
 ## Enabling Cassandra Interpreter
-<<<<<<< HEAD
-In a notebook, to enable the **Cassandra** interpreter, click on the **Gear** icon and select **Cassandra**.
- 
-<center>
-  <img src="../assets/themes/zeppelin/img/docs-img/cassandra-InterpreterBinding.png" width="25%" height="25%">
-    <br>
-  <img src="../assets/themes/zeppelin/img/docs-img/cassandra-InterpreterSelection.png" width="25%" height="25%">
-</center>
-
-## Using the Cassandra Interpreter
-In a paragraph, use **_%cassandra_** to select the **Cassandra** interpreter and then input all commands.
- 
-To access the interactive help, type `HELP;`
- 
-<center>
-  <img src="../assets/themes/zeppelin/img/docs-img/cassandra-InteractiveHelp.png" width="50%" height="50%">
-</center>
-
-## Interpreter Commands
-The **Cassandra** interpreter accepts the following commands.
- 
-=======
 
 In a notebook, to enable the **Cassandra** interpreter, click on the **Gear** icon and select **Cassandra**
 
@@ -70,7 +45,6 @@
 
 The **Cassandra** interpreter accepts the following commands
 
->>>>>>> 1a4e9ca2
 <center>
   <table class="table-configuration">
     <tr>
@@ -107,12 +81,8 @@
 </center>
 
 ## CQL statements
-<<<<<<< HEAD
-This interpreter is compatible with any CQL statement supported by Cassandra. Ex: 
-=======
 
 This interpreter is compatible with any CQL statement supported by Cassandra. Ex:
->>>>>>> 1a4e9ca2
 
 ```sql
 
@@ -130,13 +100,8 @@
 6. @timestamp
 7. @retryPolicy
 8. @fetchSize
-<<<<<<< HEAD
- 
-Multi-line statements as well as multiple statements on the same line are also supported as long as they are separated by a semi-colon. Ex: 
-=======
 
 Multi-line statements as well as multiple statements on the same line are also supported as long as they are separated by a semi-colon. Ex:
->>>>>>> 1a4e9ca2
 
 ```sql
 
@@ -164,12 +129,7 @@
 );
 ```
 
-<<<<<<< HEAD
-CQL statements are <strong>case-insensitive</strong> (except for column names and values).
-This means that the following statements are equivalent and valid: 
-=======
 CQL statements are <strong>case-insensitive</strong> (except for column names and values). This means that the following statements are equivalent and valid:
->>>>>>> 1a4e9ca2
 
 ```sql
 
@@ -178,50 +138,6 @@
 ```
 
 The complete list of all CQL statements and versions can be found below:
-<<<<<<< HEAD
-
-<table class="table-configuration">
-  <tr>
-    <th>Cassandra Version</th>
-    <th>Documentation Link</th>
-  </tr>
-  <tr>
-    <td><strong>2.2</strong></td>
-    <td>
-      <a target="_blank" 
-         href="http://docs.datastax.com/en/cql/3.3/cql/cqlIntro.html">
-         http://docs.datastax.com/en/cql/3.3/cql/cqlIntro.html
-      </a>
-    </td>
-  </tr>
-  <tr>
-    <td><strong>2.1 & 2.0</strong></td>
-    <td>
-      <a target="_blank" 
-         href="http://docs.datastax.com/en/cql/3.1/cql/cql_intro_c.html">
-         http://docs.datastax.com/en/cql/3.1/cql/cql_intro_c.html
-      </a>
-    </td>
-  </tr>
-  <tr>
-    <td><strong>1.2</strong></td>
-    <td>
-      <a target="_blank" 
-         href="http://docs.datastax.com/en/cql/3.0/cql/aboutCQL.html">
-         http://docs.datastax.com/en/cql/3.0/cql/aboutCQL.html
-      </a>
-    </td>
-  </tr>
-</table>
-
-## Comments in statements
-It is possible to add comments between statements. Single line comments start with the hash sign (#). Multi-line comments are enclosed between /** and **/. Ex: 
-
-```sql
-
-#First comment
-INSERT INTO users(login,name) VALUES('jdoe','John DOE');
-=======
 
 <center>
  <table class="table-configuration">
@@ -269,7 +185,6 @@
 INSERT INTO users(login,name) VALUES('jdoe','John DOE');
 
 //Single line comment style 2
->>>>>>> 1a4e9ca2
 
 /**
  Multi line
@@ -279,81 +194,14 @@
 ```
 
 ## Syntax Validation
-<<<<<<< HEAD
+
 The interpreters is shipped with a built-in syntax validator. This validator only checks for basic syntax errors.
-All CQL-related syntax validation is delegated directly to **Cassandra**.
-=======
-
-The interpreters is shipped with a built-in syntax validator. This validator only checks for basic syntax errors.
 
 All CQL-related syntax validation is delegated directly to **Cassandra**
->>>>>>> 1a4e9ca2
 
 Most of the time, syntax errors are due to **missing semi-colons** between statements or **typo errors**.
 
 ## Schema commands
-<<<<<<< HEAD
-To make schema discovery easier and more interactive, the following commands are supported:
-
-<table class="table-configuration">
-  <tr>
-    <th>Command</th>
-    <th>Description</th>
-  </tr>
-  <tr>
-    <td><strong>DESCRIBE CLUSTER;</strong></td>
-    <td>Show the current cluster name and its partitioner</td>
-  </tr>
-  <tr>
-    <td><strong>DESCRIBE KEYSPACES;</strong></td>
-    <td>List all existing keyspaces in the cluster and their configuration (replication factor, durable write ...)</td>
-  </tr>
-  <tr>
-    <td><strong>DESCRIBE TABLES;</strong></td>
-    <td>List all existing keyspaces in the cluster and for each, all the tables name</td>
-  </tr>
-  <tr>
-    <td><strong>DESCRIBE TYPES;</strong></td>
-    <td>List all existing user defined types in the <strong>current (logged) keyspace</strong></td>
-  </tr>
-  <tr>
-    <td nowrap><strong>DESCRIBE FUNCTIONS &lt;keyspace_name&gt;;</strong></td>
-    <td>List all existing user defined functions in the given keyspace</td>
-  </tr>
-  <tr>
-    <td nowrap><strong>DESCRIBE AGGREGATES &lt;keyspace_name&gt;;</strong></td>
-    <td>List all existing user defined aggregates in the given keyspace</td>
-  </tr>
-  <tr>
-    <td nowrap><strong>DESCRIBE KEYSPACE &lt;keyspace_name&gt;;</strong></td>
-    <td>Describe the given keyspace configuration and all its table details  (name, columns, ...)</td>
-  </tr>
-  <tr>
-    <td nowrap><strong>DESCRIBE TABLE (&lt;keyspace_name&gt;).&lt;table_name&gt;;</strong></td>
-    <td>
-      Describe the given table. If the keyspace is not provided, the current logged in keyspace is used.
-      If there is no logged in keyspace, the default system keyspace is used.
-      If no table is found, an error message is raised.
-    </td>
-  </tr>
-  <tr>
-    <td nowrap><strong>DESCRIBE TYPE (&lt;keyspace_name&gt;).&lt;type_name&gt;;</strong></td>
-    <td>
-      Describe the given type(UDT). If the keyspace is not provided, the current logged in keyspace is used.
-      If there is no logged in keyspace, the default system keyspace is used.
-      If no type is found, an error message is raised.
-    </td>
-  </tr>
-  <tr>
-    <td nowrap><strong>DESCRIBE FUNCTION (&lt;keyspace_name&gt;).&lt;function_name&gt;;</strong></td>
-    <td>Describe the given user defined function. The keyspace is optional.</td>
-  </tr>
-  <tr>
-    <td nowrap><strong>DESCRIBE AGGREGATE (&lt;keyspace_name&gt;).&lt;aggregate_name&gt;;</strong></td>
-    <td>Describe the given user defined aggregate. The keyspace is optional.</td>
-  </tr>
-</table>
-=======
 
 To make schema discovery easier and more interactive, the following commands are supported:
 
@@ -434,7 +282,6 @@
    </tr>
  </table>
 </center>
->>>>>>> 1a4e9ca2
 
 The schema objects (cluster, keyspace, table, type, function and aggregate) are displayed in a tabular format.
 There is a drop-down menu on the top left corner to expand objects details. On the top right menu is shown the Icon legend.
@@ -446,75 +293,6 @@
 ## Runtime Parameters
 
 Sometimes you want to be able to pass runtime query parameters to your statements.
-<<<<<<< HEAD
-Those parameters are not part of the CQL specs and are specific to the interpreter.
-Below is the list of all parameters: 
-
-<table class="table-configuration">
-  <tr>
-    <th>Parameter</th>
-    <th>Syntax</th>
-    <th>Description</th>
-  </tr>
-  <tr>
-    <td nowrap>Consistency Level</td>
-    <td><strong>@consistency=<em>value</em></strong></td>
-    <td>Apply the given consistency level to all queries in the paragraph.</td>
-  </tr>
-  <tr>
-    <td nowrap>Serial Consistency Level</td>
-    <td><strong>@serialConsistency=<em>value</em></strong></td>
-    <td>Apply the given serial consistency level to all queries in the paragraph.</td>
-  </tr>
-  <tr>
-    <td nowrap>Timestamp</td>
-    <td><strong>@timestamp=<em>long value</em></strong></td>
-    <td>
-      Apply the given timestamp to all queries in the paragraph.
-      Please note that timestamp value passed directly in CQL statement will override this value.
-    </td>
-  </tr>
-  <tr>
-    <td nowrap>Retry Policy</td>
-    <td><strong>@retryPolicy=<em>value</em></strong></td>
-    <td>Apply the given retry policy to all queries in the paragraph.</td>
-  </tr>
-  <tr>
-    <td nowrap>Fetch Size</td>
-    <td><strong>@fetchSize=<em>integer value</em></strong></td>
-    <td>Apply the given fetch size to all queries in the paragraph.</td>
-  </tr>
-</table>
-
-Some parameters only accept restricted values: 
-
-<table class="table-configuration">
-  <tr>
-    <th>Parameter</th>
-    <th>Possible Values</th>
-  </tr>
-  <tr>
-    <td nowrap>Consistency Level</td>
-    <td><strong>ALL, ANY, ONE, TWO, THREE, QUORUM, LOCAL\_ONE, LOCAL\_QUORUM, EACH\_QUORUM</strong></td>
-  </tr>
-  <tr>
-    <td nowrap>Serial Consistency Level</td>
-    <td><strong>SERIAL, LOCAL\_SERIAL</strong></td>
-  </tr>
-  <tr>
-    <td nowrap>Timestamp</td>
-    <td>Any long value</td>
-  </tr>
-  <tr>
-    <td nowrap>Retry Policy</td>
-    <td><strong>DEFAULT, DOWNGRADING\_CONSISTENCY, FALLTHROUGH, LOGGING\_DEFAULT, LOGGING\_DOWNGRADING, LOGGING\_FALLTHROUGH</strong></td>
-  </tr>
-  <tr>
-    <td nowrap>Fetch Size</td>
-    <td>Any integer value</td>
-  </tr>
-</table>
-=======
 
 Those parameters are not part of the CQL specs and are specific to the interpreter.
 
@@ -588,28 +366,19 @@
    </tr>
  </table>
 </center>
->>>>>>> 1a4e9ca2
 
 >Please note that you should **not** add semi-colon ( **;** ) at the end of each parameter statement
 
 Some examples:
 
 ```sql
+
 CREATE TABLE IF NOT EXISTS spark_demo.ts(
     key int PRIMARY KEY,
     value text
 );
 TRUNCATE spark_demo.ts;
 
-<<<<<<< HEAD
-=======
-CREATE TABLE IF NOT EXISTS spark_demo.ts(
-    key int PRIMARY KEY,
-    value text
-);
-TRUNCATE spark_demo.ts;
-
->>>>>>> 1a4e9ca2
 # Timestamp in the past
 @timestamp=10
 
@@ -627,17 +396,6 @@
 ```
 
 Some remarks about query parameters:
-<<<<<<< HEAD
-
-> 1. **Many** query parameters can be set in the same paragraph.
-> 2. If the **same** query parameter is set many time with different values, the interpreter only take into account the first value.
-> 3. Each query parameter applies to **all CQL statements** in the same paragraph, unless you override the option using plain CQL text. ( Like forcing timestamp with the USING clause )
-> 4. The order of each query parameter with regard to CQL statement does not matter.
-
-## Support for Prepared Statements
-For performance reason, it is better to prepare statements before-hand and reuse them later by providing bound values.
-This interpreter provides 3 commands to handle prepared and bound statements: 
-=======
 
 > 1. **many** query parameters can be set in the same paragraph
 > 2. if the **same** query parameter is set many time with different values, the interpreter only take into account the first value
@@ -649,7 +407,6 @@
 For performance reason, it is better to prepare statements before-hand and reuse them later by providing bound values.
 
 This interpreter provides 3 commands to handle prepared and bound statements:
->>>>>>> 1a4e9ca2
 
 1. **@prepare**
 2. **@bind**
@@ -668,21 +425,6 @@
 ```
 
 #### @prepare
-<<<<<<< HEAD
-You can use the syntax `@prepare[statement_name]=SELECT ...` to create a prepared statement.
-The `statement_name` is **mandatory** because the interpreter prepares the given statement with the Java driver and saves the generated prepared statement in an **internal hash map**, using the provided `statement_name` as search key.
-
-> Please note that this internal prepared statement map is shared with **all notebooks** and **all paragraphs** because there is only one instance of the interpreter for Cassandra.
-
-> If the interpreter encounters **many** @prepare for the **same statement_name (key)**, only the **first** statement will be taken into account.
-
-Example: 
-
-```
-@prepare[select]=SELECT * FROM spark_demo.albums LIMIT ?
-
-@prepare[select]=SELECT * FROM spark_demo.artists LIMIT ?
-=======
 
 You can use the syntax _"@prepare[statement_name]=SELECT ..."_ to create a prepared statement.
 The _statement_name_ is **mandatory** because the interpreter prepares the given statement with the Java driver and
@@ -695,19 +437,9 @@
 
 Example:
 
->>>>>>> 1a4e9ca2
 ```
 @prepare[select]=SELECT * FROM spark_demo.albums LIMIT ?
 
-<<<<<<< HEAD
-For the above example, the prepared statement is `SELECT * FROM spark_demo.albums LIMIT ?`.
-`SELECT * FROM spark_demo.artists LIMIT ?` is ignored because an entry already exists in the prepared statements map with the key select.
-
-In the context of **Zeppelin**, a notebook can be scheduled to be executed at regular interval, thus it is necessary to **avoid re-preparing many time the same statement (considered an anti-pattern)**.
-
-#### @bind
-Once the statement is prepared ( possibly in a separated notebook/paragraph ). You can bind values to it: 
-=======
 @prepare[select]=SELECT * FROM spark_demo.artists LIMIT ?
 ```
 
@@ -719,7 +451,6 @@
 
 #### @bind
 Once the statement is prepared (possibly in a separated notebook/paragraph). You can bind values to it:
->>>>>>> 1a4e9ca2
 
 ```
 @bind[select_first]=10
@@ -741,28 +472,6 @@
 * **udt** values should be enclosed between brackets (see **[UDT CQL syntax]**): {stree_name: ‘Beverly Hills’, number: 104, zip_code: 90020, state: ‘California’, …}
 
 > It is possible to use the @bind statement inside a batch:
-<<<<<<< HEAD
-> 
-> ```sql 
-> BEGIN BATCH
->     @bind[insert_user]='jdoe','John DOE'
->     UPDATE users SET age = 27 WHERE login='hsue';
-> APPLY BATCH;
-> ```
-
-#### @remove_prepare
-To avoid for a prepared statement to stay forever in the prepared statement map, you can use the `@remove_prepare[statement_name]` syntax to remove it.
-Removing a non-existing prepared statement yields no error.
-
-## Using Dynamic Forms
-Instead of hard-coding your CQL queries, it is possible to use the mustache syntax ( **\{\{ \}\}** ) to inject simple value or multiple choices forms.
-
-The syntax for simple parameter is: **\{\{input_Label=default value\}\}**. The default value is mandatory because the first time the paragraph is executed, we launch the CQL query before rendering the form so at least one value should be provided.
-
-The syntax for multiple choices parameter is: **\{\{input_Label=value1 | value2 | … | valueN \}\}**. By default the first choice is used for CQL query the first time the paragraph is executed.
-
-Example: 
-=======
 >
 > ```sql
 >BEGIN BATCH
@@ -788,7 +497,6 @@
 the first time the paragraph is executed.
 
 Example:
->>>>>>> 1a4e9ca2
 
 {% raw %}
     #Secondary index on performer style
@@ -798,16 +506,10 @@
     AND styles CONTAINS '{{style=Rock}}';
 {% endraw %}
 
-<<<<<<< HEAD
+
 In the above example, the first CQL query will be executed for _performer='Sheryl Crow' AND style='Rock'_.
 For subsequent queries, you can change the value directly using the form.
 
-=======
-
-In the above example, the first CQL query will be executed for _performer='Sheryl Crow' AND style='Rock'_.
-For subsequent queries, you can change the value directly using the form.
-
->>>>>>> 1a4e9ca2
 > Please note that we enclosed the **\{\{ \}\}** block between simple quotes ( **'** ) because Cassandra expects a String here.
 > We could have also use the **\{\{style='Rock'\}\}** syntax but this time, the value displayed on the form is **_'Rock'_** and not **_Rock_**.
 
@@ -817,33 +519,21 @@
 
     @bind[select]=='{{performer=Sheryl Crow|Doof|Fanfarlo|Los Paranoia}}', '{{style=Rock}}'
 
-<<<<<<< HEAD
-## Execution parallelism and shared states
-=======
 {% endraw %}
 
 ## Shared states
 
->>>>>>> 1a4e9ca2
 It is possible to execute many paragraphs in parallel. However, at the back-end side, we’re still using synchronous queries.
 _Asynchronous execution_ is only possible when it is possible to return a `Future` value in the `InterpreterResult`.
 It may be an interesting proposal for the **Zeppelin** project.
 
 Another caveat is that the same `com.datastax.driver.core.Session` object is used for **all** notebooks and paragraphs.
-Consequently, if you use the **USE _keyspace name_;** statement to log into a keyspace, it will change the keyspace for **all current users** of the **Cassandra** interpreter because we only create 1 `com.datastax.driver.core.Session` object per instance of **Cassandra** interpreter.
+Consequently, if you use the **USE _keyspace name_;** statement to log into a keyspace, it will change the keyspace for
+**all current users** of the **Cassandra** interpreter because we only create 1 `com.datastax.driver.core.Session` object
+per instance of **Cassandra** interpreter.
 
 The same remark does apply to the **prepared statement hash map**, it is shared by **all users** using the same instance of **Cassandra** interpreter.
 
-<<<<<<< HEAD
-For this, first go to the **Interpreter** menu and click on the **Create** button.
-
-<center>
-  ![Create Interpreter](../assets/themes/zeppelin/img/docs-img/cassandra-NewInterpreterInstance.png)
-</center>
- 
-In the interpreter creation form, put **cass-instance2** as **Name** and select the **cassandra** in the interpreter drop-down list
-
-=======
 Until **Zeppelin** offers a real multi-users separation, there is a work-around to segregate user environment and states:
 _create different **Cassandra** interpreter instances_
 
@@ -854,242 +544,31 @@
 
 In the interpreter creation form, put **cass-instance2** as **Name** and select the **cassandra**
 in the interpreter drop-down list
->>>>>>> 1a4e9ca2
 <center>
   ![Interpreter Name](../assets/themes/zeppelin/img/docs-img/cassandra-InterpreterName.png)
 </center>
 
-<<<<<<< HEAD
-Click on **Save** to create the new interpreter instance. Now you should be able to see it in the interpreter list.
-
-=======
  Click on **Save** to create the new interpreter instance. Now you should be able to see it in the interpreter list.
->>>>>>> 1a4e9ca2
 <center>
   ![Interpreter In List](../assets/themes/zeppelin/img/docs-img/cassandra-NewInterpreterInList.png)
 </center>
 
 Go back to your notebook and click on the **Gear** icon to configure interpreter bindings.
-You should be able to see and select the **cass-instance2** interpreter instance in the available interpreter list instead of the standard **cassandra** instance.
+You should be able to see and select the **cass-instance2** interpreter instance in the available
+interpreter list instead of the standard **cassandra** instance.
 
 <center>
   ![Interpreter Instance Selection](../assets/themes/zeppelin/img/docs-img/cassandra-InterpreterInstanceSelection.png)
-<<<<<<< HEAD
-</center> 
+</center>
 
 ## Interpreter Configuration
-=======
-</center>
-
-## Interpreter Configuration
-
->>>>>>> 1a4e9ca2
+
 To configure the **Cassandra** interpreter, go to the **Interpreter** menu and scroll down to change the parameters.
-The **Cassandra** interpreter is using the official **[Cassandra Java Driver]** and most of the parameters are used to configure the Java driver
+The **Cassandra** interpreter is using the official **[Cassandra Java Driver]** and most of the parameters are used
+to configure the Java driver
 
 Below are the configuration parameters and their default value.
 
-<<<<<<< HEAD
-<table class="table-configuration">
-  <tr>
-    <th>Property Name</th>
-    <th>Description</th>
-    <th>Default Value</th>
-  </tr>
-  <tr>
-    <td>cassandra.cluster</td>
-    <td>Name of the Cassandra cluster to connect to</td>
-    <td>Test Cluster</td>
-  </tr>
-  <tr>
-    <td>cassandra.compression.protocol</td>
-    <td>On wire compression. Possible values are: NONE, SNAPPY, LZ4</td>
-    <td>NONE</td>
-  </tr>
-  <tr>
-    <td>cassandra.credentials.username</td>
-    <td>If security is enable, provide the login</td>
-    <td>none</td>
-  </tr>
-  <tr>
-    <td>cassandra.credentials.password</td>
-    <td>If security is enable, provide the password</td>
-    <td>none</td>
-  </tr>
-  <tr>
-    <td>cassandra.hosts</td>
-    <td>
-       Comma separated Cassandra hosts (DNS name or IP address).
-       <br/>
-       Ex: '192.168.0.12,node2,node3'
-    </td>
-    <td>localhost</td>
-  </tr>
-  <tr>
-    <td>cassandra.interpreter.parallelism</td>
-    <td>Number of concurrent paragraphs(queries block) that can be executed</td>
-    <td>10</td>
-  </tr>
-  <tr>
-    <td>cassandra.keyspace</td>
-    <td>
-      Default keyspace to connect to.
-      <strong>
-        It is strongly recommended to let the default value
-        and prefix the table name with the actual keyspace
-        in all of your queries.
-      </strong>
-    </td>
-    <td>system</td>
-  </tr>
-  <tr>
-    <td>cassandra.load.balancing.policy</td>
-    <td>
-      Load balancing policy. Default = <em>new TokenAwarePolicy(new DCAwareRoundRobinPolicy())</em>
-      To Specify your own policy, provide the <strong>fully qualify class name (FQCN)</strong> of your policy.
-      At runtime the interpreter will instantiate the policy using 
-      <strong>Class.forName(FQCN).</strong>
-    </td>
-    <td>DEFAULT</td>
-    </tr>
-    <tr>
-    <td>cassandra.max.schema.agreement.wait.second</td>
-    <td>Cassandra max schema agreement wait in second</td>
-    <td>10</td>
-  </tr>
-  <tr>
-    <td>cassandra.pooling.core.connection.per.host.local</td>
-    <td>Protocol V2 and below default = 2. Protocol V3 and above default = 1</td>
-    <td>2</td>
-  </tr>
-  <tr>
-    <td>cassandra.pooling.core.connection.per.host.remote</td>
-    <td>Protocol V2 and below default = 1. Protocol V3 and above default = 1</td>
-    <td>1</td>
-  </tr>
-  <tr>
-    <td>cassandra.pooling.heartbeat.interval.seconds</td>
-    <td>Cassandra pool heartbeat interval in secs</td>
-    <td>30</td>
-  </tr>
-  <tr>
-    <td>cassandra.pooling.idle.timeout.seconds</td>
-    <td>Cassandra idle time out in seconds</td>
-    <td>120</td>
-  </tr>
-  <tr>
-    <td>cassandra.pooling.max.connection.per.host.local</td>
-    <td>Protocol V2 and below default = 8. Protocol V3 and above default = 1</td>
-    <td>8</td>
-  </tr>
-  <tr>
-    <td>cassandra.pooling.max.connection.per.host.remote</td>
-    <td>Protocol V2 and below default = 2. Protocol V3 and above default = 1</td>
-    <td>2</td>
-  </tr>
-  <tr>
-    <td>cassandra.pooling.max.request.per.connection.local</td>
-    <td>Protocol V2 and below default = 128. Protocol V3 and above default = 1024</td>
-    <td>128</td>
-  </tr>
-  <tr>
-    <td>cassandra.pooling.max.request.per.connection.remote</td>
-    <td>Protocol V2 and below default = 128. Protocol V3 and above default = 256</td>
-    <td>128</td>
-  </tr>
-  <tr>
-    <td>cassandra.pooling.new.connection.threshold.local</td>
-    <td>Protocol V2 and below default = 100. Protocol V3 and above default = 800</td>
-    <td>100</td>
-  </tr>
-  <tr>
-    <td>cassandra.pooling.new.connection.threshold.remote</td>
-    <td>Protocol V2 and below default = 100. Protocol V3 and above default = 200</td>
-    <td>100</td>
-  </tr>
-  <tr>
-    <td>cassandra.pooling.pool.timeout.millisecs</td>
-    <td>Cassandra pool time out in millisecs</td>
-    <td>5000</td>
-  </tr>
-  <tr>
-    <td>cassandra.protocol.version</td>
-    <td>Cassandra binary protocol version</td>
-    <td>3</td>
-  </tr>
-  <tr>
-    <td>cassandra.query.default.consistency</td>
-    <td>
-     Cassandra query default consistency level
-     <br/>
-     Available values: ONE, TWO, THREE, QUORUM, LOCAL\_ONE, LOCAL\_QUORUM, EACH\_QUORUM, ALL
-    </td>
-    <td>ONE</td>
-  </tr>
-  <tr>
-    <td>cassandra.query.default.fetchSize</td>
-    <td>Cassandra query default fetch size</td>
-    <td>5000</td>
-  </tr>
-  <tr>
-    <td>cassandra.query.default.serial.consistency</td>
-    <td>
-     Cassandra query default serial consistency level
-     <br/>
-     Available values: SERIAL, LOCAL_SERIAL
-    </td>
-    <td>SERIAL</td>
-  </tr>
-  <tr>
-    <td>cassandra.reconnection.policy</td>
-    <td>
-       Cassandra Reconnection Policy.
-       Default = new ExponentialReconnectionPolicy(1000, 10 * 60 * 1000)
-       To Specify your own policy, provide the <strong>fully qualify class name (FQCN)</strong> of your policy.
-       At runtime the interpreter will instantiate the policy using 
-       <strong>Class.forName(FQCN).</strong>
-    </td>
-    <td>DEFAULT</td>
-  </tr>
-  <tr>
-    <td>cassandra.retry.policy</td>
-    <td>
-       Cassandra Retry Policy.
-       Default = DefaultRetryPolicy.INSTANCE
-       To Specify your own policy, provide the <strong>fully qualify class name (FQCN)</strong> of your policy.
-       At runtime the interpreter will instantiate the policy using 
-       <strong>Class.forName(FQCN).</strong>
-    </td>
-    <td>DEFAULT</td>
-  </tr>
-  <tr>
-    <td>cassandra.socket.connection.timeout.millisecs</td>
-    <td>Cassandra socket default connection timeout in millisecs</td>
-    <td>500</td>
-  </tr>
-  <tr>
-    <td>cassandra.socket.read.timeout.millisecs</td>
-    <td>Cassandra socket read timeout in millisecs</td>
-    <td>12000</td>
-  </tr>
-  <tr>
-    <td>cassandra.socket.tcp.no_delay</td>
-    <td>Cassandra socket TCP no delay</td>
-    <td>true</td>
-  </tr>
-  <tr>
-    <td>cassandra.speculative.execution.policy</td>
-    <td>
-       Cassandra Speculative Execution Policy.
-       Default = NoSpeculativeExecutionPolicy.INSTANCE
-       To Specify your own policy, provide the <strong>fully qualify class name (FQCN)</strong> of your policy.
-       At runtime the interpreter will instantiate the policy using 
-       <strong>Class.forName(FQCN).</strong>
-    </td>
-    <td>DEFAULT</td>
-  </tr>
-</table>
-=======
  <table class="table-configuration">
    <tr>
      <th>Property Name</th>
@@ -1299,12 +778,12 @@
 
 **1.0** _(Zeppelin 0.5.5-incubating)_ :
 * Initial version
->>>>>>> 1a4e9ca2
 
 ## Bugs & Contacts
 
  If you encounter a bug for this interpreter, please create a **[JIRA]** ticket and ping me on Twitter
  at **[@doanduyhai]**
+
 
 [Cassandra Java Driver]: https://github.com/datastax/java-driver
 [standard CQL syntax]: http://docs.datastax.com/en/cql/3.1/cql/cql_using/use_collections_c.html
