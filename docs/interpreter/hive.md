--- conflicted
+++ resolved
@@ -10,11 +10,8 @@
 ## Hive Interpreter for Apache Zeppelin
 The [Apache Hive](https://hive.apache.org/) ™ data warehouse software facilitates querying and managing large datasets residing in distributed storage. Hive provides a mechanism to project structure onto this data and query the data using a SQL-like language called HiveQL. At the same time this language also allows traditional map/reduce programmers to plug in their custom mappers and reducers when it is inconvenient or inefficient to express this logic in HiveQL.
 
+### Configuration
 
-<<<<<<< HEAD
-=======
-## 1. Configuration
->>>>>>> 8c848f0d
 <table class="table-configuration">
   <tr>
     <th>Property</th>
@@ -73,15 +70,9 @@
   </tr>
 </table>
 
-<<<<<<< HEAD
-This interpreter provides multiple configuration with ${prefix}. User can set a multiple connection properties by this prefix. It can be used like `%hive(${prefix})`.
+This interpreter provides multiple configuration with `${prefix}`. User can set a multiple connection properties by this prefix. It can be used like `%hive(${prefix})`.
 
-### How to use
-=======
-This interpreter provides multiple configuration with `${prefix}`. User can set a multiple connection properties by this prefix. It can be used like `%hive(${prefix})`.
- 
-## 2. How to use
->>>>>>> 8c848f0d
+## How to use
 
 Basically, you can use
 
