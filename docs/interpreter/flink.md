---
layout: page
title: "Flink Interpreter"
description: ""
group: manual
---
{% include JB/setup %}


## Flink interpreter for Apache Zeppelin
<<<<<<< HEAD

[Apache Flink](https://flink.apache.org) is an open source platform for distributed stream and batch data processing.

### How to start local Flink cluster, to test the interpreter

Zeppelin comes with pre-configured flink-local interpreter, which starts Flink in a local mode on your machine, so you do not need to install anything.

### How to configure interpreter to point to Flink cluster

=======
[Apache Flink](https://flink.apache.org) is an open source platform for distributed stream and batch data processing. Flink’s core is a streaming dataflow engine that provides data distribution, communication, and fault tolerance for distributed computations over data streams. Flink also builds batch processing on top of the streaming engine, overlaying native iteration support, managed memory, and program optimization.

<br>
## How to start local Flink cluster, to test the interpreter
Zeppelin comes with pre-configured flink-local interpreter, which starts Flink in a local mode on your machine, so you do not need to install anything.

## How to configure interpreter to point to Flink cluster
>>>>>>> 8c848f0d
At the "Interpreters" menu, you have to create a new Flink interpreter and provide next properties:

<table class="table-configuration">
  <tr>
    <th>property</th>
    <th>value</th>
    <th>Description</th>
  </tr>
  <tr>
    <td>host</td>
    <td>local</td>
    <td>host name of running JobManager. 'local' runs flink in local mode (default)</td>
  </tr>
  <tr>
    <td>port</td>
    <td>6123</td>
    <td>port of running JobManager</td>
  </tr>
</table>
<<<<<<< HEAD
=======

For more information about Flink configuration, you can find it [here](https://ci.apache.org/projects/flink/flink-docs-release-0.10/setup/config.html).
>>>>>>> 8c848f0d

## How to test it's working

In example, by using the [Zeppelin notebook](https://www.zeppelinhub.com/viewer/notebooks/aHR0cHM6Ly9yYXcuZ2l0aHVidXNlcmNvbnRlbnQuY29tL05GTGFicy96ZXBwZWxpbi1ub3RlYm9va3MvbWFzdGVyL25vdGVib29rcy8yQVFFREs1UEMvbm90ZS5qc29u) is from Till Rohrmann's presentation [Interactive data analysis with Apache Flink](http://www.slideshare.net/tillrohrmann/data-analysis-49806564) for Apache Flink Meetup.

```
%sh
rm 10.txt.utf-8
wget http://www.gutenberg.org/ebooks/10.txt.utf-8
```
{% highlight scala %}
%flink
case class WordCount(word: String, frequency: Int)
val bible:DataSet[String] = env.readTextFile("10.txt.utf-8")
val partialCounts: DataSet[WordCount] = bible.flatMap{
    line =>
        """\b\w+\b""".r.findAllIn(line).map(word => WordCount(word, 1))
//        line.split(" ").map(word => WordCount(word, 1))
}
val wordCounts = partialCounts.groupBy("word").reduce{
    (left, right) => WordCount(left.word, left.frequency + right.frequency)
}
val result10 = wordCounts.first(10).collect()
{% endhighlight %}<|MERGE_RESOLUTION|>--- conflicted
+++ resolved
@@ -8,25 +8,12 @@
 
 
 ## Flink interpreter for Apache Zeppelin
-<<<<<<< HEAD
-
-[Apache Flink](https://flink.apache.org) is an open source platform for distributed stream and batch data processing.
-
-### How to start local Flink cluster, to test the interpreter
-
-Zeppelin comes with pre-configured flink-local interpreter, which starts Flink in a local mode on your machine, so you do not need to install anything.
-
-### How to configure interpreter to point to Flink cluster
-
-=======
 [Apache Flink](https://flink.apache.org) is an open source platform for distributed stream and batch data processing. Flink’s core is a streaming dataflow engine that provides data distribution, communication, and fault tolerance for distributed computations over data streams. Flink also builds batch processing on top of the streaming engine, overlaying native iteration support, managed memory, and program optimization.
 
-<br>
 ## How to start local Flink cluster, to test the interpreter
 Zeppelin comes with pre-configured flink-local interpreter, which starts Flink in a local mode on your machine, so you do not need to install anything.
 
 ## How to configure interpreter to point to Flink cluster
->>>>>>> 8c848f0d
 At the "Interpreters" menu, you have to create a new Flink interpreter and provide next properties:
 
 <table class="table-configuration">
@@ -46,14 +33,10 @@
     <td>port of running JobManager</td>
   </tr>
 </table>
-<<<<<<< HEAD
-=======
 
 For more information about Flink configuration, you can find it [here](https://ci.apache.org/projects/flink/flink-docs-release-0.10/setup/config.html).
->>>>>>> 8c848f0d
 
 ## How to test it's working
-
 In example, by using the [Zeppelin notebook](https://www.zeppelinhub.com/viewer/notebooks/aHR0cHM6Ly9yYXcuZ2l0aHVidXNlcmNvbnRlbnQuY29tL05GTGFicy96ZXBwZWxpbi1ub3RlYm9va3MvbWFzdGVyL25vdGVib29rcy8yQVFFREs1UEMvbm90ZS5qc29u) is from Till Rohrmann's presentation [Interactive data analysis with Apache Flink](http://www.slideshare.net/tillrohrmann/data-analysis-49806564) for Apache Flink Meetup.
 
 ```
