--- conflicted
+++ resolved
@@ -14,32 +14,6 @@
 Shell interpreter uses [Apache Commons Exec](https://commons.apache.org/proper/commons-exec) to execute external processes. 
 In Zeppelin notebook, you can use ` %sh ` in the beginning of a paragraph to invoke system shell and run commands.
 
-<<<<<<< HEAD
-
-## Properties
-You can modify the interpreter configuration in the `Interpreter` section. The most common properties are as follows, but you can specify other properties that need to be connected.
-
-<table class="table-configuration">
-  <tr>
-    <td>shell.command.timeout.millisecs</td>
-    <td>Shell command time out in millisecs. Default = 60000</td>
-  </tr>
-  <tr>
-   <td>zeppelin.shell.auth.type</td>
-   <td>Types of authentications' methods supported are SIMPLE, and KERBEROS</td>
-  </tr>
-  <tr>
-   <td>zeppelin.shell.principal</td>
-   <td>The principal name to load from the keytab</td>
-  </tr>
-  <tr>
-   <td>zeppelin.shell.keytab.location</td>
-   <td>The path to the keytab file</td>
-  </tr>
-</table>
-
-### Example
-=======
 > **Note :** Currently each command runs as the user Zeppelin server is running as.
 
 ## Configuration
@@ -59,7 +33,6 @@
 </table>
 
 ## Example
->>>>>>> 6bd4ede7
 The following example demonstrates the basic usage of Shell in a Zeppelin notebook.
 
 <img src="{{BASE_PATH}}/assets/themes/zeppelin/img/docs-img/shell-example.png" />
