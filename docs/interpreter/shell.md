--- conflicted
+++ resolved
@@ -65,9 +65,8 @@
 
 <img src="/assets/themes/zeppelin/img/docs-img/shell-example.png" />
 
-<<<<<<< HEAD
-If you need further information about **Zeppelin Interpreter Setting** for using Shell interpreter, please read [What is interpreter setting?](../manual/interpreters.html#what-is-interpreter-setting) section first.
-
+If you need further information about **Zeppelin Interpreter Setting** for using Shell interpreter, 
+please read [What is interpreter setting?](../usage/interpreter/overview.html#what-is-interpreter-setting) section first.
 
 ## Kerberos refresh interval
 For changing the default behavior of when to renew Kerberos ticket following changes can be made in `conf/zeppelin-env.sh`.
@@ -77,8 +76,4 @@
 export LAUNCH_KERBEROS_REFRESH_INTERVAL=4h
 # Change kinit number retries (default value is 5), which means if the kinit command fails for 5 retries consecutively it will close the interpreter. 
 export KINIT_FAIL_THRESHOLD=10
-```
-=======
-If you need further information about **Zeppelin Interpreter Setting** for using Shell interpreter, 
-please read [What is interpreter setting?](../usage/interpreter/overview.html#what-is-interpreter-setting) section first.
->>>>>>> 4b6d3e55
+```