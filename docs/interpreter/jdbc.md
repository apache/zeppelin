---
layout: page
title: "Generic JDBC Interpreter for Apache Zeppelin"
description: "Generic JDBC Interpreter lets you create a JDBC connection to any data source. You can use Postgres, MySql, MariaDB, Redshift, Apache Hive, Apache Phoenix, Apache Drill and Apache Tajo using JDBC interpreter."
group: interpreter
---
<!--
Licensed under the Apache License, Version 2.0 (the "License");
you may not use this file except in compliance with the License.
You may obtain a copy of the License at

http://www.apache.org/licenses/LICENSE-2.0

Unless required by applicable law or agreed to in writing, software
distributed under the License is distributed on an "AS IS" BASIS,
WITHOUT WARRANTIES OR CONDITIONS OF ANY KIND, either express or implied.
See the License for the specific language governing permissions and
limitations under the License.
-->
{% include JB/setup %}

# Generic JDBC Interpreter for Apache Zeppelin

<div id="toc"></div>

## Overview

JDBC interpreter lets you create a JDBC connection to any data sources seamlessly.

Inserts, Updates, and Upserts are applied immediately after running each statement.

By now, it has been tested with:

<div class="row" style="margin: 30px auto;">
  <div class="col-md-6">
    <img src="../assets/themes/zeppelin/img/docs-img/tested_databases.png" width="300px"/>
  </div>
  <div class="col-md-6">
    <li style="padding-bottom: 5px; list-style: circle">
      <a href="http://www.postgresql.org/" target="_blank">Postgresql</a> -
      <a href="https://jdbc.postgresql.org/" target="_blank">JDBC Driver</a>
    </li>
    <li style="padding-bottom: 5px; list-style: circle">
      <a href="https://www.mysql.com/" target="_blank">Mysql</a> -
      <a href="https://dev.mysql.com/downloads/connector/j/" target="_blank">JDBC Driver</a>
    </li>
    <li style="padding-bottom: 5px; list-style: circle">
      <a href="https://mariadb.org/" target="_blank">MariaDB</a> -
      <a href="https://mariadb.com/kb/en/mariadb/about-mariadb-connector-j/" target="_blank">JDBC Driver</a>
    </li>
    <li style="padding-bottom: 5px; list-style: circle">
      <a href="https://aws.amazon.com/documentation/redshift/" target="_blank">Redshift</a> -
      <a href="https://docs.aws.amazon.com/redshift/latest/mgmt/configure-jdbc-connection.html" target="_blank">JDBC Driver</a>
    </li>
    <li style="padding-bottom: 5px; list-style: circle">
      <a href="https://hive.apache.org/" target="_blank">Apache Hive</a> - 
      <a href="https://cwiki.apache.org/confluence/display/Hive/HiveServer2+Clients#HiveServer2Clients-JDBC" target="_blank">JDBC Driver</a>
    </li>
    <li style="padding-bottom: 5px; list-style: circle">
      <a href="https://phoenix.apache.org/" target="_blank">Apache Phoenix</a> itself is a JDBC driver
    </li>
    <li style="padding-bottom: 5px; list-style: circle">
      <a href="https://drill.apache.org/" target="_blank">Apache Drill</a> - 
      <a href="https://drill.apache.org/docs/using-the-jdbc-driver" target="_blank">JDBC Driver</a>
    </li>
    <li style="padding-bottom: 5px; list-style: circle">
      <a href="http://tajo.apache.org/" target="_blank">Apache Tajo</a> - 
      <a href="https://tajo.apache.org/docs/current/jdbc_driver.html" target="_blank">JDBC Driver</a>
    </li>
  </div>
</div>

If you are using other databases not in the above list, please feel free to share your use case. It would be helpful to improve the functionality of JDBC interpreter.

## Create a new JDBC Interpreter

First, click `+ Create` button at the top-right corner in the interpreter setting page.

<img src="../assets/themes/zeppelin/img/docs-img/click_create_button.png" width="600px"/>

Fill `Interpreter name` field with whatever you want to use as the alias(e.g. mysql, mysql2, hive, redshift, and etc..). Please note that this alias will be used as `%interpreter_name` to call the interpreter in the paragraph. 
Then select `jdbc` as an `Interpreter group`. 

<img src="../assets/themes/zeppelin/img/docs-img/select_name_and_group.png" width="200px"/>

The default driver of JDBC interpreter is set as `PostgreSQL`. It means Zeppelin includes `PostgreSQL` driver jar in itself.
So you don't need to add any dependencies(e.g. the artifact name or path for `PostgreSQL` driver jar) for `PostgreSQL` connection.
The JDBC interpreter properties are defined by default like below.

<table class="table-configuration">
  <tr>
    <th>Name</th>
    <th>Default Value</th>
    <th>Description</th>
  </tr>
  <tr>
    <td>common.max_count</td>
    <td>1000</td>
    <td>The maximun number of SQL result to display</td>
  </tr>
  <tr>
    <td>default.driver</td>
    <td>org.postgresql.Driver</td>
    <td>JDBC Driver Name</td>
  </tr>
  <tr>
    <td>default.password</td>
    <td></td>
    <td>The JDBC user password</td>
  </tr>
  <tr>
    <td>default.url</td>
    <td>jdbc:postgresql://localhost:5432/</td>
    <td>The URL for JDBC</td>
  </tr>
  <tr>
    <td>default.user</td>
    <td>gpadmin</td>
    <td>The JDBC user name</td>
  </tr>
  <tr>
    <td>default.precode</td>
    <td></td>
    <td>Some SQL which executes every time after initialization of the interpreter (see [Binding mode](../manual/interpreters.md#interpreter-binding-mode))</td>
  </tr>
  <tr>
    <td>default.completer.schemaFilters</td>
    <td></td>
    <td>Сomma separated schema (schema = catalog = database) filters to get metadata for completions. Supports '%' symbol is equivalent to any set of characters. (ex. prod_v_%,public%,info)</td>
  </tr>
  <tr>
<<<<<<< HEAD
    <td>default.splitQueries</td>
    <td>false</td>
    <td>Each query is executed apart and returns the result</td>
=======
    <td>default.completer.ttlInSeconds</td>
    <td>120</td>
    <td>Time to live sql completer in seconds (-1 to update everytime, 0 to disable update)</td>
>>>>>>> 524d5f2a
  </tr>
</table>

If you want to connect other databases such as `Mysql`, `Redshift` and `Hive`, you need to edit the property values.
You can also use [Credential](../security/datasource_authorization.html) for JDBC authentication.
If `default.user` and `default.password` properties are deleted(using X button) for database connection in the interpreter setting page,
the JDBC interpreter will get the account information from [Credential](../security/datasource_authorization.html).

The below example is for `Mysql` connection.

<img src="../assets/themes/zeppelin/img/docs-img/edit_properties.png" width="600px" />

The last step is **Dependency Setting**. Since Zeppelin only includes `PostgreSQL` driver jar by default, you need to add each driver's maven coordinates or JDBC driver's jar file path for the other databases.

<img src="../assets/themes/zeppelin/img/docs-img/edit_dependencies.png" width="600px" />

That's it. You can find more JDBC connection setting examples([Mysql](#mysql), [MariaDB](#mariadb), [Redshift](#redshift), [Apache Hive](#apache-hive), [Apache Phoenix](#apache-phoenix), and [Apache Tajo](#apache-tajo)) in [this section](#examples).

## More properties
There are more JDBC interpreter properties you can specify like below.

<table class="table-configuration">
  <tr>
    <th>Property Name</th>
    <th>Description</th>
  </tr>
  <tr>
    <td>common.max_result</td>
    <td>Max number of SQL result to display to prevent the browser overload. This is  common properties for all connections</td>
  </tr>
  <tr>
    <td>zeppelin.jdbc.auth.type</td>
    <td>Types of authentications' methods supported are <code>SIMPLE</code>, and <code>KERBEROS</code></td>
  </tr>
  <tr>
    <td>zeppelin.jdbc.principal</td>
    <td>The principal name to load from the keytab</td>
  </tr>
  <tr>
    <td>zeppelin.jdbc.keytab.location</td>
    <td>The path to the keytab file</td>
  </tr>
  <tr>
      <td>zeppelin.jdbc.auth.kerberos.proxy.enable</td>
      <td>When auth type is Kerberos, enable/disable Kerberos proxy with the login user to get the connection. Default value is true.</td>
  </tr>
  <tr>
    <td>default.jceks.file</td>
    <td>jceks store path (e.g: jceks://file/tmp/zeppelin.jceks)</td>
  </tr>
  <tr>
    <td>default.jceks.credentialKey</td>
    <td>jceks credential key</td>
  </tr>
</table>

You can also add more properties by using this [method](http://docs.oracle.com/javase/7/docs/api/java/sql/DriverManager.html#getConnection%28java.lang.String,%20java.util.Properties%29).
For example, if a connection needs a schema parameter, it would have to add the property as follows:

<table class="table-configuration">
  <tr>
    <th>name</th>
    <th>value</th>
  </tr>
  <tr>
    <td>default.schema</td>
    <td>schema_name</td>
  </tr>
</table>

## Binding JDBC interpter to notebook
To bind the interpreters created in the interpreter setting page, click the gear icon at the top-right corner.

<img src="../assets/themes/zeppelin/img/docs-img/click_interpreter_binding_button.png" width="600px" />

Select(blue) or deselect(white) the interpreter buttons depending on your use cases.
If you need to use more than one interpreter in the notebook, activate several buttons.
Don't forget to click `Save` button, or you will face `Interpreter *** is not found` error.

<img src="../assets/themes/zeppelin/img/docs-img/jdbc_interpreter_binding.png" width="550px" />

## How to use
### Run the paragraph with JDBC interpreter
To test whether your databases and Zeppelin are successfully connected or not, type `%jdbc_interpreter_name`(e.g. `%mysql`) at the top of the paragraph and run `show databases`.

```sql
%jdbc_interpreter_name
show databases
```
If the paragraph is `FINISHED` without any errors, a new paragraph will be automatically added after the previous one with `%jdbc_interpreter_name`.
So you don't need to type this prefix in every paragraphs' header.

<img src="../assets/themes/zeppelin/img/docs-img/run_paragraph_with_jdbc.png" width="600px" />

### Apply Zeppelin Dynamic Forms

You can leverage [Zeppelin Dynamic Form](../manual/dynamicform.html) inside your queries. You can use both the `text input` and `select form` parametrization features.

```sql
%jdbc_interpreter_name
SELECT name, country, performer
FROM demo.performers
WHERE name='{{"{{performer=Sheryl Crow|Doof|Fanfarlo|Los Paranoia"}}}}'
```
### Usage *precode*
You can set *precode* for each data source. Code runs once while opening the connection.

##### Properties
An example settings of interpreter for the two data sources, each of which has its *precode* parameter.

<table class="table-configuration">
  <tr>
    <th>Property Name</th>
    <th>Value</th>
  </tr>
  <tr>
    <td>default.driver</td>
    <td>org.postgresql.Driver</td>
  </tr>
  <tr>
    <td>default.password</td>
    <td>1</td>
  </tr>
  <tr>
    <td>default.url</td>
    <td>jdbc:postgresql://localhost:5432/</td>
  </tr>
  <tr>
    <td>default.user</td>
    <td>postgres</td>
  </tr>
  <tr>
    <td>default.precode</td>
    <td>set search_path='test_path'</td>
  </tr>
  <tr>
    <td>mysql.driver</td>
    <td>com.mysql.jdbc.Driver</td>
  </tr>
  <tr>
    <td>mysql.password</td>
    <td>1</td>
  </tr>
  <tr>
    <td>mysql.url</td>
    <td>jdbc:mysql://localhost:3306/</td>
  </tr>
  <tr>
    <td>mysql.user</td>
    <td>root</td>
  </tr>
  <tr>
    <td>mysql.precode</td>
    <td>set @v=12</td>
  </tr>
</table>

##### Usage
Test of execution *precode* for each data source.

```sql
%jdbc
show search_path
```
Returns value of `search_path` which is set in the *default.precode*.


```sql
%jdbc(mysql)
select @v
```
Returns value of `v` which is set in the *mysql.precode*.


## Examples
Here are some examples you can refer to. Including the below connectors, you can connect every databases as long as it can be configured with it's JDBC driver.

### Postgres

<img src="../assets/themes/zeppelin/img/docs-img/postgres_setting.png" width="600px" />

##### Properties
<table class="table-configuration">
  <tr>
    <th>Name</th>
    <th>Value</th>
  </tr>
  <tr>
    <td>default.driver</td>
    <td>org.postgresql.Driver</td>
  </tr>
  <tr>
    <td>default.url</td>
    <td>jdbc:postgresql://localhost:5432/</td>
  </tr>
  <tr>
    <td>default.user</td>
    <td>mysql_user</td>
  </tr>
  <tr>
    <td>default.password</td>
    <td>mysql_password</td>
  </tr>
</table>

[Postgres JDBC Driver Docs](https://jdbc.postgresql.org/documentation/documentation.html)

##### Dependencies
<table class="table-configuration">
  <tr>
    <th>Artifact</th>
    <th>Excludes</th>
  </tr>
  <tr>
    <td>org.postgresql:postgresql:9.4.1211</td>
    <td></td>
  </tr>
</table>

[Maven Repository: org.postgresql:postgresql](https://mvnrepository.com/artifact/org.postgresql/postgresql)

### Mysql

<img src="../assets/themes/zeppelin/img/docs-img/mysql_setting.png" width="600px" />

##### Properties
<table class="table-configuration">
  <tr>
    <th>Name</th>
    <th>Value</th>
  </tr>
  <tr>
    <td>default.driver</td>
    <td>com.mysql.jdbc.Driver</td>
  </tr>
  <tr>
    <td>default.url</td>
    <td>jdbc:mysql://localhost:3306/</td>
  </tr>
  <tr>
    <td>default.user</td>
    <td>mysql_user</td>
  </tr>
  <tr>
    <td>default.password</td>
    <td>mysql_password</td>
  </tr>
</table>

[Mysql JDBC Driver Docs](https://dev.mysql.com/downloads/connector/j/)

##### Dependencies
<table class="table-configuration">
  <tr>
    <th>Artifact</th>
    <th>Excludes</th>
  </tr>
  <tr>
    <td>mysql:mysql-connector-java:5.1.38</td>
    <td></td>
  </tr>
</table>

[Maven Repository: mysql:mysql-connector-java](https://mvnrepository.com/artifact/mysql/mysql-connector-java)

### MariaDB

<img src="../assets/themes/zeppelin/img/docs-img/mariadb_setting.png" width="600px" />

##### Properties
<table class="table-configuration">
  <tr>
    <th>Name</th>
    <th>Value</th>
  </tr>
  <tr>
    <td>default.driver</td>
    <td>org.mariadb.jdbc.Driver</td>
  </tr>
  <tr>
    <td>default.url</td>
    <td>jdbc:mariadb://localhost:3306</td>
  </tr>
  <tr>
    <td>default.user</td>
    <td>mariadb_user</td>
  </tr>
  <tr>
    <td>default.password</td>
    <td>mariadb_password</td>
  </tr>
</table>

[MariaDB JDBC Driver Docs](https://mariadb.com/kb/en/mariadb/about-mariadb-connector-j/)

##### Dependencies
<table class="table-configuration">
  <tr>
    <th>Artifact</th>
    <th>Excludes</th>
  </tr>
  <tr>
    <td>org.mariadb.jdbc:mariadb-java-client:1.5.4</td>
    <td></td>
  </tr>
</table>

[Maven Repository: org.mariadb.jdbc:mariadb-java-client](https://mvnrepository.com/artifact/org.mariadb.jdbc/mariadb-java-client)

### Redshift

<img src="../assets/themes/zeppelin/img/docs-img/redshift_setting.png" width="600px" />

##### Properties
<table class="table-configuration">
  <tr>
    <th>Name</th>
    <th>Value</th>
  </tr>
  <tr>
    <td>default.driver</td>
    <td>com.amazon.redshift.jdbc42.Driver</td>
  </tr>
  <tr>
    <td>default.url</td>
    <td>jdbc:redshift://your-redshift-instance-address.redshift.amazonaws.com:5439/your-database</td>
  </tr>
  <tr>
    <td>default.user</td>
    <td>redshift_user</td>
  </tr>
  <tr>
    <td>default.password</td>
    <td>redshift_password</td>
  </tr>
</table>

[AWS Redshift JDBC Driver Docs](http://docs.aws.amazon.com/redshift/latest/mgmt/configure-jdbc-connection.html)

##### Dependencies
<table class="table-configuration">
  <tr>
    <th>Artifact</th>
    <th>Excludes</th>
  </tr>
  <tr>
    <td>com.amazonaws:aws-java-sdk-redshift:1.11.51</td>
    <td></td>
  </tr>
</table>

[Maven Repository: com.amazonaws:aws-java-sdk-redshift](https://mvnrepository.com/artifact/com.amazonaws/aws-java-sdk-redshift)

### Apache Hive

<img src="../assets/themes/zeppelin/img/docs-img/hive_setting.png" width="600px" />

##### Properties
<table class="table-configuration">
  <tr>
    <th>Name</th>
    <th>Value</th>
  </tr>
  <tr>
    <td>default.driver</td>
    <td>org.apache.hive.jdbc.HiveDriver</td>
  </tr>
  <tr>
    <td>default.url</td>
    <td>jdbc:hive2://localhost:10000</td>
  </tr>
  <tr>
    <td>default.user</td>
    <td>hive_user</td>
  </tr>
  <tr>
    <td>default.password</td>
    <td>hive_password</td>
  </tr>
  <tr>
    <td>default.proxy.user.property</td>
    <td>Example value: hive.server2.proxy.user</td>
  </tr>
</table>

[Apache Hive 1 JDBC Driver Docs](https://cwiki.apache.org/confluence/display/Hive/HiveServer2+Clients#HiveServer2Clients-JDBC)
[Apache Hive 2 JDBC Driver Docs](https://cwiki.apache.org/confluence/display/Hive/HiveServer2+Clients#HiveServer2Clients-JDBC)

##### Dependencies
<table class="table-configuration">
  <tr>
    <th>Artifact</th>
    <th>Excludes</th>
  </tr>
  <tr>
    <td>org.apache.hive:hive-jdbc:0.14.0</td>
    <td></td>
  </tr>
  <tr>
    <td>org.apache.hadoop:hadoop-common:2.6.0</td>
    <td></td>
  </tr>
</table>

[Maven Repository : org.apache.hive:hive-jdbc](https://mvnrepository.com/artifact/org.apache.hive/hive-jdbc)

##### Impersonation
When Zeppelin server is running with authentication enabled, then the interpreter can utilize Hive's user proxy feature i.e. send extra parameter for creating and running a session ("hive.server2.proxy.user=": "${loggedInUser}"). This is particularly useful when multiple users are sharing a notebook.

To enable this set following:

  - `zeppelin.jdbc.auth.type` as `SIMPLE` or `KERBEROS` (if required) in the interpreter setting.
  - `${prefix}.proxy.user.property` as `hive.server2.proxy.user`


##### Sample configuration
<table class="table-configuration">
  <tr>
    <th>Name</th>
    <th>Value</th>
  </tr>
  <tr>
    <td>hive.driver</td>
    <td>org.apache.hive.jdbc.HiveDriver</td>
  </tr>
  <tr>
    <td>hive.password</td>
    <td></td>
  </tr>
  <tr>
    <td>hive.url</td>
    <td>jdbc:hive2://hive-server-host:2181/;serviceDiscoveryMode=zooKeeper;zooKeeperNamespace=hiveserver2</td>
  </tr>
  <tr>
    <td>hive.proxy.user.property</td>
    <td>hive.server2.proxy.user</td>
  </tr>
  <tr>
    <td>zeppelin.jdbc.auth.type</td>
    <td>SIMPLE</td>
  </tr>
</table>


### Apache Phoenix

Phoenix supports `thick` and `thin` connection types:

  - [Thick client](#thick-client-connection) is faster, but must connect directly to ZooKeeper and HBase RegionServers.
  - [Thin client](#thin-client-connection) has fewer dependencies and connects through a [Phoenix Query Server](http://phoenix.apache.org/server.html) instance.

Use the appropriate `default.driver`, `default.url`, and the dependency artifact for your connection type.

#### Thick client connection

<img src="../assets/themes/zeppelin/img/docs-img/phoenix_thick_setting.png" width="600px" />

##### Properties
<table class="table-configuration">
  <tr>
    <th>Name</th>
    <th>Value</th>
  </tr>
  <tr>
    <td>default.driver</td>
    <td>org.apache.phoenix.jdbc.PhoenixDriver</td>
  </tr>
  <tr>
    <td>default.url</td>
    <td>jdbc:phoenix:localhost:2181:/hbase-unsecure</td>
  </tr>
  <tr>
    <td>default.user</td>
    <td>phoenix_user</td>
  </tr>
  <tr>
    <td>default.password</td>
    <td>phoenix_password</td>
  </tr>
</table>

##### Dependencies
<table class="table-configuration">
  <tr>
    <th>Artifact</th>
    <th>Excludes</th>
  </tr>
  <tr>
    <td>org.apache.phoenix:phoenix-core:4.4.0-HBase-1.0</td>
    <td></td>
  </tr>
</table>

[Maven Repository: org.apache.phoenix:phoenix-core](https://mvnrepository.com/artifact/org.apache.phoenix/phoenix-core)

#### Thin client connection

<img src="../assets/themes/zeppelin/img/docs-img/phoenix_thin_setting.png" width="600px" />

##### Properties
<table class="table-configuration">
  <tr>
    <th>Name</th>
    <th>Value</th>
  </tr>
  <tr>
    <td>default.driver</td>
    <td>org.apache.phoenix.queryserver.client.Driver</td>
  </tr>
  <tr>
    <td>default.url</td>
    <td>jdbc:phoenix:thin:url=http://localhost:8765;serialization=PROTOBUF</td>
  </tr>
  <tr>
    <td>default.user</td>
    <td>phoenix_user</td>
  </tr>
  <tr>
    <td>default.password</td>
    <td>phoenix_password</td>
  </tr>
</table>

##### Dependencies
 
Before Adding one of the below dependencies, check the Phoenix version first.
 
<table class="table-configuration">
  <tr>
    <th>Artifact</th>
    <th>Excludes</th>
    <th>Description</th>
  </tr>
  <tr>
    <td>org.apache.phoenix:phoenix-server-client:4.7.0-HBase-1.1</td>
    <td></td>
    <td>For Phoenix <code>4.7</code></td>
  </tr>
  <tr>
    <td>org.apache.phoenix:phoenix-queryserver-client:4.8.0-HBase-1.2</td>
    <td></td>
    <td>For Phoenix <code>4.8+</code></td>
  </tr>
</table>

[Maven Repository: org.apache.phoenix:phoenix-queryserver-client](https://mvnrepository.com/artifact/org.apache.phoenix/phoenix-queryserver-client)

### Apache Tajo

<img src="../assets/themes/zeppelin/img/docs-img/tajo_setting.png" width="600px" />

##### Properties
<table class="table-configuration">
  <tr>
    <th>Name</th>
    <th>Value</th>
  </tr>
  <tr>
    <td>default.driver</td>
    <td>org.apache.tajo.jdbc.TajoDriver</td>
  </tr>
  <tr>
    <td>default.url</td>
    <td>jdbc:tajo://localhost:26002/default</td>
  </tr>
</table>

[Apache Tajo JDBC Driver Docs](https://tajo.apache.org/docs/current/jdbc_driver.html)

##### Dependencies
<table class="table-configuration">
  <tr>
    <th>Artifact</th>
    <th>Excludes</th>
  </tr>
  <tr>
    <td>org.apache.tajo:tajo-jdbc:0.11.0</td>
    <td></td>
  </tr>
</table>

[Maven Repository: org.apache.tajo:tajo-jdbc](https://mvnrepository.com/artifact/org.apache.tajo/tajo-jdbc)

## Bug reporting
If you find a bug using JDBC interpreter, please create a [JIRA](https://issues.apache.org/jira/browse/ZEPPELIN) ticket.<|MERGE_RESOLUTION|>--- conflicted
+++ resolved
@@ -129,15 +129,14 @@
     <td>Сomma separated schema (schema = catalog = database) filters to get metadata for completions. Supports '%' symbol is equivalent to any set of characters. (ex. prod_v_%,public%,info)</td>
   </tr>
   <tr>
-<<<<<<< HEAD
+    <td>default.completer.ttlInSeconds</td>
+    <td>120</td>
+    <td>Time to live sql completer in seconds (-1 to update everytime, 0 to disable update)</td>
+  </tr>
+  <tr>
     <td>default.splitQueries</td>
     <td>false</td>
     <td>Each query is executed apart and returns the result</td>
-=======
-    <td>default.completer.ttlInSeconds</td>
-    <td>120</td>
-    <td>Time to live sql completer in seconds (-1 to update everytime, 0 to disable update)</td>
->>>>>>> 524d5f2a
   </tr>
 </table>
 
