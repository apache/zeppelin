--- conflicted
+++ resolved
@@ -88,88 +88,15 @@
     pythonInterpreter.open();
   }
 
-<<<<<<< HEAD
-  @Test
-  public void testPy4jIsNotInstalled() {
-
-    /*
-    If Py4J is not installed, bootstrap_input.py
-    is not sent to Python process and
-    py4j JavaGateway is not running
-     */
-    pythonInterpreter.open();
-    assertNull(pythonInterpreter.getPy4JPort());
-
-    assertTrue(cmdHistory.contains("def help()"));
-    assertTrue(cmdHistory.contains("class PyZeppelinContext(object):"));
-    assertTrue(cmdHistory.contains("z = PyZeppelinContext"));
-    assertTrue(cmdHistory.contains("def show"));
-    assertFalse(cmdHistory.contains("GatewayClient"));
-
+  @After
+  public void afterTest() throws IOException {
+    pythonInterpreter.close();
   }
 
   @Test
-  public void testPy4JInstalled() {
-
-
-    /*
-    If Py4J installed, bootstrap_input.py
-    is sent to interpreter and JavaGateway is
-    running
-     */
-
-    try {
-      when(mockPythonProcess.sendAndGetResult(eq("\n\nimport py4j\n"))).thenReturn("");
-    } catch (IOException e) {
-      e.printStackTrace();
-    }
-    pythonInterpreter.open();
-    Integer py4jPort = pythonInterpreter.getPy4JPort();
-    assertNotNull(py4jPort);
-
-    assertTrue(cmdHistory.contains("def help()"));
-    assertTrue(cmdHistory.contains("class PyZeppelinContext(object):"));
-    assertTrue(cmdHistory.contains("z = Py4jZeppelinContext"));
-    assertTrue(cmdHistory.contains("def show"));
-    assertTrue(cmdHistory.contains("GatewayClient(port=" + py4jPort + ")"));
-    assertTrue(cmdHistory.contains("org.apache.zeppelin.display.Input"));
-
-
-    assertTrue(checkSocketAdress(py4jPort));
-
-=======
-  @After
-  public void afterTest() throws IOException {
-    pythonInterpreter.close();
->>>>>>> 6eecdecb
-  }
-
-  @Test
-<<<<<<< HEAD
-  public void testClose() {
-
-    try {
-      when(mockPythonProcess.sendAndGetResult(eq("\n\nimport py4j\n"))).thenReturn("");
-    } catch (IOException e) {
-      e.printStackTrace();
-    }
-    pythonInterpreter.open();
-    Integer py4jPort = pythonInterpreter.getPy4JPort();
-
-    assertNotNull(py4jPort);
-    pythonInterpreter.close();
-
-    assertFalse(checkSocketAdress(py4jPort));
-    try {
-      verify(mockPythonProcess, times(1)).close();
-    } catch (IOException e) {
-      e.printStackTrace();
-    }
-=======
   public void testInterpret() throws InterruptedException, IOException {
     InterpreterResult result = pythonInterpreter.interpret("print (\"hi\")", context);
     assertEquals(InterpreterResult.Code.SUCCESS, result.code());
->>>>>>> 6eecdecb
   }
 
   @Test
@@ -205,15 +132,5 @@
   @Override
   public void onUpdate(int index, InterpreterResultMessageOutput out) {
 
-<<<<<<< HEAD
-      for (int i = 0; i < lines.length; i++) {
-        output += lines[i];
-      }
-      return output;
-    } else {
-      return "";
-    }
-=======
->>>>>>> 6eecdecb
   }
 }