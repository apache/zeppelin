/*
* Licensed to the Apache Software Foundation (ASF) under one or more
* contributor license agreements.  See the NOTICE file distributed with
* this work for additional information regarding copyright ownership.
* The ASF licenses this file to You under the Apache License, Version 2.0
* (the "License"); you may not use this file except in compliance with
* the License.  You may obtain a copy of the License at
*
*  http://www.apache.org/licenses/LICENSE-2.0
*
* Unless required by applicable law or agreed to in writing, software
* distributed under the License is distributed on an "AS IS" BASIS,
* WITHOUT WARRANTIES OR CONDITIONS OF ANY KIND, either express or implied.
* See the License for the specific language governing permissions and
* limitations under the License.
*/
package org.apache.zeppelin.python;

import org.apache.zeppelin.display.GUI;
import org.apache.zeppelin.interpreter.*;
import org.apache.zeppelin.user.AuthenticationInfo;
import org.junit.Before;
import org.junit.Test;

import java.io.IOException;
import java.util.Arrays;
import java.util.HashMap;
import java.util.Properties;

import static org.junit.Assert.assertEquals;
import static org.junit.Assert.assertTrue;
import static org.mockito.Matchers.any;
import static org.mockito.Matchers.anyString;
import static org.mockito.Mockito.*;

public class PythonDockerInterpreterTest {
  private PythonDockerInterpreter docker;
  private PythonInterpreter python;

  @Before
  public void setUp() {
    docker = spy(new PythonDockerInterpreter(new Properties()));
    python = mock(PythonInterpreter.class);

    InterpreterGroup group = new InterpreterGroup();
    group.put("note", Arrays.asList(python, docker));
    python.setInterpreterGroup(group);
    docker.setInterpreterGroup(group);
    doReturn(true).when(docker).pull(any(InterpreterOutput.class), anyString());
    doReturn(python).when(docker).getPythonInterpreter();
  }

  @Test
  public void testActivateEnv() {
    InterpreterContext context = getInterpreterContext();
    docker.interpret("activate env", context);
    verify(python, times(1)).open();
    verify(python, times(1)).close();
    verify(docker, times(1)).pull(any(InterpreterOutput.class), anyString());
    verify(python).setPythonCommand("docker run -i --rm env python -iu");
  }

  @Test
  public void testDeactivate() {
    InterpreterContext context = getInterpreterContext();
    docker.interpret("deactivate", context);
    verify(python, times(1)).open();
    verify(python, times(1)).close();
    verify(python).setPythonCommand(null);
  }

  private InterpreterContext getInterpreterContext() {
    return new InterpreterContext(
        "noteId",
        "paragraphId",
<<<<<<< HEAD
        null,
=======
        "replName",
>>>>>>> 95895d1f
        "paragraphTitle",
        "paragraphText",
        new AuthenticationInfo(),
        new HashMap<String, Object>(),
        new GUI(),
        null,
        null,
        null,
        new InterpreterOutput(null));
  }
}<|MERGE_RESOLUTION|>--- conflicted
+++ resolved
@@ -73,11 +73,7 @@
     return new InterpreterContext(
         "noteId",
         "paragraphId",
-<<<<<<< HEAD
-        null,
-=======
         "replName",
->>>>>>> 95895d1f
         "paragraphTitle",
         "paragraphText",
         new AuthenticationInfo(),
