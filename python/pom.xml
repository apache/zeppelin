--- conflicted
+++ resolved
@@ -22,22 +22,14 @@
   <parent>
     <artifactId>zeppelin</artifactId>
     <groupId>org.apache.zeppelin</groupId>
-<<<<<<< HEAD
-    <version>0.6.2-SNAPSHOT</version>
-=======
     <version>0.8.0-SNAPSHOT</version>
->>>>>>> 6eecdecb
     <relativePath>..</relativePath>
   </parent>
 
   <groupId>org.apache.zeppelin</groupId>
   <artifactId>zeppelin-python</artifactId>
   <packaging>jar</packaging>
-<<<<<<< HEAD
-  <version>0.6.2-SNAPSHOT</version>
-=======
   <version>0.8.0-SNAPSHOT</version>
->>>>>>> 6eecdecb
   <name>Zeppelin: Python interpreter</name>
 
   <properties>
@@ -97,13 +89,6 @@
     <plugins>
       <plugin>
         <artifactId>maven-enforcer-plugin</artifactId>
-<<<<<<< HEAD
-        <version>1.3.1</version>            
-        <executions> 
-          <execution> 
-            <id>enforce</id> 
-            <phase>none</phase> 
-=======
         <version>1.3.1</version>
         <executions>
           <execution>
@@ -126,7 +111,6 @@
               <fromFile>py4j-${python.py4j.version}.zip</fromFile>
               <toFile>${project.build.directory}/../../interpreter/python/py4j-${python.py4j.version}.zip</toFile>
             </configuration>
->>>>>>> 6eecdecb
           </execution>
         </executions>
       </plugin>
