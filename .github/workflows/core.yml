--- conflicted
+++ resolved
@@ -82,12 +82,7 @@
   interpreter-test-non-core:
     runs-on: ubuntu-20.04
     env:
-<<<<<<< HEAD
-      INTERPRETERS: 'hbase,jdbc,file,flink-cmd,cassandra,elasticsearch,bigquery,alluxio,livy,groovy,sap,java,neo4j,submarine,sparql,mongodb,influxdb'
-=======
-      INTERPRETERS: 'hbase,jdbc,file,flink-cmd,cassandra,elasticsearch,bigquery,alluxio,livy,groovy,java,neo4j,submarine,sparql,mongodb,influxdb,ksql'
-
->>>>>>> bdb7f3fa
+      INTERPRETERS: 'hbase,jdbc,file,flink-cmd,cassandra,elasticsearch,bigquery,alluxio,livy,groovy,java,neo4j,submarine,sparql,mongodb,influxdb'
     steps:
       - name: Checkout
         uses: actions/checkout@v2
