/*
 * Licensed to the Apache Software Foundation (ASF) under one or more
 * contributor license agreements.  See the NOTICE file distributed with
 * this work for additional information regarding copyright ownership.
 * The ASF licenses this file to You under the Apache License, Version 2.0
 * (the "License"); you may not use this file except in compliance with
 * the License.  You may obtain a copy of the License at
 *
 *    http://www.apache.org/licenses/LICENSE-2.0
 *
 * Unless required by applicable law or agreed to in writing, software
 * distributed under the License is distributed on an "AS IS" BASIS,
 * WITHOUT WARRANTIES OR CONDITIONS OF ANY KIND, either express or implied.
 * See the License for the specific language governing permissions and
 * limitations under the License.
 */

package org.apache.zeppelin.rinterpreter;

import org.apache.zeppelin.interpreter.*;
import org.apache.zeppelin.interpreter.thrift.InterpreterCompletion;
import org.apache.zeppelin.scheduler.Scheduler;

import java.net.URL;
import java.util.List;
import java.util.Properties;

/**
 * KnitR is a simple wrapper around KnitRInterpreter to handle that Zeppelin prefers
 * to load interpreters through classes defined in Java with static methods that run
 * when the class is loaded.
 *
 */
public class KnitR extends Interpreter implements WrappedInterpreter {
  KnitRInterpreter intp;

  public KnitR(Properties property, Boolean startSpark) {
    super(property);
    intp = new KnitRInterpreter(property, startSpark);
  }
  public KnitR(Properties property) {
    this(property, true);
  }

  public KnitR() {
    this(new Properties());
  }

  @Override
  public void open() {
    intp.open();
  }

  @Override
  public void close() {
    intp.close();
  }

  @Override
  public InterpreterResult interpret(String s, InterpreterContext interpreterContext) {
    return intp.interpret(s, interpreterContext);
  }

  @Override
  public void cancel(InterpreterContext interpreterContext) {
    intp.cancel(interpreterContext);
  }

  @Override
  public FormType getFormType() {
    return intp.getFormType();
  }

  @Override
  public int getProgress(InterpreterContext interpreterContext) {
    return intp.getProgress(interpreterContext);
  }

  @Override
<<<<<<< HEAD
  public List<InterpreterCompletion> completion(String s, int i) {
    List completion = intp.completion(s, i);
=======
  public List<InterpreterCompletion> completion(String s, int i,
      InterpreterContext interpreterContext) {
    List completion = intp.completion(s, i, interpreterContext);
>>>>>>> 6eecdecb
    return completion;
  }

  @Override
  public Interpreter getInnerInterpreter() {
    return intp;
  }

  @Override
  public Scheduler getScheduler() {
    return intp.getScheduler();
  }

  @Override
  public void setProperty(Properties property) {
    super.setProperty(property);
    intp.setProperty(property);
  }

  @Override
  public Properties getProperty() {
    return intp.getProperty();
  }

  @Override
  public String getProperty(String key) {
    return intp.getProperty(key);
  }

  @Override
  public void setInterpreterGroup(InterpreterGroup interpreterGroup) {
    super.setInterpreterGroup(interpreterGroup);
    intp.setInterpreterGroup(interpreterGroup);
  }

  @Override
  public InterpreterGroup getInterpreterGroup() {
    return intp.getInterpreterGroup();
  }

  @Override
  public void setClassloaderUrls(URL[] classloaderUrls) {
    intp.setClassloaderUrls(classloaderUrls);
  }

  @Override
  public URL[] getClassloaderUrls() {
    return intp.getClassloaderUrls();
  }
}<|MERGE_RESOLUTION|>--- conflicted
+++ resolved
@@ -77,14 +77,9 @@
   }
 
   @Override
-<<<<<<< HEAD
-  public List<InterpreterCompletion> completion(String s, int i) {
-    List completion = intp.completion(s, i);
-=======
   public List<InterpreterCompletion> completion(String s, int i,
       InterpreterContext interpreterContext) {
     List completion = intp.completion(s, i, interpreterContext);
->>>>>>> 6eecdecb
     return completion;
   }
 
