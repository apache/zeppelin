--- conflicted
+++ resolved
@@ -23,11 +23,7 @@
   <parent>
     <artifactId>zeppelin</artifactId>
     <groupId>org.apache.zeppelin</groupId>
-<<<<<<< HEAD
-    <version>0.6.2-SNAPSHOT</version>
-=======
     <version>0.8.0-SNAPSHOT</version>
->>>>>>> 6eecdecb
     <relativePath>..</relativePath>
   </parent>
 
@@ -41,8 +37,6 @@
     <path.separator>/</path.separator>
     <!--library versions-->
     <spark.version>1.4.1</spark.version>
-<<<<<<< HEAD
-=======
     <jsoup.version>[1.8.0,)</jsoup.version>
 
     <!--test library versions-->
@@ -53,7 +47,6 @@
     <!--plugin versions-->
     <plugin.shade.version>2.3</plugin.shade.version>
     <plugin.scalatest.version>1.0</plugin.scalatest.version>
->>>>>>> 6eecdecb
   </properties>
 
   <dependencies>
@@ -197,46 +190,6 @@
 
   <build>
     <plugins>
-<<<<<<< HEAD
-      <plugin>
-        <groupId>org.apache.rat</groupId>
-        <artifactId>apache-rat-plugin</artifactId>
-        <configuration>
-          <excludes>
-            <exclude>lib/**</exclude>
-            <exclude>**/r/lib/**</exclude>
-            <!--The following files are subject to the BSD-license or variants,
-            as shown in the file headers-->
-            <exclude>**/R/rzeppelin/R/globals.R</exclude>
-            <exclude>**/R/rzeppelin/R/common.R</exclude>
-            <exclude>**/R/rzeppelin/R/protocol.R</exclude>
-            <exclude>**/R/rzeppelin/R/rServer.R</exclude>
-            <exclude>**/R/rzeppelin/R/scalaInterpreter.R</exclude>
-            <exclude>**/R/rzeppelin/R/zzz.R</exclude>
-            <exclude>**/scala/Console.scala</exclude>
-            <exclude>**/zeppelin/rinterpreter/rscala/Package.scala</exclude>
-            <exclude>**/zeppelin/rinterpreter/rscala/RClient.scala</exclude>
-            <!--End of files subject to BSD-license.-->
-            <exclude>**/.idea/</exclude>
-            <!--The following files are mechanical-->
-            <exclude>**/R/rzeppelin/DESCRIPTION</exclude>
-            <exclude>**/R/rzeppelin/NAMESPACE</exclude>
-            <!--End of mechanical R files-->
-            <exclude>**/*.iml</exclude>
-            <exclude>.gitignore</exclude>
-            <exclude>**/.settings/*</exclude>
-            <exclude>**/.classpath</exclude>
-            <exclude>**/.project</exclude>
-            <exclude>**/target/**</exclude>
-            <exclude>**/derby.log</exclude>
-            <exclude>**/metastore_db/</exclude>
-            <exclude>**/README.md</exclude>
-            <exclude>**/dependency-reduced-pom.xml</exclude>
-          </excludes>
-        </configuration>
-      </plugin>
-=======
->>>>>>> 6eecdecb
 
       <plugin>
         <artifactId>maven-enforcer-plugin</artifactId>
