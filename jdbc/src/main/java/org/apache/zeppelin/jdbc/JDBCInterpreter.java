--- conflicted
+++ resolved
@@ -30,9 +30,6 @@
 import java.util.Properties;
 import java.util.Set;
 
-<<<<<<< HEAD
-import org.apache.commons.lang3.StringUtils;
-=======
 import org.apache.commons.dbcp2.ConnectionFactory;
 import org.apache.commons.dbcp2.DriverManagerConnectionFactory;
 import org.apache.commons.dbcp2.PoolableConnectionFactory;
@@ -45,19 +42,14 @@
 import org.apache.hadoop.security.alias.CredentialProvider;
 import org.apache.hadoop.security.alias.CredentialProviderFactory;
 import org.apache.thrift.transport.TTransportException;
->>>>>>> 6eecdecb
 import org.apache.zeppelin.interpreter.Interpreter;
 import org.apache.zeppelin.interpreter.InterpreterContext;
 import org.apache.zeppelin.interpreter.InterpreterException;
 import org.apache.zeppelin.interpreter.InterpreterResult;
 import org.apache.zeppelin.interpreter.InterpreterResult.Code;
-<<<<<<< HEAD
-import org.apache.zeppelin.interpreter.thrift.InterpreterCompletion;
-=======
 import org.apache.zeppelin.interpreter.ResultMessages;
 import org.apache.zeppelin.interpreter.thrift.InterpreterCompletion;
 import org.apache.zeppelin.jdbc.security.JDBCSecurityImpl;
->>>>>>> 6eecdecb
 import org.apache.zeppelin.scheduler.Scheduler;
 import org.apache.zeppelin.scheduler.SchedulerFactory;
 import org.apache.zeppelin.user.UserCredentials;
@@ -133,32 +125,12 @@
 
   private final String CONCURRENT_EXECUTION_KEY = "zeppelin.jdbc.concurrent.use";
   private final String CONCURRENT_EXECUTION_COUNT = "zeppelin.jdbc.concurrent.max_connection";
-<<<<<<< HEAD
-
-  private final HashMap<String, Properties> propertiesMap;
-  private final Map<String, Statement> paragraphIdStatementMap;
-
-  private final Map<String, ArrayList<Connection>> propertyKeyUnusedConnectionListMap;
-  private final Map<String, Connection> paragraphIdConnectionMap;
-=======
   private final String DBCP_STRING = "jdbc:apache:commons:dbcp:";
->>>>>>> 6eecdecb
 
   private final HashMap<String, Properties> basePropretiesMap;
   private final HashMap<String, JDBCUserConfigurations> jdbcUserConfigurationsMap;
 
-<<<<<<< HEAD
-  private static final Function<CharSequence, String> sequenceToStringTransformer =
-      new Function<CharSequence, String>() {
-        public String apply(CharSequence seq) {
-          return seq.toString();
-        }
-      };
-
-  private static final List<InterpreterCompletion> NO_COMPLETION = new ArrayList<>();
-=======
   private int maxLineResults;
->>>>>>> 6eecdecb
 
   public JDBCInterpreter(Properties property) {
     super(property);
@@ -473,18 +445,6 @@
     return null;
   }
 
-<<<<<<< HEAD
-  @Override
-  public void close() {
-    try {
-      for (List<Connection> connectionList : propertyKeyUnusedConnectionListMap.values()) {
-        for (Connection c : connectionList) {
-          try {
-            c.close();
-          } catch (Exception e) {
-            logger.error("Error while closing propertyKeyUnusedConnectionListMap connection...", e);
-          }
-=======
   private String getResults(ResultSet resultSet, boolean isTableType)
       throws SQLException {
     ResultSetMetaData md = resultSet.getMetaData();
@@ -517,7 +477,6 @@
         msg.append(replaceReservedChars(resultValue));
         if (i != md.getColumnCount()) {
           msg.append(TAB);
->>>>>>> 6eecdecb
         }
       }
       msg.append(NEWLINE);
@@ -530,14 +489,6 @@
     return updatedCount < 0 && columnCount <= 0 ? true : false;
   }
 
-<<<<<<< HEAD
-      for (Statement statement : paragraphIdStatementMap.values()) {
-        try {
-          statement.close();
-        } catch (Exception e) {
-          logger.error("Error while closing paragraphIdStatementMap statement...", e);
-        }
-=======
   /*
   inspired from https://github.com/postgres/pgadmin3/blob/794527d97e2e3b01399954f3b79c8e2585b908dd/
     pgadmin/dlg/dlgProperty.cpp#L999-L1045
@@ -564,23 +515,8 @@
           queries.add(StringUtils.trim(query.toString()));
         }
         continue;
->>>>>>> 6eecdecb
-      }
-
-<<<<<<< HEAD
-      for (Connection connection : paragraphIdConnectionMap.values()) {
-        try {
-          connection.close();
-        } catch (Exception e) {
-          logger.error("Error while closing paragraphIdConnectionMap connection...", e);
-        }
-      }
-      paragraphIdConnectionMap.clear();
-    } catch (Exception e) {
-      logger.error("Error while closing...", e);
-    }
-  }
-=======
+      }
+
       if (singleLineComment || multiLineComment) {
         continue;
       }
@@ -588,7 +524,6 @@
       if (character == '\\') {
         antiSlash = true;
       }
->>>>>>> 6eecdecb
 
       if (character == '\'') {
         if (antiSlash) {
@@ -747,17 +682,6 @@
     return interpreterResult;
   }
 
-<<<<<<< HEAD
-      return new InterpreterResult(Code.SUCCESS, msg.toString());
-
-    } catch (Exception e) {
-      logger.error("Cannot run " + sql, e);
-      StringBuilder stringBuilder = new StringBuilder();
-      stringBuilder.append(e.getMessage()).append("\n");
-      stringBuilder.append(e.getClass().toString()).append("\n");
-      stringBuilder.append(StringUtils.join(e.getStackTrace(), "\n"));
-      return new InterpreterResult(Code.ERROR, stringBuilder.toString());
-=======
   private InterpreterResult reLoginFromKeytab(String propertyKey, String sql,
      InterpreterContext interpreterContext, InterpreterResult interpreterResult) {
     String user = interpreterContext.getAuthenticationInfo().getUser();
@@ -780,7 +704,6 @@
         interpreterResult.add(e.getMessage());
         return new InterpreterResult(Code.ERROR, interpreterResult.message());
       }
->>>>>>> 6eecdecb
     }
     return executeSql(propertyKey, sql, interpreterContext);
   }
@@ -852,26 +775,12 @@
   public Scheduler getScheduler() {
     String schedulerName = JDBCInterpreter.class.getName() + this.hashCode();
     return isConcurrentExecution() ?
-<<<<<<< HEAD
-            SchedulerFactory.singleton().createOrGetParallelScheduler(schedulerName, 10)
-=======
             SchedulerFactory.singleton().createOrGetParallelScheduler(schedulerName,
                 getMaxConcurrentConnection())
->>>>>>> 6eecdecb
             : SchedulerFactory.singleton().createOrGetFIFOScheduler(schedulerName);
   }
 
   @Override
-<<<<<<< HEAD
-  public List<InterpreterCompletion> completion(String buf, int cursor) {
-    List<CharSequence> candidates = new ArrayList<>();
-    SqlCompleter sqlCompleter = propertyKeySqlCompleterMap.get(getPropertyKey(buf));
-    if (sqlCompleter != null && sqlCompleter.complete(buf, cursor, candidates) >= 0) {
-      List completion = Lists.transform(candidates, sequenceToStringTransformer);
-      return completion;
-    } else {
-      return NO_COMPLETION;
-=======
   public List<InterpreterCompletion> completion(String buf, int cursor,
       InterpreterContext interpreterContext) {
     List<InterpreterCompletion> candidates = new ArrayList<>();
@@ -883,7 +792,6 @@
       }
     } catch (ClassNotFoundException | SQLException | IOException e) {
       logger.warn("SQLCompleter will created without use connection");
->>>>>>> 6eecdecb
     }
 
     SqlCompleter sqlCompleter = createSqlCompleter(connection, propertyKey);
@@ -910,20 +818,4 @@
       return 10;
     }
   }
-<<<<<<< HEAD
-
-  boolean isConcurrentExecution() {
-    return Boolean.valueOf(getProperty(CONCURRENT_EXECUTION_KEY));
-  }
-
-  int getMaxConcurrentConnection() {
-    try {
-      return Integer.valueOf(getProperty(CONCURRENT_EXECUTION_COUNT));
-    } catch (Exception e) {
-      return 10;
-    }
-  }
-}
-=======
-}
->>>>>>> 6eecdecb
+}