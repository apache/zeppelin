--- conflicted
+++ resolved
@@ -179,16 +179,6 @@
     }
     logger.debug("JDBC PropretiesMap: {}", basePropretiesMap);
 
-<<<<<<< HEAD
-    for (String propertyKey : basePropretiesMap.keySet()) {
-      propertyKeySqlCompleterMap.put(propertyKey, createSqlCompleter(null));
-    }
-=======
-    if (!isEmpty(property.getProperty("zeppelin.jdbc.auth.type"))) {
-      JDBCSecurityImpl.createSecureConfiguration(property);
-    }
-
->>>>>>> 8dd1fb18
     setMaxLineResults();
   }
 
