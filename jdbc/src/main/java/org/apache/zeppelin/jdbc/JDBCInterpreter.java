/**
 * Licensed to the Apache Software Foundation (ASF) under one or more contributor license
 * agreements. See the NOTICE file distributed with this work for additional information regarding
 * copyright ownership. The ASF licenses this file to you under the Apache License, Version 2.0 (the
 * "License"); you may not use this file except in compliance with the License. You may obtain a
 * copy of the License at
 *
 * http://www.apache.org/licenses/LICENSE-2.0
 *
 * Unless required by applicable law or agreed to in writing, software distributed under the License
 * is distributed on an "AS IS" BASIS, WITHOUT WARRANTIES OR CONDITIONS OF ANY KIND, either express
 * or implied. See the License for the specific language governing permissions and limitations under
 * the License.
 */
package org.apache.zeppelin.jdbc;

import java.io.IOException;
import java.security.PrivilegedExceptionAction;
import java.sql.Connection;
import java.sql.DriverManager;
import java.sql.ResultSet;
import java.sql.ResultSetMetaData;
import java.sql.SQLException;
import java.sql.Statement;
import java.util.ArrayList;
import java.util.Arrays;
import java.util.HashMap;
import java.util.HashSet;
import java.util.List;
import java.util.Properties;
import java.util.Set;
import java.util.concurrent.ExecutorService;
import java.util.concurrent.Executors;
import java.util.concurrent.TimeUnit;

import org.apache.commons.dbcp2.ConnectionFactory;
import org.apache.commons.dbcp2.DriverManagerConnectionFactory;
import org.apache.commons.dbcp2.PoolableConnectionFactory;
import org.apache.commons.dbcp2.PoolingDriver;
import org.apache.commons.lang.StringUtils;
import org.apache.commons.pool2.ObjectPool;
import org.apache.commons.pool2.impl.GenericObjectPool;
import org.apache.hadoop.conf.Configuration;
import org.apache.hadoop.security.UserGroupInformation;
import org.apache.hadoop.security.alias.CredentialProvider;
import org.apache.hadoop.security.alias.CredentialProviderFactory;
import org.apache.thrift.transport.TTransportException;
import org.apache.zeppelin.interpreter.Interpreter;
import org.apache.zeppelin.interpreter.InterpreterContext;
import org.apache.zeppelin.interpreter.InterpreterException;
import org.apache.zeppelin.interpreter.InterpreterResult;
import org.apache.zeppelin.interpreter.InterpreterResult.Code;
import org.apache.zeppelin.interpreter.ResultMessages;
import org.apache.zeppelin.interpreter.thrift.InterpreterCompletion;
import org.apache.zeppelin.jdbc.security.JDBCSecurityImpl;
import org.apache.zeppelin.scheduler.Scheduler;
import org.apache.zeppelin.scheduler.SchedulerFactory;
import org.apache.zeppelin.user.UserCredentials;
import org.apache.zeppelin.user.UsernamePassword;
import org.slf4j.Logger;
import org.slf4j.LoggerFactory;

import com.google.common.base.Throwables;

import static org.apache.commons.lang.StringUtils.containsIgnoreCase;
import static org.apache.commons.lang.StringUtils.isEmpty;
import static org.apache.commons.lang.StringUtils.isNotEmpty;
import static org.apache.hadoop.security.UserGroupInformation.AuthenticationMethod.KERBEROS;

/**
 * JDBC interpreter for Zeppelin. This interpreter can also be used for accessing HAWQ,
 * GreenplumDB, MariaDB, MySQL, Postgres and Redshift.
 *
 * <ul>
 * <li>{@code default.url} - JDBC URL to connect to.</li>
 * <li>{@code default.user} - JDBC user name..</li>
 * <li>{@code default.password} - JDBC password..</li>
 * <li>{@code default.driver.name} - JDBC driver name.</li>
 * <li>{@code common.max.result} - Max number of SQL result to display.</li>
 * </ul>
 *
 * <p>
 * How to use: <br/>
 * {@code %jdbc.sql} <br/>
 * {@code
 * SELECT store_id, count(*)
 * FROM retail_demo.order_lineitems_pxf
 * GROUP BY store_id;
 * }
 * </p>
 */
public class JDBCInterpreter extends Interpreter {

  private Logger logger = LoggerFactory.getLogger(JDBCInterpreter.class);

  static final String INTERPRETER_NAME = "jdbc";
  static final String COMMON_KEY = "common";
  static final String MAX_LINE_KEY = "max_count";
  static final int MAX_LINE_DEFAULT = 1000;

  static final String DEFAULT_KEY = "default";
  static final String DRIVER_KEY = "driver";
  static final String URL_KEY = "url";
  static final String USER_KEY = "user";
  static final String PASSWORD_KEY = "password";
  static final String PRECODE_KEY = "precode";
  static final String COMPLETER_SCHEMA_FILTERS_KEY = "completer.schemaFilters";
<<<<<<< HEAD
  static final String SPLIT_QURIES_KEY = "splitQueries";
=======
  static final String COMPLETER_TTL_KEY = "completer.ttlInSeconds";
  static final String DEFAULT_COMPLETER_TTL = "120";
>>>>>>> 524d5f2a
  static final String JDBC_JCEKS_FILE = "jceks.file";
  static final String JDBC_JCEKS_CREDENTIAL_KEY = "jceks.credentialKey";
  static final String PRECODE_KEY_TEMPLATE = "%s.precode";
  static final String DOT = ".";

  private static final char WHITESPACE = ' ';
  private static final char NEWLINE = '\n';
  private static final char TAB = '\t';
  private static final String TABLE_MAGIC_TAG = "%table ";
  private static final String EXPLAIN_PREDICATE = "EXPLAIN ";

  static final String COMMON_MAX_LINE = COMMON_KEY + DOT + MAX_LINE_KEY;

  static final String DEFAULT_DRIVER = DEFAULT_KEY + DOT + DRIVER_KEY;
  static final String DEFAULT_URL = DEFAULT_KEY + DOT + URL_KEY;
  static final String DEFAULT_USER = DEFAULT_KEY + DOT + USER_KEY;
  static final String DEFAULT_PASSWORD = DEFAULT_KEY + DOT + PASSWORD_KEY;
  static final String DEFAULT_PRECODE = DEFAULT_KEY + DOT + PRECODE_KEY;

  static final String EMPTY_COLUMN_VALUE = "";

  private final String CONCURRENT_EXECUTION_KEY = "zeppelin.jdbc.concurrent.use";
  private final String CONCURRENT_EXECUTION_COUNT = "zeppelin.jdbc.concurrent.max_connection";
  private final String DBCP_STRING = "jdbc:apache:commons:dbcp:";

  private final HashMap<String, Properties> basePropretiesMap;
  private final HashMap<String, JDBCUserConfigurations> jdbcUserConfigurationsMap;
  private final HashMap<String, SqlCompleter> sqlCompletersMap;

  private int maxLineResults;

  public JDBCInterpreter(Properties property) {
    super(property);
    jdbcUserConfigurationsMap = new HashMap<>();
    basePropretiesMap = new HashMap<>();
    sqlCompletersMap = new HashMap<>();
    maxLineResults = MAX_LINE_DEFAULT;
  }

  public HashMap<String, Properties> getPropertiesMap() {
    return basePropretiesMap;
  }

  @Override
  public void open() {
    for (String propertyKey : property.stringPropertyNames()) {
      logger.debug("propertyKey: {}", propertyKey);
      String[] keyValue = propertyKey.split("\\.", 2);
      if (2 == keyValue.length) {
        logger.debug("key: {}, value: {}", keyValue[0], keyValue[1]);

        Properties prefixProperties;
        if (basePropretiesMap.containsKey(keyValue[0])) {
          prefixProperties = basePropretiesMap.get(keyValue[0]);
        } else {
          prefixProperties = new Properties();
          basePropretiesMap.put(keyValue[0].trim(), prefixProperties);
        }
        prefixProperties.put(keyValue[1].trim(), property.getProperty(propertyKey));
      }
    }

    Set<String> removeKeySet = new HashSet<>();
    for (String key : basePropretiesMap.keySet()) {
      if (!COMMON_KEY.equals(key)) {
        Properties properties = basePropretiesMap.get(key);
        if (!properties.containsKey(DRIVER_KEY) || !properties.containsKey(URL_KEY)) {
          logger.error("{} will be ignored. {}.{} and {}.{} is mandatory.",
              key, DRIVER_KEY, key, key, URL_KEY);
          removeKeySet.add(key);
        }
      }
    }

    for (String key : removeKeySet) {
      basePropretiesMap.remove(key);
    }
    logger.debug("JDBC PropretiesMap: {}", basePropretiesMap);

    setMaxLineResults();
  }

  private void setMaxLineResults() {
    if (basePropretiesMap.containsKey(COMMON_KEY) &&
        basePropretiesMap.get(COMMON_KEY).containsKey(MAX_LINE_KEY)) {
      maxLineResults = Integer.valueOf(basePropretiesMap.get(COMMON_KEY).getProperty(MAX_LINE_KEY));
    }
  }

  private SqlCompleter createOrUpdateSqlCompleter(SqlCompleter sqlCompleter,
      final Connection connection, String propertyKey, final String buf, final int cursor) {
    String schemaFiltersKey = String.format("%s.%s", propertyKey, COMPLETER_SCHEMA_FILTERS_KEY);
    String sqlCompleterTtlKey = String.format("%s.%s", propertyKey, COMPLETER_TTL_KEY);
    final String schemaFiltersString = getProperty(schemaFiltersKey);
    int ttlInSeconds = Integer.valueOf(
        StringUtils.defaultIfEmpty(getProperty(sqlCompleterTtlKey), DEFAULT_COMPLETER_TTL)
    );
    final SqlCompleter completer;
    if (sqlCompleter == null) {
      completer = new SqlCompleter(ttlInSeconds);
    } else {
      completer = sqlCompleter;
    }
    ExecutorService executorService = Executors.newFixedThreadPool(1);
    executorService.execute(new Runnable() {
      @Override
      public void run() {
        completer.createOrUpdateFromConnection(connection, schemaFiltersString, buf, cursor);
      }
    });

    executorService.shutdown();

    try {
      // protection to release connection
      executorService.awaitTermination(3, TimeUnit.SECONDS);
    } catch (InterruptedException e) {
      logger.warn("Completion timeout", e);
      if (connection != null) {
        try {
          connection.close();
        } catch (SQLException e1) {
          logger.warn("Error close connection", e1);
        }
      }
    }
    return completer;
  }

  private void initStatementMap() {
    for (JDBCUserConfigurations configurations : jdbcUserConfigurationsMap.values()) {
      try {
        configurations.initStatementMap();
      } catch (Exception e) {
        logger.error("Error while closing paragraphIdStatementMap statement...", e);
      }
    }
  }

  private void initConnectionPoolMap() {
    for (JDBCUserConfigurations configurations : jdbcUserConfigurationsMap.values()) {
      try {
        configurations.initConnectionPoolMap();
      } catch (Exception e) {
        logger.error("Error while closing initConnectionPoolMap...", e);
      }
    }
  }

  @Override
  public void close() {
    try {
      initStatementMap();
      initConnectionPoolMap();
    } catch (Exception e) {
      logger.error("Error while closing...", e);
    }
  }

  private String getEntityName(String replName) {
    StringBuffer entityName = new StringBuffer();
    entityName.append(INTERPRETER_NAME);
    entityName.append(".");
    entityName.append(replName);
    return entityName.toString();
  }

  private String getJDBCDriverName(String user, String propertyKey) {
    StringBuffer driverName = new StringBuffer();
    driverName.append(DBCP_STRING);
    driverName.append(propertyKey);
    driverName.append(user);
    return driverName.toString();
  }

  private boolean existAccountInBaseProperty(String propertyKey) {
    return basePropretiesMap.get(propertyKey).containsKey(USER_KEY) &&
        !isEmpty((String) basePropretiesMap.get(propertyKey).get(USER_KEY)) &&
        basePropretiesMap.get(propertyKey).containsKey(PASSWORD_KEY);
  }

  private UsernamePassword getUsernamePassword(InterpreterContext interpreterContext,
                                               String replName) {
    UserCredentials uc = interpreterContext.getAuthenticationInfo().getUserCredentials();
    if (uc != null) {
      return uc.getUsernamePassword(replName);
    }
    return null;
  }

  public JDBCUserConfigurations getJDBCConfiguration(String user) {
    JDBCUserConfigurations jdbcUserConfigurations =
      jdbcUserConfigurationsMap.get(user);

    if (jdbcUserConfigurations == null) {
      jdbcUserConfigurations = new JDBCUserConfigurations();
      jdbcUserConfigurationsMap.put(user, jdbcUserConfigurations);
    }

    return jdbcUserConfigurations;
  }

  private void closeDBPool(String user, String propertyKey) throws SQLException {
    PoolingDriver poolingDriver = getJDBCConfiguration(user).removeDBDriverPool(propertyKey);
    if (poolingDriver != null) {
      poolingDriver.closePool(propertyKey + user);
    }
  }

  private void setUserProperty(String propertyKey, InterpreterContext interpreterContext)
      throws SQLException, IOException {

    String user = interpreterContext.getAuthenticationInfo().getUser();

    JDBCUserConfigurations jdbcUserConfigurations =
      getJDBCConfiguration(user);
    if (basePropretiesMap.get(propertyKey).containsKey(USER_KEY) &&
        !basePropretiesMap.get(propertyKey).getProperty(USER_KEY).isEmpty()) {
      String password = getPassword(basePropretiesMap.get(propertyKey));
      if (!isEmpty(password)) {
        basePropretiesMap.get(propertyKey).setProperty(PASSWORD_KEY, password);
      }
    }
    jdbcUserConfigurations.setPropertyMap(propertyKey, basePropretiesMap.get(propertyKey));
    if (existAccountInBaseProperty(propertyKey)) {
      return;
    }
    jdbcUserConfigurations.cleanUserProperty(propertyKey);

    UsernamePassword usernamePassword = getUsernamePassword(interpreterContext,
      getEntityName(interpreterContext.getReplName()));
    if (usernamePassword != null) {
      jdbcUserConfigurations.setUserProperty(propertyKey, usernamePassword);
    } else {
      closeDBPool(user, propertyKey);
    }
  }

  private void createConnectionPool(String url, String user, String propertyKey,
      Properties properties) throws SQLException, ClassNotFoundException {
    ConnectionFactory connectionFactory =
      new DriverManagerConnectionFactory(url, properties);

    PoolableConnectionFactory poolableConnectionFactory = new PoolableConnectionFactory(
      connectionFactory, null);
    ObjectPool connectionPool = new GenericObjectPool(poolableConnectionFactory);

    poolableConnectionFactory.setPool(connectionPool);
    Class.forName(properties.getProperty(DRIVER_KEY));
    PoolingDriver driver = new PoolingDriver();
    driver.registerPool(propertyKey + user, connectionPool);
    getJDBCConfiguration(user).saveDBDriverPool(propertyKey, driver);
  }

  private Connection getConnectionFromPool(String url, String user, String propertyKey,
      Properties properties) throws SQLException, ClassNotFoundException {
    String jdbcDriver = getJDBCDriverName(user, propertyKey);

    if (!getJDBCConfiguration(user).isConnectionInDBDriverPool(propertyKey)) {
      createConnectionPool(url, user, propertyKey, properties);
    }
    return DriverManager.getConnection(jdbcDriver);
  }

  public Connection getConnection(String propertyKey, InterpreterContext interpreterContext)
      throws ClassNotFoundException, SQLException, InterpreterException, IOException {
    final String user =  interpreterContext.getAuthenticationInfo().getUser();
    Connection connection;
    if (propertyKey == null || basePropretiesMap.get(propertyKey) == null) {
      return null;
    }

    JDBCUserConfigurations jdbcUserConfigurations = getJDBCConfiguration(user);
    setUserProperty(propertyKey, interpreterContext);

    final Properties properties = jdbcUserConfigurations.getPropertyMap(propertyKey);
    final String url = properties.getProperty(URL_KEY);

    if (isEmpty(property.getProperty("zeppelin.jdbc.auth.type"))) {
      connection = getConnectionFromPool(url, user, propertyKey, properties);
    } else {
      UserGroupInformation.AuthenticationMethod authType = JDBCSecurityImpl.getAuthtype(property);

      final String connectionUrl = appendProxyUserToURL(url, user, propertyKey);

      JDBCSecurityImpl.createSecureConfiguration(property, authType);
      switch (authType) {
        case KERBEROS:
          if (user == null || "false".equalsIgnoreCase(
              property.getProperty("zeppelin.jdbc.auth.kerberos.proxy.enable"))) {
            connection = getConnectionFromPool(connectionUrl, user, propertyKey, properties);
          } else {
            if (basePropretiesMap.get(propertyKey).containsKey("proxy.user.property")) {
              connection = getConnectionFromPool(connectionUrl, user, propertyKey, properties);
            } else {
              UserGroupInformation ugi = null;
              try {
                ugi = UserGroupInformation.createProxyUser(
                    user, UserGroupInformation.getCurrentUser());
              } catch (Exception e) {
                logger.error("Error in getCurrentUser", e);
                throw new InterpreterException("Error in getCurrentUser", e);
              }

              final String poolKey = propertyKey;
              try {
                connection = ugi.doAs(new PrivilegedExceptionAction<Connection>() {
                  @Override
                  public Connection run() throws Exception {
                    return getConnectionFromPool(connectionUrl, user, poolKey, properties);
                  }
                });
              } catch (Exception e) {
                logger.error("Error in doAs", e);
                throw new InterpreterException("Error in doAs", e);
              }
            }
          }
          break;

        default:
          connection = getConnectionFromPool(connectionUrl, user, propertyKey, properties);
      }
    }

    return connection;
  }

  private String appendProxyUserToURL(String url, String user, String propertyKey) {
    StringBuilder connectionUrl = new StringBuilder(url);

    if (user != null && !user.equals("anonymous") &&
        basePropretiesMap.get(propertyKey).containsKey("proxy.user.property")) {

      Integer lastIndexOfUrl = connectionUrl.indexOf("?");
      if (lastIndexOfUrl == -1) {
        lastIndexOfUrl = connectionUrl.length();
      }
      logger.info("Using proxy user as :" + user);
      logger.info("Using proxy property for user as :" +
          basePropretiesMap.get(propertyKey).getProperty("proxy.user.property"));
      connectionUrl.insert(lastIndexOfUrl, ";" +
          basePropretiesMap.get(propertyKey).getProperty("proxy.user.property") + "=" + user + ";");
    } else if (user != null && !user.equals("anonymous") && url.contains("hive")) {
      logger.warn("User impersonation for hive has changed please refer: http://zeppelin.apache" +
          ".org/docs/latest/interpreter/jdbc.html#apache-hive");
    }

    return connectionUrl.toString();
  }

  private String getPassword(Properties properties) throws IOException {
    if (isNotEmpty(properties.getProperty(PASSWORD_KEY))) {
      return properties.getProperty(PASSWORD_KEY);
    } else if (isNotEmpty(properties.getProperty(JDBC_JCEKS_FILE))
        && isNotEmpty(properties.getProperty(JDBC_JCEKS_CREDENTIAL_KEY))) {
      try {
        Configuration configuration = new Configuration();
        configuration.set(CredentialProviderFactory.CREDENTIAL_PROVIDER_PATH,
            properties.getProperty(JDBC_JCEKS_FILE));
        CredentialProvider provider = CredentialProviderFactory.getProviders(configuration).get(0);
        CredentialProvider.CredentialEntry credEntry =
            provider.getCredentialEntry(properties.getProperty(JDBC_JCEKS_CREDENTIAL_KEY));
        if (credEntry != null) {
          return new String(credEntry.getCredential());
        } else {
          throw new InterpreterException("Failed to retrieve password from JCEKS from key: "
              + properties.getProperty(JDBC_JCEKS_CREDENTIAL_KEY));
        }
      } catch (Exception e) {
        logger.error("Failed to retrieve password from JCEKS \n" +
            "For file: " + properties.getProperty(JDBC_JCEKS_FILE) +
            "\nFor key: " + properties.getProperty(JDBC_JCEKS_CREDENTIAL_KEY), e);
        throw e;
      }
    }
    return null;
  }

  private String getResults(ResultSet resultSet, boolean isTableType)
      throws SQLException {
    ResultSetMetaData md = resultSet.getMetaData();
    StringBuilder msg;
    if (isTableType) {
      msg = new StringBuilder(TABLE_MAGIC_TAG);
    } else {
      msg = new StringBuilder();
    }

    for (int i = 1; i < md.getColumnCount() + 1; i++) {
      if (i > 1) {
        msg.append(TAB);
      }
      msg.append(replaceReservedChars(md.getColumnName(i)));
    }
    msg.append(NEWLINE);

    int displayRowCount = 0;
    while (displayRowCount < getMaxResult() && resultSet.next()) {
      for (int i = 1; i < md.getColumnCount() + 1; i++) {
        Object resultObject;
        String resultValue;
        resultObject = resultSet.getObject(i);
        if (resultObject == null) {
          resultValue = "null";
        } else {
          resultValue = resultSet.getString(i);
        }
        msg.append(replaceReservedChars(resultValue));
        if (i != md.getColumnCount()) {
          msg.append(TAB);
        }
      }
      msg.append(NEWLINE);
      displayRowCount++;
    }
    return msg.toString();
  }

  private boolean isDDLCommand(int updatedCount, int columnCount) throws SQLException {
    return updatedCount < 0 && columnCount <= 0 ? true : false;
  }

  /*
  inspired from https://github.com/postgres/pgadmin3/blob/794527d97e2e3b01399954f3b79c8e2585b908dd/
    pgadmin/dlg/dlgProperty.cpp#L999-L1045
   */
  protected ArrayList<String> splitSqlQueries(String sql) {
    ArrayList<String> queries = new ArrayList<>();
    StringBuilder query = new StringBuilder();
    char character;

    Boolean multiLineComment = false;
    Boolean singleLineComment = false;
    Boolean quoteString = false;
    Boolean doubleQuoteString = false;

    for (int item = 0; item < sql.length(); item++) {
      character = sql.charAt(item);

      if ((singleLineComment && (character == '\n' || item == sql.length() - 1))
          || (multiLineComment && character == '/' && sql.charAt(item - 1) == '*')) {
        singleLineComment = false;
        multiLineComment = false;
        if (item == sql.length() - 1 && query.length() > 0) {
          queries.add(StringUtils.trim(query.toString()));
        }
        continue;
      }

      if (singleLineComment || multiLineComment) {
        continue;
      }

      if (character == '\'') {
        if (quoteString) {
          quoteString = false;
        } else if (!doubleQuoteString) {
          quoteString = true;
        }
      }

      if (character == '"') {
        if (doubleQuoteString && item > 0) {
          doubleQuoteString = false;
        } else if (!quoteString) {
          doubleQuoteString = true;
        }
      }

      if (!quoteString && !doubleQuoteString && !multiLineComment && !singleLineComment
          && sql.length() > item + 1) {
        if (character == '-' && sql.charAt(item + 1) == '-') {
          singleLineComment = true;
          continue;
        }

        if (character == '/' && sql.charAt(item + 1) == '*') {
          multiLineComment = true;
          continue;
        }
      }

      if (character == ';' && !quoteString && !doubleQuoteString) {
        queries.add(StringUtils.trim(query.toString()));
        query = new StringBuilder();
      } else if (item == sql.length() - 1) {
        query.append(character);
        queries.add(StringUtils.trim(query.toString()));
      } else {
        query.append(character);
      }
    }

    return queries;
  }

  public InterpreterResult executePrecode(InterpreterContext interpreterContext) {
    InterpreterResult interpreterResult = null;
    for (String propertyKey : basePropretiesMap.keySet()) {
      String precode = getProperty(String.format("%s.precode", propertyKey));
      if (StringUtils.isNotBlank(precode)) {
        interpreterResult = executeSql(propertyKey, precode, interpreterContext);
        if (interpreterResult.code() != Code.SUCCESS) {
          break;
        }
      }
    }

    return interpreterResult;
  }

  private InterpreterResult executeSql(String propertyKey, String sql,
      InterpreterContext interpreterContext) {
    Connection connection;
    Statement statement;
    ResultSet resultSet = null;
    String paragraphId = interpreterContext.getParagraphId();
    String user = interpreterContext.getAuthenticationInfo().getUser();

    boolean splitQuery = false;
    String splitQueryProperty = getProperty(String.format("%s.%s", propertyKey, SPLIT_QURIES_KEY));
    if (StringUtils.isNotBlank(splitQueryProperty) && splitQueryProperty.equalsIgnoreCase("true")) {
      splitQuery = true;
    }

    InterpreterResult interpreterResult = new InterpreterResult(InterpreterResult.Code.SUCCESS);
    try {
      connection = getConnection(propertyKey, interpreterContext);
      if (connection == null) {
        return new InterpreterResult(Code.ERROR, "Prefix not found.");
      }


      List<String> sqlArray;
      if (splitQuery) {
        sqlArray = splitSqlQueries(sql);
      } else {
        sqlArray = Arrays.asList(sql);
      }

      for (int i = 0; i < sqlArray.size(); i++) {
        String sqlToExecute = sqlArray.get(i);
        statement = connection.createStatement();
        if (statement == null) {
          return new InterpreterResult(Code.ERROR, "Prefix not found.");
        }

        try {
          getJDBCConfiguration(user).saveStatement(paragraphId, statement);

          boolean isResultSetAvailable = statement.execute(sqlToExecute);
          getJDBCConfiguration(user).setConnectionInDBDriverPoolSuccessful(propertyKey);
          if (isResultSetAvailable) {
            resultSet = statement.getResultSet();

            // Regards that the command is DDL.
            if (isDDLCommand(statement.getUpdateCount(),
                resultSet.getMetaData().getColumnCount())) {
              interpreterResult.add(InterpreterResult.Type.TEXT,
                  "Query executed successfully.");
            } else {
              String results = getResults(resultSet,
                  !containsIgnoreCase(sqlToExecute, EXPLAIN_PREDICATE));
              interpreterResult.add(results);
              if (resultSet.next()) {
                interpreterResult.add(ResultMessages.getExceedsLimitRowsMessage(getMaxResult(),
                    String.format("%s.%s", COMMON_KEY, MAX_LINE_KEY)));
              }
            }
          } else {
            // Response contains either an update count or there are no results.
            int updateCount = statement.getUpdateCount();
            interpreterResult.add(InterpreterResult.Type.TEXT,
                "Query executed successfully. Affected rows : " +
                    updateCount);
          }
        } finally {
          if (resultSet != null) {
            try {
              resultSet.close();
            } catch (SQLException e) { /*ignored*/ }
          }
          if (statement != null) {
            try {
              statement.close();
            } catch (SQLException e) { /*ignored*/ }
          }
        }
      }
      //In case user ran an insert/update/upsert statement
      if (connection != null) {
        try {
          if (!connection.getAutoCommit()) {
            connection.commit();
          }
          connection.close();
        } catch (SQLException e) { /*ignored*/ }
      }
      getJDBCConfiguration(user).removeStatement(paragraphId);
    } catch (Throwable e) {
      if (e.getCause() instanceof TTransportException &&
          Throwables.getStackTraceAsString(e).contains("GSS") &&
          getJDBCConfiguration(user).isConnectionInDBDriverPoolSuccessful(propertyKey)) {
        return reLoginFromKeytab(propertyKey, sql, interpreterContext, interpreterResult);
      } else {
        logger.error("Cannot run " + sql, e);
        String errorMsg = Throwables.getStackTraceAsString(e);
        try {
          closeDBPool(user, propertyKey);
        } catch (SQLException e1) {
          logger.error("Cannot close DBPool for user, propertyKey: " + user + propertyKey, e1);
        }
        interpreterResult.add(errorMsg);
        return new InterpreterResult(Code.ERROR, interpreterResult.message());
      }
    }
    return interpreterResult;
  }

  private InterpreterResult reLoginFromKeytab(String propertyKey, String sql,
     InterpreterContext interpreterContext, InterpreterResult interpreterResult) {
    String user = interpreterContext.getAuthenticationInfo().getUser();
    try {
      closeDBPool(user, propertyKey);
    } catch (SQLException e) {
      logger.error("Error, could not close DB pool in reLoginFromKeytab ", e);
    }
    UserGroupInformation.AuthenticationMethod authType =
        JDBCSecurityImpl.getAuthtype(property);
    if (authType.equals(KERBEROS)) {
      try {
        if (UserGroupInformation.isLoginKeytabBased()) {
          UserGroupInformation.getLoginUser().reloginFromKeytab();
        } else if (UserGroupInformation.isLoginTicketBased()) {
          UserGroupInformation.getLoginUser().reloginFromTicketCache();
        }
      } catch (IOException e) {
        logger.error("Cannot reloginFromKeytab " + sql, e);
        interpreterResult.add(e.getMessage());
        return new InterpreterResult(Code.ERROR, interpreterResult.message());
      }
    }
    return executeSql(propertyKey, sql, interpreterContext);
  }

  /**
   * For %table response replace Tab and Newline characters from the content.
   */
  private String replaceReservedChars(String str) {
    if (str == null) {
      return EMPTY_COLUMN_VALUE;
    }
    return str.replace(TAB, WHITESPACE).replace(NEWLINE, WHITESPACE);
  }

  @Override
  public InterpreterResult interpret(String cmd, InterpreterContext contextInterpreter) {
    logger.debug("Run SQL command '{}'", cmd);
    String propertyKey = getPropertyKey(cmd);

    if (null != propertyKey && !propertyKey.equals(DEFAULT_KEY)) {
      cmd = cmd.substring(propertyKey.length() + 2);
    }

    cmd = cmd.trim();
    logger.debug("PropertyKey: {}, SQL command: '{}'", propertyKey, cmd);
    return executeSql(propertyKey, cmd, contextInterpreter);
  }

  @Override
  public void cancel(InterpreterContext context) {
    logger.info("Cancel current query statement.");
    String paragraphId = context.getParagraphId();
    JDBCUserConfigurations jdbcUserConfigurations =
      getJDBCConfiguration(context.getAuthenticationInfo().getUser());
    try {
      jdbcUserConfigurations.cancelStatement(paragraphId);
    } catch (SQLException e) {
      logger.error("Error while cancelling...", e);
    }
  }

  public String getPropertyKey(String cmd) {
    boolean firstLineIndex = cmd.startsWith("(");

    if (firstLineIndex) {
      int configStartIndex = cmd.indexOf("(");
      int configLastIndex = cmd.indexOf(")");
      if (configStartIndex != -1 && configLastIndex != -1) {
        return cmd.substring(configStartIndex + 1, configLastIndex);
      } else {
        return null;
      }
    } else {
      return DEFAULT_KEY;
    }
  }

  @Override
  public FormType getFormType() {
    return FormType.SIMPLE;
  }

  @Override
  public int getProgress(InterpreterContext context) {
    return 0;
  }

  @Override
  public Scheduler getScheduler() {
    String schedulerName = JDBCInterpreter.class.getName() + this.hashCode();
    return isConcurrentExecution() ?
            SchedulerFactory.singleton().createOrGetParallelScheduler(schedulerName,
                getMaxConcurrentConnection())
            : SchedulerFactory.singleton().createOrGetFIFOScheduler(schedulerName);
  }

  @Override
  public List<InterpreterCompletion> completion(String buf, int cursor,
      InterpreterContext interpreterContext) {
    List<InterpreterCompletion> candidates = new ArrayList<>();
    String propertyKey = getPropertyKey(buf);
    String sqlCompleterKey =
        String.format("%s.%s", interpreterContext.getAuthenticationInfo().getUser(), propertyKey);
    SqlCompleter sqlCompleter = sqlCompletersMap.get(sqlCompleterKey);

    Connection connection = null;
    try {
      if (interpreterContext != null) {
        connection = getConnection(propertyKey, interpreterContext);
      }
    } catch (ClassNotFoundException | SQLException | IOException e) {
      logger.warn("SQLCompleter will created without use connection");
    }

    sqlCompleter = createOrUpdateSqlCompleter(sqlCompleter, connection, propertyKey, buf, cursor);
    sqlCompletersMap.put(sqlCompleterKey, sqlCompleter);
    sqlCompleter.complete(buf, cursor, candidates);

    return candidates;
  }

  public int getMaxResult() {
    return maxLineResults;
  }

  boolean isConcurrentExecution() {
    return Boolean.valueOf(getProperty(CONCURRENT_EXECUTION_KEY));
  }

  int getMaxConcurrentConnection() {
    try {
      return Integer.valueOf(getProperty(CONCURRENT_EXECUTION_COUNT));
    } catch (Exception e) {
      return 10;
    }
  }
}<|MERGE_RESOLUTION|>--- conflicted
+++ resolved
@@ -105,12 +105,9 @@
   static final String PASSWORD_KEY = "password";
   static final String PRECODE_KEY = "precode";
   static final String COMPLETER_SCHEMA_FILTERS_KEY = "completer.schemaFilters";
-<<<<<<< HEAD
-  static final String SPLIT_QURIES_KEY = "splitQueries";
-=======
   static final String COMPLETER_TTL_KEY = "completer.ttlInSeconds";
   static final String DEFAULT_COMPLETER_TTL = "120";
->>>>>>> 524d5f2a
+  static final String SPLIT_QURIES_KEY = "splitQueries";
   static final String JDBC_JCEKS_FILE = "jceks.file";
   static final String JDBC_JCEKS_CREDENTIAL_KEY = "jceks.credentialKey";
   static final String PRECODE_KEY_TEMPLATE = "%s.precode";
