--- conflicted
+++ resolved
@@ -22,7 +22,6 @@
 import java.sql.*;
 import java.util.*;
 
-<<<<<<< HEAD
 import org.apache.commons.dbcp2.ConnectionFactory;
 import org.apache.commons.dbcp2.DriverManagerConnectionFactory;
 import org.apache.commons.dbcp2.PoolableConnectionFactory;
@@ -30,9 +29,6 @@
 import org.apache.commons.lang3.StringUtils;
 import org.apache.commons.pool2.ObjectPool;
 import org.apache.commons.pool2.impl.GenericObjectPool;
-=======
-import org.apache.commons.lang.StringUtils;
->>>>>>> 3e863a67
 import org.apache.hadoop.security.UserGroupInformation;
 import org.apache.zeppelin.interpreter.Interpreter;
 import org.apache.zeppelin.interpreter.InterpreterContext;
@@ -238,44 +234,6 @@
       Class.forName(properties.getProperty(DRIVER_KEY));
       final String url = properties.getProperty(URL_KEY);
 
-<<<<<<< HEAD
-      UserGroupInformation.AuthenticationMethod authType = JDBCSecurityImpl.getAuthtype(property);
-      switch (authType) {
-          case KERBEROS:
-            if (user == null) {
-              connection = getConnectionFromPool(url, propertyKey, properties);
-            } else {
-              if ("hive".equalsIgnoreCase(propertyKey)) {
-                connection = getConnectionFromPool(url + ";hive.server2.proxy.user=" + user,
-                  propertyKey, properties);
-              } else {
-                UserGroupInformation ugi = null;
-                try {
-                  ugi = UserGroupInformation.createProxyUser(user,
-                      UserGroupInformation.getCurrentUser());
-                } catch (Exception e) {
-                  logger.error("Error in createProxyUser", e);
-                  StringBuilder stringBuilder = new StringBuilder();
-                  stringBuilder.append(e.getMessage()).append("\n");
-                  stringBuilder.append(e.getCause());
-                  throw new InterpreterException(stringBuilder.toString());
-                }
-
-                final String poolKey = propertyKey;
-                try {
-                  connection = ugi.doAs(new PrivilegedExceptionAction<Connection>() {
-                    @Override
-                    public Connection run() throws Exception {
-                      return getConnectionFromPool(url, poolKey, properties);
-                    }
-                  });
-                } catch (Exception e) {
-                  logger.error("Error in doAs", e);
-                  StringBuilder stringBuilder = new StringBuilder();
-                  stringBuilder.append(e.getMessage()).append("\n");
-                  stringBuilder.append(e.getCause());
-                  throw new InterpreterException(stringBuilder.toString());
-=======
       if (StringUtils.isEmpty(property.getProperty("zeppelin.jdbc.auth.type"))) {
         connection = DriverManager.getConnection(url, properties);
       } else {
@@ -283,16 +241,16 @@
         switch (authType) {
             case KERBEROS:
               if (user == null) {
-                connection = DriverManager.getConnection(url, properties);
+                connection = getConnectionFromPool(url, propertyKey, properties);
               } else {
                 if ("hive".equalsIgnoreCase(propertyKey)) {
-                  connection = DriverManager.getConnection(url + ";hive.server2.proxy.user=" + user,
-                      properties);
+                  connection = getConnectionFromPool(url + ";hive.server2.proxy.user=" + user,
+                    propertyKey, properties);
                 } else {
                   UserGroupInformation ugi = null;
                   try {
                     ugi = UserGroupInformation.createProxyUser(user,
-                        UserGroupInformation.getCurrentUser());
+                      UserGroupInformation.getCurrentUser());
                   } catch (Exception e) {
                     logger.error("Error in createProxyUser", e);
                     StringBuilder stringBuilder = new StringBuilder();
@@ -300,11 +258,13 @@
                     stringBuilder.append(e.getCause());
                     throw new InterpreterException(stringBuilder.toString());
                   }
+
+                  final String poolKey = propertyKey;
                   try {
                     connection = ugi.doAs(new PrivilegedExceptionAction<Connection>() {
                       @Override
                       public Connection run() throws Exception {
-                        return DriverManager.getConnection(url, properties);
+                        return getConnectionFromPool(url, poolKey, properties);
                       }
                     });
                   } catch (Exception e) {
@@ -314,19 +274,13 @@
                     stringBuilder.append(e.getCause());
                     throw new InterpreterException(stringBuilder.toString());
                   }
->>>>>>> 3e863a67
                 }
               }
               break;
 
-<<<<<<< HEAD
-          default:
-            connection = getConnectionFromPool(url, propertyKey, properties);
-=======
             default:
-              connection = DriverManager.getConnection(url, properties);
-        }
->>>>>>> 3e863a67
+              connection = getConnectionFromPool(url, propertyKey, properties);
+        }
       }
     }
     propertyKeySqlCompleterMap.put(propertyKey, createSqlCompleter(connection));
