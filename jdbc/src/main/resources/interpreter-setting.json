--- conflicted
+++ resolved
@@ -46,15 +46,12 @@
         "defaultValue": "1000",
         "description": "Max number of SQL result to display."
       },
-<<<<<<< HEAD
-=======
       "zeppelin.jdbc.auth.type": {
         "envName": null,
         "propertyName": "zeppelin.jdbc.auth.type",
         "defaultValue": "",
         "description": "If auth type is needed, Example: KERBEROS"
       },
->>>>>>> 6eecdecb
       "zeppelin.jdbc.concurrent.use": {
         "envName": null,
         "propertyName": "zeppelin.jdbc.concurrent.use",
@@ -67,97 +64,6 @@
         "defaultValue": "10",
         "description": "Number of concurrent execution"
       },
-<<<<<<< HEAD
-      "hive.url": {
-        "envName": null,
-        "propertyName": "hive.url",
-        "defaultValue": "jdbc:hive2://localhost:10000",
-        "description": ""
-      },
-      "hive.user": {
-        "envName": null,
-        "propertyName": "hive.user",
-        "defaultValue": "hive",
-        "description": ""
-      },
-      "hive.password": {
-        "envName": null,
-        "propertyName": "hive.password",
-        "defaultValue": "",
-        "description": ""
-      },
-      "hive.driver": {
-        "envName": null,
-        "propertyName": "hive.driver",
-        "defaultValue": "org.apache.hive.jdbc.HiveDriver",
-        "description": ""
-      },
-      "phoenix.url": {
-        "envName": null,
-        "propertyName": "phoenix.url",
-        "defaultValue": "jdbc:phoenix:localhost:2181:/hbase-unsecure",
-        "description": ""
-      },
-      "phoenix.user": {
-        "envName": null,
-        "propertyName": "phoenix.user",
-        "defaultValue": "phoenixuser",
-        "description": ""
-      },
-      "phoenix.password": {
-        "envName": null,
-        "propertyName": "phoenix.password",
-        "defaultValue": "",
-        "description": ""
-      },
-      "phoenix.driver": {
-        "envName": null,
-        "propertyName": "phoenix.driver",
-        "defaultValue": "org.apache.phoenix.jdbc.PhoenixDriver",
-        "description": ""
-      },
-      "phoenix.hbase.client.retries.number": {
-        "envName": null,
-        "propertyName": "phoenix.hbase.client.retries.number",
-        "defaultValue": "1",
-        "description": "Maximum retries.  Used as maximum for all retryable operations such as the getting of a cell's value, starting a row update, etc."
-      },
-      "tajo.url": {
-        "envName": null,
-        "propertyName": "tajo.url",
-        "defaultValue": "jdbc:tajo://localhost:26002/default",
-        "description": ""
-      },
-      "tajo.driver": {
-        "envName": null,
-        "propertyName": "tajo.driver",
-        "defaultValue": "org.apache.tajo.jdbc.TajoDriver",
-        "description": ""
-      },
-      "psql.url": {
-        "envName": null,
-        "propertyName": "psql.url",
-        "defaultValue": "jdbc:postgresql://localhost:5432/",
-        "description": ""
-      },
-      "psql.user": {
-        "envName": null,
-        "propertyName": "psql.user",
-        "defaultValue": "phoenixuser",
-        "description": ""
-      },
-      "psql.password": {
-        "envName": null,
-        "propertyName": "psql.password",
-        "defaultValue": "",
-        "description": ""
-      },
-      "psql.driver": {
-        "envName": null,
-        "propertyName": "psql.driver",
-        "defaultValue": "org.postgresql.Driver",
-        "description": ""
-=======
       "zeppelin.jdbc.keytab.location": {
         "envName": null,
         "propertyName": "zeppelin.jdbc.keytab.location",
@@ -169,7 +75,6 @@
         "propertyName": "zeppelin.jdbc.principal",
         "defaultValue": "",
         "description": "Kerberos principal"
->>>>>>> 6eecdecb
       }
     },
     "editor": {
