--- conflicted
+++ resolved
@@ -34,11 +34,8 @@
 REM set ZEPPELIN_IDENT_STRING   		REM A string representing this instance of zeppelin. $USER by default.
 REM set ZEPPELIN_NICENESS       		REM The scheduling priority for daemons. Defaults to 0.
 REM set ZEPPELIN_INTERPRETER_LOCALREPO         REM Local repository for interpreter's additional dependency loading
-<<<<<<< HEAD
 REM set ZEPPELIN_INTERPRETER_DOWNLOAD_DIR          REM download interpreter for directory path
-=======
 REM set ZEPPELIN_NOTEBOOK_STORAGE		REM Refers to pluggable notebook storage class, can have two classes simultaneously with a sync between them (e.g. local and remote).
->>>>>>> 09bc8a36
 
 
 REM Spark interpreter configuration
