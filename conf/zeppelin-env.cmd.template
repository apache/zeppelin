--- conflicted
+++ resolved
@@ -19,13 +19,8 @@
 REM set JAVA_HOME=
 REM set MASTER=                 		REM Spark master url. eg. spark://master_addr:7077. Leave empty if you want to use local mode.
 REM set ZEPPELIN_JAVA_OPTS      		REM Additional jvm options. for example, set ZEPPELIN_JAVA_OPTS="-Dspark.executor.memory=8g -Dspark.cores.max=16"
-<<<<<<< HEAD
-REM set ZEPPELIN_MEM            		REM Zeppelin jvm mem options Default -Xmx1024m -XX:MaxPermSize=512m
-REM set ZEPPELIN_INTP_MEM       		REM zeppelin interpreter process jvm mem options.
-=======
 REM set ZEPPELIN_MEM            		REM Zeppelin jvm mem options Default -Xms1024m -Xmx1024m -XX:MaxPermSize=512m
 REM set ZEPPELIN_INTP_MEM       		REM zeppelin interpreter process jvm mem options. Default -Xmx1024m -Xms1024m -XX:MaxPermSize=512m
->>>>>>> 6eecdecb
 REM set ZEPPELIN_INTP_JAVA_OPTS 		REM zeppelin interpreter process jvm options.
 
 REM set ZEPPELIN_LOG_DIR        		REM Where log files are stored.  PWD by default.
@@ -74,11 +69,7 @@
 REM set ZEPPELIN_SPARK_USEHIVECONTEXT  REM Use HiveContext instead of SQLContext if set true. true by default.
 REM set ZEPPELIN_SPARK_CONCURRENTSQL   REM Execute multiple SQL concurrently if set true. false by default.
 REM set ZEPPELIN_SPARK_IMPORTIMPLICIT  REM Import implicits, UDF collection, and sql if set true. true by default.
-<<<<<<< HEAD
-REM set ZEPPELIN_SPARK_MAXRESULT       REM Max number of SparkSQL result to display. 1000 by default.
-=======
 REM set ZEPPELIN_SPARK_MAXRESULT       REM Max number of Spark SQL result to display. 1000 by default.
->>>>>>> 6eecdecb
 
 REM ZeppelinHub connection configuration
 REM
