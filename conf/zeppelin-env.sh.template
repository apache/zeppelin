--- conflicted
+++ resolved
@@ -35,12 +35,8 @@
 # export ZEPPELIN_IDENT_STRING   		# A string representing this instance of zeppelin. $USER by default.
 # export ZEPPELIN_NICENESS       		# The scheduling priority for daemons. Defaults to 0.
 # export ZEPPELIN_INTERPRETER_LOCALREPO         # Local repository for interpreter's additional dependency loading
-<<<<<<< HEAD
 # export ZEPPELIN_INTERPRETER_DOWNLOAD_DIR          # download interpreter for directory path
-
-=======
 # export ZEPPELIN_NOTEBOOK_STORAGE 		# Refers to pluggable notebook storage class, can have two classes simultaneously with a sync between them (e.g. local and remote).
->>>>>>> 09bc8a36
 
 #### Spark interpreter configuration ####
 
