--- conflicted
+++ resolved
@@ -62,23 +62,23 @@
 # export ZEPPELIN_SPARK_USEHIVECONTEXT  # Use HiveContext instead of SQLContext if set true. true by default.
 # export ZEPPELIN_SPARK_CONCURRENTSQL   # Execute multiple SQL concurrently if set true. false by default.
 # export ZEPPELIN_SPARK_MAXRESULT       # Max number of SparkSQL result to display. 1000 by default.
-<<<<<<< HEAD
 # export ZEPPELIN_WEBSOCKET_MAX_TEXT_MESSAGE_SIZE       # Size in characters of the maximum text message to be received by websocket. Defaults to 1024000
-=======
->>>>>>> ae906265
 
 #### HBase interpreter configuration ####
 
 ## To connect to HBase running on a cluster, either HBASE_HOME or HBASE_CONF_DIR must be set
 
 # export HBASE_HOME=                    # (require) Under which HBase scripts and configuration should be
-<<<<<<< HEAD
 # export HBASE_CONF_DIR=                # (optional) Alternatively, configuration directory can be set to point to the directory that has hbase-site.xml
 
 #### ZeppelinHub connection configuration ####
 # export ZEPPELINHUB_API_ADDRESS		# Refers to the address of the ZeppelinHub service in use
 # export ZEPPELINHUB_API_TOKEN			# Refers to the Zeppelin instance token of the user
 # export ZEPPELINHUB_USER_KEY			# Optional, when using Zeppelin with authentication.
-=======
-# export HBASE_CONF_DIR=                # (optional) Alternatively, configuration directory can be set to point to the directory that has hbase-site.xml
->>>>>>> ae906265
+
+#### HBase interpreter configuration ####
+
+## To connect to HBase running on a cluster, either HBASE_HOME or HBASE_CONF_DIR must be set
+
+# export HBASE_HOME=                    # (require) Under which HBase scripts and configuration should be
+# export HBASE_CONF_DIR=                # (optional) Alternatively, configuration directory can be set to point to the directory that has hbase-site.xml