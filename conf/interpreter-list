--- conflicted
+++ resolved
@@ -39,14 +39,9 @@
 neo4j           org.apache.zeppelin:zeppelin-neo4j:0.9.0                Neo4j interpreter
 pig             org.apache.zeppelin:zeppelin-pig:0.9.0                  Pig interpreter
 python          org.apache.zeppelin:zeppelin-python:0.9.0               Python interpreter
-<<<<<<< HEAD
-scio            org.apache.zeppelin:zeppelin-scio_2.11:0.9.0            Scio interpreter
-shell           org.apache.zeppelin:zeppelin-shell:0.9.0                Shell command
-sparql          org.apache.zeppelin:zeppelin-sparql:0.9.0               Sparql interpreter
-=======
 sap             org.apache.zeppelin:zeppelin-sap:0.9.0                  SAP Support
 scalding        org.apache.zeppelin:zeppelin-scalding_2.0.10:0.9.0      Scalding interpreter
 scio            org.apache.zeppelin:zeppelin-scio:0.9.0                 Scio interpreter
 shell           org.apache.zeppelin:zeppelin-shell:0.9.0                Shell command
-submarine       org.apache.zeppelin:zeppelin-submarine:0.9.0            Submarine interpreter
->>>>>>> f4c99163
+sparql          org.apache.zeppelin:zeppelin-sparql:0.9.0               Sparql interpreter
+submarine       org.apache.zeppelin:zeppelin-submarine:0.9.0            Submarine interpreter