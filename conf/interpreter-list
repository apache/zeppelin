# Licensed to the Apache Software Foundation (ASF) under one
# or more contributor license agreements.  See the NOTICE file
# distributed with this work for additional information
# regarding copyright ownership.  The ASF licenses this file
# to you under the Apache License, Version 2.0 (the
# "License"); you may not use this file except in compliance
# with the License.  You may obtain a copy of the License at
#
#     http://www.apache.org/licenses/LICENSE-2.0
#
# Unless required by applicable law or agreed to in writing, software
# distributed under the License is distributed on an "AS IS" BASIS,
# WITHOUT WARRANTIES OR CONDITIONS OF ANY KIND, either express or implied.
# See the License for the specific language governing permissions and
# limitations under the License.
#
#
# [name]  [maven artifact]  [description]

alluxio         org.apache.zeppelin:zeppelin-alluxio:0.10.0              Alluxio interpreter
angular         org.apache.zeppelin:zeppelin-angular:0.10.0              HTML and AngularJS view rendering
beam            org.apache.zeppelin:zeppelin-beam:0.10.0                 Beam interpreter
bigquery        org.apache.zeppelin:zeppelin-bigquery:0.10.0             BigQuery interpreter
cassandra       org.apache.zeppelin:zeppelin-cassandra:0.10.0            Cassandra interpreter
elasticsearch   org.apache.zeppelin:zeppelin-elasticsearch:0.10.0        Elasticsearch interpreter
file            org.apache.zeppelin:zeppelin-file:0.10.0                 HDFS file interpreter
flink           org.apache.zeppelin:zeppelin-flink:0.10.0                Flink interpreter
geode           org.apache.zeppelin:zeppelin-geode:0.10.0                Apache Geode interpreter
groovy          org.apache.zeppelin:zeppelin-groovy:0.10.0               Groovy interpreter
hazelcastjet    org.apache.zeppelin:zeppelin-hazelcastjet:0.10.0         Hazelcast Jet interpreter
hbase           org.apache.zeppelin:zeppelin-hbase:0.10.0                Hbase interpreter
ignite          org.apache.zeppelin:zeppelin-ignite:0.10.0               Ignite interpreter
java            org.apache.zeppelin:zeppelin-java:0.10.0                 Java interpreter
jdbc            org.apache.zeppelin:zeppelin-jdbc:0.10.0                 Jdbc interpreter
kotlin          org.apache.zeppelin:zeppelin-kotlin:0.10.0               Kotlin interpreter
livy            org.apache.zeppelin:zeppelin-livy:0.10.0                 Livy interpreter
md              org.apache.zeppelin:zeppelin-markdown:0.10.0             Markdown support
neo4j           org.apache.zeppelin:zeppelin-neo4j:0.10.0                Neo4j interpreter
pig             org.apache.zeppelin:zeppelin-pig:0.10.0                  Pig interpreter
python          org.apache.zeppelin:zeppelin-python:0.10.0               Python interpreter
sap             org.apache.zeppelin:zeppelin-sap:0.10.0                  SAP Support
<<<<<<< HEAD
scalding        org.apache.zeppelin:zeppelin-scalding_2.0.10:0.10.0      Scalding interpreter
=======
scio            org.apache.zeppelin:zeppelin-scio:0.10.0                 Scio interpreter
>>>>>>> 11d82c4b
shell           org.apache.zeppelin:zeppelin-shell:0.10.0                Shell command
sparql          org.apache.zeppelin:zeppelin-sparql:0.10.0               Sparql interpreter
submarine       org.apache.zeppelin:zeppelin-submarine:0.10.0            Submarine interpreter<|MERGE_RESOLUTION|>--- conflicted
+++ resolved
@@ -39,11 +39,6 @@
 pig             org.apache.zeppelin:zeppelin-pig:0.10.0                  Pig interpreter
 python          org.apache.zeppelin:zeppelin-python:0.10.0               Python interpreter
 sap             org.apache.zeppelin:zeppelin-sap:0.10.0                  SAP Support
-<<<<<<< HEAD
-scalding        org.apache.zeppelin:zeppelin-scalding_2.0.10:0.10.0      Scalding interpreter
-=======
-scio            org.apache.zeppelin:zeppelin-scio:0.10.0                 Scio interpreter
->>>>>>> 11d82c4b
 shell           org.apache.zeppelin:zeppelin-shell:0.10.0                Shell command
 sparql          org.apache.zeppelin:zeppelin-sparql:0.10.0               Sparql interpreter
 submarine       org.apache.zeppelin:zeppelin-submarine:0.10.0            Submarine interpreter