--- conflicted
+++ resolved
@@ -166,23 +166,15 @@
   }
 
   @Override
-<<<<<<< HEAD
-  public List<InterpreterCompletion> completion(String buf, int cursor) {
-=======
   public List<InterpreterCompletion> completion(String buf, int cursor,
       InterpreterContext interpreterContext) {
->>>>>>> 6eecdecb
     String[] words = splitAndRemoveEmpty(splitAndRemoveEmpty(buf, "\n"), " ");
     String lastWord = "";
     if (words.length > 0) {
       lastWord = words[ words.length - 1 ];
     }
-<<<<<<< HEAD
-    ArrayList voices = new ArrayList<>();
-=======
     
     List<InterpreterCompletion>  voices = new LinkedList<>();
->>>>>>> 6eecdecb
     for (String command : keywords) {
       if (command.startsWith(lastWord)) {
         voices.add(new InterpreterCompletion(command, command, CompletionType.command.name()));
