--- conflicted
+++ resolved
@@ -79,21 +79,6 @@
 
   @Test
   public void testCompletion() {
-<<<<<<< HEAD
-    List expectedResultOne = Arrays.asList("cat", "chgrp",
-            "chmod", "chown", "copyFromLocal", "copyToLocal", "count",
-            "createLineage");
-    List expectedResultTwo = Arrays.asList("copyFromLocal",
-            "copyToLocal", "count");
-    List expectedResultThree = Arrays.asList("copyFromLocal", "copyToLocal");
-    List expectedResultNone = new ArrayList<String>();
-
-    List<InterpreterCompletion> resultOne = alluxioInterpreter.completion("c", 0);
-    List<InterpreterCompletion> resultTwo = alluxioInterpreter.completion("co", 0);
-    List<InterpreterCompletion> resultThree = alluxioInterpreter.completion("copy", 0);
-    List<InterpreterCompletion> resultNotMatch = alluxioInterpreter.completion("notMatch", 0);
-    List<InterpreterCompletion> resultAll = alluxioInterpreter.completion("", 0);
-=======
     List expectedResultOne = Arrays.asList(
       new InterpreterCompletion("cat", "cat", CompletionType.command.name()),
       new InterpreterCompletion("chgrp", "chgrp", CompletionType.command.name()),
@@ -117,7 +102,6 @@
     List<InterpreterCompletion> resultThree = alluxioInterpreter.completion("copy", 0, null);
     List<InterpreterCompletion> resultNotMatch = alluxioInterpreter.completion("notMatch", 0, null);
     List<InterpreterCompletion> resultAll = alluxioInterpreter.completion("", 0, null);
->>>>>>> 6eecdecb
 
     Assert.assertEquals(expectedResultOne, resultOne);
     Assert.assertEquals(expectedResultTwo, resultTwo);
