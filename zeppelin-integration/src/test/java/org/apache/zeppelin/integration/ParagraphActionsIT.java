--- conflicted
+++ resolved
@@ -219,13 +219,8 @@
           driver.findElement(By.xpath(getParagraphXPath(1) + "//span[@class='icon-control-play shortcut-icon']")).isDisplayed(), CoreMatchers.equalTo(false)
       );
 
-<<<<<<< HEAD
       driver.findElement(By.xpath(".//*[@id='main']//button[contains(@ng-click, 'runParagraphs')]")).sendKeys(Keys.ENTER);
-      ZeppelinITUtils.sleep(1000, true);
-=======
-      driver.findElement(By.xpath(".//*[@id='main']//button[contains(@ng-click, 'runAllParagraphs')]")).sendKeys(Keys.ENTER);
       ZeppelinITUtils.sleep(1000, false);
->>>>>>> 468cea29
       driver.findElement(By.xpath("//div[@class='modal-dialog'][contains(.,'Run all paragraphs?')]" +
           "//div[@class='modal-footer']//button[contains(.,'OK')]")).click();
       ZeppelinITUtils.sleep(2000, false);
