--- conflicted
+++ resolved
@@ -86,12 +86,6 @@
     SPARK_APP_JAR="$(ls ${ZEPPELIN_HOME}/interpreter/spark/zeppelin-spark*.jar)"
     # This will evantually passes SPARK_APP_JAR to classpath of SparkIMain
     ZEPPELIN_CLASSPATH+=${SPARK_APP_JAR}
-<<<<<<< HEAD
-    # Need to add the R Interpreter
-    RZEPPELINPATH="$(ls ${ZEPPELIN_HOME}/interpreter/spark/zeppelin-zr*.jar)"
-    ZEPPELIN_CLASSPATH+=":${RZEPPELINPATH}"
-=======
->>>>>>> fb4a76a2
 
     pattern="$SPARK_HOME/python/lib/py4j-*-src.zip"
     py4j=($pattern)
@@ -136,11 +130,6 @@
       ZEPPELIN_CLASSPATH+=":${HADOOP_CONF_DIR}"
     fi
 
-<<<<<<< HEAD
-    RZEPPELINPATH="$(ls ${ZEPPELIN_HOME}/interpreter/spark/zeppelin-zr*.jar)"
-    ZEPPELIN_CLASSPATH+=":${RZEPPELINPATH}"
-=======
->>>>>>> fb4a76a2
     export SPARK_CLASSPATH+=":${ZEPPELIN_CLASSPATH}"
   fi
 elif [[ "${INTERPRETER_ID}" == "hbase" ]]; then
