<?xml version="1.0" encoding="UTF-8"?>
<!--
  ~ Licensed to the Apache Software Foundation (ASF) under one or more
  ~ contributor license agreements.  See the NOTICE file distributed with
  ~ this work for additional information regarding copyright ownership.
  ~ The ASF licenses this file to You under the Apache License, Version 2.0
  ~ (the "License"); you may not use this file except in compliance with
  ~ the License.  You may obtain a copy of the License at
  ~
  ~    http://www.apache.org/licenses/LICENSE-2.0
  ~
  ~ Unless required by applicable law or agreed to in writing, software
  ~ distributed under the License is distributed on an "AS IS" BASIS,
  ~ WITHOUT WARRANTIES OR CONDITIONS OF ANY KIND, either express or implied.
  ~ See the License for the specific language governing permissions and
  ~ limitations under the License.
  -->

<project xmlns="http://maven.apache.org/POM/4.0.0" xmlns:xsi="http://www.w3.org/2001/XMLSchema-instance"
         xsi:schemaLocation="http://maven.apache.org/POM/4.0.0 http://maven.apache.org/xsd/maven-4.0.0.xsd">
  <modelVersion>4.0.0</modelVersion>

  <parent>
    <artifactId>zeppelin</artifactId>
    <groupId>org.apache.zeppelin</groupId>
<<<<<<< HEAD
    <version>0.6.2-SNAPSHOT</version>
=======
    <version>0.8.0-SNAPSHOT</version>
>>>>>>> 6eecdecb
    <relativePath>..</relativePath>
  </parent>

  <groupId>org.apache.zeppelin</groupId>
  <artifactId>zeppelin-spark-dependencies_2.10</artifactId>
  <packaging>jar</packaging>
<<<<<<< HEAD
  <version>0.6.2-SNAPSHOT</version>
=======
  <version>0.8.0-SNAPSHOT</version>
>>>>>>> 6eecdecb
  <name>Zeppelin: Spark dependencies</name>
  <description>Zeppelin spark support</description>

  <properties>
    <!-- library version defined in this section brought from spark 1.4.1 and it's dependency.
         Therefore changing only spark.version is not going to be enough when this module
         support new version of spark to make the new version as default supported version.

         Each profile (spark-2.0, spark-1.6, etc) will overrides necessary dependency version.
         So we'll make one of those profile 'activateByDefault' to make it default supported version
         instead of changing spark.version in this section.
    -->

    <spark.version>1.4.1</spark.version>
    <hadoop.version>2.3.0</hadoop.version>
    <yarn.version>${hadoop.version}</yarn.version>
    <avro.version>1.7.7</avro.version>
    <avro.mapred.classifier/>
    <jets3t.version>0.7.1</jets3t.version>
    <protobuf.version>2.4.1</protobuf.version>

    <akka.group>org.spark-project.akka</akka.group>
    <akka.version>2.3.4-spark</akka.version>

    <spark.archive>spark-${spark.version}</spark.archive>
    <spark.src.download.url>
      http://d3kbcqa49mib13.cloudfront.net/${spark.archive}.tgz
    </spark.src.download.url>
    <spark.bin.download.url>
      http://d3kbcqa49mib13.cloudfront.net/spark-${spark.version}-bin-without-hadoop.tgz
    </spark.bin.download.url>
    <spark.py4j.version>0.8.2.1</spark.py4j.version>

    <!--plugin versions-->
    <plugin.shade.version>2.3</plugin.shade.version>
  </properties>

  <dependencyManagement>
    <dependencies>
      <dependency>
        <groupId>org.apache.avro</groupId>
        <artifactId>avro</artifactId>
        <version>${avro.version}</version>
      </dependency>
      <dependency>
        <groupId>org.apache.avro</groupId>
        <artifactId>avro-ipc</artifactId>
        <version>${avro.version}</version>
        <exclusions>
          <exclusion>
            <groupId>io.netty</groupId>
            <artifactId>netty</artifactId>
          </exclusion>
          <exclusion>
            <groupId>org.mortbay.jetty</groupId>
            <artifactId>jetty</artifactId>
          </exclusion>
          <exclusion>
            <groupId>org.mortbay.jetty</groupId>
            <artifactId>jetty-util</artifactId>
          </exclusion>
          <exclusion>
            <groupId>org.mortbay.jetty</groupId>
            <artifactId>servlet-api</artifactId>
          </exclusion>
          <exclusion>
            <groupId>org.apache.velocity</groupId>
            <artifactId>velocity</artifactId>
          </exclusion>
        </exclusions>
      </dependency>
      <dependency>
        <groupId>org.apache.avro</groupId>
        <artifactId>avro-mapred</artifactId>
        <version>${avro.version}</version>
        <classifier>${avro.mapred.classifier}</classifier>
        <exclusions>
          <exclusion>
            <groupId>io.netty</groupId>
            <artifactId>netty</artifactId>
          </exclusion>
          <exclusion>
            <groupId>org.mortbay.jetty</groupId>
            <artifactId>jetty</artifactId>
          </exclusion>
          <exclusion>
            <groupId>org.mortbay.jetty</groupId>
            <artifactId>jetty-util</artifactId>
          </exclusion>
          <exclusion>
            <groupId>org.mortbay.jetty</groupId>
            <artifactId>servlet-api</artifactId>
          </exclusion>
          <exclusion>
            <groupId>org.apache.velocity</groupId>
            <artifactId>velocity</artifactId>
          </exclusion>
        </exclusions>
      </dependency>

      <!-- See SPARK-1556 for info on this dependency: -->
      <dependency>
        <groupId>net.java.dev.jets3t</groupId>
        <artifactId>jets3t</artifactId>
        <version>${jets3t.version}</version>
        <scope>runtime</scope>
        <exclusions>
          <exclusion>
            <groupId>commons-logging</groupId>
            <artifactId>commons-logging</artifactId>
          </exclusion>
        </exclusions>
      </dependency>
      <dependency>
        <groupId>org.apache.hadoop</groupId>
        <artifactId>hadoop-yarn-api</artifactId>
        <version>${yarn.version}</version>
        <exclusions>
          <exclusion>
            <groupId>asm</groupId>
            <artifactId>asm</artifactId>
          </exclusion>
          <exclusion>
            <groupId>org.ow2.asm</groupId>
            <artifactId>asm</artifactId>
          </exclusion>
          <exclusion>
            <groupId>org.jboss.netty</groupId>
            <artifactId>netty</artifactId>
          </exclusion>
          <exclusion>
            <groupId>commons-logging</groupId>
            <artifactId>commons-logging</artifactId>
          </exclusion>
        </exclusions>
      </dependency>

      <dependency>
        <groupId>org.apache.hadoop</groupId>
        <artifactId>hadoop-yarn-common</artifactId>
        <version>${yarn.version}</version>
        <exclusions>
          <exclusion>
            <groupId>asm</groupId>
            <artifactId>asm</artifactId>
          </exclusion>
          <exclusion>
            <groupId>org.ow2.asm</groupId>
            <artifactId>asm</artifactId>
          </exclusion>
          <exclusion>
            <groupId>org.jboss.netty</groupId>
            <artifactId>netty</artifactId>
          </exclusion>
          <exclusion>
            <groupId>javax.servlet</groupId>
            <artifactId>servlet-api</artifactId>
          </exclusion>
          <exclusion>
            <groupId>commons-logging</groupId>
            <artifactId>commons-logging</artifactId>
          </exclusion>
        </exclusions>
      </dependency>

      <dependency>
        <groupId>org.apache.hadoop</groupId>
        <artifactId>hadoop-yarn-server-web-proxy</artifactId>
        <version>${yarn.version}</version>
        <exclusions>
          <exclusion>
            <groupId>asm</groupId>
            <artifactId>asm</artifactId>
          </exclusion>
          <exclusion>
            <groupId>org.ow2.asm</groupId>
            <artifactId>asm</artifactId>
          </exclusion>
          <exclusion>
            <groupId>org.jboss.netty</groupId>
            <artifactId>netty</artifactId>
          </exclusion>
          <exclusion>
            <groupId>javax.servlet</groupId>
            <artifactId>servlet-api</artifactId>
          </exclusion>
          <exclusion>
            <groupId>commons-logging</groupId>
            <artifactId>commons-logging</artifactId>
          </exclusion>
        </exclusions>
      </dependency>

      <dependency>
        <groupId>org.apache.hadoop</groupId>
        <artifactId>hadoop-yarn-client</artifactId>
        <version>${yarn.version}</version>
        <exclusions>
          <exclusion>
            <groupId>asm</groupId>
            <artifactId>asm</artifactId>
          </exclusion>
          <exclusion>
            <groupId>org.ow2.asm</groupId>
            <artifactId>asm</artifactId>
          </exclusion>
          <exclusion>
            <groupId>org.jboss.netty</groupId>
            <artifactId>netty</artifactId>
          </exclusion>
          <exclusion>
            <groupId>javax.servlet</groupId>
            <artifactId>servlet-api</artifactId>
          </exclusion>
          <exclusion>
            <groupId>commons-logging</groupId>
            <artifactId>commons-logging</artifactId>
          </exclusion>
        </exclusions>
      </dependency>
    </dependencies>
  </dependencyManagement>

  <dependencies>
    <!-- Spark -->
    <dependency>
      <groupId>org.apache.spark</groupId>
      <artifactId>spark-core_${scala.binary.version}</artifactId>
      <version>${spark.version}</version>
      <exclusions>
        <exclusion>
          <groupId>org.apache.hadoop</groupId>
          <artifactId>hadoop-client</artifactId>
        </exclusion>
      </exclusions>
    </dependency>

    <dependency>
      <groupId>org.apache.spark</groupId>
      <artifactId>spark-repl_${scala.binary.version}</artifactId>
      <version>${spark.version}</version>
    </dependency>

    <dependency>
      <groupId>org.apache.spark</groupId>
      <artifactId>spark-sql_${scala.binary.version}</artifactId>
      <version>${spark.version}</version>
    </dependency>

    <dependency>
      <groupId>org.apache.spark</groupId>
      <artifactId>spark-hive_${scala.binary.version}</artifactId>
      <version>${spark.version}</version>
    </dependency>

    <dependency>
      <groupId>org.apache.spark</groupId>
      <artifactId>spark-streaming_${scala.binary.version}</artifactId>
      <version>${spark.version}</version>
    </dependency>

    <dependency>
      <groupId>org.apache.spark</groupId>
      <artifactId>spark-catalyst_${scala.binary.version}</artifactId>
      <version>${spark.version}</version>
    </dependency>

    <!-- hadoop -->
    <dependency>
      <groupId>org.apache.hadoop</groupId>
      <artifactId>hadoop-client</artifactId>
      <version>${hadoop.version}</version>
    </dependency>


    <dependency>
      <groupId>com.google.protobuf</groupId>
      <artifactId>protobuf-java</artifactId>
      <version>${protobuf.version}</version>
    </dependency>

    <dependency>
      <groupId>${akka.group}</groupId>
      <artifactId>akka-actor_${scala.binary.version}</artifactId>
      <version>${akka.version}</version>
    </dependency>
    <dependency>
      <groupId>${akka.group}</groupId>
      <artifactId>akka-remote_${scala.binary.version}</artifactId>
      <version>${akka.version}</version>
    </dependency>
    <dependency>
      <groupId>${akka.group}</groupId>
      <artifactId>akka-slf4j_${scala.binary.version}</artifactId>
      <version>${akka.version}</version>
    </dependency>
    <dependency>
      <groupId>${akka.group}</groupId>
      <artifactId>akka-testkit_${scala.binary.version}</artifactId>
      <version>${akka.version}</version>
    </dependency>
    <dependency>
      <groupId>${akka.group}</groupId>
      <artifactId>akka-zeromq_${scala.binary.version}</artifactId>
      <version>${akka.version}</version>
      <exclusions>
        <exclusion>
          <groupId>${akka.group}</groupId>
          <artifactId>akka-actor_${scala.binary.version}</artifactId>
        </exclusion>
      </exclusions>
    </dependency>

    <!-- yarn (not supported for Spark v1.5.0 or higher) -->
    <dependency>
      <groupId>org.apache.spark</groupId>
      <artifactId>spark-yarn_${scala.binary.version}</artifactId>
      <version>${spark.version}</version>
    </dependency>

    <dependency>
      <groupId>org.apache.hadoop</groupId>
      <artifactId>hadoop-yarn-api</artifactId>
      <version>${yarn.version}</version>
    </dependency>

  </dependencies>

  <profiles>
    <profile>
      <id>spark-1.1</id>
      <dependencies>

      </dependencies>
      <properties>
        <spark.version>1.1.1</spark.version>
        <akka.version>2.2.3-shaded-protobuf</akka.version>
      </properties>
    </profile>

    <profile>
      <id>cassandra-spark-1.1</id>
      <dependencies>
        <dependency>
          <groupId>com.datastax.spark</groupId>
          <artifactId>spark-cassandra-connector_${scala.binary.version}</artifactId>
          <version>1.1.1</version>
          <exclusions>
            <exclusion>
              <groupId>org.joda</groupId>
              <artifactId>joda-convert</artifactId>
            </exclusion>
          </exclusions>
        </dependency>
      </dependencies>
      <properties>
        <spark.version>1.1.1</spark.version>
        <akka.version>2.2.3-shaded-protobuf</akka.version>
      </properties>
    </profile>

    <profile>
      <id>spark-1.2</id>
      <dependencies>
      </dependencies>
      <properties>
        <spark.version>1.2.1</spark.version>
      </properties>
    </profile>

    <profile>
      <id>cassandra-spark-1.2</id>
      <properties>
        <spark.version>1.2.1</spark.version>
      </properties>
      <dependencies>
        <dependency>
          <groupId>com.datastax.spark</groupId>
          <artifactId>spark-cassandra-connector_${scala.binary.version}</artifactId>
          <version>1.2.1</version>
          <exclusions>
            <exclusion>
              <groupId>org.joda</groupId>
              <artifactId>joda-convert</artifactId>
            </exclusion>
          </exclusions>
        </dependency>
      </dependencies>
    </profile>

    <profile>
      <id>spark-1.3</id>

      <properties>
        <spark.version>1.3.1</spark.version>
      </properties>

      <dependencies>
      </dependencies>

    </profile>

    <profile>
      <id>cassandra-spark-1.3</id>
      <properties>
        <spark.version>1.3.0</spark.version>
      </properties>

      <dependencies>
        <dependency>
          <groupId>com.datastax.spark</groupId>
          <artifactId>spark-cassandra-connector_${scala.binary.version}</artifactId>
          <version>1.3.1</version>
          <exclusions>
            <exclusion>
              <groupId>org.joda</groupId>
              <artifactId>joda-convert</artifactId>
            </exclusion>
          </exclusions>
        </dependency>
      </dependencies>
    </profile>

    <profile>
      <id>spark-1.4</id>
      <properties>
        <spark.version>1.4.1</spark.version>
      </properties>

      <dependencies>
      </dependencies>
    </profile>

    <profile>
      <id>cassandra-spark-1.4</id>
      <properties>
        <spark.version>1.4.1</spark.version>
      </properties>

      <dependencies>
        <dependency>
          <groupId>com.datastax.spark</groupId>
          <artifactId>spark-cassandra-connector_${scala.binary.version}</artifactId>
          <version>1.4.0</version>
          <exclusions>
            <exclusion>
              <groupId>org.joda</groupId>
              <artifactId>joda-convert</artifactId>
            </exclusion>
          </exclusions>
        </dependency>
      </dependencies>
    </profile>

    <profile>
      <id>spark-1.5</id>
      <properties>
        <spark.version>1.5.2</spark.version>
        <akka.group>com.typesafe.akka</akka.group>
        <akka.version>2.3.11</akka.version>
        <protobuf.version>2.5.0</protobuf.version>
      </properties>

      <dependencies>
      </dependencies>
    </profile>

    <profile>
      <id>cassandra-spark-1.5</id>
      <properties>
        <spark.version>1.5.1</spark.version>
        <akka.group>com.typesafe.akka</akka.group>
        <akka.version>2.3.11</akka.version>
        <protobuf.version>2.5.0</protobuf.version>
        <guava.version>16.0.1</guava.version>
      </properties>

      <dependencies>
        <dependency>
          <groupId>com.datastax.spark</groupId>
          <artifactId>spark-cassandra-connector_${scala.binary.version}</artifactId>
          <version>1.5.0</version>
          <exclusions>
            <exclusion>
              <groupId>org.joda</groupId>
              <artifactId>joda-convert</artifactId>
            </exclusion>
          </exclusions>
        </dependency>
      </dependencies>
    </profile>

    <profile>
      <id>spark-1.6</id>
<<<<<<< HEAD
=======
      <properties>
        <spark.version>1.6.3</spark.version>
        <spark.py4j.version>0.9</spark.py4j.version>
        <akka.group>com.typesafe.akka</akka.group>
        <akka.version>2.3.11</akka.version>
        <protobuf.version>2.5.0</protobuf.version>
      </properties>
    </profile>

    <profile>
      <id>spark-2.0</id>
      <properties>
        <spark.version>2.0.2</spark.version>
        <protobuf.version>2.5.0</protobuf.version>
        <spark.py4j.version>0.10.3</spark.py4j.version>
        <scala.version>2.11.8</scala.version>
      </properties>
    </profile>

    <profile>
      <id>spark-2.1</id>
      <activation>
        <activeByDefault>true</activeByDefault>
      </activation>
>>>>>>> 6eecdecb
      <properties>
        <spark.version>2.1.0</spark.version>
        <protobuf.version>2.5.0</protobuf.version>
        <spark.py4j.version>0.10.4</spark.py4j.version>
        <scala.version>2.11.8</scala.version>
      </properties>
    </profile>

    <profile>
      <id>spark-2.0</id>
      <activation>
        <activeByDefault>true</activeByDefault>
      </activation>
      <properties>
        <spark.version>2.0.0</spark.version>
        <protobuf.version>2.5.0</protobuf.version>
        <py4j.version>0.10.1</py4j.version>
        <scala.version>2.11.8</scala.version>
      </properties>
    </profile>

    <profile>
      <id>hadoop-0.23</id>
      <!-- SPARK-1121: Adds an explicit dependency on Avro to work around a
        Hadoop 0.23.X issue -->
      <dependencies>
        <dependency>
          <groupId>org.apache.avro</groupId>
          <artifactId>avro</artifactId>
        </dependency>
      </dependencies>
      <properties>
        <hadoop.version>0.23.10</hadoop.version>
      </properties>
    </profile>

    <profile>
      <id>hadoop-1</id>
      <properties>
        <hadoop.version>1.0.4</hadoop.version>
        <avro.mapred.classifier>hadoop1</avro.mapred.classifier>
        <codehaus.jackson.version>1.8.8</codehaus.jackson.version>
        <akka.group>org.spark-project.akka</akka.group>
      </properties>
    </profile>

    <profile>
      <id>hadoop-2.2</id>
      <properties>
        <hadoop.version>2.2.0</hadoop.version>
        <protobuf.version>2.5.0</protobuf.version>
        <avro.mapred.classifier>hadoop2</avro.mapred.classifier>
      </properties>
    </profile>

    <profile>
      <id>hadoop-2.3</id>
      <properties>
        <hadoop.version>2.3.0</hadoop.version>
        <protobuf.version>2.5.0</protobuf.version>
        <jets3t.version>0.9.3</jets3t.version>
        <avro.mapred.classifier>hadoop2</avro.mapred.classifier>
      </properties>
    </profile>

    <profile>
      <id>hadoop-2.4</id>
      <properties>
        <hadoop.version>2.4.0</hadoop.version>
        <protobuf.version>2.5.0</protobuf.version>
        <jets3t.version>0.9.3</jets3t.version>
        <avro.mapred.classifier>hadoop2</avro.mapred.classifier>
      </properties>
    </profile>

    <profile>
      <id>hadoop-2.6</id>
      <properties>
        <hadoop.version>2.6.0</hadoop.version>
        <protobuf.version>2.5.0</protobuf.version>
        <jets3t.version>0.9.3</jets3t.version>
        <avro.mapred.classifier>hadoop2</avro.mapred.classifier>
      </properties>
    </profile>

    <profile>
      <id>hadoop-2.7</id>
      <properties>
        <hadoop.version>2.7.2</hadoop.version>
        <protobuf.version>2.5.0</protobuf.version>
        <jets3t.version>0.9.0</jets3t.version>
        <avro.mapred.classifier>hadoop2</avro.mapred.classifier>
      </properties>
    </profile>

    <profile>
      <id>mapr3</id>
      <activation>
        <activeByDefault>false</activeByDefault>
      </activation>
      <properties>
        <hadoop.version>1.0.3-mapr-3.0.3</hadoop.version>
        <yarn.version>2.3.0-mapr-4.0.0-FCS</yarn.version>
        <jets3t.version>0.7.1</jets3t.version>
      </properties>
      <repositories>
        <repository>
          <id>mapr-releases</id>
          <url>http://repository.mapr.com/maven/</url>
          <snapshots>
            <enabled>false</enabled>
          </snapshots>
          <releases>
            <enabled>true</enabled>
          </releases>
        </repository>
      </repositories>
    </profile>

    <profile>
      <id>mapr40</id>
      <activation>
        <activeByDefault>false</activeByDefault>
      </activation>
      <properties>
        <hadoop.version>2.4.1-mapr-1503</hadoop.version>
        <yarn.version>2.4.1-mapr-1503</yarn.version>
        <jets3t.version>0.9.3</jets3t.version>
      </properties>
      <dependencies>
        <dependency>
          <groupId>org.apache.curator</groupId>
          <artifactId>curator-recipes</artifactId>
          <version>2.4.0</version>
          <exclusions>
            <exclusion>
              <groupId>org.apache.zookeeper</groupId>
              <artifactId>zookeeper</artifactId>
            </exclusion>
          </exclusions>
        </dependency>
        <dependency>
          <groupId>org.apache.zookeeper</groupId>
          <artifactId>zookeeper</artifactId>
          <version>3.4.5-mapr-1503</version>
        </dependency>
      </dependencies>
      <repositories>
        <repository>
          <id>mapr-releases</id>
          <url>http://repository.mapr.com/maven/</url>
          <snapshots>
            <enabled>false</enabled>
          </snapshots>
          <releases>
            <enabled>true</enabled>
          </releases>
        </repository>
      </repositories>
    </profile>

    <profile>
      <id>mapr41</id>
      <activation>
        <activeByDefault>false</activeByDefault>
      </activation>
      <properties>
        <hadoop.version>2.5.1-mapr-1503</hadoop.version>
        <yarn.version>2.5.1-mapr-1503</yarn.version>
        <jets3t.version>0.7.1</jets3t.version>
      </properties>
      <dependencies>
        <dependency>
          <groupId>org.apache.curator</groupId>
          <artifactId>curator-recipes</artifactId>
          <version>2.4.0</version>
          <exclusions>
            <exclusion>
              <groupId>org.apache.zookeeper</groupId>
              <artifactId>zookeeper</artifactId>
            </exclusion>
          </exclusions>
        </dependency>
        <dependency>
          <groupId>org.apache.zookeeper</groupId>
          <artifactId>zookeeper</artifactId>
          <version>3.4.5-mapr-1503</version>
        </dependency>
      </dependencies>
      <repositories>
        <repository>
          <id>mapr-releases</id>
          <url>http://repository.mapr.com/maven/</url>
          <snapshots>
            <enabled>false</enabled>
          </snapshots>
          <releases>
            <enabled>true</enabled>
          </releases>
        </repository>
      </repositories>
    </profile>

    <profile>
      <id>mapr50</id>
      <activation>
        <activeByDefault>false</activeByDefault>
      </activation>
      <properties>
        <hadoop.version>2.7.0-mapr-1506</hadoop.version>
        <yarn.version>2.7.0-mapr-1506</yarn.version>
        <jets3t.version>0.9.3</jets3t.version>
      </properties>
      <dependencies>
        <dependency>
          <groupId>org.apache.curator</groupId>
          <artifactId>curator-recipes</artifactId>
          <version>2.4.0</version>
          <exclusions>
            <exclusion>
              <groupId>org.apache.zookeeper</groupId>
              <artifactId>zookeeper</artifactId>
            </exclusion>
          </exclusions>
        </dependency>
        <dependency>
          <groupId>org.apache.zookeeper</groupId>
          <artifactId>zookeeper</artifactId>
          <version>3.4.5-mapr-1503</version>
        </dependency>
      </dependencies>
      <repositories>
        <repository>
          <id>mapr-releases</id>
          <url>http://repository.mapr.com/maven/</url>
          <snapshots>
            <enabled>false</enabled>
          </snapshots>
          <releases>
            <enabled>true</enabled>
          </releases>
        </repository>
      </repositories>
    </profile>

    <profile>
      <id>mapr51</id>
      <activation>
        <activeByDefault>false</activeByDefault>
      </activation>
      <properties>
        <hadoop.version>2.7.0-mapr-1602</hadoop.version>
        <yarn.version>2.7.0-mapr-1602</yarn.version>
        <jets3t.version>0.9.3</jets3t.version>
      </properties>
      <dependencies>
        <dependency>
          <groupId>org.apache.curator</groupId>
          <artifactId>curator-recipes</artifactId>
          <version>2.4.0</version>
          <exclusions>
            <exclusion>
              <groupId>org.apache.zookeeper</groupId>
              <artifactId>zookeeper</artifactId>
            </exclusion>
          </exclusions>
        </dependency>
        <dependency>
          <groupId>org.apache.zookeeper</groupId>
          <artifactId>zookeeper</artifactId>
          <version>3.4.5-mapr-1503</version>
        </dependency>
      </dependencies>
      <repositories>
        <repository>
          <id>mapr-releases</id>
          <url>http://repository.mapr.com/maven/</url>
          <snapshots>
            <enabled>false</enabled>
          </snapshots>
          <releases>
            <enabled>true</enabled>
          </releases>
        </repository>
      </repositories>
    </profile>

  </profiles>

  <build>
    <plugins>
      <plugin>
<<<<<<< HEAD
        <groupId>org.apache.rat</groupId>
        <artifactId>apache-rat-plugin</artifactId>
        <configuration>
          <excludes>
            <exclude>**/.idea/</exclude>
            <exclude>**/*.iml</exclude>
            <exclude>.gitignore</exclude>
            <exclude>**/.settings/*</exclude>
            <exclude>**/.classpath</exclude>
            <exclude>**/.project</exclude>
            <exclude>**/target/**</exclude>
            <exclude>**/derby.log</exclude>
            <exclude>**/metastore_db/</exclude>
            <exclude>**/README.md</exclude>
            <exclude>dependency-reduced-pom.xml</exclude>
          </excludes>
        </configuration>
      </plugin>

      <plugin>
=======
>>>>>>> 6eecdecb
        <artifactId>maven-enforcer-plugin</artifactId>
        <executions>
          <execution>
            <id>enforce</id>
            <phase>none</phase>
          </execution>
        </executions>
      </plugin>

      <plugin>
        <groupId>org.apache.maven.plugins</groupId>
        <artifactId>maven-surefire-plugin</artifactId>
        <configuration>
          <forkCount>1</forkCount>
          <reuseForks>false</reuseForks>
          <argLine>-Xmx1024m -XX:MaxPermSize=256m</argLine>
        </configuration>
      </plugin>

      <plugin>
        <groupId>com.googlecode.maven-download-plugin</groupId>
        <artifactId>download-maven-plugin</artifactId>
        <version>${plugin.download.version}</version>
      </plugin>

      <plugin>
        <groupId>org.apache.maven.plugins</groupId>
        <artifactId>maven-shade-plugin</artifactId>
        <version>${plugin.shade.version}</version>
        <configuration>
          <filters>
            <filter>
              <artifact>*:*</artifact>
              <excludes>
                <exclude>org/datanucleus/**</exclude>
                <exclude>META-INF/*.SF</exclude>
                <exclude>META-INF/*.DSA</exclude>
                <exclude>META-INF/*.RSA</exclude>
              </excludes>
            </filter>
          </filters>
          <transformers>
            <transformer implementation="org.apache.maven.plugins.shade.resource.ServicesResourceTransformer"/>
            <transformer implementation="org.apache.maven.plugins.shade.resource.AppendingTransformer">
              <resource>reference.conf</resource>
            </transformer>
          </transformers>
        </configuration>
        <executions>
          <execution>
            <phase>package</phase>
            <goals>
              <goal>shade</goal>
            </goals>
          </execution>
        </executions>
      </plugin>

      <!-- Deploy datanucleus jars to the interpreter/spark directory -->
      <plugin>
        <groupId>org.apache.maven.plugins</groupId>
        <artifactId>maven-dependency-plugin</artifactId>
        <executions>
          <execution>
            <id>copy-dependencies</id>
            <phase>package</phase>
            <goals>
              <goal>copy-dependencies</goal>
            </goals>
            <configuration>
              <outputDirectory>${project.build.directory}/../../interpreter/spark/dep</outputDirectory>
              <overWriteReleases>false</overWriteReleases>
              <overWriteSnapshots>false</overWriteSnapshots>
              <overWriteIfNewer>true</overWriteIfNewer>
              <includeGroupIds>org.datanucleus</includeGroupIds>
            </configuration>
          </execution>
          <execution>
            <phase>package</phase>
            <goals>
              <goal>copy</goal>
            </goals>
            <configuration>
              <outputDirectory>${project.build.directory}/../../interpreter/spark/dep</outputDirectory>
              <overWriteReleases>false</overWriteReleases>
              <overWriteSnapshots>false</overWriteSnapshots>
              <overWriteIfNewer>true</overWriteIfNewer>
              <artifactItems>
                <artifactItem>
                  <groupId>${project.groupId}</groupId>
                  <artifactId>${project.artifactId}</artifactId>
                  <version>${project.version}</version>
                  <type>${project.packaging}</type>
                </artifactItem>
              </artifactItems>
            </configuration>
          </execution>
        </executions>
      </plugin>

      <!-- include pyspark by default -->
      <plugin>
        <groupId>com.googlecode.maven-download-plugin</groupId>
        <artifactId>download-maven-plugin</artifactId>
        <executions>
          <execution>
            <id>download-pyspark-files</id>
            <phase>validate</phase>
            <goals>
              <goal>wget</goal>
            </goals>
            <configuration>
              <readTimeOut>60000</readTimeOut>
              <retries>5</retries>
              <unpack>true</unpack>
              <url>${spark.src.download.url}</url>
              <outputDirectory>${project.build.directory}</outputDirectory>
            </configuration>
          </execution>
        </executions>
      </plugin>

      <plugin>
        <artifactId>maven-clean-plugin</artifactId>
        <configuration>
          <filesets>
            <fileset>
              <directory>${basedir}/../python/build</directory>
            </fileset>
          </filesets>
        </configuration>
      </plugin>

      <plugin>
        <groupId>org.apache.maven.plugins</groupId>
        <artifactId>maven-antrun-plugin</artifactId>
        <executions>
          <execution>
            <id>zip-pyspark-files</id>
            <phase>generate-resources</phase>
            <goals>
              <goal>run</goal>
            </goals>
            <configuration>
              <target>
                <delete dir="../interpreter/spark/pyspark"/>
                <copy todir="../interpreter/spark/pyspark"
                      file="${project.build.directory}/${spark.archive}/python/lib/py4j-${spark.py4j.version}-src.zip"/>
                <zip destfile="${project.build.directory}/../../interpreter/spark/pyspark/pyspark.zip"
                     basedir="${project.build.directory}/${spark.archive}/python"
                     includes="pyspark/*.py,pyspark/**/*.py"/>
              </target>
            </configuration>
          </execution>
        </executions>
      </plugin>

      <!-- include sparkr by default -->
      <plugin>
        <groupId>com.googlecode.maven-download-plugin</groupId>
        <artifactId>download-maven-plugin</artifactId>
        <executions>
          <execution>
            <id>download-sparkr-files</id>
            <phase>validate</phase>
            <goals>
              <goal>wget</goal>
            </goals>
            <configuration>
              <readTimeOut>60000</readTimeOut>
              <retries>5</retries>
              <url>${spark.bin.download.url}</url>
              <unpack>true</unpack>
              <outputDirectory>${project.build.directory}</outputDirectory>
            </configuration>
          </execution>
        </executions>
      </plugin>
      <plugin>
        <artifactId>maven-resources-plugin</artifactId>
        <version>2.7</version>
        <executions>
          <execution>
            <id>copy-sparkr-files</id>
            <phase>generate-resources</phase>
            <goals>
              <goal>copy-resources</goal>
            </goals>
            <configuration>
              <outputDirectory>${project.build.directory}/../../interpreter/spark/R/lib</outputDirectory>
              <resources>
                <resource>
                  <directory>
                    ${project.build.directory}/spark-${spark.version}-bin-without-hadoop/R/lib
                  </directory>
                </resource>
              </resources>
            </configuration>
          </execution>
        </executions>
      </plugin>
    </plugins>
  </build>
</project><|MERGE_RESOLUTION|>--- conflicted
+++ resolved
@@ -23,22 +23,14 @@
   <parent>
     <artifactId>zeppelin</artifactId>
     <groupId>org.apache.zeppelin</groupId>
-<<<<<<< HEAD
-    <version>0.6.2-SNAPSHOT</version>
-=======
     <version>0.8.0-SNAPSHOT</version>
->>>>>>> 6eecdecb
     <relativePath>..</relativePath>
   </parent>
 
   <groupId>org.apache.zeppelin</groupId>
   <artifactId>zeppelin-spark-dependencies_2.10</artifactId>
   <packaging>jar</packaging>
-<<<<<<< HEAD
-  <version>0.6.2-SNAPSHOT</version>
-=======
   <version>0.8.0-SNAPSHOT</version>
->>>>>>> 6eecdecb
   <name>Zeppelin: Spark dependencies</name>
   <description>Zeppelin spark support</description>
 
@@ -533,8 +525,6 @@
 
     <profile>
       <id>spark-1.6</id>
-<<<<<<< HEAD
-=======
       <properties>
         <spark.version>1.6.3</spark.version>
         <spark.py4j.version>0.9</spark.py4j.version>
@@ -559,24 +549,10 @@
       <activation>
         <activeByDefault>true</activeByDefault>
       </activation>
->>>>>>> 6eecdecb
       <properties>
         <spark.version>2.1.0</spark.version>
         <protobuf.version>2.5.0</protobuf.version>
         <spark.py4j.version>0.10.4</spark.py4j.version>
-        <scala.version>2.11.8</scala.version>
-      </properties>
-    </profile>
-
-    <profile>
-      <id>spark-2.0</id>
-      <activation>
-        <activeByDefault>true</activeByDefault>
-      </activation>
-      <properties>
-        <spark.version>2.0.0</spark.version>
-        <protobuf.version>2.5.0</protobuf.version>
-        <py4j.version>0.10.1</py4j.version>
         <scala.version>2.11.8</scala.version>
       </properties>
     </profile>
@@ -852,29 +828,6 @@
   <build>
     <plugins>
       <plugin>
-<<<<<<< HEAD
-        <groupId>org.apache.rat</groupId>
-        <artifactId>apache-rat-plugin</artifactId>
-        <configuration>
-          <excludes>
-            <exclude>**/.idea/</exclude>
-            <exclude>**/*.iml</exclude>
-            <exclude>.gitignore</exclude>
-            <exclude>**/.settings/*</exclude>
-            <exclude>**/.classpath</exclude>
-            <exclude>**/.project</exclude>
-            <exclude>**/target/**</exclude>
-            <exclude>**/derby.log</exclude>
-            <exclude>**/metastore_db/</exclude>
-            <exclude>**/README.md</exclude>
-            <exclude>dependency-reduced-pom.xml</exclude>
-          </excludes>
-        </configuration>
-      </plugin>
-
-      <plugin>
-=======
->>>>>>> 6eecdecb
         <artifactId>maven-enforcer-plugin</artifactId>
         <executions>
           <execution>
