/*
 * Licensed to the Apache Software Foundation (ASF) under one or more
 * contributor license agreements.  See the NOTICE file distributed with
 * this work for additional information regarding copyright ownership.
 * The ASF licenses this file to You under the Apache License, Version 2.0
 * (the "License"); you may not use this file except in compliance with
 * the License.  You may obtain a copy of the License at
 *
 *    http://www.apache.org/licenses/LICENSE-2.0
 *
 * Unless required by applicable law or agreed to in writing, software
 * distributed under the License is distributed on an "AS IS" BASIS,
 * WITHOUT WARRANTIES OR CONDITIONS OF ANY KIND, either express or implied.
 * See the License for the specific language governing permissions and
 * limitations under the License.
 */

package org.apache.zeppelin.livy;

import org.apache.commons.lang.StringUtils;
import org.apache.zeppelin.interpreter.*;
import org.apache.zeppelin.scheduler.Scheduler;
import org.apache.zeppelin.scheduler.SchedulerFactory;

import java.util.ArrayList;
import java.util.List;
import java.util.Properties;


/**
 * Livy SparkSQL Interpreter for Zeppelin.
 */
public class LivySparkSQLInterpreter extends BaseLivyInterprereter {

<<<<<<< HEAD
  private static final String MAX_RESULTS = "zeppelin.livy.spark.sql.maxResult";
=======
  public static final String ZEPPELIN_LIVY_SPARK_SQL_FIELD_TRUNCATE =
      "zeppelin.livy.spark.sql.field.truncate";

  public static final String ZEPPELIN_LIVY_SPARK_SQL_MAX_RESULT =
      "zeppelin.livy.spark.sql.maxResult";
>>>>>>> 20b72758

  private LivySparkInterpreter sparkInterpreter;

  private boolean isSpark2 = false;
  private int maxResult = 1000;
  private boolean truncate = true;

  public LivySparkSQLInterpreter(Properties property) {
    super(property);
<<<<<<< HEAD
    this.maxResult = Integer.parseInt(property.getProperty(MAX_RESULTS));
=======
    this.maxResult = Integer.parseInt(property.getProperty(ZEPPELIN_LIVY_SPARK_SQL_MAX_RESULT));
    if (property.getProperty(ZEPPELIN_LIVY_SPARK_SQL_FIELD_TRUNCATE) != null) {
      this.truncate =
          Boolean.parseBoolean(property.getProperty(ZEPPELIN_LIVY_SPARK_SQL_FIELD_TRUNCATE));
    }
>>>>>>> 20b72758
  }

  @Override
  public String getSessionKind() {
    return "spark";
  }

  @Override
  public void open() {
    this.sparkInterpreter = getSparkInterpreter();
    // As we don't know whether livyserver use spark2 or spark1, so we will detect SparkSession
    // to judge whether it is using spark2.
    try {
      InterpreterResult result = sparkInterpreter.interpret("spark", null, false, false);
      if (result.code() == InterpreterResult.Code.SUCCESS &&
          result.message().get(0).getData().contains("org.apache.spark.sql.SparkSession")) {
        LOGGER.info("SparkSession is detected so we are using spark 2.x for session {}",
            sparkInterpreter.getSessionInfo().id);
        isSpark2 = true;
      } else {
        // spark 1.x
        result = sparkInterpreter.interpret("sqlContext", null, false, false);
        if (result.code() == InterpreterResult.Code.SUCCESS) {
          LOGGER.info("sqlContext is detected.");
        } else if (result.code() == InterpreterResult.Code.ERROR) {
          // create SqlContext if it is not available, as in livy 0.2 sqlContext
          // is not available.
          LOGGER.info("sqlContext is not detected, try to create SQLContext by ourselves");
          result = sparkInterpreter.interpret(
              "val sqlContext = new org.apache.spark.sql.SQLContext(sc)\n"
                  + "import sqlContext.implicits._", null, false, false);
          if (result.code() == InterpreterResult.Code.ERROR) {
            throw new LivyException("Fail to create SQLContext," +
                result.message().get(0).getData());
          }
        }
      }
    } catch (LivyException e) {
      throw new RuntimeException("Fail to Detect SparkVersion", e);
    }
  }

  private LivySparkInterpreter getSparkInterpreter() {
    LazyOpenInterpreter lazy = null;
    LivySparkInterpreter spark = null;
    Interpreter p = getInterpreterInTheSameSessionByClassName(LivySparkInterpreter.class.getName());

    while (p instanceof WrappedInterpreter) {
      if (p instanceof LazyOpenInterpreter) {
        lazy = (LazyOpenInterpreter) p;
      }
      p = ((WrappedInterpreter) p).getInnerInterpreter();
    }
    spark = (LivySparkInterpreter) p;

    if (lazy != null) {
      lazy.open();
    }
    return spark;
  }

  @Override
  public InterpreterResult interpret(String line, InterpreterContext context) {
    try {
      if (StringUtils.isEmpty(line)) {
        return new InterpreterResult(InterpreterResult.Code.SUCCESS, "");
      }

      // use triple quote so that we don't need to do string escape.
      String sqlQuery = null;
      if (isSpark2) {
        sqlQuery = "spark.sql(\"\"\"" + line + "\"\"\").show(" + maxResult + ", " +
            truncate + ")";
      } else {
        sqlQuery = "sqlContext.sql(\"\"\"" + line + "\"\"\").show(" + maxResult + ", " +
            truncate + ")";
      }
      InterpreterResult result = sparkInterpreter.interpret(sqlQuery, context.getParagraphId(),
          this.displayAppInfo, true);

      if (result.code() == InterpreterResult.Code.SUCCESS) {
        InterpreterResult result2 = new InterpreterResult(InterpreterResult.Code.SUCCESS);
        for (InterpreterResultMessage message : result.message()) {
          // convert Text type to Table type. We assume the text type must be the sql output. This
          // assumption is correct for now. Ideally livy should return table type. We may do it in
          // the future release of livy.
          if (message.getType() == InterpreterResult.Type.TEXT) {
            List<String> rows = parseSQLOutput(message.getData());
            result2.add(InterpreterResult.Type.TABLE, StringUtils.join(rows, "\n"));
            if (rows.size() >= (maxResult + 1)) {
              result2.add(ResultMessages.getExceedsLimitRowsMessage(maxResult, MAX_RESULTS));
            }
          } else {
            result2.add(message.getType(), message.getData());
          }
        }
        return result2;
      } else {
        return result;
      }
    } catch (Exception e) {
      LOGGER.error("Exception in LivySparkSQLInterpreter while interpret ", e);
      return new InterpreterResult(InterpreterResult.Code.ERROR,
          InterpreterUtils.getMostRelevantMessage(e));
    }
  }

  protected List<String> parseSQLOutput(String output) {
    List<String> rows = new ArrayList<>();
    String[] lines = output.split("\n");
    // at least 4 lines, even for empty sql output
    //    +---+---+
    //    |  a|  b|
    //    +---+---+
    //    +---+---+

    // use the first line to determinte the position of feach cell
    String[] tokens = StringUtils.split(lines[0], "\\+");
    // pairs keeps the start/end position of each cell. We parse it from the first row
    // which use '+' as separator
    List<Pair> pairs = new ArrayList<>();
    int start = 0;
    int end = 0;
    for (String token : tokens) {
      start = end + 1;
      end = start + token.length();
      pairs.add(new Pair(start, end));
    }

    for (String line : lines) {
      // Only match format "|....|"
      // skip line like "+---+---+" and "only showing top 1 row"
      if (line.matches("^\\|.*\\|$")) {
        List<String> cells = new ArrayList<>();
        for (Pair pair : pairs) {
          // strip the blank space around the cell
          cells.add(line.substring(pair.start, pair.end).trim());
        }
        rows.add(StringUtils.join(cells, "\t"));
      }
    }
    return rows;
  }

  /**
   * Represent the start and end index of each cell
   */
  private static class Pair {
    private int start;
    private int end;
    public Pair(int start, int end) {
      this.start = start;
      this.end = end;
    }
  }

  public boolean concurrentSQL() {
    return Boolean.parseBoolean(getProperty("zeppelin.livy.concurrentSQL"));
  }

  @Override
  public Scheduler getScheduler() {
    if (concurrentSQL()) {
      int maxConcurrency = 10;
      return SchedulerFactory.singleton().createOrGetParallelScheduler(
          LivySparkInterpreter.class.getName() + this.hashCode(), maxConcurrency);
    } else {
      Interpreter intp =
          getInterpreterInTheSameSessionByClassName(LivySparkInterpreter.class.getName());
      if (intp != null) {
        return intp.getScheduler();
      } else {
        return null;
      }
    }
  }

  @Override
  public void close() {
    this.sparkInterpreter.close();
  }

  @Override
  protected String extractAppId() throws LivyException {
    // it wont' be called because it would delegate to LivySparkInterpreter
    throw new UnsupportedOperationException();
  }

  @Override
  protected String extractWebUIAddress() throws LivyException {
    // it wont' be called because it would delegate to LivySparkInterpreter
    throw new UnsupportedOperationException();
  }
}<|MERGE_RESOLUTION|>--- conflicted
+++ resolved
@@ -32,15 +32,11 @@
  */
 public class LivySparkSQLInterpreter extends BaseLivyInterprereter {
 
-<<<<<<< HEAD
-  private static final String MAX_RESULTS = "zeppelin.livy.spark.sql.maxResult";
-=======
   public static final String ZEPPELIN_LIVY_SPARK_SQL_FIELD_TRUNCATE =
       "zeppelin.livy.spark.sql.field.truncate";
 
   public static final String ZEPPELIN_LIVY_SPARK_SQL_MAX_RESULT =
       "zeppelin.livy.spark.sql.maxResult";
->>>>>>> 20b72758
 
   private LivySparkInterpreter sparkInterpreter;
 
@@ -50,15 +46,11 @@
 
   public LivySparkSQLInterpreter(Properties property) {
     super(property);
-<<<<<<< HEAD
-    this.maxResult = Integer.parseInt(property.getProperty(MAX_RESULTS));
-=======
     this.maxResult = Integer.parseInt(property.getProperty(ZEPPELIN_LIVY_SPARK_SQL_MAX_RESULT));
     if (property.getProperty(ZEPPELIN_LIVY_SPARK_SQL_FIELD_TRUNCATE) != null) {
       this.truncate =
           Boolean.parseBoolean(property.getProperty(ZEPPELIN_LIVY_SPARK_SQL_FIELD_TRUNCATE));
     }
->>>>>>> 20b72758
   }
 
   @Override
