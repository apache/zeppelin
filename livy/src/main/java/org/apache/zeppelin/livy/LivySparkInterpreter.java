/*
 * Licensed to the Apache Software Foundation (ASF) under one or more
 * contributor license agreements.  See the NOTICE file distributed with
 * this work for additional information regarding copyright ownership.
 * The ASF licenses this file to You under the Apache License, Version 2.0
 * (the "License"); you may not use this file except in compliance with
 * the License.  You may obtain a copy of the License at
 *
 *    http://www.apache.org/licenses/LICENSE-2.0
 *
 * Unless required by applicable law or agreed to in writing, software
 * distributed under the License is distributed on an "AS IS" BASIS,
 * WITHOUT WARRANTIES OR CONDITIONS OF ANY KIND, either express or implied.
 * See the License for the specific language governing permissions and
 * limitations under the License.
 */

package org.apache.zeppelin.livy;

import org.apache.zeppelin.interpreter.*;
import org.apache.zeppelin.interpreter.thrift.InterpreterCompletion;
import org.apache.zeppelin.scheduler.Scheduler;
import org.apache.zeppelin.scheduler.SchedulerFactory;
import org.slf4j.Logger;
import org.slf4j.LoggerFactory;

import java.util.HashMap;
import java.util.List;
import java.util.Map;
import java.util.Properties;
import java.util.concurrent.ConcurrentHashMap;

/**
 * Livy Spark interpreter for Zeppelin.
 */
public class LivySparkInterpreter extends BaseLivyInterprereter {

  public LivySparkInterpreter(Properties property) {
    super(property);
  }

  @Override
  public String getSessionKind() {
    return "spark";
  }

  @Override
<<<<<<< HEAD
  public InterpreterResult interpret(String line, InterpreterContext interpreterContext) {
    try {
      if (userSessionMap.get(interpreterContext.getAuthenticationInfo().getUser()) == null) {
        try {
          userSessionMap.put(
              interpreterContext.getAuthenticationInfo().getUser(),
              livyHelper.createSession(
                  interpreterContext,
                  "spark")
          );
        } catch (Exception e) {
          LOGGER.error("Exception in LivySparkInterpreter while interpret ", e);
          return new InterpreterResult(InterpreterResult.Code.ERROR, e.getMessage());
        }
      }
      if (line == null || line.trim().length() == 0) {
        return new InterpreterResult(InterpreterResult.Code.SUCCESS, "");
      }

      return livyHelper.interpretInput(line, interpreterContext, userSessionMap, out);
    } catch (Exception e) {
      LOGGER.error("Exception in LivySparkInterpreter while interpret ", e);
      return new InterpreterResult(InterpreterResult.Code.ERROR,
          InterpreterUtils.getMostRelevantMessage(e));
    }
=======
  protected String extractAppId() throws LivyException {
    return extractStatementResult(
        interpret("sc.applicationId", null, false, false).message()
            .get(0).getData());
>>>>>>> 6eecdecb
  }

  @Override
  protected String extractWebUIAddress() throws LivyException {
    interpret(
        "val webui=sc.getClass.getMethod(\"ui\").invoke(sc).asInstanceOf[Some[_]].get",
        null, false, false);
    return extractStatementResult(
        interpret(
            "webui.getClass.getMethod(\"appUIAddress\").invoke(webui)", null, false, false)
            .message().get(0).getData());
  }

<<<<<<< HEAD
  @Override
  public FormType getFormType() {
    return FormType.SIMPLE;
  }

  @Override
  public int getProgress(InterpreterContext context) {
    return 0;
  }

  @Override
  public Scheduler getScheduler() {
    return SchedulerFactory.singleton().createOrGetFIFOScheduler(
        LivySparkInterpreter.class.getName() + this.hashCode());
  }

  @Override
  public List<InterpreterCompletion> completion(String buf, int cursor) {
    return null;
=======
  /**
   * Extract the eval result of spark shell, e.g. extract application_1473129941656_0048
   * from following:
   * res0: String = application_1473129941656_0048
   *
   * @param result
   * @return
   */
  public String extractStatementResult(String result) {
    int pos = -1;
    if ((pos = result.indexOf("=")) >= 0) {
      return result.substring(pos + 1).trim();
    } else {
      throw new RuntimeException("No result can be extracted from '" + result + "', " +
          "something must be wrong");
    }
>>>>>>> 6eecdecb
  }
}<|MERGE_RESOLUTION|>--- conflicted
+++ resolved
@@ -45,38 +45,10 @@
   }
 
   @Override
-<<<<<<< HEAD
-  public InterpreterResult interpret(String line, InterpreterContext interpreterContext) {
-    try {
-      if (userSessionMap.get(interpreterContext.getAuthenticationInfo().getUser()) == null) {
-        try {
-          userSessionMap.put(
-              interpreterContext.getAuthenticationInfo().getUser(),
-              livyHelper.createSession(
-                  interpreterContext,
-                  "spark")
-          );
-        } catch (Exception e) {
-          LOGGER.error("Exception in LivySparkInterpreter while interpret ", e);
-          return new InterpreterResult(InterpreterResult.Code.ERROR, e.getMessage());
-        }
-      }
-      if (line == null || line.trim().length() == 0) {
-        return new InterpreterResult(InterpreterResult.Code.SUCCESS, "");
-      }
-
-      return livyHelper.interpretInput(line, interpreterContext, userSessionMap, out);
-    } catch (Exception e) {
-      LOGGER.error("Exception in LivySparkInterpreter while interpret ", e);
-      return new InterpreterResult(InterpreterResult.Code.ERROR,
-          InterpreterUtils.getMostRelevantMessage(e));
-    }
-=======
   protected String extractAppId() throws LivyException {
     return extractStatementResult(
         interpret("sc.applicationId", null, false, false).message()
             .get(0).getData());
->>>>>>> 6eecdecb
   }
 
   @Override
@@ -90,27 +62,6 @@
             .message().get(0).getData());
   }
 
-<<<<<<< HEAD
-  @Override
-  public FormType getFormType() {
-    return FormType.SIMPLE;
-  }
-
-  @Override
-  public int getProgress(InterpreterContext context) {
-    return 0;
-  }
-
-  @Override
-  public Scheduler getScheduler() {
-    return SchedulerFactory.singleton().createOrGetFIFOScheduler(
-        LivySparkInterpreter.class.getName() + this.hashCode());
-  }
-
-  @Override
-  public List<InterpreterCompletion> completion(String buf, int cursor) {
-    return null;
-=======
   /**
    * Extract the eval result of spark shell, e.g. extract application_1473129941656_0048
    * from following:
@@ -127,6 +78,5 @@
       throw new RuntimeException("No result can be extracted from '" + result + "', " +
           "something must be wrong");
     }
->>>>>>> 6eecdecb
   }
 }