/*
 * Licensed to the Apache Software Foundation (ASF) under one or more
 * contributor license agreements.  See the NOTICE file distributed with
 * this work for additional information regarding copyright ownership.
 * The ASF licenses this file to You under the Apache License, Version 2.0
 * (the "License"); you may not use this file except in compliance with
 * the License.  You may obtain a copy of the License at
 *
 *    http://www.apache.org/licenses/LICENSE-2.0
 *
 * Unless required by applicable law or agreed to in writing, software
 * distributed under the License is distributed on an "AS IS" BASIS,
 * WITHOUT WARRANTIES OR CONDITIONS OF ANY KIND, either express or implied.
 * See the License for the specific language governing permissions and
 * limitations under the License.
 */

package org.apache.zeppelin.livy;

import org.apache.zeppelin.interpreter.*;
import org.apache.zeppelin.interpreter.thrift.InterpreterCompletion;
import org.apache.zeppelin.scheduler.Scheduler;
import org.apache.zeppelin.scheduler.SchedulerFactory;
import org.slf4j.Logger;
import org.slf4j.LoggerFactory;

import java.util.HashMap;
import java.util.List;
import java.util.Map;
import java.util.Properties;


/**
 * Livy PySpark interpreter for Zeppelin.
 */
public class LivyPySparkInterpreter extends LivyPySparkBaseInterpreter {

  public LivyPySparkInterpreter(Properties property) {
    super(property);
  }

  @Override
  public String getSessionKind() {
    return "pyspark";
  }

<<<<<<< HEAD
  @Override
  public FormType getFormType() {
    return FormType.SIMPLE;
  }

  @Override
  public int getProgress(InterpreterContext context) {
    return 0;
  }

  @Override
  public Scheduler getScheduler() {
    return SchedulerFactory.singleton().createOrGetFIFOScheduler(
        LivyPySparkInterpreter.class.getName() + this.hashCode());
  }

  @Override
  public List<InterpreterCompletion> completion(String buf, int cursor) {
    return null;
  }
=======
>>>>>>> 6eecdecb

}<|MERGE_RESOLUTION|>--- conflicted
+++ resolved
@@ -44,28 +44,5 @@
     return "pyspark";
   }
 
-<<<<<<< HEAD
-  @Override
-  public FormType getFormType() {
-    return FormType.SIMPLE;
-  }
-
-  @Override
-  public int getProgress(InterpreterContext context) {
-    return 0;
-  }
-
-  @Override
-  public Scheduler getScheduler() {
-    return SchedulerFactory.singleton().createOrGetFIFOScheduler(
-        LivyPySparkInterpreter.class.getName() + this.hashCode());
-  }
-
-  @Override
-  public List<InterpreterCompletion> completion(String buf, int cursor) {
-    return null;
-  }
-=======
->>>>>>> 6eecdecb
 
 }