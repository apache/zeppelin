/*
 * Licensed to the Apache Software Foundation (ASF) under one or more
 * contributor license agreements.  See the NOTICE file distributed with
 * this work for additional information regarding copyright ownership.
 * The ASF licenses this file to You under the Apache License, Version 2.0
 * (the "License"); you may not use this file except in compliance with
 * the License.  You may obtain a copy of the License at
 *
 *    http://www.apache.org/licenses/LICENSE-2.0
 *
 * Unless required by applicable law or agreed to in writing, software
 * distributed under the License is distributed on an "AS IS" BASIS,
 * WITHOUT WARRANTIES OR CONDITIONS OF ANY KIND, either express or implied.
 * See the License for the specific language governing permissions and
 * limitations under the License.
 */

package org.apache.zeppelin.livy;

import com.google.gson.Gson;
import com.google.gson.GsonBuilder;
import com.google.gson.annotations.SerializedName;

import org.apache.commons.lang.StringUtils;
import org.apache.commons.lang.exception.ExceptionUtils;
import org.apache.http.auth.AuthSchemeProvider;
import org.apache.http.auth.AuthScope;
import org.apache.http.auth.Credentials;
import org.apache.http.client.CredentialsProvider;
import org.apache.http.client.HttpClient;
import org.apache.http.client.config.AuthSchemes;
import org.apache.http.client.config.RequestConfig;
import org.apache.http.config.Registry;
import org.apache.http.config.RegistryBuilder;
import org.apache.http.conn.ssl.SSLConnectionSocketFactory;
import org.apache.http.conn.ssl.SSLContexts;
import org.apache.http.impl.auth.SPNegoSchemeFactory;
import org.apache.http.impl.client.BasicCredentialsProvider;
import org.apache.http.impl.client.HttpClientBuilder;
import org.apache.http.impl.client.HttpClients;
import org.slf4j.Logger;
import org.slf4j.LoggerFactory;
import org.springframework.http.HttpEntity;
import org.springframework.http.HttpHeaders;
import org.springframework.http.HttpMethod;
import org.springframework.http.MediaType;
import org.springframework.http.ResponseEntity;
import org.springframework.http.client.HttpComponentsClientHttpRequestFactory;
import org.springframework.security.kerberos.client.KerberosRestTemplate;
import org.springframework.web.client.HttpClientErrorException;
import org.springframework.web.client.HttpServerErrorException;
import org.springframework.web.client.RestClientException;
import org.springframework.web.client.RestTemplate;

import java.io.FileInputStream;
import java.io.IOException;
import java.security.KeyStore;
import java.security.Principal;
import java.util.ArrayList;
import java.util.Collections;
import java.util.HashMap;
import java.util.List;
import java.util.Map;
import java.util.Properties;
import java.util.Set;
import java.util.concurrent.ConcurrentHashMap;
import java.util.regex.Matcher;
import java.util.regex.Pattern;

import javax.net.ssl.SSLContext;

import org.apache.zeppelin.interpreter.Interpreter;
import org.apache.zeppelin.interpreter.InterpreterContext;
import org.apache.zeppelin.interpreter.InterpreterException;
import org.apache.zeppelin.interpreter.InterpreterResult;
import org.apache.zeppelin.interpreter.InterpreterResultMessage;
import org.apache.zeppelin.interpreter.InterpreterUtils;
import org.apache.zeppelin.interpreter.LazyOpenInterpreter;
import org.apache.zeppelin.interpreter.WrappedInterpreter;
import org.apache.zeppelin.interpreter.thrift.InterpreterCompletion;

/**
 * Base class for livy interpreters.
 */
public abstract class BaseLivyInterpreter extends Interpreter {
  protected static final Logger LOGGER = LoggerFactory.getLogger(BaseLivyInterpreter.class);
  private static Gson gson = new GsonBuilder().setPrettyPrinting().disableHtmlEscaping().create();
  private static String sessionNotFoundPattern = "\"Session '\\d+' not found.\"";

  protected volatile SessionInfo sessionInfo;
  private String livyURL;
  private int sessionCreationTimeout;
  private int pullStatusInterval;
  protected boolean displayAppInfo;
  private boolean restartDeadSession;
  protected LivyVersion livyVersion;
  private RestTemplate restTemplate;
  private Map<String, String> customHeaders = new HashMap<>();

  // delegate to sharedInterpreter when it is available
  protected LivySharedInterpreter sharedInterpreter;

  Set<Object> paragraphsToCancel = Collections.newSetFromMap(
      new ConcurrentHashMap<Object, Boolean>());
  private ConcurrentHashMap<String, Integer> paragraphId2StmtProgressMap =
      new ConcurrentHashMap<>();

  public BaseLivyInterpreter(Properties property) {
    super(property);
    this.livyURL = property.getProperty("zeppelin.livy.url");
    this.displayAppInfo = Boolean.parseBoolean(
        property.getProperty("zeppelin.livy.displayAppInfo", "true"));
    this.restartDeadSession = Boolean.parseBoolean(
        property.getProperty("zeppelin.livy.restart_dead_session", "false"));
    this.sessionCreationTimeout = Integer.parseInt(
        property.getProperty("zeppelin.livy.session.create_timeout", 120 + ""));
    this.pullStatusInterval = Integer.parseInt(
        property.getProperty("zeppelin.livy.pull_status.interval.millis", 1000 + ""));
    this.restTemplate = createRestTemplate();
    if (!StringUtils.isBlank(property.getProperty("zeppelin.livy.http.headers"))) {
      String[] headers = property.getProperty("zeppelin.livy.http.headers").split(";");
      for (String header : headers) {
        String[] splits = header.split(":", -1);
        if (splits.length != 2) {
          throw new RuntimeException("Invalid format of http headers: " + header +
              ", valid http header format is HEADER_NAME:HEADER_VALUE");
        }
        customHeaders.put(splits[0].trim(), envSubstitute(splits[1].trim()));
      }
    }
  }

  private String envSubstitute(String value) {
    String newValue = new String(value);
    Pattern pattern = Pattern.compile("\\$\\{(.*)\\}");
    Matcher matcher = pattern.matcher(value);
    while (matcher.find()) {
      String env = matcher.group(1);
      newValue = newValue.replace("${" + env + "}", System.getenv(env));
    }
    return newValue;
  }

  // only for testing
  Map<String, String> getCustomHeaders() {
    return customHeaders;
  }

  public abstract String getSessionKind();

  @Override
  public void open() throws InterpreterException {
    try {
      this.livyVersion = getLivyVersion();
      if (this.livyVersion.isSharedSupported()) {
        sharedInterpreter = getLivySharedInterpreter();
      }
      if (sharedInterpreter == null || !sharedInterpreter.isSupported()) {
        initLivySession();
      }
    } catch (LivyException e) {
      String msg = "Fail to create session, please check livy interpreter log and " +
          "livy server log";
      throw new InterpreterException(msg, e);
    }
  }

  protected LivySharedInterpreter getLivySharedInterpreter() throws InterpreterException {
    LazyOpenInterpreter lazy = null;
    LivySharedInterpreter sharedInterpreter = null;
    Interpreter p = getInterpreterInTheSameSessionByClassName(
        LivySharedInterpreter.class.getName());

    while (p instanceof WrappedInterpreter) {
      if (p instanceof LazyOpenInterpreter) {
        lazy = (LazyOpenInterpreter) p;
      }
      p = ((WrappedInterpreter) p).getInnerInterpreter();
    }
    sharedInterpreter = (LivySharedInterpreter) p;

    if (lazy != null) {
      lazy.open();
    }
    return sharedInterpreter;
  }

  @Override
  public void close() {
    if (sharedInterpreter != null && sharedInterpreter.isSupported()) {
      sharedInterpreter.close();
      return;
    }
    if (sessionInfo != null) {
      closeSession(sessionInfo.id);
      // reset sessionInfo to null so that we won't close it twice.
      sessionInfo = null;
    }
  }

  protected void initLivySession() throws LivyException {
    this.sessionInfo = createSession(getUserName(), getSessionKind());
    if (displayAppInfo) {
      if (sessionInfo.appId == null) {
        // livy 0.2 don't return appId and sparkUiUrl in response so that we need to get it
        // explicitly by ourselves.
        sessionInfo.appId = extractAppId();
      }

      if (sessionInfo.appInfo == null ||
          StringUtils.isEmpty(sessionInfo.appInfo.get("sparkUiUrl"))) {
        sessionInfo.webUIAddress = extractWebUIAddress();
      } else {
        sessionInfo.webUIAddress = sessionInfo.appInfo.get("sparkUiUrl");
      }
      LOGGER.info("Create livy session successfully with sessionId: {}, appId: {}, webUI: {}",
          sessionInfo.id, sessionInfo.appId, sessionInfo.webUIAddress);
    } else {
      LOGGER.info("Create livy session successfully with sessionId: {}", this.sessionInfo.id);
    }
  }

  protected abstract String extractAppId() throws LivyException;

  protected abstract String extractWebUIAddress() throws LivyException;

  public SessionInfo getSessionInfo() {
    if (sharedInterpreter != null && sharedInterpreter.isSupported()) {
      return sharedInterpreter.getSessionInfo();
    }
    return sessionInfo;
  }

  public String getCodeType() {
    if (getSessionKind().equalsIgnoreCase("pyspark3")) {
      return "pyspark";
    }
    return getSessionKind();
  }

  @Override
  public InterpreterResult interpret(String st, InterpreterContext context) {
    if (sharedInterpreter != null && sharedInterpreter.isSupported()) {
      return sharedInterpreter.interpret(st, getCodeType(), context);
    }
    if (StringUtils.isEmpty(st)) {
      return new InterpreterResult(InterpreterResult.Code.SUCCESS, "");
    }

    try {
      return interpret(st, null, context.getParagraphId(), this.displayAppInfo, true, true);
    } catch (LivyException e) {
      LOGGER.error("Fail to interpret:" + st, e);
      return new InterpreterResult(InterpreterResult.Code.ERROR,
          InterpreterUtils.getMostRelevantMessage(e));
    }
  }

  @Override
  public List<InterpreterCompletion> completion(String buf, int cursor,
      InterpreterContext interpreterContext) {
    List<InterpreterCompletion> candidates = Collections.emptyList();
    try {
      candidates = callCompletion(new CompletionRequest(buf, getSessionKind(), cursor));
    } catch (SessionNotFoundException e) {
      LOGGER.warn("Livy session {} is expired. Will return empty list of candidates.",
          sessionInfo.id);
    } catch (LivyException le) {
      logger.error("Failed to call code completions. Will return empty list of candidates", le);
    }
    return candidates;
  }

  private List<InterpreterCompletion> callCompletion(CompletionRequest req) throws LivyException {
    List<InterpreterCompletion> candidates = new ArrayList<>();
    try {
      CompletionResponse resp = CompletionResponse.fromJson(
          callRestAPI("/sessions/" + sessionInfo.id + "/completion", "POST", req.toJson()));
      for (String candidate : resp.candidates) {
        candidates.add(new InterpreterCompletion(candidate, candidate, StringUtils.EMPTY));
      }
    } catch (APINotFoundException e) {
      logger.debug("completion api seems not to be available. (available from livy 0.5)", e);
    }
    return candidates;
  }

  @Override
  public void cancel(InterpreterContext context) {
    if (sharedInterpreter != null && sharedInterpreter.isSupported()) {
      sharedInterpreter.cancel(context);
      return;
    }
    paragraphsToCancel.add(context.getParagraphId());
    LOGGER.info("Added paragraph " + context.getParagraphId() + " for cancellation.");
  }

  @Override
  public FormType getFormType() {
    return FormType.NATIVE;
  }

  @Override
  public int getProgress(InterpreterContext context) {
    if (sharedInterpreter != null && sharedInterpreter.isSupported()) {
      return sharedInterpreter.getProgress(context);
    }

    if (livyVersion.isGetProgressSupported()) {
      String paraId = context.getParagraphId();
      Integer progress = paragraphId2StmtProgressMap.get(paraId);
      return progress == null ? 0 : progress;
    }
    return 0;
  }

  private SessionInfo createSession(String user, String kind)
      throws LivyException {
    try {
      Map<String, String> conf = new HashMap<>();
      for (Map.Entry<Object, Object> entry : getProperties().entrySet()) {
        if (entry.getKey().toString().startsWith("livy.spark.") &&
            !entry.getValue().toString().isEmpty()) {
          conf.put(entry.getKey().toString().substring(5), entry.getValue().toString());
        }
      }

      CreateSessionRequest request = new CreateSessionRequest(kind,
          user == null || user.equals("anonymous") ? null : user, conf);
      SessionInfo sessionInfo = SessionInfo.fromJson(
          callRestAPI("/sessions", "POST", request.toJson()));
      long start = System.currentTimeMillis();
      // pull the session status until it is idle or timeout
      while (!sessionInfo.isReady()) {
        if ((System.currentTimeMillis() - start) / 1000 > sessionCreationTimeout) {
          String msg = "The creation of session " + sessionInfo.id + " is timeout within "
              + sessionCreationTimeout + " seconds, appId: " + sessionInfo.appId
              + ", log: " + sessionInfo.log;
          throw new LivyException(msg);
        }
        Thread.sleep(pullStatusInterval);
        sessionInfo = getSessionInfo(sessionInfo.id);
        LOGGER.info("Session {} is in state {}, appId {}", sessionInfo.id, sessionInfo.state,
            sessionInfo.appId);
        if (sessionInfo.isFinished()) {
          String msg = "Session " + sessionInfo.id + " is finished, appId: " + sessionInfo.appId
              + ", log: " + sessionInfo.log;
          throw new LivyException(msg);
        }
      }
      return sessionInfo;
    } catch (Exception e) {
      LOGGER.error("Error when creating livy session for user " + user, e);
      throw new LivyException(e);
    }
  }

  private SessionInfo getSessionInfo(int sessionId) throws LivyException {
    return SessionInfo.fromJson(callRestAPI("/sessions/" + sessionId, "GET"));
  }

  public InterpreterResult interpret(String code,
                                     String paragraphId,
                                     boolean displayAppInfo,
                                     boolean appendSessionExpired,
                                     boolean appendSessionDead) throws LivyException {
    return interpret(code, sharedInterpreter.isSupported() ? getSessionKind() : null,
        paragraphId, displayAppInfo, appendSessionExpired, appendSessionDead);
  }

  public InterpreterResult interpret(String code,
                                     String codeType,
                                     String paragraphId,
                                     boolean displayAppInfo,
                                     boolean appendSessionExpired,
                                     boolean appendSessionDead) throws LivyException {
    StatementInfo stmtInfo = null;
    boolean sessionExpired = false;
    boolean sessionDead = false;
    try {
      try {
        stmtInfo = executeStatement(new ExecuteRequest(code, codeType));
      } catch (SessionNotFoundException e) {
        LOGGER.warn("Livy session {} is expired, new session will be created.", sessionInfo.id);
        sessionExpired = true;
        // we don't want to create multiple sessions because it is possible to have multiple thread
        // to call this method, like LivySparkSQLInterpreter which use ParallelScheduler. So we need
        // to check session status again in this sync block
        synchronized (this) {
          if (isSessionExpired()) {
            initLivySession();
          }
        }
        stmtInfo = executeStatement(new ExecuteRequest(code, codeType));
      } catch (SessionDeadException e) {
        sessionDead = true;
        if (restartDeadSession) {
          LOGGER.warn("Livy session {} is dead, new session will be created.", sessionInfo.id);
          close();
          try {
            open();
          } catch (InterpreterException ie) {
            throw new LivyException("Fail to restart livy session", ie);
          }
          stmtInfo = executeStatement(new ExecuteRequest(code, codeType));
        } else {
          throw new LivyException("%html <font color=\"red\">Livy session is dead somehow, " +
              "please check log to see why it is dead, and then restart livy interpreter</font>");
        }
      }

      // pull the statement status
      while (!stmtInfo.isAvailable()) {
        if (paragraphId != null && paragraphsToCancel.contains(paragraphId)) {
          cancel(stmtInfo.id, paragraphId);
          return new InterpreterResult(InterpreterResult.Code.ERROR, "Job is cancelled");
        }
        try {
          Thread.sleep(pullStatusInterval);
        } catch (InterruptedException e) {
          LOGGER.error("InterruptedException when pulling statement status.", e);
          throw new LivyException(e);
        }
        stmtInfo = getStatementInfo(stmtInfo.id);
        if (paragraphId != null) {
          paragraphId2StmtProgressMap.put(paragraphId, (int) (stmtInfo.progress * 100));
        }
      }
      if (appendSessionExpired || appendSessionDead) {
        return appendSessionExpireDead(getResultFromStatementInfo(stmtInfo, displayAppInfo),
            sessionExpired, sessionDead);
      } else {
        return getResultFromStatementInfo(stmtInfo, displayAppInfo);
      }
    } finally {
      if (paragraphId != null) {
        paragraphId2StmtProgressMap.remove(paragraphId);
        paragraphsToCancel.remove(paragraphId);
      }
    }
  }

  private void cancel(int id, String paragraphId) {
    if (livyVersion.isCancelSupported()) {
      try {
        LOGGER.info("Cancelling statement " + id);
        cancelStatement(id);
      } catch (LivyException e) {
        LOGGER.error("Fail to cancel statement " + id + " for paragraph " + paragraphId, e);
      } finally {
        paragraphsToCancel.remove(paragraphId);
      }
    } else {
      LOGGER.warn("cancel is not supported for this version of livy: " + livyVersion);
      paragraphsToCancel.clear();
    }
  }

  protected LivyVersion getLivyVersion() throws LivyException {
    return new LivyVersion((LivyVersionResponse.fromJson(callRestAPI("/version", "GET")).version));
  }

  private boolean isSessionExpired() throws LivyException {
    try {
      getSessionInfo(sessionInfo.id);
      return false;
    } catch (SessionNotFoundException e) {
      return true;
    } catch (LivyException e) {
      throw e;
    }
  }

  private InterpreterResult appendSessionExpireDead(InterpreterResult result,
                                                    boolean sessionExpired,
                                                    boolean sessionDead) {
    InterpreterResult result2 = new InterpreterResult(result.code());
    if (sessionExpired) {
      result2.add(InterpreterResult.Type.HTML,
          "<font color=\"red\">Previous livy session is expired, new livy session is created. " +
              "Paragraphs that depend on this paragraph need to be re-executed!</font>");

    }
    if (sessionDead) {
      result2.add(InterpreterResult.Type.HTML,
          "<font color=\"red\">Previous livy session is dead, new livy session is created. " +
              "Paragraphs that depend on this paragraph need to be re-executed!</font>");
    }

<<<<<<< HEAD
=======
    for (InterpreterResultMessage message : result.message()) {
      result2.add(message.getType(), message.getData());
    }
    return result2;
  }

>>>>>>> 65b797c2
  private InterpreterResult getResultFromStatementInfo(StatementInfo stmtInfo,
                                                       boolean displayAppInfo) {
    if (stmtInfo.output != null && stmtInfo.output.isError()) {
      InterpreterResult result = new InterpreterResult(InterpreterResult.Code.ERROR);
      StringBuilder sb = new StringBuilder();
      sb.append(stmtInfo.output.evalue);
      // in case evalue doesn't have newline char
      if (!stmtInfo.output.evalue.contains("\n")) {
        sb.append("\n");
      }

      if (stmtInfo.output.traceback != null) {
        sb.append(StringUtils.join(stmtInfo.output.traceback));
      }
      result.add(sb.toString());
      return result;
    } else if (stmtInfo.isCancelled()) {
      // corner case, output might be null if it is cancelled.
      return new InterpreterResult(InterpreterResult.Code.ERROR, "Job is cancelled");
    } else if (stmtInfo.output == null) {
      // This case should never happen, just in case
      return new InterpreterResult(InterpreterResult.Code.ERROR, "Empty output");
    } else {
      //TODO(zjffdu) support other types of data (like json, image and etc)
      String result = stmtInfo.output.data.plainText;

      // check table magic result first
      if (stmtInfo.output.data.applicationLivyTableJson != null) {
        StringBuilder outputBuilder = new StringBuilder();
        boolean notFirstColumn = false;

        for (Map header : stmtInfo.output.data.applicationLivyTableJson.headers) {
          if (notFirstColumn) {
            outputBuilder.append("\t");
          }
          outputBuilder.append(header.get("name"));
          notFirstColumn = true;
        }

        outputBuilder.append("\n");
        for (List<Object> row : stmtInfo.output.data.applicationLivyTableJson.records) {
          outputBuilder.append(StringUtils.join(row, "\t"));
          outputBuilder.append("\n");
        }
        return new InterpreterResult(InterpreterResult.Code.SUCCESS,
            InterpreterResult.Type.TABLE, outputBuilder.toString());
      } else if (stmtInfo.output.data.imagePng != null) {
        return new InterpreterResult(InterpreterResult.Code.SUCCESS,
            InterpreterResult.Type.IMG, (String) stmtInfo.output.data.imagePng);
      } else if (result != null) {
        result = result.trim();
        if (result.startsWith("<link")
            || result.startsWith("<script")
            || result.startsWith("<style")
            || result.startsWith("<div")) {
          result = "%html " + result;
        }
      }

      if (displayAppInfo) {
        InterpreterResult interpreterResult = new InterpreterResult(InterpreterResult.Code.SUCCESS);
        interpreterResult.add(result);
        String appInfoHtml = "<hr/>Spark Application Id: " + sessionInfo.appId + "<br/>"
            + "Spark WebUI: <a href=\"" + sessionInfo.webUIAddress + "\">"
            + sessionInfo.webUIAddress + "</a>";
        interpreterResult.add(InterpreterResult.Type.HTML, appInfoHtml);
        return interpreterResult;
      } else {
        return new InterpreterResult(InterpreterResult.Code.SUCCESS, result);
      }
    }
  }

  private StatementInfo executeStatement(ExecuteRequest executeRequest)
      throws LivyException {
    return StatementInfo.fromJson(callRestAPI("/sessions/" + sessionInfo.id + "/statements", "POST",
        executeRequest.toJson()));
  }

  private StatementInfo getStatementInfo(int statementId)
      throws LivyException {
    return StatementInfo.fromJson(
        callRestAPI("/sessions/" + sessionInfo.id + "/statements/" + statementId, "GET"));
  }

  private void cancelStatement(int statementId) throws LivyException {
    callRestAPI("/sessions/" + sessionInfo.id + "/statements/" + statementId + "/cancel", "POST");
  }

  private RestTemplate createRestTemplate() {
    String keytabLocation = getProperty("zeppelin.livy.keytab");
    String principal = getProperty("zeppelin.livy.principal");
    boolean isSpnegoEnabled = StringUtils.isNotEmpty(keytabLocation) &&
        StringUtils.isNotEmpty(principal);

    HttpClient httpClient = null;
    if (livyURL.startsWith("https:")) {
      String keystoreFile = getProperty("zeppelin.livy.ssl.trustStore");
      String password = getProperty("zeppelin.livy.ssl.trustStorePassword");
      if (StringUtils.isBlank(keystoreFile)) {
        throw new RuntimeException("No zeppelin.livy.ssl.trustStore specified for livy ssl");
      }
      if (StringUtils.isBlank(password)) {
        throw new RuntimeException("No zeppelin.livy.ssl.trustStorePassword specified " +
            "for livy ssl");
      }
      FileInputStream inputStream = null;
      try {
        inputStream = new FileInputStream(keystoreFile);
        KeyStore trustStore = KeyStore.getInstance(KeyStore.getDefaultType());
        trustStore.load(new FileInputStream(keystoreFile), password.toCharArray());
        SSLContext sslContext = SSLContexts.custom()
            .loadTrustMaterial(trustStore)
            .build();
        SSLConnectionSocketFactory csf = new SSLConnectionSocketFactory(sslContext);
        HttpClientBuilder httpClientBuilder = HttpClients.custom().setSSLSocketFactory(csf);
        RequestConfig reqConfig = new RequestConfig() {
          @Override
          public boolean isAuthenticationEnabled() {
            return true;
          }
        };
        httpClientBuilder.setDefaultRequestConfig(reqConfig);
        Credentials credentials = new Credentials() {
          @Override
          public String getPassword() {
            return null;
          }

          @Override
          public Principal getUserPrincipal() {
            return null;
          }
        };
        CredentialsProvider credsProvider = new BasicCredentialsProvider();
        credsProvider.setCredentials(AuthScope.ANY, credentials);
        httpClientBuilder.setDefaultCredentialsProvider(credsProvider);
        if (isSpnegoEnabled) {
          Registry<AuthSchemeProvider> authSchemeProviderRegistry =
              RegistryBuilder.<AuthSchemeProvider>create()
                  .register(AuthSchemes.SPNEGO, new SPNegoSchemeFactory())
                  .build();
          httpClientBuilder.setDefaultAuthSchemeRegistry(authSchemeProviderRegistry);
        }

        httpClient = httpClientBuilder.build();
      } catch (Exception e) {
        throw new RuntimeException("Failed to create SSL HttpClient", e);
      } finally {
        if (inputStream != null) {
          try {
            inputStream.close();
          } catch (IOException e) {
            LOGGER.error("Failed to close keystore file", e);
          }
        }
      }
    }


    if (isSpnegoEnabled) {
      if (httpClient == null) {
        return new KerberosRestTemplate(keytabLocation, principal);
      } else {
        return new KerberosRestTemplate(keytabLocation, principal, httpClient);
      }
    }
    if (httpClient == null) {
      return new RestTemplate();
    } else {
      return new RestTemplate(new HttpComponentsClientHttpRequestFactory(httpClient));
    }
  }

  private String callRestAPI(String targetURL, String method) throws LivyException {
    return callRestAPI(targetURL, method, "");
  }

  private String callRestAPI(String targetURL, String method, String jsonData)
      throws LivyException {
    targetURL = livyURL + targetURL;
    LOGGER.debug("Call rest api in {}, method: {}, jsonData: {}", targetURL, method, jsonData);
    HttpHeaders headers = new HttpHeaders();
    headers.add("Content-Type", MediaType.APPLICATION_JSON_UTF8_VALUE);
    headers.add("X-Requested-By", "zeppelin");
    for (Map.Entry<String, String> entry : customHeaders.entrySet()) {
      headers.add(entry.getKey(), entry.getValue());
    }
    ResponseEntity<String> response = null;
    try {
      if (method.equals("POST")) {
        HttpEntity<String> entity = new HttpEntity<>(jsonData, headers);
        response = restTemplate.exchange(targetURL, HttpMethod.POST, entity, String.class);
      } else if (method.equals("GET")) {
        HttpEntity<String> entity = new HttpEntity<>(headers);
        response = restTemplate.exchange(targetURL, HttpMethod.GET, entity, String.class);
      } else if (method.equals("DELETE")) {
        HttpEntity<String> entity = new HttpEntity<>(headers);
        response = restTemplate.exchange(targetURL, HttpMethod.DELETE, entity, String.class);
      }
    } catch (HttpClientErrorException e) {
      response = new ResponseEntity(e.getResponseBodyAsString(), e.getStatusCode());
      LOGGER.error(String.format("Error with %s StatusCode: %s",
          response.getStatusCode().value(), e.getResponseBodyAsString()));
    } catch (RestClientException e) {
      // Exception happens when kerberos is enabled.
      if (e.getCause() instanceof HttpClientErrorException) {
        HttpClientErrorException cause = (HttpClientErrorException) e.getCause();
        if (cause.getResponseBodyAsString().matches(sessionNotFoundPattern)) {
          throw new SessionNotFoundException(cause.getResponseBodyAsString());
        }
        throw new LivyException(cause.getResponseBodyAsString() + "\n"
            + ExceptionUtils.getFullStackTrace(ExceptionUtils.getRootCause(e)));
      }
      if (e instanceof HttpServerErrorException) {
        HttpServerErrorException errorException = (HttpServerErrorException) e;
        String errorResponse = errorException.getResponseBodyAsString();
        if (errorResponse.contains("Session is in state dead")) {
          throw new SessionDeadException();
        }
        throw new LivyException(errorResponse, e);
      }
      throw new LivyException(e);
    }
    if (response == null) {
      throw new LivyException("No http response returned");
    }
    LOGGER.debug("Get response, StatusCode: {}, responseBody: {}", response.getStatusCode(),
        response.getBody());
    if (response.getStatusCode().value() == 200
        || response.getStatusCode().value() == 201) {
      return response.getBody();
    } else if (response.getStatusCode().value() == 404) {
      if (response.getBody().matches(sessionNotFoundPattern)) {
        throw new SessionNotFoundException(response.getBody());
      } else {
        throw new APINotFoundException("No rest api found for " + targetURL +
            ", " + response.getStatusCode());
      }
    } else {
      String responseString = response.getBody();
      if (responseString.contains("CreateInteractiveRequest[\\\"master\\\"]")) {
        return responseString;
      }
      throw new LivyException(String.format("Error with %s StatusCode: %s",
          response.getStatusCode().value(), responseString));
    }
  }

  private void closeSession(int sessionId) {
    try {
      callRestAPI("/sessions/" + sessionId, "DELETE");
    } catch (Exception e) {
      LOGGER.error(String.format("Error closing session for user with session ID: %s",
          sessionId), e);
    }
  }

  /*
  * We create these POJO here to accommodate livy 0.3 which is not released yet. livy rest api has
  * some changes from version to version. So we create these POJO in zeppelin side to accommodate
  * incompatibility between versions. Later, when livy become more stable, we could just depend on
  * livy client jar.
  */
  private static class CreateSessionRequest {
    public final String kind;
    @SerializedName("proxyUser")
    public final String user;
    public final Map<String, String> conf;

    CreateSessionRequest(String kind, String user, Map<String, String> conf) {
      this.kind = kind;
      this.user = user;
      this.conf = conf;
    }

    public String toJson() {
      return gson.toJson(this);
    }
  }

  /**
   *
   */
  public static class SessionInfo {

    public final int id;
    public String appId;
    public String webUIAddress;
    public final String owner;
    public final String proxyUser;
    public final String state;
    public final String kind;
    public final Map<String, String> appInfo;
    public final List<String> log;

    public SessionInfo(int id, String appId, String owner, String proxyUser, String state,
                       String kind, Map<String, String> appInfo, List<String> log) {
      this.id = id;
      this.appId = appId;
      this.owner = owner;
      this.proxyUser = proxyUser;
      this.state = state;
      this.kind = kind;
      this.appInfo = appInfo;
      this.log = log;
    }

    public boolean isReady() {
      return state.equals("idle");
    }

    public boolean isFinished() {
      return state.equals("error") || state.equals("dead") || state.equals("success");
    }

    public static SessionInfo fromJson(String json) {
      return gson.fromJson(json, SessionInfo.class);
    }
  }

  static class ExecuteRequest {
    public final String code;
    public final String kind;

    ExecuteRequest(String code, String kind) {
      this.code = code;
      this.kind = kind;
    }

    public String toJson() {
      return gson.toJson(this);
    }
  }

  private static class StatementInfo {
    public Integer id;
    public String state;
    public double progress;
    public StatementOutput output;

    StatementInfo() {
    }

    public static StatementInfo fromJson(String json) {
      String rightJson = "";
      try {
        gson.fromJson(json, StatementInfo.class);
        rightJson = json;
      } catch (Exception e) {
        if (json.contains("\"traceback\":{}")) {
          LOGGER.debug("traceback type mismatch, replacing the mismatching part ");
          rightJson = json.replace("\"traceback\":{}", "\"traceback\":[]");
          LOGGER.debug("new json string is {}", rightJson);
        }
      }
      return gson.fromJson(rightJson, StatementInfo.class);
    }

    public boolean isAvailable() {
      return state.equals("available") || state.equals("cancelled");
    }

    public boolean isCancelled() {
      return state.equals("cancelled");
    }

    private static class StatementOutput {
      public String status;
      public String executionCount;
      public Data data;
      public String ename;
      public String evalue;
      public String[] traceback;
      public TableMagic tableMagic;

      public boolean isError() {
        return status.equals("error");
      }

      public String toJson() {
        return gson.toJson(this);
      }

      private static class Data {
        @SerializedName("text/plain")
        public String plainText;
        @SerializedName("image/png")
        public String imagePng;
        @SerializedName("application/json")
        public String applicationJson;
        @SerializedName("application/vnd.livy.table.v1+json")
        public TableMagic applicationLivyTableJson;
      }

      private static class TableMagic {
        @SerializedName("headers")
        List<Map> headers;

        @SerializedName("data")
        List<List> records;
      }
    }
  }

  static class CompletionRequest {
    public final String code;
    public final String kind;
    public final int cursor;

    CompletionRequest(String code, String kind, int cursor) {
      this.code = code;
      this.kind = kind;
      this.cursor = cursor;
    }

    public String toJson() {
      return gson.toJson(this);
    }
  }

  static class CompletionResponse {
    public final String[] candidates;

    CompletionResponse(String[] candidates) {
      this.candidates = candidates;
    }

    public static CompletionResponse fromJson(String json) {
      return gson.fromJson(json, CompletionResponse.class);
    }
  }

  private static class LivyVersionResponse {
    public String url;
    public String branch;
    public String revision;
    public String version;
    public String date;
    public String user;

    public static LivyVersionResponse fromJson(String json) {
      return gson.fromJson(json, LivyVersionResponse.class);
    }
  }
}<|MERGE_RESOLUTION|>--- conflicted
+++ resolved
@@ -83,9 +83,10 @@
  * Base class for livy interpreters.
  */
 public abstract class BaseLivyInterpreter extends Interpreter {
+
   protected static final Logger LOGGER = LoggerFactory.getLogger(BaseLivyInterpreter.class);
   private static Gson gson = new GsonBuilder().setPrettyPrinting().disableHtmlEscaping().create();
-  private static String sessionNotFoundPattern = "\"Session '\\d+' not found.\"";
+  private static final String SESSION_NOT_FOUND_PATTERN = "\"Session '\\d+' not found.\"";
 
   protected volatile SessionInfo sessionInfo;
   private String livyURL;
@@ -487,15 +488,12 @@
               "Paragraphs that depend on this paragraph need to be re-executed!</font>");
     }
 
-<<<<<<< HEAD
-=======
     for (InterpreterResultMessage message : result.message()) {
       result2.add(message.getType(), message.getData());
     }
     return result2;
   }
 
->>>>>>> 65b797c2
   private InterpreterResult getResultFromStatementInfo(StatementInfo stmtInfo,
                                                        boolean displayAppInfo) {
     if (stmtInfo.output != null && stmtInfo.output.isError()) {
@@ -584,6 +582,7 @@
   private void cancelStatement(int statementId) throws LivyException {
     callRestAPI("/sessions/" + sessionInfo.id + "/statements/" + statementId + "/cancel", "POST");
   }
+
 
   private RestTemplate createRestTemplate() {
     String keytabLocation = getProperty("zeppelin.livy.keytab");
@@ -704,7 +703,7 @@
       // Exception happens when kerberos is enabled.
       if (e.getCause() instanceof HttpClientErrorException) {
         HttpClientErrorException cause = (HttpClientErrorException) e.getCause();
-        if (cause.getResponseBodyAsString().matches(sessionNotFoundPattern)) {
+        if (cause.getResponseBodyAsString().matches(SESSION_NOT_FOUND_PATTERN)) {
           throw new SessionNotFoundException(cause.getResponseBodyAsString());
         }
         throw new LivyException(cause.getResponseBodyAsString() + "\n"
@@ -729,7 +728,7 @@
         || response.getStatusCode().value() == 201) {
       return response.getBody();
     } else if (response.getStatusCode().value() == 404) {
-      if (response.getBody().matches(sessionNotFoundPattern)) {
+      if (response.getBody().matches(SESSION_NOT_FOUND_PATTERN)) {
         throw new SessionNotFoundException(response.getBody());
       } else {
         throw new APINotFoundException("No rest api found for " + targetURL +
