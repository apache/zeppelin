--- conflicted
+++ resolved
@@ -3,26 +3,6 @@
     {
       "text": "%md\n## Welcome to Zeppelin.\n##### This is a live tutorial, you can run the code yourself. (Shift-Enter to Run)",
       "user": "anonymous",
-<<<<<<< HEAD
-      "dateUpdated": "Oct 26, 2016 9:43:34 PM",
-      "config": {
-        "colWidth": 12.0,
-        "graph": {
-          "mode": "table",
-          "height": 300.0,
-          "optionOpen": false,
-          "keys": [],
-          "values": [],
-          "groups": [],
-          "scatter": {},
-          "network": {
-            "nodes": {},
-            "properties": {}
-          }
-        },
-        "editorHide": true,
-        "enabled": true
-=======
       "dateUpdated": "Dec 17, 2016 3:32:15 PM",
       "config": {
         "colWidth": 12.0,
@@ -47,7 +27,6 @@
         },
         "editorMode": "ace/mode/markdown",
         "tableHide": false
->>>>>>> e673949c
       },
       "settings": {
         "params": {},
@@ -66,13 +45,8 @@
         ]
       },
       "dateCreated": "Feb 13, 2015 11:16:21 PM",
-<<<<<<< HEAD
-      "dateStarted": "Oct 26, 2016 9:43:34 PM",
-      "dateFinished": "Oct 26, 2016 9:43:45 PM",
-=======
       "dateStarted": "Dec 17, 2016 3:32:15 PM",
       "dateFinished": "Dec 17, 2016 3:32:18 PM",
->>>>>>> e673949c
       "status": "FINISHED",
       "progressUpdateIntervalMs": 500
     },
@@ -80,28 +54,9 @@
       "title": "Load data into table",
       "text": "import org.apache.commons.io.IOUtils\nimport java.net.URL\nimport java.nio.charset.Charset\n\n// Zeppelin creates and injects sc (SparkContext) and sqlContext (HiveContext or SqlContext)\n// So you don\u0027t need create them manually\n\n// load bank data\nval bankText \u003d sc.parallelize(\n    IOUtils.toString(\n        new URL(\"https://s3.amazonaws.com/apache-zeppelin/tutorial/bank/bank.csv\"),\n        Charset.forName(\"utf8\")).split(\"\\n\"))\n\ncase class Bank(age: Integer, job: String, marital: String, education: String, balance: Integer)\n\nval bank \u003d bankText.map(s \u003d\u003e s.split(\";\")).filter(s \u003d\u003e s(0) !\u003d \"\\\"age\\\"\").map(\n    s \u003d\u003e Bank(s(0).toInt, \n            s(1).replaceAll(\"\\\"\", \"\"),\n            s(2).replaceAll(\"\\\"\", \"\"),\n            s(3).replaceAll(\"\\\"\", \"\"),\n            s(5).replaceAll(\"\\\"\", \"\").toInt\n        )\n).toDF()\nbank.registerTempTable(\"bank\")",
       "user": "anonymous",
-<<<<<<< HEAD
-      "dateUpdated": "Oct 26, 2016 9:43:34 PM",
+      "dateUpdated": "Dec 17, 2016 3:30:09 PM",
       "config": {
         "colWidth": 12.0,
-        "graph": {
-          "mode": "table",
-          "height": 300.0,
-          "optionOpen": false,
-          "keys": [],
-          "values": [],
-          "groups": [],
-          "scatter": {},
-          "network": {
-            "nodes": {},
-            "properties": {}
-          }
-        },
-=======
-      "dateUpdated": "Dec 17, 2016 3:30:09 PM",
-      "config": {
-        "colWidth": 12.0,
->>>>>>> e673949c
         "title": true,
         "enabled": true,
         "editorMode": "ace/mode/scala",
@@ -128,14 +83,6 @@
       "id": "20150210-015259_1403135953",
       "results": {
         "code": "SUCCESS",
-<<<<<<< HEAD
-        "type": "TEXT",
-        "msg": "\nimport org.apache.commons.io.IOUtils\n\nimport java.net.URL\n\nimport java.nio.charset.Charset\n\nbankText: org.apache.spark.rdd.RDD[String] \u003d ParallelCollectionRDD[23] at parallelize at \u003cconsole\u003e:36\n\ndefined class Bank\n\nbank: org.apache.spark.sql.DataFrame \u003d [age: int, job: string, marital: string, education: string, balance: int]\n"
-      },
-      "dateCreated": "Feb 10, 2015 1:52:59 AM",
-      "dateStarted": "Oct 26, 2016 9:43:34 PM",
-      "dateFinished": "Oct 26, 2016 9:43:43 PM",
-=======
         "msg": [
           {
             "type": "TEXT",
@@ -146,74 +93,36 @@
       "dateCreated": "Feb 10, 2015 1:52:59 AM",
       "dateStarted": "Dec 17, 2016 3:30:09 PM",
       "dateFinished": "Dec 17, 2016 3:30:58 PM",
->>>>>>> e673949c
       "status": "FINISHED",
       "progressUpdateIntervalMs": 500
     },
     {
       "text": "%sql \nselect age, count(1) value\nfrom bank \nwhere age \u003c 30 \ngroup by age \norder by age",
       "user": "anonymous",
-<<<<<<< HEAD
-      "dateUpdated": "Oct 26, 2016 9:55:12 PM",
+      "dateUpdated": "Jan 3, 2017 12:24:34 AM",
       "config": {
         "colWidth": 4.0,
-        "graph": {
-          "mode": "multiBarChart",
-          "height": 234.0,
-          "optionOpen": false,
-          "keys": [
-            {
-              "name": "age",
-              "index": 0.0,
-              "aggr": "sum"
-            }
-          ],
-          "values": [
-            {
-              "name": "value",
-              "index": 1.0,
-              "aggr": "sum"
-            }
-          ],
-          "groups": [],
-          "scatter": {
-            "xAxis": {
-              "name": "age",
-              "index": 0.0,
-              "aggr": "sum"
+        "results": [
+          {
+            "graph": {
+              "mode": "table",
+              "height": 300.0,
+              "optionOpen": true,
+              "setting": {
+                "network": {
+                  "nodes": {},
+                  "properties": {}
+                }
+              }
             },
-            "yAxis": {
-              "name": "value",
-              "index": 1.0,
-              "aggr": "sum"
-=======
-      "dateUpdated": "Dec 17, 2016 3:30:13 PM",
-      "config": {
-        "colWidth": 4.0,
-        "results": [
-          {
-            "graph": {
-              "mode": "table",
-              "height": 300.0,
-              "optionOpen": false
->>>>>>> e673949c
-            }
-          },
-          "network": {
-            "nodes": {},
-            "properties": {}
-          }
-<<<<<<< HEAD
-        },
-        "enabled": true,
-=======
+            "helium": {}
+          }
         ],
         "enabled": true,
         "editorSetting": {
           "language": "sql",
           "editOnDblClick": false
         },
->>>>>>> e673949c
         "editorMode": "ace/mode/sql"
       },
       "settings": {
@@ -233,24 +142,15 @@
         ]
       },
       "dateCreated": "Feb 10, 2015 1:53:02 AM",
-<<<<<<< HEAD
-      "dateStarted": "Oct 26, 2016 9:43:35 PM",
-      "dateFinished": "Oct 26, 2016 9:43:47 PM",
-=======
       "dateStarted": "Dec 17, 2016 3:30:13 PM",
       "dateFinished": "Dec 17, 2016 3:31:04 PM",
->>>>>>> e673949c
       "status": "FINISHED",
       "progressUpdateIntervalMs": 500
     },
     {
       "text": "%sql \nselect age, count(1) value \nfrom bank \nwhere age \u003c ${maxAge\u003d30} \ngroup by age \norder by age",
       "user": "anonymous",
-<<<<<<< HEAD
-      "dateUpdated": "Nov 17, 2016 8:10:42 PM",
-=======
       "dateUpdated": "Dec 17, 2016 3:30:16 PM",
->>>>>>> e673949c
       "config": {
         "colWidth": 4.0,
         "results": [
@@ -260,16 +160,7 @@
               "height": 300.0,
               "optionOpen": false
             }
-          },
-          "network": {
-            "nodes": {},
-            "properties": {}
-          }
-<<<<<<< HEAD
-        },
-        "enabled": true,
-        "helium": {}
-=======
+          }
         ],
         "enabled": true,
         "editorSetting": {
@@ -277,7 +168,6 @@
           "editOnDblClick": false
         },
         "editorMode": "ace/mode/sql"
->>>>>>> e673949c
       },
       "settings": {
         "params": {
@@ -304,24 +194,15 @@
         ]
       },
       "dateCreated": "Feb 12, 2015 2:54:04 PM",
-<<<<<<< HEAD
-      "dateStarted": "Oct 26, 2016 9:43:44 PM",
-      "dateFinished": "Oct 26, 2016 9:43:50 PM",
-=======
       "dateStarted": "Dec 17, 2016 3:30:58 PM",
       "dateFinished": "Dec 17, 2016 3:31:07 PM",
->>>>>>> e673949c
       "status": "FINISHED",
       "progressUpdateIntervalMs": 500
     },
     {
       "text": "%sql \nselect age, count(1) value \nfrom bank \nwhere marital\u003d\"${marital\u003dsingle,single|divorced|married}\" \ngroup by age \norder by age",
       "user": "anonymous",
-<<<<<<< HEAD
-      "dateUpdated": "Oct 26, 2016 9:43:35 PM",
-=======
       "dateUpdated": "Dec 17, 2016 3:30:18 PM",
->>>>>>> e673949c
       "config": {
         "colWidth": 4.0,
         "results": [
@@ -331,15 +212,7 @@
               "height": 300.0,
               "optionOpen": false
             }
-          },
-          "network": {
-            "nodes": {},
-            "properties": {}
-          }
-<<<<<<< HEAD
-        },
-        "enabled": true
-=======
+          }
         ],
         "enabled": true,
         "editorSetting": {
@@ -347,7 +220,6 @@
           "editOnDblClick": false
         },
         "editorMode": "ace/mode/sql"
->>>>>>> e673949c
       },
       "settings": {
         "params": {
@@ -385,40 +257,67 @@
         ]
       },
       "dateCreated": "Feb 13, 2015 11:04:22 PM",
-<<<<<<< HEAD
-      "dateStarted": "Oct 26, 2016 9:43:48 PM",
-      "dateFinished": "Oct 26, 2016 9:43:52 PM",
-=======
       "dateStarted": "Dec 17, 2016 3:31:05 PM",
       "dateFinished": "Dec 17, 2016 3:31:09 PM",
->>>>>>> e673949c
       "status": "FINISHED",
       "progressUpdateIntervalMs": 500
     },
     {
       "text": "%md\n## Congratulations, it\u0027s done.\n##### You can create your own notebook in \u0027Notebook\u0027 menu. Good luck!",
       "user": "anonymous",
-<<<<<<< HEAD
-      "dateUpdated": "Oct 26, 2016 9:43:35 PM",
+      "dateUpdated": "Jan 2, 2017 2:36:16 PM",
       "config": {
         "colWidth": 12.0,
-        "graph": {
-          "mode": "table",
-          "height": 300.0,
-          "optionOpen": false,
-          "keys": [],
-          "values": [],
-          "groups": [],
-          "scatter": {},
-          "network": {
-            "nodes": {},
-            "properties": {}
-          }
-        },
-        "editorHide": true,
-        "enabled": true
-=======
-      "dateUpdated": "Dec 17, 2016 3:30:24 PM",
+        "editorHide": false,
+        "results": [
+          {
+            "graph": {
+              "mode": "table",
+              "height": 300.0,
+              "optionOpen": false,
+              "setting": {
+                "network": {
+                  "nodes": {},
+                  "properties": {}
+                }
+              }
+            }
+          }
+        ],
+        "enabled": true,
+        "editorSetting": {
+          "language": "markdown",
+          "editOnDblClick": true
+        },
+        "editorMode": "ace/mode/markdown",
+        "tableHide": false
+      },
+      "settings": {
+        "params": {},
+        "forms": {}
+      },
+      "apps": [],
+      "jobName": "paragraph_1423836268492_216498320",
+      "id": "20150213-230428_1231780373",
+      "results": {
+        "code": "SUCCESS",
+        "msg": [
+          {
+            "type": "HTML",
+            "data": "\u003cdiv class\u003d\"markdown-body\"\u003e\n\u003ch2\u003eCongratulations, it\u0026rsquo;s done.\u003c/h2\u003e\n\u003ch5\u003eYou can create your own notebook in \u0026lsquo;Notebook\u0026rsquo; menu. Good luck!\u003c/h5\u003e\n\u003c/div\u003e"
+          }
+        ]
+      },
+      "dateCreated": "Feb 13, 2015 11:04:28 PM",
+      "dateStarted": "Dec 17, 2016 3:30:24 PM",
+      "dateFinished": "Dec 17, 2016 3:30:29 PM",
+      "status": "FINISHED",
+      "progressUpdateIntervalMs": 500
+    },
+    {
+      "text": "%md\n\nAbout bank data\n\n```\nCitation Request:\n  This dataset is public available for research. The details are described in [Moro et al., 2011]. \n  Please include this citation if you plan to use this database:\n\n  [Moro et al., 2011] S. Moro, R. Laureano and P. Cortez. Using Data Mining for Bank Direct Marketing: An Application of the CRISP-DM Methodology. \n  In P. Novais et al. (Eds.), Proceedings of the European Simulation and Modelling Conference - ESM\u00272011, pp. 117-121, Guimar�es, Portugal, October, 2011. EUROSIS.\n\n  Available at: [pdf] http://hdl.handle.net/1822/14838\n                [bib] http://www3.dsi.uminho.pt/pcortez/bib/2011-esm-1.txt\n```",
+      "user": "anonymous",
+      "dateUpdated": "Dec 17, 2016 3:30:34 PM",
       "config": {
         "colWidth": 12.0,
         "editorHide": true,
@@ -438,79 +337,6 @@
         },
         "editorMode": "ace/mode/markdown",
         "tableHide": false
->>>>>>> e673949c
-      },
-      "settings": {
-        "params": {},
-        "forms": {}
-      },
-      "apps": [],
-      "jobName": "paragraph_1423836268492_216498320",
-      "id": "20150213-230428_1231780373",
-      "results": {
-        "code": "SUCCESS",
-        "msg": [
-          {
-            "type": "HTML",
-            "data": "\u003cdiv class\u003d\"markdown-body\"\u003e\n\u003ch2\u003eCongratulations, it\u0026rsquo;s done.\u003c/h2\u003e\n\u003ch5\u003eYou can create your own notebook in \u0026lsquo;Notebook\u0026rsquo; menu. Good luck!\u003c/h5\u003e\n\u003c/div\u003e"
-          }
-        ]
-      },
-      "dateCreated": "Feb 13, 2015 11:04:28 PM",
-<<<<<<< HEAD
-      "dateStarted": "Oct 26, 2016 9:43:44 PM",
-      "dateFinished": "Oct 26, 2016 9:43:45 PM",
-=======
-      "dateStarted": "Dec 17, 2016 3:30:24 PM",
-      "dateFinished": "Dec 17, 2016 3:30:29 PM",
->>>>>>> e673949c
-      "status": "FINISHED",
-      "progressUpdateIntervalMs": 500
-    },
-    {
-      "text": "%md\n\nAbout bank data\n\n```\nCitation Request:\n  This dataset is public available for research. The details are described in [Moro et al., 2011]. \n  Please include this citation if you plan to use this database:\n\n  [Moro et al., 2011] S. Moro, R. Laureano and P. Cortez. Using Data Mining for Bank Direct Marketing: An Application of the CRISP-DM Methodology. \n  In P. Novais et al. (Eds.), Proceedings of the European Simulation and Modelling Conference - ESM\u00272011, pp. 117-121, Guimarães, Portugal, October, 2011. EUROSIS.\n\n  Available at: [pdf] http://hdl.handle.net/1822/14838\n                [bib] http://www3.dsi.uminho.pt/pcortez/bib/2011-esm-1.txt\n```",
-      "user": "anonymous",
-<<<<<<< HEAD
-      "dateUpdated": "Oct 26, 2016 9:43:35 PM",
-      "config": {
-        "colWidth": 12.0,
-        "graph": {
-          "mode": "table",
-          "height": 300.0,
-          "optionOpen": false,
-          "keys": [],
-          "values": [],
-          "groups": [],
-          "scatter": {},
-          "network": {
-            "nodes": {},
-            "properties": {}
-          }
-        },
-        "editorHide": true,
-        "enabled": true
-=======
-      "dateUpdated": "Dec 17, 2016 3:30:34 PM",
-      "config": {
-        "colWidth": 12.0,
-        "editorHide": true,
-        "results": [
-          {
-            "graph": {
-              "mode": "table",
-              "height": 300.0,
-              "optionOpen": false
-            }
-          }
-        ],
-        "enabled": true,
-        "editorSetting": {
-          "language": "markdown",
-          "editOnDblClick": true
-        },
-        "editorMode": "ace/mode/markdown",
-        "tableHide": false
->>>>>>> e673949c
       },
       "settings": {
         "params": {},
@@ -524,42 +350,18 @@
         "msg": [
           {
             "type": "HTML",
-            "data": "\u003cdiv class\u003d\"markdown-body\"\u003e\n\u003cp\u003eAbout bank data\u003c/p\u003e\n\u003cpre\u003e\u003ccode\u003eCitation Request:\n  This dataset is public available for research. The details are described in [Moro et al., 2011]. \n  Please include this citation if you plan to use this database:\n\n  [Moro et al., 2011] S. Moro, R. Laureano and P. Cortez. Using Data Mining for Bank Direct Marketing: An Application of the CRISP-DM Methodology. \n  In P. Novais et al. (Eds.), Proceedings of the European Simulation and Modelling Conference - ESM\u0026#39;2011, pp. 117-121, Guimarães, Portugal, October, 2011. EUROSIS.\n\n  Available at: [pdf] http://hdl.handle.net/1822/14838\n                [bib] http://www3.dsi.uminho.pt/pcortez/bib/2011-esm-1.txt\n\u003c/code\u003e\u003c/pre\u003e\n\u003c/div\u003e"
+            "data": "\u003cdiv class\u003d\"markdown-body\"\u003e\n\u003cp\u003eAbout bank data\u003c/p\u003e\n\u003cpre\u003e\u003ccode\u003eCitation Request:\n  This dataset is public available for research. The details are described in [Moro et al., 2011]. \n  Please include this citation if you plan to use this database:\n\n  [Moro et al., 2011] S. Moro, R. Laureano and P. Cortez. Using Data Mining for Bank Direct Marketing: An Application of the CRISP-DM Methodology. \n  In P. Novais et al. (Eds.), Proceedings of the European Simulation and Modelling Conference - ESM\u0026#39;2011, pp. 117-121, Guimar�es, Portugal, October, 2011. EUROSIS.\n\n  Available at: [pdf] http://hdl.handle.net/1822/14838\n                [bib] http://www3.dsi.uminho.pt/pcortez/bib/2011-esm-1.txt\n\u003c/code\u003e\u003c/pre\u003e\n\u003c/div\u003e"
           }
         ]
       },
       "dateCreated": "Mar 26, 2015 9:46:58 PM",
-<<<<<<< HEAD
-      "dateStarted": "Oct 26, 2016 9:43:45 PM",
-      "dateFinished": "Oct 26, 2016 9:43:45 PM",
-=======
       "dateStarted": "Dec 17, 2016 3:30:34 PM",
       "dateFinished": "Dec 17, 2016 3:30:34 PM",
->>>>>>> e673949c
-      "status": "FINISHED",
-      "progressUpdateIntervalMs": 500
-    },
-    {
-      "text": "",
-      "user": "anonymous",
-      "dateUpdated": "Oct 26, 2016 9:43:36 PM",
-      "config": {
-        "colWidth": 12.0,
-        "graph": {
-          "mode": "table",
-          "height": 300.0,
-          "optionOpen": false,
-          "keys": [],
-          "values": [],
-          "groups": [],
-          "scatter": {},
-          "network": {
-            "nodes": {},
-            "properties": {}
-          }
-        },
-        "enabled": true
-      },
+      "status": "FINISHED",
+      "progressUpdateIntervalMs": 500
+    },
+    {
+      "config": {},
       "settings": {
         "params": {},
         "forms": {}
@@ -567,63 +369,34 @@
       "apps": [],
       "jobName": "paragraph_1435955447812_-158639899",
       "id": "20150703-133047_853701097",
-      "result": {
-        "code": "SUCCESS",
-        "type": "TEXT",
-        "msg": ""
-      },
       "dateCreated": "Jul 3, 2015 1:30:47 PM",
-      "dateStarted": "Oct 26, 2016 9:43:50 PM",
-      "dateFinished": "Oct 26, 2016 9:43:52 PM",
-      "status": "FINISHED",
+      "status": "READY",
       "progressUpdateIntervalMs": 500
     }
   ],
   "name": "Zeppelin Tutorial/Basic Features (Spark)",
   "id": "2A94M5J1Z",
   "angularObjects": {
-<<<<<<< HEAD
-    "2C4N2HGGS:shared_process": [],
-    "2C3T5PMB1:shared_process": [],
-    "2C3CQQKY9:shared_process": [],
-    "2C4HAKVGM:shared_process": [],
-    "2C4D8MUSV:shared_process": [],
-    "2C1X2TNYF:shared_process": [],
-    "2C3VY2YRF:shared_process": [],
-    "2C2K8QNX6:shared_process": [],
-    "2C259JATS:shared_process": [],
-    "2C1RK6U4C:shared_process": [],
-    "2C4EKKUE2:shared_process": [],
-    "2C239HB31:shared_process": [],
-    "2C14AAJ3A:shared_process": [],
-    "2C2UJUX2Y:shared_process": [],
-    "2C1DJSF48:shared_process": [],
-    "2C2V8N5GA:shared_process": [],
-    "2C4EM4JN3:shared_process": [],
-    "2C3T19NE1:shared_process": [],
-    "2C3JGY856:shared_process": [],
-    "2C4CV3YCG:shared_process": []
-=======
-    "2C6WUGPNH:shared_process": [],
-    "2C4A8RJNB:shared_process": [],
-    "2C4DTK2ZT:shared_process": [],
-    "2C6XKJWBR:shared_process": [],
-    "2C6AHZPMK:shared_process": [],
-    "2C5SU66WQ:shared_process": [],
-    "2C6AMJ98Q:shared_process": [],
-    "2C4AJZK72:shared_process": [],
-    "2C3STPSD7:shared_process": [],
-    "2C4FJN9CK:shared_process": [],
-    "2C3CW6JBY:shared_process": [],
-    "2C5UPQX6Q:shared_process": [],
-    "2C5873KN4:shared_process": [],
-    "2C5719XN4:shared_process": [],
-    "2C52DE5G3:shared_process": [],
-    "2C4G28E63:shared_process": [],
-    "2C6CU96BC:shared_process": [],
-    "2C49A6WY3:shared_process": [],
-    "2C3NE73HG:shared_process": []
->>>>>>> e673949c
+    "2C7K5EPST:shared_process": [],
+    "2C542Q8CT:shared_process": [],
+    "2C755V6VY:shared_process": [],
+    "2C6WAH5WV:shared_process": [],
+    "2C7KNQD3Q:shared_process": [],
+    "2C6K5QZ3U:shared_process": [],
+    "2C79WM7M5:shared_process": [],
+    "2C73S4FNX:shared_process": [],
+    "2C593SE9P:shared_process": [],
+    "2C668ZQYF:shared_process": [],
+    "2C4YQ9MX9:shared_process": [],
+    "2C6DCGVSD:shared_process": [],
+    "2C6BFT71F:shared_process": [],
+    "2C5GRM543:shared_process": [],
+    "2C3YPSC1B:shared_process": [],
+    "2C4JJ2DNC:shared_process": [],
+    "2C46NXCTQ:shared_process": [],
+    "2C6P66TTY:shared_process": [],
+    "2C5UERF9V:shared_process": [],
+    "2C5KH1SXQ:shared_process": []
   },
   "config": {
     "looknfeel": "default"
