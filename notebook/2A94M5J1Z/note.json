{
  "paragraphs": [
    {
      "text": "%md\n## Welcome to Zeppelin.\n##### This is a live tutorial, you can run the code yourself. (Shift-Enter to Run)",
      "user": "anonymous",
<<<<<<< HEAD
      "dateUpdated": "Oct 26, 2016 9:43:34 PM",
      "config": {
        "colWidth": 12.0,
        "graph": {
          "mode": "table",
          "height": 300.0,
          "optionOpen": false,
          "keys": [],
          "values": [],
          "groups": [],
          "scatter": {},
          "network": {
            "nodes": {},
            "properties": {}
          }
        },
        "editorHide": true,
        "enabled": true
=======
      "dateUpdated": "Dec 17, 2016 3:32:15 PM",
      "config": {
        "colWidth": 12.0,
        "editorHide": true,
        "results": [
          {
            "graph": {
              "mode": "table",
              "height": 300.0,
              "optionOpen": false,
              "keys": [],
              "values": [],
              "groups": [],
              "scatter": {}
            }
          }
        ],
        "enabled": true,
        "editorSetting": {
          "language": "markdown",
          "editOnDblClick": true
        },
        "editorMode": "ace/mode/markdown",
        "tableHide": false
>>>>>>> 99946e71
      },
      "settings": {
        "params": {},
        "forms": {}
      },
      "apps": [],
      "jobName": "paragraph_1423836981412_-1007008116",
      "id": "20150213-231621_168813393",
      "results": {
        "code": "SUCCESS",
        "msg": [
          {
            "type": "HTML",
            "data": "\u003cdiv class\u003d\"markdown-body\"\u003e\n\u003ch2\u003eWelcome to Zeppelin.\u003c/h2\u003e\n\u003ch5\u003eThis is a live tutorial, you can run the code yourself. (Shift-Enter to Run)\u003c/h5\u003e\n\u003c/div\u003e"
          }
        ]
      },
      "dateCreated": "Feb 13, 2015 11:16:21 PM",
<<<<<<< HEAD
      "dateStarted": "Oct 26, 2016 9:43:34 PM",
      "dateFinished": "Oct 26, 2016 9:43:45 PM",
=======
      "dateStarted": "Dec 17, 2016 3:32:15 PM",
      "dateFinished": "Dec 17, 2016 3:32:18 PM",
>>>>>>> 99946e71
      "status": "FINISHED",
      "progressUpdateIntervalMs": 500
    },
    {
      "title": "Load data into table",
      "text": "import org.apache.commons.io.IOUtils\nimport java.net.URL\nimport java.nio.charset.Charset\n\n// Zeppelin creates and injects sc (SparkContext) and sqlContext (HiveContext or SqlContext)\n// So you don\u0027t need create them manually\n\n// load bank data\nval bankText \u003d sc.parallelize(\n    IOUtils.toString(\n        new URL(\"https://s3.amazonaws.com/apache-zeppelin/tutorial/bank/bank.csv\"),\n        Charset.forName(\"utf8\")).split(\"\\n\"))\n\ncase class Bank(age: Integer, job: String, marital: String, education: String, balance: Integer)\n\nval bank \u003d bankText.map(s \u003d\u003e s.split(\";\")).filter(s \u003d\u003e s(0) !\u003d \"\\\"age\\\"\").map(\n    s \u003d\u003e Bank(s(0).toInt, \n            s(1).replaceAll(\"\\\"\", \"\"),\n            s(2).replaceAll(\"\\\"\", \"\"),\n            s(3).replaceAll(\"\\\"\", \"\"),\n            s(5).replaceAll(\"\\\"\", \"\").toInt\n        )\n).toDF()\nbank.registerTempTable(\"bank\")",
      "user": "anonymous",
<<<<<<< HEAD
      "dateUpdated": "Oct 26, 2016 9:43:34 PM",
      "config": {
        "colWidth": 12.0,
        "graph": {
          "mode": "table",
          "height": 300.0,
          "optionOpen": false,
          "keys": [],
          "values": [],
          "groups": [],
          "scatter": {},
          "network": {
            "nodes": {},
            "properties": {}
          }
        },
=======
      "dateUpdated": "Dec 17, 2016 3:30:09 PM",
      "config": {
        "colWidth": 12.0,
>>>>>>> 99946e71
        "title": true,
        "enabled": true,
        "editorMode": "ace/mode/scala",
        "results": [
          {
            "graph": {
              "mode": "table",
              "height": 300.0,
              "optionOpen": false
            }
          }
        ],
        "editorSetting": {
          "language": "scala",
          "editOnDblClick": false
        }
      },
      "settings": {
        "params": {},
        "forms": {}
      },
      "apps": [],
      "jobName": "paragraph_1423500779206_-1502780787",
      "id": "20150210-015259_1403135953",
      "results": {
        "code": "SUCCESS",
<<<<<<< HEAD
        "type": "TEXT",
        "msg": "\nimport org.apache.commons.io.IOUtils\n\nimport java.net.URL\n\nimport java.nio.charset.Charset\n\nbankText: org.apache.spark.rdd.RDD[String] \u003d ParallelCollectionRDD[23] at parallelize at \u003cconsole\u003e:36\n\ndefined class Bank\n\nbank: org.apache.spark.sql.DataFrame \u003d [age: int, job: string, marital: string, education: string, balance: int]\n"
      },
      "dateCreated": "Feb 10, 2015 1:52:59 AM",
      "dateStarted": "Oct 26, 2016 9:43:34 PM",
      "dateFinished": "Oct 26, 2016 9:43:43 PM",
=======
        "msg": [
          {
            "type": "TEXT",
            "data": "\nimport org.apache.commons.io.IOUtils\n\nimport java.net.URL\n\nimport java.nio.charset.Charset\n\nbankText: org.apache.spark.rdd.RDD[String] \u003d ParallelCollectionRDD[0] at parallelize at \u003cconsole\u003e:32\n\ndefined class Bank\n\nbank: org.apache.spark.sql.DataFrame \u003d [age: int, job: string ... 3 more fields]\n\nwarning: there were 1 deprecation warning(s); re-run with -deprecation for details\n"
          }
        ]
      },
      "dateCreated": "Feb 10, 2015 1:52:59 AM",
      "dateStarted": "Dec 17, 2016 3:30:09 PM",
      "dateFinished": "Dec 17, 2016 3:30:58 PM",
>>>>>>> 99946e71
      "status": "FINISHED",
      "progressUpdateIntervalMs": 500
    },
    {
      "text": "%sql \nselect age, count(1) value\nfrom bank \nwhere age \u003c 30 \ngroup by age \norder by age",
      "user": "anonymous",
<<<<<<< HEAD
      "dateUpdated": "Oct 26, 2016 9:55:12 PM",
      "config": {
        "colWidth": 4.0,
        "graph": {
          "mode": "multiBarChart",
          "height": 234.0,
          "optionOpen": false,
          "keys": [
            {
              "name": "age",
              "index": 0.0,
              "aggr": "sum"
            }
          ],
          "values": [
            {
              "name": "value",
              "index": 1.0,
              "aggr": "sum"
            }
          ],
          "groups": [],
          "scatter": {
            "xAxis": {
              "name": "age",
              "index": 0.0,
              "aggr": "sum"
            },
            "yAxis": {
              "name": "value",
              "index": 1.0,
              "aggr": "sum"
=======
      "dateUpdated": "Dec 17, 2016 3:30:13 PM",
      "config": {
        "colWidth": 4.0,
        "results": [
          {
            "graph": {
              "mode": "table",
              "height": 300.0,
              "optionOpen": false
>>>>>>> 99946e71
            }
          },
          "network": {
            "nodes": {},
            "properties": {}
          }
<<<<<<< HEAD
        },
        "enabled": true,
=======
        ],
        "enabled": true,
        "editorSetting": {
          "language": "sql",
          "editOnDblClick": false
        },
>>>>>>> 99946e71
        "editorMode": "ace/mode/sql"
      },
      "settings": {
        "params": {},
        "forms": {}
      },
      "apps": [],
      "jobName": "paragraph_1423500782552_-1439281894",
      "id": "20150210-015302_1492795503",
      "results": {
        "code": "SUCCESS",
        "msg": [
          {
            "type": "TABLE",
            "data": "age\tvalue\n19\t4\n20\t3\n21\t7\n22\t9\n23\t20\n24\t24\n25\t44\n26\t77\n27\t94\n28\t103\n29\t97\n"
          }
        ]
      },
      "dateCreated": "Feb 10, 2015 1:53:02 AM",
<<<<<<< HEAD
      "dateStarted": "Oct 26, 2016 9:43:35 PM",
      "dateFinished": "Oct 26, 2016 9:43:47 PM",
=======
      "dateStarted": "Dec 17, 2016 3:30:13 PM",
      "dateFinished": "Dec 17, 2016 3:31:04 PM",
>>>>>>> 99946e71
      "status": "FINISHED",
      "progressUpdateIntervalMs": 500
    },
    {
      "text": "%sql \nselect age, count(1) value \nfrom bank \nwhere age \u003c ${maxAge\u003d30} \ngroup by age \norder by age",
      "user": "anonymous",
<<<<<<< HEAD
      "dateUpdated": "Nov 17, 2016 8:10:42 PM",
=======
      "dateUpdated": "Dec 17, 2016 3:30:16 PM",
>>>>>>> 99946e71
      "config": {
        "colWidth": 4.0,
        "results": [
          {
            "graph": {
              "mode": "table",
              "height": 300.0,
              "optionOpen": false
            }
          },
          "network": {
            "nodes": {},
            "properties": {}
          }
<<<<<<< HEAD
        },
        "enabled": true,
        "helium": {}
=======
        ],
        "enabled": true,
        "editorSetting": {
          "language": "sql",
          "editOnDblClick": false
        },
        "editorMode": "ace/mode/sql"
>>>>>>> 99946e71
      },
      "settings": {
        "params": {
          "maxAge": "35"
        },
        "forms": {
          "maxAge": {
            "name": "maxAge",
            "defaultValue": "30",
            "hidden": false
          }
        }
      },
      "apps": [],
      "jobName": "paragraph_1423720444030_-1424110477",
      "id": "20150212-145404_867439529",
      "results": {
        "code": "SUCCESS",
        "msg": [
          {
            "type": "TABLE",
            "data": "age\tvalue\n19\t4\n20\t3\n21\t7\n22\t9\n23\t20\n24\t24\n25\t44\n26\t77\n27\t94\n28\t103\n29\t97\n30\t150\n31\t199\n32\t224\n33\t186\n34\t231\n"
          }
        ]
      },
      "dateCreated": "Feb 12, 2015 2:54:04 PM",
<<<<<<< HEAD
      "dateStarted": "Oct 26, 2016 9:43:44 PM",
      "dateFinished": "Oct 26, 2016 9:43:50 PM",
=======
      "dateStarted": "Dec 17, 2016 3:30:58 PM",
      "dateFinished": "Dec 17, 2016 3:31:07 PM",
>>>>>>> 99946e71
      "status": "FINISHED",
      "progressUpdateIntervalMs": 500
    },
    {
      "text": "%sql \nselect age, count(1) value \nfrom bank \nwhere marital\u003d\"${marital\u003dsingle,single|divorced|married}\" \ngroup by age \norder by age",
      "user": "anonymous",
<<<<<<< HEAD
      "dateUpdated": "Oct 26, 2016 9:43:35 PM",
=======
      "dateUpdated": "Dec 17, 2016 3:30:18 PM",
>>>>>>> 99946e71
      "config": {
        "colWidth": 4.0,
        "results": [
          {
            "graph": {
              "mode": "table",
              "height": 300.0,
              "optionOpen": false
            }
          },
          "network": {
            "nodes": {},
            "properties": {}
          }
<<<<<<< HEAD
        },
        "enabled": true
=======
        ],
        "enabled": true,
        "editorSetting": {
          "language": "sql",
          "editOnDblClick": false
        },
        "editorMode": "ace/mode/sql"
>>>>>>> 99946e71
      },
      "settings": {
        "params": {
          "marital": "single"
        },
        "forms": {
          "marital": {
            "name": "marital",
            "defaultValue": "single",
            "options": [
              {
                "value": "single"
              },
              {
                "value": "divorced"
              },
              {
                "value": "married"
              }
            ],
            "hidden": false
          }
        }
      },
      "apps": [],
      "jobName": "paragraph_1423836262027_-210588283",
      "id": "20150213-230422_1600658137",
      "results": {
        "code": "SUCCESS",
        "msg": [
          {
            "type": "TABLE",
            "data": "age\tvalue\n19\t4\n20\t3\n21\t7\n22\t9\n23\t17\n24\t13\n25\t33\n26\t56\n27\t64\n28\t78\n29\t56\n30\t92\n31\t86\n32\t105\n33\t61\n34\t75\n35\t46\n36\t50\n37\t43\n38\t44\n39\t30\n40\t25\n41\t19\n42\t23\n43\t21\n44\t20\n45\t15\n46\t14\n47\t12\n48\t12\n49\t11\n50\t8\n51\t6\n52\t9\n53\t4\n55\t3\n56\t3\n57\t2\n58\t7\n59\t2\n60\t5\n66\t2\n69\t1\n"
          }
        ]
      },
      "dateCreated": "Feb 13, 2015 11:04:22 PM",
<<<<<<< HEAD
      "dateStarted": "Oct 26, 2016 9:43:48 PM",
      "dateFinished": "Oct 26, 2016 9:43:52 PM",
=======
      "dateStarted": "Dec 17, 2016 3:31:05 PM",
      "dateFinished": "Dec 17, 2016 3:31:09 PM",
>>>>>>> 99946e71
      "status": "FINISHED",
      "progressUpdateIntervalMs": 500
    },
    {
      "text": "%md\n## Congratulations, it\u0027s done.\n##### You can create your own notebook in \u0027Notebook\u0027 menu. Good luck!",
      "user": "anonymous",
<<<<<<< HEAD
      "dateUpdated": "Oct 26, 2016 9:43:35 PM",
      "config": {
        "colWidth": 12.0,
        "graph": {
          "mode": "table",
          "height": 300.0,
          "optionOpen": false,
          "keys": [],
          "values": [],
          "groups": [],
          "scatter": {},
          "network": {
            "nodes": {},
            "properties": {}
          }
        },
        "editorHide": true,
        "enabled": true
=======
      "dateUpdated": "Dec 17, 2016 3:30:24 PM",
      "config": {
        "colWidth": 12.0,
        "editorHide": true,
        "results": [
          {
            "graph": {
              "mode": "table",
              "height": 300.0,
              "optionOpen": false
            }
          }
        ],
        "enabled": true,
        "editorSetting": {
          "language": "markdown",
          "editOnDblClick": true
        },
        "editorMode": "ace/mode/markdown",
        "tableHide": false
>>>>>>> 99946e71
      },
      "settings": {
        "params": {},
        "forms": {}
      },
      "apps": [],
      "jobName": "paragraph_1423836268492_216498320",
      "id": "20150213-230428_1231780373",
      "results": {
        "code": "SUCCESS",
        "msg": [
          {
            "type": "HTML",
            "data": "\u003cdiv class\u003d\"markdown-body\"\u003e\n\u003ch2\u003eCongratulations, it\u0026rsquo;s done.\u003c/h2\u003e\n\u003ch5\u003eYou can create your own notebook in \u0026lsquo;Notebook\u0026rsquo; menu. Good luck!\u003c/h5\u003e\n\u003c/div\u003e"
          }
        ]
      },
      "dateCreated": "Feb 13, 2015 11:04:28 PM",
<<<<<<< HEAD
      "dateStarted": "Oct 26, 2016 9:43:44 PM",
      "dateFinished": "Oct 26, 2016 9:43:45 PM",
=======
      "dateStarted": "Dec 17, 2016 3:30:24 PM",
      "dateFinished": "Dec 17, 2016 3:30:29 PM",
>>>>>>> 99946e71
      "status": "FINISHED",
      "progressUpdateIntervalMs": 500
    },
    {
      "text": "%md\n\nAbout bank data\n\n```\nCitation Request:\n  This dataset is public available for research. The details are described in [Moro et al., 2011]. \n  Please include this citation if you plan to use this database:\n\n  [Moro et al., 2011] S. Moro, R. Laureano and P. Cortez. Using Data Mining for Bank Direct Marketing: An Application of the CRISP-DM Methodology. \n  In P. Novais et al. (Eds.), Proceedings of the European Simulation and Modelling Conference - ESM\u00272011, pp. 117-121, Guimarães, Portugal, October, 2011. EUROSIS.\n\n  Available at: [pdf] http://hdl.handle.net/1822/14838\n                [bib] http://www3.dsi.uminho.pt/pcortez/bib/2011-esm-1.txt\n```",
      "user": "anonymous",
<<<<<<< HEAD
      "dateUpdated": "Oct 26, 2016 9:43:35 PM",
      "config": {
        "colWidth": 12.0,
        "graph": {
          "mode": "table",
          "height": 300.0,
          "optionOpen": false,
          "keys": [],
          "values": [],
          "groups": [],
          "scatter": {},
          "network": {
            "nodes": {},
            "properties": {}
          }
        },
        "editorHide": true,
        "enabled": true
=======
      "dateUpdated": "Dec 17, 2016 3:30:34 PM",
      "config": {
        "colWidth": 12.0,
        "editorHide": true,
        "results": [
          {
            "graph": {
              "mode": "table",
              "height": 300.0,
              "optionOpen": false
            }
          }
        ],
        "enabled": true,
        "editorSetting": {
          "language": "markdown",
          "editOnDblClick": true
        },
        "editorMode": "ace/mode/markdown",
        "tableHide": false
>>>>>>> 99946e71
      },
      "settings": {
        "params": {},
        "forms": {}
      },
      "apps": [],
      "jobName": "paragraph_1427420818407_872443482",
      "id": "20150326-214658_12335843",
      "results": {
        "code": "SUCCESS",
        "msg": [
          {
            "type": "HTML",
            "data": "\u003cdiv class\u003d\"markdown-body\"\u003e\n\u003cp\u003eAbout bank data\u003c/p\u003e\n\u003cpre\u003e\u003ccode\u003eCitation Request:\n  This dataset is public available for research. The details are described in [Moro et al., 2011]. \n  Please include this citation if you plan to use this database:\n\n  [Moro et al., 2011] S. Moro, R. Laureano and P. Cortez. Using Data Mining for Bank Direct Marketing: An Application of the CRISP-DM Methodology. \n  In P. Novais et al. (Eds.), Proceedings of the European Simulation and Modelling Conference - ESM\u0026#39;2011, pp. 117-121, Guimarães, Portugal, October, 2011. EUROSIS.\n\n  Available at: [pdf] http://hdl.handle.net/1822/14838\n                [bib] http://www3.dsi.uminho.pt/pcortez/bib/2011-esm-1.txt\n\u003c/code\u003e\u003c/pre\u003e\n\u003c/div\u003e"
          }
        ]
      },
      "dateCreated": "Mar 26, 2015 9:46:58 PM",
<<<<<<< HEAD
      "dateStarted": "Oct 26, 2016 9:43:45 PM",
      "dateFinished": "Oct 26, 2016 9:43:45 PM",
=======
      "dateStarted": "Dec 17, 2016 3:30:34 PM",
      "dateFinished": "Dec 17, 2016 3:30:34 PM",
>>>>>>> 99946e71
      "status": "FINISHED",
      "progressUpdateIntervalMs": 500
    },
    {
      "text": "",
      "user": "anonymous",
      "dateUpdated": "Oct 26, 2016 9:43:36 PM",
      "config": {
        "colWidth": 12.0,
        "graph": {
          "mode": "table",
          "height": 300.0,
          "optionOpen": false,
          "keys": [],
          "values": [],
          "groups": [],
          "scatter": {},
          "network": {
            "nodes": {},
            "properties": {}
          }
        },
        "enabled": true
      },
      "settings": {
        "params": {},
        "forms": {}
      },
      "apps": [],
      "jobName": "paragraph_1435955447812_-158639899",
      "id": "20150703-133047_853701097",
      "result": {
        "code": "SUCCESS",
        "type": "TEXT",
        "msg": ""
      },
      "dateCreated": "Jul 3, 2015 1:30:47 PM",
      "dateStarted": "Oct 26, 2016 9:43:50 PM",
      "dateFinished": "Oct 26, 2016 9:43:52 PM",
      "status": "FINISHED",
      "progressUpdateIntervalMs": 500
    }
  ],
  "name": "Zeppelin Tutorial/Basic Features (Spark)",
  "id": "2A94M5J1Z",
  "angularObjects": {
<<<<<<< HEAD
    "2C4N2HGGS:shared_process": [],
    "2C3T5PMB1:shared_process": [],
    "2C3CQQKY9:shared_process": [],
    "2C4HAKVGM:shared_process": [],
    "2C4D8MUSV:shared_process": [],
    "2C1X2TNYF:shared_process": [],
    "2C3VY2YRF:shared_process": [],
    "2C2K8QNX6:shared_process": [],
    "2C259JATS:shared_process": [],
    "2C1RK6U4C:shared_process": [],
    "2C4EKKUE2:shared_process": [],
    "2C239HB31:shared_process": [],
    "2C14AAJ3A:shared_process": [],
    "2C2UJUX2Y:shared_process": [],
    "2C1DJSF48:shared_process": [],
    "2C2V8N5GA:shared_process": [],
    "2C4EM4JN3:shared_process": [],
    "2C3T19NE1:shared_process": [],
    "2C3JGY856:shared_process": [],
    "2C4CV3YCG:shared_process": []
=======
    "2C6WUGPNH:shared_process": [],
    "2C4A8RJNB:shared_process": [],
    "2C4DTK2ZT:shared_process": [],
    "2C6XKJWBR:shared_process": [],
    "2C6AHZPMK:shared_process": [],
    "2C5SU66WQ:shared_process": [],
    "2C6AMJ98Q:shared_process": [],
    "2C4AJZK72:shared_process": [],
    "2C3STPSD7:shared_process": [],
    "2C4FJN9CK:shared_process": [],
    "2C3CW6JBY:shared_process": [],
    "2C5UPQX6Q:shared_process": [],
    "2C5873KN4:shared_process": [],
    "2C5719XN4:shared_process": [],
    "2C52DE5G3:shared_process": [],
    "2C4G28E63:shared_process": [],
    "2C6CU96BC:shared_process": [],
    "2C49A6WY3:shared_process": [],
    "2C3NE73HG:shared_process": []
>>>>>>> 99946e71
  },
  "config": {
    "looknfeel": "default"
  },
  "info": {}
}<|MERGE_RESOLUTION|>--- conflicted
+++ resolved
@@ -3,26 +3,6 @@
     {
       "text": "%md\n## Welcome to Zeppelin.\n##### This is a live tutorial, you can run the code yourself. (Shift-Enter to Run)",
       "user": "anonymous",
-<<<<<<< HEAD
-      "dateUpdated": "Oct 26, 2016 9:43:34 PM",
-      "config": {
-        "colWidth": 12.0,
-        "graph": {
-          "mode": "table",
-          "height": 300.0,
-          "optionOpen": false,
-          "keys": [],
-          "values": [],
-          "groups": [],
-          "scatter": {},
-          "network": {
-            "nodes": {},
-            "properties": {}
-          }
-        },
-        "editorHide": true,
-        "enabled": true
-=======
       "dateUpdated": "Dec 17, 2016 3:32:15 PM",
       "config": {
         "colWidth": 12.0,
@@ -47,7 +27,6 @@
         },
         "editorMode": "ace/mode/markdown",
         "tableHide": false
->>>>>>> 99946e71
       },
       "settings": {
         "params": {},
@@ -66,13 +45,8 @@
         ]
       },
       "dateCreated": "Feb 13, 2015 11:16:21 PM",
-<<<<<<< HEAD
-      "dateStarted": "Oct 26, 2016 9:43:34 PM",
-      "dateFinished": "Oct 26, 2016 9:43:45 PM",
-=======
       "dateStarted": "Dec 17, 2016 3:32:15 PM",
       "dateFinished": "Dec 17, 2016 3:32:18 PM",
->>>>>>> 99946e71
       "status": "FINISHED",
       "progressUpdateIntervalMs": 500
     },
@@ -80,28 +54,9 @@
       "title": "Load data into table",
       "text": "import org.apache.commons.io.IOUtils\nimport java.net.URL\nimport java.nio.charset.Charset\n\n// Zeppelin creates and injects sc (SparkContext) and sqlContext (HiveContext or SqlContext)\n// So you don\u0027t need create them manually\n\n// load bank data\nval bankText \u003d sc.parallelize(\n    IOUtils.toString(\n        new URL(\"https://s3.amazonaws.com/apache-zeppelin/tutorial/bank/bank.csv\"),\n        Charset.forName(\"utf8\")).split(\"\\n\"))\n\ncase class Bank(age: Integer, job: String, marital: String, education: String, balance: Integer)\n\nval bank \u003d bankText.map(s \u003d\u003e s.split(\";\")).filter(s \u003d\u003e s(0) !\u003d \"\\\"age\\\"\").map(\n    s \u003d\u003e Bank(s(0).toInt, \n            s(1).replaceAll(\"\\\"\", \"\"),\n            s(2).replaceAll(\"\\\"\", \"\"),\n            s(3).replaceAll(\"\\\"\", \"\"),\n            s(5).replaceAll(\"\\\"\", \"\").toInt\n        )\n).toDF()\nbank.registerTempTable(\"bank\")",
       "user": "anonymous",
-<<<<<<< HEAD
-      "dateUpdated": "Oct 26, 2016 9:43:34 PM",
+      "dateUpdated": "Dec 17, 2016 3:30:09 PM",
       "config": {
         "colWidth": 12.0,
-        "graph": {
-          "mode": "table",
-          "height": 300.0,
-          "optionOpen": false,
-          "keys": [],
-          "values": [],
-          "groups": [],
-          "scatter": {},
-          "network": {
-            "nodes": {},
-            "properties": {}
-          }
-        },
-=======
-      "dateUpdated": "Dec 17, 2016 3:30:09 PM",
-      "config": {
-        "colWidth": 12.0,
->>>>>>> 99946e71
         "title": true,
         "enabled": true,
         "editorMode": "ace/mode/scala",
@@ -128,14 +83,6 @@
       "id": "20150210-015259_1403135953",
       "results": {
         "code": "SUCCESS",
-<<<<<<< HEAD
-        "type": "TEXT",
-        "msg": "\nimport org.apache.commons.io.IOUtils\n\nimport java.net.URL\n\nimport java.nio.charset.Charset\n\nbankText: org.apache.spark.rdd.RDD[String] \u003d ParallelCollectionRDD[23] at parallelize at \u003cconsole\u003e:36\n\ndefined class Bank\n\nbank: org.apache.spark.sql.DataFrame \u003d [age: int, job: string, marital: string, education: string, balance: int]\n"
-      },
-      "dateCreated": "Feb 10, 2015 1:52:59 AM",
-      "dateStarted": "Oct 26, 2016 9:43:34 PM",
-      "dateFinished": "Oct 26, 2016 9:43:43 PM",
-=======
         "msg": [
           {
             "type": "TEXT",
@@ -146,74 +93,29 @@
       "dateCreated": "Feb 10, 2015 1:52:59 AM",
       "dateStarted": "Dec 17, 2016 3:30:09 PM",
       "dateFinished": "Dec 17, 2016 3:30:58 PM",
->>>>>>> 99946e71
       "status": "FINISHED",
       "progressUpdateIntervalMs": 500
     },
     {
       "text": "%sql \nselect age, count(1) value\nfrom bank \nwhere age \u003c 30 \ngroup by age \norder by age",
       "user": "anonymous",
-<<<<<<< HEAD
-      "dateUpdated": "Oct 26, 2016 9:55:12 PM",
+      "dateUpdated": "Dec 17, 2016 3:30:13 PM",
       "config": {
         "colWidth": 4.0,
-        "graph": {
-          "mode": "multiBarChart",
-          "height": 234.0,
-          "optionOpen": false,
-          "keys": [
-            {
-              "name": "age",
-              "index": 0.0,
-              "aggr": "sum"
-            }
-          ],
-          "values": [
-            {
-              "name": "value",
-              "index": 1.0,
-              "aggr": "sum"
-            }
-          ],
-          "groups": [],
-          "scatter": {
-            "xAxis": {
-              "name": "age",
-              "index": 0.0,
-              "aggr": "sum"
-            },
-            "yAxis": {
-              "name": "value",
-              "index": 1.0,
-              "aggr": "sum"
-=======
-      "dateUpdated": "Dec 17, 2016 3:30:13 PM",
-      "config": {
-        "colWidth": 4.0,
-        "results": [
-          {
-            "graph": {
-              "mode": "table",
-              "height": 300.0,
-              "optionOpen": false
->>>>>>> 99946e71
-            }
-          },
-          "network": {
-            "nodes": {},
-            "properties": {}
-          }
-<<<<<<< HEAD
-        },
-        "enabled": true,
-=======
+        "results": [
+          {
+            "graph": {
+              "mode": "table",
+              "height": 300.0,
+              "optionOpen": false
+            }
+          }
         ],
         "enabled": true,
         "editorSetting": {
           "language": "sql",
           "editOnDblClick": false
         },
->>>>>>> 99946e71
         "editorMode": "ace/mode/sql"
       },
       "settings": {
@@ -233,24 +135,15 @@
         ]
       },
       "dateCreated": "Feb 10, 2015 1:53:02 AM",
-<<<<<<< HEAD
-      "dateStarted": "Oct 26, 2016 9:43:35 PM",
-      "dateFinished": "Oct 26, 2016 9:43:47 PM",
-=======
       "dateStarted": "Dec 17, 2016 3:30:13 PM",
       "dateFinished": "Dec 17, 2016 3:31:04 PM",
->>>>>>> 99946e71
       "status": "FINISHED",
       "progressUpdateIntervalMs": 500
     },
     {
       "text": "%sql \nselect age, count(1) value \nfrom bank \nwhere age \u003c ${maxAge\u003d30} \ngroup by age \norder by age",
       "user": "anonymous",
-<<<<<<< HEAD
-      "dateUpdated": "Nov 17, 2016 8:10:42 PM",
-=======
       "dateUpdated": "Dec 17, 2016 3:30:16 PM",
->>>>>>> 99946e71
       "config": {
         "colWidth": 4.0,
         "results": [
@@ -260,16 +153,7 @@
               "height": 300.0,
               "optionOpen": false
             }
-          },
-          "network": {
-            "nodes": {},
-            "properties": {}
-          }
-<<<<<<< HEAD
-        },
-        "enabled": true,
-        "helium": {}
-=======
+          }
         ],
         "enabled": true,
         "editorSetting": {
@@ -277,7 +161,6 @@
           "editOnDblClick": false
         },
         "editorMode": "ace/mode/sql"
->>>>>>> 99946e71
       },
       "settings": {
         "params": {
@@ -304,24 +187,15 @@
         ]
       },
       "dateCreated": "Feb 12, 2015 2:54:04 PM",
-<<<<<<< HEAD
-      "dateStarted": "Oct 26, 2016 9:43:44 PM",
-      "dateFinished": "Oct 26, 2016 9:43:50 PM",
-=======
       "dateStarted": "Dec 17, 2016 3:30:58 PM",
       "dateFinished": "Dec 17, 2016 3:31:07 PM",
->>>>>>> 99946e71
       "status": "FINISHED",
       "progressUpdateIntervalMs": 500
     },
     {
       "text": "%sql \nselect age, count(1) value \nfrom bank \nwhere marital\u003d\"${marital\u003dsingle,single|divorced|married}\" \ngroup by age \norder by age",
       "user": "anonymous",
-<<<<<<< HEAD
-      "dateUpdated": "Oct 26, 2016 9:43:35 PM",
-=======
       "dateUpdated": "Dec 17, 2016 3:30:18 PM",
->>>>>>> 99946e71
       "config": {
         "colWidth": 4.0,
         "results": [
@@ -331,15 +205,7 @@
               "height": 300.0,
               "optionOpen": false
             }
-          },
-          "network": {
-            "nodes": {},
-            "properties": {}
-          }
-<<<<<<< HEAD
-        },
-        "enabled": true
-=======
+          }
         ],
         "enabled": true,
         "editorSetting": {
@@ -347,7 +213,6 @@
           "editOnDblClick": false
         },
         "editorMode": "ace/mode/sql"
->>>>>>> 99946e71
       },
       "settings": {
         "params": {
@@ -385,39 +250,14 @@
         ]
       },
       "dateCreated": "Feb 13, 2015 11:04:22 PM",
-<<<<<<< HEAD
-      "dateStarted": "Oct 26, 2016 9:43:48 PM",
-      "dateFinished": "Oct 26, 2016 9:43:52 PM",
-=======
       "dateStarted": "Dec 17, 2016 3:31:05 PM",
       "dateFinished": "Dec 17, 2016 3:31:09 PM",
->>>>>>> 99946e71
       "status": "FINISHED",
       "progressUpdateIntervalMs": 500
     },
     {
       "text": "%md\n## Congratulations, it\u0027s done.\n##### You can create your own notebook in \u0027Notebook\u0027 menu. Good luck!",
       "user": "anonymous",
-<<<<<<< HEAD
-      "dateUpdated": "Oct 26, 2016 9:43:35 PM",
-      "config": {
-        "colWidth": 12.0,
-        "graph": {
-          "mode": "table",
-          "height": 300.0,
-          "optionOpen": false,
-          "keys": [],
-          "values": [],
-          "groups": [],
-          "scatter": {},
-          "network": {
-            "nodes": {},
-            "properties": {}
-          }
-        },
-        "editorHide": true,
-        "enabled": true
-=======
       "dateUpdated": "Dec 17, 2016 3:30:24 PM",
       "config": {
         "colWidth": 12.0,
@@ -438,7 +278,6 @@
         },
         "editorMode": "ace/mode/markdown",
         "tableHide": false
->>>>>>> 99946e71
       },
       "settings": {
         "params": {},
@@ -457,39 +296,14 @@
         ]
       },
       "dateCreated": "Feb 13, 2015 11:04:28 PM",
-<<<<<<< HEAD
-      "dateStarted": "Oct 26, 2016 9:43:44 PM",
-      "dateFinished": "Oct 26, 2016 9:43:45 PM",
-=======
       "dateStarted": "Dec 17, 2016 3:30:24 PM",
       "dateFinished": "Dec 17, 2016 3:30:29 PM",
->>>>>>> 99946e71
       "status": "FINISHED",
       "progressUpdateIntervalMs": 500
     },
     {
       "text": "%md\n\nAbout bank data\n\n```\nCitation Request:\n  This dataset is public available for research. The details are described in [Moro et al., 2011]. \n  Please include this citation if you plan to use this database:\n\n  [Moro et al., 2011] S. Moro, R. Laureano and P. Cortez. Using Data Mining for Bank Direct Marketing: An Application of the CRISP-DM Methodology. \n  In P. Novais et al. (Eds.), Proceedings of the European Simulation and Modelling Conference - ESM\u00272011, pp. 117-121, Guimarães, Portugal, October, 2011. EUROSIS.\n\n  Available at: [pdf] http://hdl.handle.net/1822/14838\n                [bib] http://www3.dsi.uminho.pt/pcortez/bib/2011-esm-1.txt\n```",
       "user": "anonymous",
-<<<<<<< HEAD
-      "dateUpdated": "Oct 26, 2016 9:43:35 PM",
-      "config": {
-        "colWidth": 12.0,
-        "graph": {
-          "mode": "table",
-          "height": 300.0,
-          "optionOpen": false,
-          "keys": [],
-          "values": [],
-          "groups": [],
-          "scatter": {},
-          "network": {
-            "nodes": {},
-            "properties": {}
-          }
-        },
-        "editorHide": true,
-        "enabled": true
-=======
       "dateUpdated": "Dec 17, 2016 3:30:34 PM",
       "config": {
         "colWidth": 12.0,
@@ -510,7 +324,6 @@
         },
         "editorMode": "ace/mode/markdown",
         "tableHide": false
->>>>>>> 99946e71
       },
       "settings": {
         "params": {},
@@ -529,37 +342,13 @@
         ]
       },
       "dateCreated": "Mar 26, 2015 9:46:58 PM",
-<<<<<<< HEAD
-      "dateStarted": "Oct 26, 2016 9:43:45 PM",
-      "dateFinished": "Oct 26, 2016 9:43:45 PM",
-=======
       "dateStarted": "Dec 17, 2016 3:30:34 PM",
       "dateFinished": "Dec 17, 2016 3:30:34 PM",
->>>>>>> 99946e71
-      "status": "FINISHED",
-      "progressUpdateIntervalMs": 500
-    },
-    {
-      "text": "",
-      "user": "anonymous",
-      "dateUpdated": "Oct 26, 2016 9:43:36 PM",
-      "config": {
-        "colWidth": 12.0,
-        "graph": {
-          "mode": "table",
-          "height": 300.0,
-          "optionOpen": false,
-          "keys": [],
-          "values": [],
-          "groups": [],
-          "scatter": {},
-          "network": {
-            "nodes": {},
-            "properties": {}
-          }
-        },
-        "enabled": true
-      },
+      "status": "FINISHED",
+      "progressUpdateIntervalMs": 500
+    },
+    {
+      "config": {},
       "settings": {
         "params": {},
         "forms": {}
@@ -567,43 +356,14 @@
       "apps": [],
       "jobName": "paragraph_1435955447812_-158639899",
       "id": "20150703-133047_853701097",
-      "result": {
-        "code": "SUCCESS",
-        "type": "TEXT",
-        "msg": ""
-      },
       "dateCreated": "Jul 3, 2015 1:30:47 PM",
-      "dateStarted": "Oct 26, 2016 9:43:50 PM",
-      "dateFinished": "Oct 26, 2016 9:43:52 PM",
-      "status": "FINISHED",
+      "status": "READY",
       "progressUpdateIntervalMs": 500
     }
   ],
   "name": "Zeppelin Tutorial/Basic Features (Spark)",
   "id": "2A94M5J1Z",
   "angularObjects": {
-<<<<<<< HEAD
-    "2C4N2HGGS:shared_process": [],
-    "2C3T5PMB1:shared_process": [],
-    "2C3CQQKY9:shared_process": [],
-    "2C4HAKVGM:shared_process": [],
-    "2C4D8MUSV:shared_process": [],
-    "2C1X2TNYF:shared_process": [],
-    "2C3VY2YRF:shared_process": [],
-    "2C2K8QNX6:shared_process": [],
-    "2C259JATS:shared_process": [],
-    "2C1RK6U4C:shared_process": [],
-    "2C4EKKUE2:shared_process": [],
-    "2C239HB31:shared_process": [],
-    "2C14AAJ3A:shared_process": [],
-    "2C2UJUX2Y:shared_process": [],
-    "2C1DJSF48:shared_process": [],
-    "2C2V8N5GA:shared_process": [],
-    "2C4EM4JN3:shared_process": [],
-    "2C3T19NE1:shared_process": [],
-    "2C3JGY856:shared_process": [],
-    "2C4CV3YCG:shared_process": []
-=======
     "2C6WUGPNH:shared_process": [],
     "2C4A8RJNB:shared_process": [],
     "2C4DTK2ZT:shared_process": [],
@@ -623,7 +383,6 @@
     "2C6CU96BC:shared_process": [],
     "2C49A6WY3:shared_process": [],
     "2C3NE73HG:shared_process": []
->>>>>>> 99946e71
   },
   "config": {
     "looknfeel": "default"
