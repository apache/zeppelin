/*
 * Licensed to the Apache Software Foundation (ASF) under one or more
 * contributor license agreements.  See the NOTICE file distributed with
 * this work for additional information regarding copyright ownership.
 * The ASF licenses this file to You under the Apache License, Version 2.0
 * (the "License"); you may not use this file except in compliance with
 * the License.  You may obtain a copy of the License at
 *
 *    http://www.apache.org/licenses/LICENSE-2.0
 *
 * Unless required by applicable law or agreed to in writing, software
 * distributed under the License is distributed on an "AS IS" BASIS,
 * WITHOUT WARRANTIES OR CONDITIONS OF ANY KIND, either express or implied.
 * See the License for the specific language governing permissions and
 * limitations under the License.
 */

package org.apache.zeppelin.interpreter.remote;

import org.apache.zeppelin.display.AngularObjectRegistry;
import org.apache.zeppelin.user.AuthenticationInfo;
import org.apache.zeppelin.display.GUI;
import org.apache.zeppelin.interpreter.*;
import org.apache.zeppelin.interpreter.remote.mock.MockInterpreterOutputStream;
import org.junit.After;
import org.junit.Before;
import org.junit.Test;

import java.io.File;
import java.util.HashMap;
import java.util.LinkedList;
import java.util.Map;
import java.util.Properties;

import static org.junit.Assert.assertEquals;


/**
 * Test for remote interpreter output stream
 */
public class RemoteInterpreterOutputTestStream implements RemoteInterpreterProcessListener {
  private static final String INTERPRETER_SCRIPT =
          System.getProperty("os.name").startsWith("Windows") ?
                  "../bin/interpreter.cmd" :
                  "../bin/interpreter.sh";
  private InterpreterGroup intpGroup;
  private HashMap<String, String> env;

  @Before
  public void setUp() throws Exception {
    intpGroup = new InterpreterGroup();
    intpGroup.put("note", new LinkedList<Interpreter>());

    env = new HashMap<>();
    env.put("ZEPPELIN_CLASSPATH", new File("./target/test-classes").getAbsolutePath());
  }

  @After
  public void tearDown() throws Exception {
    intpGroup.close();
    intpGroup.destroy();
  }

  private RemoteInterpreter createMockInterpreter() {
    RemoteInterpreter intp = new RemoteInterpreter(
        new Properties(),
        "note",
        MockInterpreterOutputStream.class.getName(),
        new File(INTERPRETER_SCRIPT).getAbsolutePath(),
        "fake",
        "fakeRepo",
        env,
        10 * 1000,
        this,
        null,
<<<<<<< HEAD
        null);
=======
        "anonymous",
        false);
>>>>>>> 31f584cf

    intpGroup.get("note").add(intp);
    intp.setInterpreterGroup(intpGroup);
    return intp;
  }

  private InterpreterContext createInterpreterContext() {
    return new InterpreterContext(
        "noteId",
        "id",
        "title",
        "text",
        new AuthenticationInfo(),
        new HashMap<String, Object>(),
        new GUI(),
        new AngularObjectRegistry(intpGroup.getId(), null),
        null,
        new LinkedList<InterpreterContextRunner>(), null);
  }

  @Test
  public void testInterpreterResultOnly() {
    RemoteInterpreter intp = createMockInterpreter();
    InterpreterResult ret = intp.interpret("SUCCESS::staticresult", createInterpreterContext());
    assertEquals(InterpreterResult.Code.SUCCESS, ret.code());
    assertEquals("staticresult", ret.message());

    ret = intp.interpret("SUCCESS::staticresult2", createInterpreterContext());
    assertEquals(InterpreterResult.Code.SUCCESS, ret.code());
    assertEquals("staticresult2", ret.message());

    ret = intp.interpret("ERROR::staticresult3", createInterpreterContext());
    assertEquals(InterpreterResult.Code.ERROR, ret.code());
    assertEquals("staticresult3", ret.message());
  }

  @Test
  public void testInterpreterOutputStreamOnly() {
    RemoteInterpreter intp = createMockInterpreter();
    InterpreterResult ret = intp.interpret("SUCCESS:streamresult:", createInterpreterContext());
    assertEquals(InterpreterResult.Code.SUCCESS, ret.code());
    assertEquals("streamresult", ret.message());

    ret = intp.interpret("ERROR:streamresult2:", createInterpreterContext());
    assertEquals(InterpreterResult.Code.ERROR, ret.code());
    assertEquals("streamresult2", ret.message());
  }

  @Test
  public void testInterpreterResultOutputStreamMixed() {
    RemoteInterpreter intp = createMockInterpreter();
    InterpreterResult ret = intp.interpret("SUCCESS:stream:static", createInterpreterContext());
    assertEquals(InterpreterResult.Code.SUCCESS, ret.code());
    assertEquals("streamstatic", ret.message());
  }

  @Test
  public void testOutputType() {
    RemoteInterpreter intp = createMockInterpreter();

    InterpreterResult ret = intp.interpret("SUCCESS:%html hello:", createInterpreterContext());
    assertEquals(InterpreterResult.Type.HTML, ret.type());
    assertEquals("hello", ret.message());

    ret = intp.interpret("SUCCESS:%html\nhello:", createInterpreterContext());
    assertEquals(InterpreterResult.Type.HTML, ret.type());
    assertEquals("hello", ret.message());

    ret = intp.interpret("SUCCESS:%html hello:%angular world", createInterpreterContext());
    assertEquals(InterpreterResult.Type.ANGULAR, ret.type());
    assertEquals("helloworld", ret.message());
  }

  @Override
  public void onOutputAppend(String noteId, String paragraphId, String output) {

  }

  @Override
  public void onOutputUpdated(String noteId, String paragraphId, String output) {

  }

  @Override
  public void onMetaInfosReceived(String settingId, Map<String, String> metaInfos) {

  }
}<|MERGE_RESOLUTION|>--- conflicted
+++ resolved
@@ -73,12 +73,8 @@
         10 * 1000,
         this,
         null,
-<<<<<<< HEAD
-        null);
-=======
         "anonymous",
         false);
->>>>>>> 31f584cf
 
     intpGroup.get("note").add(intp);
     intp.setInterpreterGroup(intpGroup);
