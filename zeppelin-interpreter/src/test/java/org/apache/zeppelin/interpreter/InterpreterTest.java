/*
 * Licensed to the Apache Software Foundation (ASF) under one or more
 * contributor license agreements.  See the NOTICE file distributed with
 * this work for additional information regarding copyright ownership.
 * The ASF licenses this file to You under the Apache License, Version 2.0
 * (the "License"); you may not use this file except in compliance with
 * the License.  You may obtain a copy of the License at
 *
 *    http://www.apache.org/licenses/LICENSE-2.0
 *
 * Unless required by applicable law or agreed to in writing, software
 * distributed under the License is distributed on an "AS IS" BASIS,
 * WITHOUT WARRANTIES OR CONDITIONS OF ANY KIND, either express or implied.
 * See the License for the specific language governing permissions and
 * limitations under the License.
 */

package org.apache.zeppelin.interpreter;

<<<<<<< HEAD
import java.util.Properties;

=======
import org.apache.zeppelin.user.AuthenticationInfo;
>>>>>>> 4463967a
import org.junit.Test;

import java.util.Properties;

import static org.junit.Assert.assertEquals;

//TODO(zjffdu) add more test for Interpreter which is a very important class
public class InterpreterTest {

  @Test
  public void testDefaultProperty() {
    Properties p = new Properties();
    p.put("p1", "v1");
    Interpreter intp = new DummyInterpreter(p);

    assertEquals(1, intp.getProperties().size());
    assertEquals("v1", intp.getProperties().get("p1"));
    assertEquals("v1", intp.getProperty("p1"));
  }

  @Test
  public void testOverriddenProperty() {
    Properties p = new Properties();
    p.put("p1", "v1");
    Interpreter intp = new DummyInterpreter(p);
    Properties overriddenProperty = new Properties();
    overriddenProperty.put("p1", "v2");
    intp.setProperties(overriddenProperty);

    assertEquals(1, intp.getProperties().size());
    assertEquals("v2", intp.getProperties().get("p1"));
    assertEquals("v2", intp.getProperty("p1"));
  }

<<<<<<< HEAD
=======
  @Test
  public void testPropertyWithReplacedContextFields() {
    String noteId = "testNoteId";
    String paragraphTitle = "testParagraphTitle";
    String paragraphText = "testParagraphText";
    String paragraphId = "testParagraphId";
    String user = "username";
    InterpreterContext.set(new InterpreterContext(noteId,
        paragraphId,
        null,
        paragraphTitle,
        paragraphText,
        new AuthenticationInfo("testUser", null, "testTicket"),
        null,
        null,
        null,
        null,
        null,
        null,
        null));
    Properties p = new Properties();
    p.put("p1", "replName #{noteId}, #{paragraphTitle}, #{paragraphId}, #{paragraphText}, " +
        "#{replName}, #{noteId}, #{user}," +
        " #{authenticationInfo}");
    Interpreter intp = new DummyInterpreter(p);
    intp.setUserName(user);
    String actual = intp.getProperty("p1");
    InterpreterContext.remove();

    assertEquals(
        String.format("replName %s, #{paragraphTitle}, #{paragraphId}, #{paragraphText}, , " +
                "%s, %s, #{authenticationInfo}", noteId,
            noteId, user),
        actual
    );
  }

>>>>>>> 4463967a
  public static class DummyInterpreter extends Interpreter {

    public DummyInterpreter(Properties property) {
      super(property);
    }

    @Override
    public void open() {

    }

    @Override
    public void close() {

    }

    @Override
    public InterpreterResult interpret(String st, InterpreterContext context) {
      return null;
    }

    @Override
    public void cancel(InterpreterContext context) {

    }

    @Override
    public FormType getFormType() {
      return null;
    }

    @Override
    public int getProgress(InterpreterContext context) {
      return 0;
    }
  }

}<|MERGE_RESOLUTION|>--- conflicted
+++ resolved
@@ -17,12 +17,6 @@
 
 package org.apache.zeppelin.interpreter;
 
-<<<<<<< HEAD
-import java.util.Properties;
-
-=======
-import org.apache.zeppelin.user.AuthenticationInfo;
->>>>>>> 4463967a
 import org.junit.Test;
 
 import java.util.Properties;
@@ -57,46 +51,6 @@
     assertEquals("v2", intp.getProperty("p1"));
   }
 
-<<<<<<< HEAD
-=======
-  @Test
-  public void testPropertyWithReplacedContextFields() {
-    String noteId = "testNoteId";
-    String paragraphTitle = "testParagraphTitle";
-    String paragraphText = "testParagraphText";
-    String paragraphId = "testParagraphId";
-    String user = "username";
-    InterpreterContext.set(new InterpreterContext(noteId,
-        paragraphId,
-        null,
-        paragraphTitle,
-        paragraphText,
-        new AuthenticationInfo("testUser", null, "testTicket"),
-        null,
-        null,
-        null,
-        null,
-        null,
-        null,
-        null));
-    Properties p = new Properties();
-    p.put("p1", "replName #{noteId}, #{paragraphTitle}, #{paragraphId}, #{paragraphText}, " +
-        "#{replName}, #{noteId}, #{user}," +
-        " #{authenticationInfo}");
-    Interpreter intp = new DummyInterpreter(p);
-    intp.setUserName(user);
-    String actual = intp.getProperty("p1");
-    InterpreterContext.remove();
-
-    assertEquals(
-        String.format("replName %s, #{paragraphTitle}, #{paragraphId}, #{paragraphText}, , " +
-                "%s, %s, #{authenticationInfo}", noteId,
-            noteId, user),
-        actual
-    );
-  }
-
->>>>>>> 4463967a
   public static class DummyInterpreter extends Interpreter {
 
     public DummyInterpreter(Properties property) {
