/*
 * Licensed to the Apache Software Foundation (ASF) under one or more
 * contributor license agreements.  See the NOTICE file distributed with
 * this work for additional information regarding copyright ownership.
 * The ASF licenses this file to You under the Apache License, Version 2.0
 * (the "License"); you may not use this file except in compliance with
 * the License.  You may obtain a copy of the License at
 *
 *    http://www.apache.org/licenses/LICENSE-2.0
 *
 * Unless required by applicable law or agreed to in writing, software
 * distributed under the License is distributed on an "AS IS" BASIS,
 * WITHOUT WARRANTIES OR CONDITIONS OF ANY KIND, either express or implied.
 * See the License for the specific language governing permissions and
 * limitations under the License.
 */

package org.apache.zeppelin.interpreter;

import java.util.Properties;

import org.apache.zeppelin.interpreter.remote.mock.MockInterpreterA;
import org.apache.zeppelin.user.AuthenticationInfo;
import org.junit.Test;

import static org.junit.Assert.assertEquals;

public class InterpreterTest {

  @Test
  public void testDefaultProperty() {
    Properties p = new Properties();
    p.put("p1", "v1");
    MockInterpreterA intp = new MockInterpreterA(p);

    assertEquals(1, intp.getProperty().size());
    assertEquals("v1", intp.getProperty().get("p1"));
    assertEquals("v1", intp.getProperty("p1"));
  }

  @Test
  public void testOverriddenProperty() {
    Properties p = new Properties();
    p.put("p1", "v1");
    MockInterpreterA intp = new MockInterpreterA(p);
    Properties overriddenProperty = new Properties();
    overriddenProperty.put("p1", "v2");
    intp.setProperty(overriddenProperty);

    assertEquals(1, intp.getProperty().size());
    assertEquals("v2", intp.getProperty().get("p1"));
    assertEquals("v2", intp.getProperty("p1"));
  }

<<<<<<< HEAD
  @Test
  public void testAdditionalProperty() {
    Properties p = new Properties();
    p.put("p2", "v2");
    MockInterpreterA intp = new MockInterpreterA(p);

    assertEquals(2, intp.getProperty().size());
    assertEquals("v1", intp.getProperty().get("p1"));
    assertEquals("v1", intp.getProperty("p1"));
    assertEquals("v2", intp.getProperty().get("p2"));
    assertEquals("v2", intp.getProperty("p2"));
  }

  @Test
  public void testPropertyWithReplacedContextFields() {
    String noteId = "testNoteId";
    String paragraphTitle = "testParagraphTitle";
    String user = "username";
    InterpreterContext.set(new InterpreterContext(noteId,
        null,
        null,
        paragraphTitle,
        null,
        new AuthenticationInfo("testUser", "testTicket"),
        null,
        null,
        null,
        null,
        null,
        null));
    Properties p = new Properties();
    p.put("p1", "paragraphTitle #{noteId}, #{paragraphTitle}, #{replName}, #{noteId}, #{user}," +
        " #{authenticationInfo}");
    MockInterpreterA intp = new MockInterpreterA(p);
    intp.setUserName(user);
    String actual = intp.getProperty("p1");
    InterpreterContext.remove();

    assertEquals(
        String.format("paragraphTitle %s, %s, , %s, %s, #{authenticationInfo}", noteId,
            paragraphTitle, noteId, user),
        actual
    );
  }
=======
>>>>>>> 2a4d3699
}<|MERGE_RESOLUTION|>--- conflicted
+++ resolved
@@ -52,20 +52,6 @@
     assertEquals("v2", intp.getProperty("p1"));
   }
 
-<<<<<<< HEAD
-  @Test
-  public void testAdditionalProperty() {
-    Properties p = new Properties();
-    p.put("p2", "v2");
-    MockInterpreterA intp = new MockInterpreterA(p);
-
-    assertEquals(2, intp.getProperty().size());
-    assertEquals("v1", intp.getProperty().get("p1"));
-    assertEquals("v1", intp.getProperty("p1"));
-    assertEquals("v2", intp.getProperty().get("p2"));
-    assertEquals("v2", intp.getProperty("p2"));
-  }
-
   @Test
   public void testPropertyWithReplacedContextFields() {
     String noteId = "testNoteId";
@@ -97,6 +83,5 @@
         actual
     );
   }
-=======
->>>>>>> 2a4d3699
+
 }