/*
 * Licensed to the Apache Software Foundation (ASF) under one or more
 * contributor license agreements.  See the NOTICE file distributed with
 * this work for additional information regarding copyright ownership.
 * The ASF licenses this file to You under the Apache License, Version 2.0
 * (the "License"); you may not use this file except in compliance with
 * the License.  You may obtain a copy of the License at
 *
 *    http://www.apache.org/licenses/LICENSE-2.0
 *
 * Unless required by applicable law or agreed to in writing, software
 * distributed under the License is distributed on an "AS IS" BASIS,
 * WITHOUT WARRANTIES OR CONDITIONS OF ANY KIND, either express or implied.
 * See the License for the specific language governing permissions and
 * limitations under the License.
 */

package org.apache.zeppelin.interpreter.remote;

import static org.junit.Assert.assertEquals;
import static org.junit.Assert.assertFalse;
import static org.mockito.Mockito.*;

import java.util.HashMap;
import java.util.Properties;

import org.apache.thrift.TException;
import org.apache.thrift.transport.TTransportException;
import org.apache.zeppelin.interpreter.Constants;
import org.apache.zeppelin.interpreter.InterpreterException;
import org.apache.zeppelin.interpreter.InterpreterGroup;
import org.apache.zeppelin.interpreter.thrift.RemoteInterpreterService.Client;
import org.junit.Test;

public class RemoteInterpreterProcessTest {
  private static final String INTERPRETER_SCRIPT =
          System.getProperty("os.name").startsWith("Windows") ?
                  "../bin/interpreter.cmd" :
                  "../bin/interpreter.sh";
  private static final int DUMMY_PORT=3678;

  @Test
  public void testStartStop() {
    InterpreterGroup intpGroup = new InterpreterGroup();
    RemoteInterpreterManagedProcess rip = new RemoteInterpreterManagedProcess(
        INTERPRETER_SCRIPT, "nonexists", "fakeRepo", new HashMap<String, String>(),
        10 * 1000, null, null,"fakeName");
    assertFalse(rip.isRunning());
    assertEquals(0, rip.referenceCount());
    assertEquals(1, rip.reference(intpGroup, "anonymous", false));
    assertEquals(2, rip.reference(intpGroup, "anonymous", false));
    assertEquals(true, rip.isRunning());
    assertEquals(1, rip.dereference());
    assertEquals(true, rip.isRunning());
    assertEquals(0, rip.dereference());
    assertEquals(false, rip.isRunning());
  }

  @Test
  public void testClientFactory() throws Exception {
    InterpreterGroup intpGroup = new InterpreterGroup();
    RemoteInterpreterManagedProcess rip = new RemoteInterpreterManagedProcess(
        INTERPRETER_SCRIPT, "nonexists", "fakeRepo", new HashMap<String, String>(),
        mock(RemoteInterpreterEventPoller.class), 10 * 1000, "fakeName");
    rip.reference(intpGroup, "anonymous", false);
    assertEquals(0, rip.getNumActiveClient());
    assertEquals(0, rip.getNumIdleClient());

    Client client = rip.getClient();
    assertEquals(1, rip.getNumActiveClient());
    assertEquals(0, rip.getNumIdleClient());

    rip.releaseClient(client);
    assertEquals(0, rip.getNumActiveClient());
    assertEquals(1, rip.getNumIdleClient());

    rip.dereference();
  }

  @Test
  public void testStartStopRemoteInterpreter() throws TException, InterruptedException {
    RemoteInterpreterServer server = new RemoteInterpreterServer(3678);
    server.start();
    boolean running = false;
    long startTime = System.currentTimeMillis();
    while (System.currentTimeMillis() - startTime < 10 * 1000) {
      if (server.isRunning()) {
        running = true;
        break;
      } else {
        Thread.sleep(200);
      }
    }
    Properties properties = new Properties();
    properties.setProperty(Constants.ZEPPELIN_INTERPRETER_PORT, "3678");
    properties.setProperty(Constants.ZEPPELIN_INTERPRETER_HOST, "localhost");
    InterpreterGroup intpGroup = mock(InterpreterGroup.class);
    when(intpGroup.getProperty()).thenReturn(properties);
    when(intpGroup.containsKey(Constants.EXISTING_PROCESS)).thenReturn(true);

    RemoteInterpreterProcess rip = new RemoteInterpreterManagedProcess(
        INTERPRETER_SCRIPT,
        "nonexists",
        "fakeRepo",
        new HashMap<String, String>(),
        mock(RemoteInterpreterEventPoller.class)
        , 10 * 1000,
        "fakeName");
    assertFalse(rip.isRunning());
    assertEquals(0, rip.referenceCount());
    assertEquals(1, rip.reference(intpGroup, "anonymous", false));
    assertEquals(true, rip.isRunning());
  }
<<<<<<< HEAD
  
  
  @Test
  public void testRemoteInterpreterWithMultipleInterpreterInGroup() throws TException, InterruptedException {
    RemoteInterpreterServer server = new RemoteInterpreterServer(3679);
    server.start();
    long startTime = System.currentTimeMillis();
    /*If RemoteInterpreterServer didn't start within 30 seconds than this test may fail
     * which might be due to issue in RemoteInterpreterServer
     */
    while (System.currentTimeMillis() - startTime < 30 * 1000) {
      if (server.isRunning()) {
        break;
      } else {
        Thread.sleep(200);
      }
    }
    Properties properties = new Properties();
    properties.setProperty(Constants.ZEPPELIN_INTERPRETER_PORT, "3679");
    properties.setProperty(Constants.ZEPPELIN_INTERPRETER_HOST, "localhost");
    InterpreterGroup intpGroup = mock(InterpreterGroup.class);
    when(intpGroup.getProperty()).thenReturn(properties);
    when(intpGroup.containsKey(Constants.EXISTING_PROCESS)).thenReturn(true);
    RemoteInterpreterProcess rip = new RemoteInterpreterProcess(INTERPRETER_SCRIPT, "nonexists",
        "fakeRepo", new HashMap<String, String>(), 30 * 1000, null);
    assertFalse(rip.isRunning());
    assertEquals(0, rip.referenceCount());
    assertEquals(1, rip.reference(intpGroup));
    // Calling reference once again to depict multiple intrepreters in a group
    assertEquals(2, rip.reference(intpGroup));
    assertEquals(true, rip.isRunning());
  }
  
  @Test
  public void testExistingInterpreterDereference() throws TException, InterruptedException {
    // Using Mocked RemoteInterpreterServer to reproduce the issue.
    CustomRemoteInterpreterServer server = new CustomRemoteInterpreterServer(3680);
    server.start();
    long startTime = System.currentTimeMillis();
    /*
     * If RemoteInterpreterServer didn't start within 30 seconds than this test may fail which might
     * be due to issue in RemoteInterpreterServer
     */
    while (System.currentTimeMillis() - startTime < 30 * 1000) {
      if (server.isRunning()) {
        break;
      } else {
        Thread.sleep(200);
      }
    }
    Properties properties = new Properties();
    properties.setProperty(Constants.ZEPPELIN_INTERPRETER_PORT, "3680");
    properties.setProperty(Constants.ZEPPELIN_INTERPRETER_HOST, "localhost");
    InterpreterGroup intpGroup = mock(InterpreterGroup.class);
    when(intpGroup.getProperty()).thenReturn(properties);
    when(intpGroup.containsKey(Constants.EXISTING_PROCESS)).thenReturn(true);
    RemoteInterpreterProcess rip = new RemoteInterpreterProcess(INTERPRETER_SCRIPT, "nonexists",
        "fakeRepo", new HashMap<String, String>(), 1000, null);
    assertFalse(rip.isRunning());
    assertEquals(0, rip.referenceCount());
    assertEquals(1, rip.reference(intpGroup));
    // Calling reference once again to depict multiple intrepreters in a group
    assertEquals(2, rip.reference(intpGroup));
    assertEquals(true, rip.isRunning());
    rip.dereference();
    rip.dereference();
  }


  class CustomRemoteInterpreterServer extends RemoteInterpreterServer {
    public CustomRemoteInterpreterServer(int port) throws TTransportException {
      super(port);
    }

    @Override
    public void shutdown() throws TException {
      // Keeping this method intentionally empty to depict that server is not stopped
    }

  }

=======


  @Test
  public void testPropagateError() throws TException, InterruptedException {
    InterpreterGroup intpGroup = new InterpreterGroup();
    RemoteInterpreterManagedProcess rip = new RemoteInterpreterManagedProcess(
        "echo hello_world", "nonexists", "fakeRepo", new HashMap<String, String>(),
        10 * 1000, null, null, "fakeName");
    assertFalse(rip.isRunning());
    assertEquals(0, rip.referenceCount());
    try {
      assertEquals(1, rip.reference(intpGroup, "anonymous", false));
    } catch (InterpreterException e) {
      e.getMessage().contains("hello_world");
    }
    assertEquals(0, rip.referenceCount());
  }
>>>>>>> 6eecdecb
}<|MERGE_RESOLUTION|>--- conflicted
+++ resolved
@@ -111,89 +111,6 @@
     assertEquals(1, rip.reference(intpGroup, "anonymous", false));
     assertEquals(true, rip.isRunning());
   }
-<<<<<<< HEAD
-  
-  
-  @Test
-  public void testRemoteInterpreterWithMultipleInterpreterInGroup() throws TException, InterruptedException {
-    RemoteInterpreterServer server = new RemoteInterpreterServer(3679);
-    server.start();
-    long startTime = System.currentTimeMillis();
-    /*If RemoteInterpreterServer didn't start within 30 seconds than this test may fail
-     * which might be due to issue in RemoteInterpreterServer
-     */
-    while (System.currentTimeMillis() - startTime < 30 * 1000) {
-      if (server.isRunning()) {
-        break;
-      } else {
-        Thread.sleep(200);
-      }
-    }
-    Properties properties = new Properties();
-    properties.setProperty(Constants.ZEPPELIN_INTERPRETER_PORT, "3679");
-    properties.setProperty(Constants.ZEPPELIN_INTERPRETER_HOST, "localhost");
-    InterpreterGroup intpGroup = mock(InterpreterGroup.class);
-    when(intpGroup.getProperty()).thenReturn(properties);
-    when(intpGroup.containsKey(Constants.EXISTING_PROCESS)).thenReturn(true);
-    RemoteInterpreterProcess rip = new RemoteInterpreterProcess(INTERPRETER_SCRIPT, "nonexists",
-        "fakeRepo", new HashMap<String, String>(), 30 * 1000, null);
-    assertFalse(rip.isRunning());
-    assertEquals(0, rip.referenceCount());
-    assertEquals(1, rip.reference(intpGroup));
-    // Calling reference once again to depict multiple intrepreters in a group
-    assertEquals(2, rip.reference(intpGroup));
-    assertEquals(true, rip.isRunning());
-  }
-  
-  @Test
-  public void testExistingInterpreterDereference() throws TException, InterruptedException {
-    // Using Mocked RemoteInterpreterServer to reproduce the issue.
-    CustomRemoteInterpreterServer server = new CustomRemoteInterpreterServer(3680);
-    server.start();
-    long startTime = System.currentTimeMillis();
-    /*
-     * If RemoteInterpreterServer didn't start within 30 seconds than this test may fail which might
-     * be due to issue in RemoteInterpreterServer
-     */
-    while (System.currentTimeMillis() - startTime < 30 * 1000) {
-      if (server.isRunning()) {
-        break;
-      } else {
-        Thread.sleep(200);
-      }
-    }
-    Properties properties = new Properties();
-    properties.setProperty(Constants.ZEPPELIN_INTERPRETER_PORT, "3680");
-    properties.setProperty(Constants.ZEPPELIN_INTERPRETER_HOST, "localhost");
-    InterpreterGroup intpGroup = mock(InterpreterGroup.class);
-    when(intpGroup.getProperty()).thenReturn(properties);
-    when(intpGroup.containsKey(Constants.EXISTING_PROCESS)).thenReturn(true);
-    RemoteInterpreterProcess rip = new RemoteInterpreterProcess(INTERPRETER_SCRIPT, "nonexists",
-        "fakeRepo", new HashMap<String, String>(), 1000, null);
-    assertFalse(rip.isRunning());
-    assertEquals(0, rip.referenceCount());
-    assertEquals(1, rip.reference(intpGroup));
-    // Calling reference once again to depict multiple intrepreters in a group
-    assertEquals(2, rip.reference(intpGroup));
-    assertEquals(true, rip.isRunning());
-    rip.dereference();
-    rip.dereference();
-  }
-
-
-  class CustomRemoteInterpreterServer extends RemoteInterpreterServer {
-    public CustomRemoteInterpreterServer(int port) throws TTransportException {
-      super(port);
-    }
-
-    @Override
-    public void shutdown() throws TException {
-      // Keeping this method intentionally empty to depict that server is not stopped
-    }
-
-  }
-
-=======
 
 
   @Test
@@ -211,5 +128,4 @@
     }
     assertEquals(0, rip.referenceCount());
   }
->>>>>>> 6eecdecb
 }