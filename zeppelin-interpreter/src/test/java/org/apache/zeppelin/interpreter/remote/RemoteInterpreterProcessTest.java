/*
 * Licensed to the Apache Software Foundation (ASF) under one or more
 * contributor license agreements.  See the NOTICE file distributed with
 * this work for additional information regarding copyright ownership.
 * The ASF licenses this file to You under the Apache License, Version 2.0
 * (the "License"); you may not use this file except in compliance with
 * the License.  You may obtain a copy of the License at
 *
 *    http://www.apache.org/licenses/LICENSE-2.0
 *
 * Unless required by applicable law or agreed to in writing, software
 * distributed under the License is distributed on an "AS IS" BASIS,
 * WITHOUT WARRANTIES OR CONDITIONS OF ANY KIND, either express or implied.
 * See the License for the specific language governing permissions and
 * limitations under the License.
 */

package org.apache.zeppelin.interpreter.remote;

import static org.junit.Assert.assertEquals;
import static org.junit.Assert.assertFalse;
import static org.mockito.Mockito.*;

import java.util.HashMap;

import org.apache.zeppelin.interpreter.InterpreterGroup;
import org.apache.zeppelin.interpreter.thrift.RemoteInterpreterService.Client;
import org.junit.Test;

public class RemoteInterpreterProcessTest {
  private static final String INTERPRETER_SCRIPT =
          System.getProperty("os.name").startsWith("Windows") ?
                  "../bin/interpreter.cmd" :
                  "../bin/interpreter.sh";

  @Test
  public void testStartStop() {
    InterpreterGroup intpGroup = new InterpreterGroup();
<<<<<<< HEAD
    RemoteInterpreterManagedProcess rip = new RemoteInterpreterManagedProcess(
        "../bin/interpreter.sh", "nonexists", "fakeRepo", new HashMap<String, String>(),
        10 * 1000, null, null);
=======
    RemoteInterpreterProcess rip = new RemoteInterpreterProcess(
        INTERPRETER_SCRIPT, "nonexists", "fakeRepo", new HashMap<String, String>(),
        10 * 1000, null);
>>>>>>> 53451e91
    assertFalse(rip.isRunning());
    assertEquals(0, rip.referenceCount());
    assertEquals(1, rip.reference(intpGroup));
    assertEquals(2, rip.reference(intpGroup));
    assertEquals(true, rip.isRunning());
    assertEquals(1, rip.dereference());
    assertEquals(true, rip.isRunning());
    assertEquals(0, rip.dereference());
    assertEquals(false, rip.isRunning());
  }

  @Test
  public void testClientFactory() throws Exception {
    InterpreterGroup intpGroup = new InterpreterGroup();
<<<<<<< HEAD
    RemoteInterpreterManagedProcess rip = new RemoteInterpreterManagedProcess(
        "../bin/interpreter.sh", "nonexists", "fakeRepo", new HashMap<String, String>(),
=======
    RemoteInterpreterProcess rip = new RemoteInterpreterProcess(
        INTERPRETER_SCRIPT, "nonexists", "fakeRepo", new HashMap<String, String>(),
>>>>>>> 53451e91
        mock(RemoteInterpreterEventPoller.class), 10 * 1000);
    rip.reference(intpGroup);
    assertEquals(0, rip.getNumActiveClient());
    assertEquals(0, rip.getNumIdleClient());

    Client client = rip.getClient();
    assertEquals(1, rip.getNumActiveClient());
    assertEquals(0, rip.getNumIdleClient());

    rip.releaseClient(client);
    assertEquals(0, rip.getNumActiveClient());
    assertEquals(1, rip.getNumIdleClient());

    rip.dereference();
  }
}<|MERGE_RESOLUTION|>--- conflicted
+++ resolved
@@ -36,15 +36,9 @@
   @Test
   public void testStartStop() {
     InterpreterGroup intpGroup = new InterpreterGroup();
-<<<<<<< HEAD
     RemoteInterpreterManagedProcess rip = new RemoteInterpreterManagedProcess(
-        "../bin/interpreter.sh", "nonexists", "fakeRepo", new HashMap<String, String>(),
+        INTERPRETER_SCRIPT, "nonexists", "fakeRepo", new HashMap<String, String>(),
         10 * 1000, null, null);
-=======
-    RemoteInterpreterProcess rip = new RemoteInterpreterProcess(
-        INTERPRETER_SCRIPT, "nonexists", "fakeRepo", new HashMap<String, String>(),
-        10 * 1000, null);
->>>>>>> 53451e91
     assertFalse(rip.isRunning());
     assertEquals(0, rip.referenceCount());
     assertEquals(1, rip.reference(intpGroup));
@@ -59,13 +53,8 @@
   @Test
   public void testClientFactory() throws Exception {
     InterpreterGroup intpGroup = new InterpreterGroup();
-<<<<<<< HEAD
     RemoteInterpreterManagedProcess rip = new RemoteInterpreterManagedProcess(
-        "../bin/interpreter.sh", "nonexists", "fakeRepo", new HashMap<String, String>(),
-=======
-    RemoteInterpreterProcess rip = new RemoteInterpreterProcess(
         INTERPRETER_SCRIPT, "nonexists", "fakeRepo", new HashMap<String, String>(),
->>>>>>> 53451e91
         mock(RemoteInterpreterEventPoller.class), 10 * 1000);
     rip.reference(intpGroup);
     assertEquals(0, rip.getNumActiveClient());
