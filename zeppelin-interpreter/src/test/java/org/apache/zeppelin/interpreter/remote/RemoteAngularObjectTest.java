--- conflicted
+++ resolved
@@ -75,12 +75,8 @@
         10 * 1000,
         null,
         null,
-<<<<<<< HEAD
-        null
-=======
         "anonymous",
         false
->>>>>>> 31f584cf
     );
 
     intpGroup.put("note", new LinkedList<Interpreter>());
