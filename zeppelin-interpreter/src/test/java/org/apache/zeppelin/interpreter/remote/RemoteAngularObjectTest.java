--- conflicted
+++ resolved
@@ -86,12 +86,8 @@
         new HashMap<String, Object>(),
         new GUI(),
         new AngularObjectRegistry(intpGroup.getId(), null),
-<<<<<<< HEAD
         new LocalResourcePool("pool1"),
-        new LinkedList<InterpreterContextRunner>());
-=======
         new LinkedList<InterpreterContextRunner>(), null);
->>>>>>> 11a45e2e
 
     intp.open();
   }
