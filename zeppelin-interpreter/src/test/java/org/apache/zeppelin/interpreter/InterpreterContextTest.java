--- conflicted
+++ resolved
@@ -27,12 +27,7 @@
   public void testThreadLocal() {
     assertNull(InterpreterContext.get());
 
-<<<<<<< HEAD
-    InterpreterContext.set(new InterpreterContext(null, null, null, null, null, null, null,
-            null, null));
-=======
-    InterpreterContext.set(new InterpreterContext(null, null, null, null, null, null, null, null, null));
->>>>>>> 11a45e2e
+    InterpreterContext.set(new InterpreterContext(null, null, null, null, null, null, null, null, null, null));
     assertNotNull(InterpreterContext.get());
 
     InterpreterContext.remove();
