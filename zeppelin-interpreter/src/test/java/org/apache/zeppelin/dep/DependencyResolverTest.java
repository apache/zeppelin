--- conflicted
+++ resolved
@@ -37,12 +37,9 @@
   private static File testCopyPath;
   private static File tmpDir;
 
-<<<<<<< HEAD
-=======
   @Rule
   public ExpectedException expectedException = ExpectedException.none();
 
->>>>>>> 6eecdecb
   @BeforeClass
   public static void setUp() throws Exception {
     tmpDir = new File(System.getProperty("java.io.tmpdir")+"/ZeppelinLTest_"+System.currentTimeMillis());
