/*
 * Licensed to the Apache Software Foundation (ASF) under one or more
 * contributor license agreements.  See the NOTICE file distributed with
 * this work for additional information regarding copyright ownership.
 * The ASF licenses this file to You under the Apache License, Version 2.0
 * (the "License"); you may not use this file except in compliance with
 * the License.  You may obtain a copy of the License at
 *
 *    http://www.apache.org/licenses/LICENSE-2.0
 *
 * Unless required by applicable law or agreed to in writing, software
 * distributed under the License is distributed on an "AS IS" BASIS,
 * WITHOUT WARRANTIES OR CONDITIONS OF ANY KIND, either express or implied.
 * See the License for the specific language governing permissions and
 * limitations under the License.
 */

package org.apache.zeppelin.scheduler;

import static org.junit.Assert.assertEquals;
import static org.junit.Assert.assertNotNull;
import static org.junit.Assert.assertNull;
import static org.junit.Assert.assertTrue;

import java.io.File;
import java.util.HashMap;
import java.util.LinkedList;
import java.util.Map;
import java.util.Properties;

import org.apache.zeppelin.display.AngularObjectRegistry;
import org.apache.zeppelin.user.AuthenticationInfo;
import org.apache.zeppelin.display.GUI;
import org.apache.zeppelin.interpreter.Interpreter;
import org.apache.zeppelin.interpreter.InterpreterContext;
import org.apache.zeppelin.interpreter.InterpreterContextRunner;
import org.apache.zeppelin.interpreter.InterpreterGroup;
import org.apache.zeppelin.interpreter.remote.RemoteInterpreter;
import org.apache.zeppelin.interpreter.remote.RemoteInterpreterProcessListener;
import org.apache.zeppelin.interpreter.remote.mock.MockInterpreterA;
import org.apache.zeppelin.resource.LocalResourcePool;
import org.apache.zeppelin.scheduler.Job.Status;
import org.junit.After;
import org.junit.Before;
import org.junit.Test;

public class RemoteSchedulerTest implements RemoteInterpreterProcessListener {

  private static final String INTERPRETER_SCRIPT =
          System.getProperty("os.name").startsWith("Windows") ?
                  "../bin/interpreter.cmd" :
                  "../bin/interpreter.sh";
  private SchedulerFactory schedulerSvc;
  private static final int TICK_WAIT = 100;
  private static final int MAX_WAIT_CYCLES = 100;

  @Before
  public void setUp() throws Exception{
    schedulerSvc = new SchedulerFactory();
  }

  @After
  public void tearDown(){

  }

  @Test
  public void test() throws Exception {
    Properties p = new Properties();
    final InterpreterGroup intpGroup = new InterpreterGroup();
    Map<String, String> env = new HashMap<>();
    env.put("ZEPPELIN_CLASSPATH", new File("./target/test-classes").getAbsolutePath());

    final RemoteInterpreter intpA = new RemoteInterpreter(
        p,
        "note",
        MockInterpreterA.class.getName(),
        new File(INTERPRETER_SCRIPT).getAbsolutePath(),
        "fake",
        "fakeRepo",
        env,
        10 * 1000,
        this,
        null,
<<<<<<< HEAD
        null);
=======
        "anonymous",
        false);
>>>>>>> 31f584cf

    intpGroup.put("note", new LinkedList<Interpreter>());
    intpGroup.get("note").add(intpA);
    intpA.setInterpreterGroup(intpGroup);

    intpA.open();

    Scheduler scheduler = schedulerSvc.createOrGetRemoteScheduler("test", "note",
        intpA.getInterpreterProcess(),
        10);

    Job job = new Job("jobId", "jobName", null, 200) {

      @Override
      public int progress() {
        return 0;
      }

      @Override
      public Map<String, Object> info() {
        return null;
      }

      @Override
      protected Object jobRun() throws Throwable {
        intpA.interpret("1000", new InterpreterContext(
            "note",
            "jobId",
            "title",
            "text",
            new AuthenticationInfo(),
            new HashMap<String, Object>(),
            new GUI(),
            new AngularObjectRegistry(intpGroup.getId(), null),
            new LocalResourcePool("pool1"),
            new LinkedList<InterpreterContextRunner>(), null));
        return "1000";
      }

      @Override
      protected boolean jobAbort() {
        return false;
      }
    };
    scheduler.submit(job);

    int cycles = 0;
    while (!job.isRunning() && cycles < MAX_WAIT_CYCLES) {
      Thread.sleep(TICK_WAIT);
      cycles++;
    }
    assertTrue(job.isRunning());

    Thread.sleep(5*TICK_WAIT);
    assertEquals(0, scheduler.getJobsWaiting().size());
    assertEquals(1, scheduler.getJobsRunning().size());

    cycles = 0;
    while (!job.isTerminated() && cycles < MAX_WAIT_CYCLES) {
      Thread.sleep(TICK_WAIT);
      cycles++;
    }

    assertTrue(job.isTerminated());
    assertEquals(0, scheduler.getJobsWaiting().size());
    assertEquals(0, scheduler.getJobsRunning().size());

    intpA.close();
    schedulerSvc.removeScheduler("test");
  }

  @Test
  public void testAbortOnPending() throws Exception {
    Properties p = new Properties();
    final InterpreterGroup intpGroup = new InterpreterGroup();
    Map<String, String> env = new HashMap<>();
    env.put("ZEPPELIN_CLASSPATH", new File("./target/test-classes").getAbsolutePath());

    final RemoteInterpreter intpA = new RemoteInterpreter(
        p,
        "note",
        MockInterpreterA.class.getName(),
        new File(INTERPRETER_SCRIPT).getAbsolutePath(),
        "fake",
        "fakeRepo",
        env,
        10 * 1000,
        this,
        null,
<<<<<<< HEAD
        null);
=======
        "anonymous",
        false);
>>>>>>> 31f584cf

    intpGroup.put("note", new LinkedList<Interpreter>());
    intpGroup.get("note").add(intpA);
    intpA.setInterpreterGroup(intpGroup);

    intpA.open();

    Scheduler scheduler = schedulerSvc.createOrGetRemoteScheduler("test", "note",
        intpA.getInterpreterProcess(),
        10);

    Job job1 = new Job("jobId1", "jobName1", null, 200) {
      InterpreterContext context = new InterpreterContext(
          "note",
          "jobId1",
          "title",
          "text",
          new AuthenticationInfo(),
          new HashMap<String, Object>(),
          new GUI(),
          new AngularObjectRegistry(intpGroup.getId(), null),
          new LocalResourcePool("pool1"),
          new LinkedList<InterpreterContextRunner>(), null);

      @Override
      public int progress() {
        return 0;
      }

      @Override
      public Map<String, Object> info() {
        return null;
      }

      @Override
      protected Object jobRun() throws Throwable {
        intpA.interpret("1000", context);
        return "1000";
      }

      @Override
      protected boolean jobAbort() {
        if (isRunning()) {
          intpA.cancel(context);
        }
        return true;
      }
    };

    Job job2 = new Job("jobId2", "jobName2", null, 200) {
      InterpreterContext context = new InterpreterContext(
          "note",
          "jobId2",
          "title",
          "text",
          new AuthenticationInfo(),
          new HashMap<String, Object>(),
          new GUI(),
          new AngularObjectRegistry(intpGroup.getId(), null),
          new LocalResourcePool("pool1"),
          new LinkedList<InterpreterContextRunner>(), null);

      @Override
      public int progress() {
        return 0;
      }

      @Override
      public Map<String, Object> info() {
        return null;
      }

      @Override
      protected Object jobRun() throws Throwable {
        intpA.interpret("1000", context);
        return "1000";
      }

      @Override
      protected boolean jobAbort() {
        if (isRunning()) {
          intpA.cancel(context);
        }
        return true;
      }
    };

    job2.setResult("result2");

    scheduler.submit(job1);
    scheduler.submit(job2);


    int cycles = 0;
    while (!job1.isRunning() && cycles < MAX_WAIT_CYCLES) {
      Thread.sleep(TICK_WAIT);
      cycles++;
    }
    assertTrue(job1.isRunning());
    assertTrue(job2.getStatus() == Status.PENDING);

    job2.abort();

    cycles = 0;
    while (!job1.isTerminated() && cycles < MAX_WAIT_CYCLES) {
      Thread.sleep(TICK_WAIT);
      cycles++;
    }

    assertNotNull(job1.getDateFinished());
    assertTrue(job1.isTerminated());
    assertNull(job2.getDateFinished());
    assertTrue(job2.isTerminated());
    assertEquals("result2", job2.getReturn());

    intpA.close();
    schedulerSvc.removeScheduler("test");
  }

  @Override
  public void onOutputAppend(String noteId, String paragraphId, String output) {

  }

  @Override
  public void onOutputUpdated(String noteId, String paragraphId, String output) {

  }

  @Override
  public void onMetaInfosReceived(String settingId, Map<String, String> metaInfos) {

  }
}<|MERGE_RESOLUTION|>--- conflicted
+++ resolved
@@ -82,12 +82,8 @@
         10 * 1000,
         this,
         null,
-<<<<<<< HEAD
-        null);
-=======
         "anonymous",
         false);
->>>>>>> 31f584cf
 
     intpGroup.put("note", new LinkedList<Interpreter>());
     intpGroup.get("note").add(intpA);
@@ -177,12 +173,8 @@
         10 * 1000,
         this,
         null,
-<<<<<<< HEAD
-        null);
-=======
         "anonymous",
         false);
->>>>>>> 31f584cf
 
     intpGroup.put("note", new LinkedList<Interpreter>());
     intpGroup.get("note").add(intpA);
