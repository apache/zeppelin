/*
 * Licensed to the Apache Software Foundation (ASF) under one or more
 * contributor license agreements.  See the NOTICE file distributed with
 * this work for additional information regarding copyright ownership.
 * The ASF licenses this file to You under the Apache License, Version 2.0
 * (the "License"); you may not use this file except in compliance with
 * the License.  You may obtain a copy of the License at
 *
 *    http://www.apache.org/licenses/LICENSE-2.0
 *
 * Unless required by applicable law or agreed to in writing, software
 * distributed under the License is distributed on an "AS IS" BASIS,
 * WITHOUT WARRANTIES OR CONDITIONS OF ANY KIND, either express or implied.
 * See the License for the specific language governing permissions and
 * limitations under the License.
 */
package org.apache.zeppelin.resource;

import com.google.gson.Gson;
import org.apache.zeppelin.user.AuthenticationInfo;
import org.apache.zeppelin.display.GUI;
import org.apache.zeppelin.interpreter.*;
import org.apache.zeppelin.interpreter.remote.RemoteInterpreter;
import org.apache.zeppelin.interpreter.remote.RemoteInterpreterEventPoller;
import org.apache.zeppelin.interpreter.remote.mock.MockInterpreterResourcePool;
import org.junit.After;
import org.junit.Before;
import org.junit.Test;

import java.io.File;
import java.util.HashMap;
import java.util.LinkedList;
import java.util.Properties;

import static org.junit.Assert.assertEquals;
import static org.junit.Assert.assertTrue;

/**
 * Unittest for DistributedResourcePool
 */
public class DistributedResourcePoolTest {
  private static final String INTERPRETER_SCRIPT =
          System.getProperty("os.name").startsWith("Windows") ?
                  "../bin/interpreter.cmd" :
                  "../bin/interpreter.sh";
  private InterpreterGroup intpGroup1;
  private InterpreterGroup intpGroup2;
  private HashMap<String, String> env;
  private RemoteInterpreter intp1;
  private RemoteInterpreter intp2;
  private InterpreterContext context;
  private RemoteInterpreterEventPoller eventPoller1;
  private RemoteInterpreterEventPoller eventPoller2;


  @Before
  public void setUp() throws Exception {
    env = new HashMap<>();
    env.put("ZEPPELIN_CLASSPATH", new File("./target/test-classes").getAbsolutePath());

    Properties p = new Properties();

    intp1 = new RemoteInterpreter(
        p,
        "note",
        MockInterpreterResourcePool.class.getName(),
        new File(INTERPRETER_SCRIPT).getAbsolutePath(),
        "fake",
        "fakeRepo",
        env,
        10 * 1000,
        null,
        null,
<<<<<<< HEAD
        null
=======
        "anonymous",
        false
>>>>>>> 31f584cf
    );

    intpGroup1 = new InterpreterGroup("intpGroup1");
    intpGroup1.put("note", new LinkedList<Interpreter>());
    intpGroup1.get("note").add(intp1);
    intp1.setInterpreterGroup(intpGroup1);

    intp2 = new RemoteInterpreter(
        p,
        "note",
        MockInterpreterResourcePool.class.getName(),
        new File(INTERPRETER_SCRIPT).getAbsolutePath(),
        "fake",
        "fakeRepo",        
        env,
        10 * 1000,
        null,
        null,
<<<<<<< HEAD
        null
=======
        "anonymous",
        false
>>>>>>> 31f584cf
    );

    intpGroup2 = new InterpreterGroup("intpGroup2");
    intpGroup2.put("note", new LinkedList<Interpreter>());
    intpGroup2.get("note").add(intp2);
    intp2.setInterpreterGroup(intpGroup2);

    context = new InterpreterContext(
        "note",
        "id",
        "title",
        "text",
        new AuthenticationInfo(),
        new HashMap<String, Object>(),
        new GUI(),
        null,
        null,
        new LinkedList<InterpreterContextRunner>(),
        null);

    intp1.open();
    intp2.open();

    eventPoller1 = new RemoteInterpreterEventPoller(null, null, null);
    eventPoller1.setInterpreterGroup(intpGroup1);
    eventPoller1.setInterpreterProcess(intpGroup1.getRemoteInterpreterProcess());

    eventPoller2 = new RemoteInterpreterEventPoller(null, null, null);
    eventPoller2.setInterpreterGroup(intpGroup2);
    eventPoller2.setInterpreterProcess(intpGroup2.getRemoteInterpreterProcess());

    eventPoller1.start();
    eventPoller2.start();
  }

  @After
  public void tearDown() throws Exception {
    eventPoller1.shutdown();
    intp1.close();
    intpGroup1.close();
    intpGroup1.destroy();
    eventPoller2.shutdown();
    intp2.close();
    intpGroup2.close();
    intpGroup2.destroy();
  }

  @Test
  public void testRemoteDistributedResourcePool() {
    Gson gson = new Gson();
    InterpreterResult ret;
    intp1.interpret("put key1 value1", context);
    intp2.interpret("put key2 value2", context);

    ret = intp1.interpret("getAll", context);
    assertEquals(2, gson.fromJson(ret.message(), ResourceSet.class).size());

    ret = intp2.interpret("getAll", context);
    assertEquals(2, gson.fromJson(ret.message(), ResourceSet.class).size());

    ret = intp1.interpret("get key1", context);
    assertEquals("value1", gson.fromJson(ret.message(), String.class));

    ret = intp1.interpret("get key2", context);
    assertEquals("value2", gson.fromJson(ret.message(), String.class));
  }

  @Test
  public void testDistributedResourcePool() {
    final LocalResourcePool pool2 = new LocalResourcePool("pool2");
    final LocalResourcePool pool3 = new LocalResourcePool("pool3");

    DistributedResourcePool pool1 = new DistributedResourcePool("pool1", new ResourcePoolConnector() {
      @Override
      public ResourceSet getAllResources() {
        ResourceSet set = pool2.getAll();
        set.addAll(pool3.getAll());

        ResourceSet remoteSet = new ResourceSet();
        Gson gson = new Gson();
        for (Resource s : set) {
          RemoteResource remoteResource = gson.fromJson(gson.toJson(s), RemoteResource.class);
          remoteResource.setResourcePoolConnector(this);
          remoteSet.add(remoteResource);
        }
        return remoteSet;
      }

      @Override
      public Object readResource(ResourceId id) {
        if (id.getResourcePoolId().equals(pool2.id())) {
          return pool2.get(id.getName()).get();
        }
        if (id.getResourcePoolId().equals(pool3.id())) {
          return pool3.get(id.getName()).get();
        }
        return null;
      }
    });

    assertEquals(0, pool1.getAll().size());


    // test get() can get from pool
    pool2.put("object1", "value2");
    assertEquals(1, pool1.getAll().size());
    assertTrue(pool1.get("object1").isRemote());
    assertEquals("value2", pool1.get("object1").get());

    // test get() is locality aware
    pool1.put("object1", "value1");
    assertEquals(1, pool2.getAll().size());
    assertEquals("value1", pool1.get("object1").get());

    // test getAll() is locality aware
    assertEquals("value1", pool1.getAll().get(0).get());
    assertEquals("value2", pool1.getAll().get(1).get());
  }

  @Test
  public void testResourcePoolUtils() {
    Gson gson = new Gson();
    InterpreterResult ret;

    // when create some resources
    intp1.interpret("put note1:paragraph1:key1 value1", context);
    intp1.interpret("put note1:paragraph2:key1 value2", context);
    intp2.interpret("put note2:paragraph1:key1 value1", context);
    intp2.interpret("put note2:paragraph2:key2 value2", context);


    // then get all resources.
    assertEquals(4, ResourcePoolUtils.getAllResources().size());

    // when remove all resources from note1
    ResourcePoolUtils.removeResourcesBelongsToNote("note1");

    // then resources should be removed.
    assertEquals(2, ResourcePoolUtils.getAllResources().size());
    assertEquals("", gson.fromJson(
        intp1.interpret("get note1:paragraph1:key1", context).message(),
        String.class));
    assertEquals("", gson.fromJson(
        intp1.interpret("get note1:paragraph2:key1", context).message(),
        String.class));


    // when remove all resources from note2:paragraph1
    ResourcePoolUtils.removeResourcesBelongsToParagraph("note2", "paragraph1");

    // then 1
    assertEquals(1, ResourcePoolUtils.getAllResources().size());
    assertEquals("value2", gson.fromJson(
        intp1.interpret("get note2:paragraph2:key2", context).message(),
        String.class));

  }
}<|MERGE_RESOLUTION|>--- conflicted
+++ resolved
@@ -71,12 +71,8 @@
         10 * 1000,
         null,
         null,
-<<<<<<< HEAD
-        null
-=======
         "anonymous",
         false
->>>>>>> 31f584cf
     );
 
     intpGroup1 = new InterpreterGroup("intpGroup1");
@@ -95,12 +91,8 @@
         10 * 1000,
         null,
         null,
-<<<<<<< HEAD
-        null
-=======
         "anonymous",
         false
->>>>>>> 31f584cf
     );
 
     intpGroup2 = new InterpreterGroup("intpGroup2");
