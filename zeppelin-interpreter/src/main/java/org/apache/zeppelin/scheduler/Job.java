/*
 * Licensed to the Apache Software Foundation (ASF) under one or more
 * contributor license agreements.  See the NOTICE file distributed with
 * this work for additional information regarding copyright ownership.
 * The ASF licenses this file to You under the Apache License, Version 2.0
 * (the "License"); you may not use this file except in compliance with
 * the License.  You may obtain a copy of the License at
 *
 *    http://www.apache.org/licenses/LICENSE-2.0
 *
 * Unless required by applicable law or agreed to in writing, software
 * distributed under the License is distributed on an "AS IS" BASIS,
 * WITHOUT WARRANTIES OR CONDITIONS OF ANY KIND, either express or implied.
 * See the License for the specific language governing permissions and
 * limitations under the License.
 */

package org.apache.zeppelin.scheduler;

import java.text.SimpleDateFormat;
import java.util.Date;
import java.util.Map;

import org.apache.commons.lang.exception.ExceptionUtils;
import org.slf4j.Logger;
import org.slf4j.LoggerFactory;


/**
 * Skeletal implementation of the Job concept.
 * - designed for inheritance
 * - should be run on a separate thread
 * - maintains internal state: it's status
 * - supports listeners who are updated on status change
 *
 * Job class is serialized/deserialized and used server<->client communication
 * and saving/loading jobs from disk.
 * Changing/adding/deleting non transitive field name need consideration of that.
 */
public abstract class Job {
  /**
   * Job status.
   *
   * READY - Job is not running, ready to run.
   * PENDING - Job is submitted to scheduler. but not running yet
   * RUNNING - Job is running.
   * FINISHED - Job finished run. with success
   * ERROR - Job finished run. with error
   * ABORT - Job finished by abort
   */
  public static enum Status {
    READY, PENDING, RUNNING, FINISHED, ERROR, ABORT;

    public boolean isReady() {
      return this == READY;
    }

    public boolean isRunning() {
      return this == RUNNING;
    }

    public boolean isPending() {
      return this == PENDING;
    }
  }

  private String jobName;
  String id;

  Date dateCreated;
  Date dateStarted;
  Date dateFinished;
  Status status;

  static Logger LOGGER = LoggerFactory.getLogger(Job.class);

  transient boolean aborted = false;

  private String errorMessage;
  private transient Throwable exception;
  private transient JobListener listener;
  private long progressUpdateIntervalMs;

  public Job(String jobName, JobListener listener, long progressUpdateIntervalMs) {
    this.jobName = jobName;
    this.listener = listener;
    this.progressUpdateIntervalMs = progressUpdateIntervalMs;

    dateCreated = new Date();
    SimpleDateFormat dateFormat = new SimpleDateFormat("yyyyMMdd-HHmmss");
    id = dateFormat.format(dateCreated) + "_" + super.hashCode();

    setStatus(Status.READY);
  }

  public Job(String jobName, JobListener listener) {
    this(jobName, listener, JobProgressPoller.DEFAULT_INTERVAL_MSEC);
  }

  public Job(String jobId, String jobName, JobListener listener) {
    this(jobId, jobName, listener, JobProgressPoller.DEFAULT_INTERVAL_MSEC);
  }

  public Job(String jobId, String jobName, JobListener listener, long progressUpdateIntervalMs) {
    this.jobName = jobName;
    this.listener = listener;
    this.progressUpdateIntervalMs = progressUpdateIntervalMs;

    dateCreated = new Date();
    id = jobId;

    setStatus(Status.READY);
  }

  public void setId(String id) {
    this.id = id;
  }

  public String getId() {
    return id;
  }

  @Override
  public int hashCode() {
    return id.hashCode();
  }

  @Override
  public boolean equals(Object o) {
    return ((Job) o).hashCode() == hashCode();
  }

  public Status getStatus() {
    return status;
  }

  /**
   * just set status without notifying to listeners for spell.
   */
  public void setStatusWithoutNotification(Status status) {
    this.status = status;
  }

  public void setStatus(Status status) {
    if (this.status == status) {
      return;
    }
    Status before = this.status;
    Status after = status;
    if (listener != null) {
      listener.beforeStatusChange(this, before, after);
    }
    this.status = status;
    if (listener != null) {
      listener.afterStatusChange(this, before, after);
    }
  }

  public void setListener(JobListener listener) {
    this.listener = listener;
  }

  public JobListener getListener() {
    return listener;
  }

  public boolean isTerminated() {
    return !this.status.isReady() && !this.status.isRunning() && !this.status.isPending();
  }

  public boolean isRunning() {
    return this.status.isRunning();
  }

  public void run() {
    JobProgressPoller progressUpdator = null;
    dateStarted = new Date();
    try {
      progressUpdator = new JobProgressPoller(this, progressUpdateIntervalMs);
      progressUpdator.start();
      completeWithSuccess(jobRun());
    } catch (Throwable e) {
      LOGGER.error("Job failed", e);
      completeWithError(e);
    } finally {
      if (progressUpdator != null) {
        progressUpdator.interrupt();
      }
      //aborted = false;
    }
  }

  private synchronized void completeWithSuccess(Object result) {
    setResult(result);
    exception = null;
    errorMessage = null;
    dateFinished = new Date();
  }

  private synchronized void completeWithError(Throwable error) {
    setResult(error.getMessage());
    setException(error);
    dateFinished = new Date();
  }

  public static String getStack(Throwable e) {
    if (e == null) {
      return "";
    }

    Throwable cause = ExceptionUtils.getRootCause(e);
    if (cause != null) {
      return ExceptionUtils.getFullStackTrace(cause);
    } else {
      return ExceptionUtils.getFullStackTrace(e);
    }
  }

  public synchronized Throwable getException() {
    return exception;
  }

  protected synchronized void setException(Throwable t) {
    exception = t;
    errorMessage = getStack(t);
  }

  public abstract Object getReturn();

  public String getJobName() {
    return jobName;
  }

  public void setJobName(String jobName) {
    this.jobName = jobName;
  }

  public abstract int progress();

  public abstract Map<String, Object> info();

  protected abstract Object jobRun() throws Throwable;

  protected abstract boolean jobAbort();

  public void abort() {
    aborted = jobAbort();
  }

  public boolean isAborted() {
    return aborted;
  }

  public Date getDateCreated() {
    return dateCreated;
  }

  public Date getDateStarted() {
    return dateStarted;
  }

  public synchronized Date getDateFinished() {
    return dateFinished;
  }

<<<<<<< HEAD
  public void setResult(Object result) {
    this.result = result;
=======
  public abstract void setResult(Object results);

  public synchronized String getErrorMessage() {
    return errorMessage;
  }

  public synchronized void setErrorMessage(String errorMessage) {
    this.errorMessage = errorMessage;
>>>>>>> 6eecdecb
  }
}<|MERGE_RESOLUTION|>--- conflicted
+++ resolved
@@ -263,10 +263,6 @@
     return dateFinished;
   }
 
-<<<<<<< HEAD
-  public void setResult(Object result) {
-    this.result = result;
-=======
   public abstract void setResult(Object results);
 
   public synchronized String getErrorMessage() {
@@ -275,6 +271,5 @@
 
   public synchronized void setErrorMessage(String errorMessage) {
     this.errorMessage = errorMessage;
->>>>>>> 6eecdecb
   }
 }