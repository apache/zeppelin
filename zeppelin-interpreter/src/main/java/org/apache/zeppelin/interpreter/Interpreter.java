/*
 * Licensed to the Apache Software Foundation (ASF) under one or more
 * contributor license agreements.  See the NOTICE file distributed with
 * this work for additional information regarding copyright ownership.
 * The ASF licenses this file to You under the Apache License, Version 2.0
 * (the "License"); you may not use this file except in compliance with
 * the License.  You may obtain a copy of the License at
 *
 *    http://www.apache.org/licenses/LICENSE-2.0
 *
 * Unless required by applicable law or agreed to in writing, software
 * distributed under the License is distributed on an "AS IS" BASIS,
 * WITHOUT WARRANTIES OR CONDITIONS OF ANY KIND, either express or implied.
 * See the License for the specific language governing permissions and
 * limitations under the License.
 */

package org.apache.zeppelin.interpreter;


import java.lang.reflect.Field;
import java.net.URL;
import java.util.Arrays;
import java.util.Collections;
import java.util.HashMap;
import java.util.List;
import java.util.Map;
import java.util.Properties;

import org.apache.commons.lang.StringUtils;
import org.apache.commons.lang.reflect.FieldUtils;
import org.apache.zeppelin.annotation.Experimental;
import org.apache.zeppelin.annotation.ZeppelinApi;
import org.apache.zeppelin.interpreter.thrift.InterpreterCompletion;
import org.apache.zeppelin.scheduler.Scheduler;
import org.apache.zeppelin.scheduler.SchedulerFactory;
import org.slf4j.Logger;
import org.slf4j.LoggerFactory;

/**
 * Interface for interpreters.
 * If you want to implement new Zeppelin interpreter, extend this class
 *
 * Please see,
 * https://zeppelin.apache.org/docs/latest/development/writingzeppelininterpreter.html
 *
 * open(), close(), interpret() is three the most important method you need to implement.
 * cancel(), getProgress(), completion() is good to have
 * getFormType(), getScheduler() determine Zeppelin's behavior
 */
public abstract class Interpreter {

  /**
   * Opens interpreter. You may want to place your initialize routine here.
   * open() is called only once
   */
  @ZeppelinApi
  public abstract void open();

  /**
   * Closes interpreter. You may want to free your resources up here.
   * close() is called only once
   */
  @ZeppelinApi
  public abstract void close();

  /**
   * Run code and return result, in synchronous way.
   *
   * @param st statements to run
   */
  @ZeppelinApi
  public abstract InterpreterResult interpret(String st, InterpreterContext context);

  /**
   * Optionally implement the canceling routine to abort interpret() method
   */
  @ZeppelinApi
  public abstract void cancel(InterpreterContext context);

  /**
   * Dynamic form handling
   * see http://zeppelin.apache.org/docs/dynamicform.html
   *
   * @return FormType.SIMPLE enables simple pattern replacement (eg. Hello ${name=world}),
   * FormType.NATIVE handles form in API
   */
  @ZeppelinApi
  public abstract FormType getFormType();

  /**
   * get interpret() method running process in percentage.
   *
   * @return number between 0-100
   */
  @ZeppelinApi
  public abstract int getProgress(InterpreterContext context);

  /**
   * Get completion list based on cursor position.
   * By implementing this method, it enables auto-completion.
   *
   * @param buf statements
   * @param cursor cursor position in statements
   * @param interpreterContext
   * @return list of possible completion. Return empty list if there're nothing to return.
   */
  @ZeppelinApi
<<<<<<< HEAD
  public List<InterpreterCompletion> completion(String buf, int cursor) {
=======
  public List<InterpreterCompletion> completion(String buf, int cursor,
      InterpreterContext interpreterContext)  {
>>>>>>> 6eecdecb
    return null;
  }

  /**
   * Interpreter can implements it's own scheduler by overriding this method.
   * There're two default scheduler provided, FIFO, Parallel.
   * If your interpret() can handle concurrent request, use Parallel or use FIFO.
   *
   * You can get default scheduler by using
   * SchedulerFactory.singleton().createOrGetFIFOScheduler()
   * SchedulerFactory.singleton().createOrGetParallelScheduler()
   *
   * @return return scheduler instance. This method can be called multiple times and have to return
   * the same instance. Can not return null.
   */
  @ZeppelinApi
  public Scheduler getScheduler() {
    return SchedulerFactory.singleton().createOrGetFIFOScheduler("interpreter_" + this.hashCode());
  }

  public static Logger logger = LoggerFactory.getLogger(Interpreter.class);
  private InterpreterGroup interpreterGroup;
  private URL[] classloaderUrls;
  protected Properties property;
  private String userName;

  @ZeppelinApi
  public Interpreter(Properties property) {
    logger.debug("Properties: {}", property);
    this.property = property;
  }

  public void setProperty(Properties property) {
    this.property = property;
  }

  @ZeppelinApi
  public Properties getProperty() {
    Properties p = new Properties();
    p.putAll(property);

    RegisteredInterpreter registeredInterpreter = Interpreter.findRegisteredInterpreterByClassName(
        getClassName());
    if (null != registeredInterpreter) {
      Map<String, InterpreterProperty> defaultProperties = registeredInterpreter.getProperties();
      for (String k : defaultProperties.keySet()) {
        if (!p.containsKey(k)) {
          String value = defaultProperties.get(k).getValue();
          if (value != null) {
            p.put(k, defaultProperties.get(k).getValue());
          }
        }
      }
    }

    replaceContextParameters(p);

    return p;
  }

  @ZeppelinApi
  public String getProperty(String key) {
    logger.debug("key: {}, value: {}", key, getProperty().getProperty(key));

    return getProperty().getProperty(key);
  }


  public String getClassName() {
    return this.getClass().getName();
  }

  public void setUserName(String userName) {
    this.userName = userName;
  }

  public String getUserName() {
    return this.userName;
  }

  public void setInterpreterGroup(InterpreterGroup interpreterGroup) {
    this.interpreterGroup = interpreterGroup;
  }

  @ZeppelinApi
  public InterpreterGroup getInterpreterGroup() {
    return this.interpreterGroup;
  }

  public URL[] getClassloaderUrls() {
    return classloaderUrls;
  }

  public void setClassloaderUrls(URL[] classloaderUrls) {
    this.classloaderUrls = classloaderUrls;
  }

  /**
   * General function to register hook event
   *
   * @param noteId - Note to bind hook to
   * @param event The type of event to hook to (pre_exec, post_exec)
   * @param cmd The code to be executed by the interpreter on given event
   */
  @Experimental
  public void registerHook(String noteId, String event, String cmd) {
    InterpreterHookRegistry hooks = interpreterGroup.getInterpreterHookRegistry();
    String className = getClassName();
    hooks.register(noteId, className, event, cmd);
  }

  /**
   * registerHook() wrapper for global scope
   *
   * @param event The type of event to hook to (pre_exec, post_exec)
   * @param cmd The code to be executed by the interpreter on given event
   */
  @Experimental
  public void registerHook(String event, String cmd) {
    registerHook(null, event, cmd);
  }

  /**
   * Get the hook code
   *
   * @param noteId - Note to bind hook to
   * @param event The type of event to hook to (pre_exec, post_exec)
   */
  @Experimental
  public String getHook(String noteId, String event) {
    InterpreterHookRegistry hooks = interpreterGroup.getInterpreterHookRegistry();
    String className = getClassName();
    return hooks.get(noteId, className, event);
  }

  /**
   * getHook() wrapper for global scope
   *
   * @param event The type of event to hook to (pre_exec, post_exec)
   */
  @Experimental
  public String getHook(String event) {
    return getHook(null, event);
  }

  /**
   * Unbind code from given hook event
   *
   * @param noteId - Note to bind hook to
   * @param event The type of event to hook to (pre_exec, post_exec)
   */
  @Experimental
  public void unregisterHook(String noteId, String event) {
    InterpreterHookRegistry hooks = interpreterGroup.getInterpreterHookRegistry();
    String className = getClassName();
    hooks.unregister(noteId, className, event);
  }

  /**
   * unregisterHook() wrapper for global scope
   *
   * @param event The type of event to hook to (pre_exec, post_exec)
   */
  @Experimental
  public void unregisterHook(String event) {
    unregisterHook(null, event);
  }

  @ZeppelinApi
  public Interpreter getInterpreterInTheSameSessionByClassName(String className) {
    synchronized (interpreterGroup) {
      for (List<Interpreter> interpreters : interpreterGroup.values()) {
        boolean belongsToSameNoteGroup = false;
        Interpreter interpreterFound = null;
        for (Interpreter intp : interpreters) {
          if (intp.getClassName().equals(className)) {
            interpreterFound = intp;
          }

          Interpreter p = intp;
          while (p instanceof WrappedInterpreter) {
            p = ((WrappedInterpreter) p).getInnerInterpreter();
          }
          if (this == p) {
            belongsToSameNoteGroup = true;
          }
        }

        if (belongsToSameNoteGroup) {
          return interpreterFound;
        }
      }
    }
    return null;
  }

  /**
   * Replace markers #{contextFieldName} by values from {@link InterpreterContext} fields
   * with same name and marker #{user}. If value == null then replace by empty string.
   */
  private void replaceContextParameters(Properties properties) {
    InterpreterContext interpreterContext = InterpreterContext.get();
    if (interpreterContext != null) {
      String markerTemplate = "#\\{%s\\}";
      List<String> skipFields = Arrays.asList("paragraphTitle", "paragraphId", "paragraphText");
      List typesToProcess = Arrays.asList(String.class, Double.class, Float.class, Short.class,
          Byte.class, Character.class, Boolean.class, Integer.class, Long.class);
      for (String key : properties.stringPropertyNames()) {
        String p = properties.getProperty(key);
        if (StringUtils.isNotEmpty(p)) {
          for (Field field : InterpreterContext.class.getDeclaredFields()) {
            Class clazz = field.getType();
            if (!skipFields.contains(field.getName()) && (typesToProcess.contains(clazz)
                || clazz.isPrimitive())) {
              Object value = null;
              try {
                value = FieldUtils.readField(field, interpreterContext, true);
              } catch (Exception e) {
                logger.error("Cannot read value of field {0}", field.getName());
              }
              p = p.replaceAll(String.format(markerTemplate, field.getName()),
                  value != null ? value.toString() : StringUtils.EMPTY);
            }
          }
          p = p.replaceAll(String.format(markerTemplate, "user"),
              StringUtils.defaultString(userName, StringUtils.EMPTY));
          properties.setProperty(key, p);
        }
      }
    }
  }

  /**
   * Type of interpreter.
   */
  public static enum FormType {
    NATIVE, SIMPLE, NONE
  }

  /**
   * Represent registered interpreter class
   */
  public static class RegisteredInterpreter {

    private String group;
    private String name;
    private String className;
    private boolean defaultInterpreter;
    private Map<String, InterpreterProperty> properties;
    private Map<String, Object> editor;
    private String path;
    private InterpreterOption option;
    private InterpreterRunner runner;

    public RegisteredInterpreter(String name, String group, String className,
        Map<String, InterpreterProperty> properties) {
      this(name, group, className, false, properties);
    }

    public RegisteredInterpreter(String name, String group, String className,
        boolean defaultInterpreter, Map<String, InterpreterProperty> properties) {
      super();
      this.name = name;
      this.group = group;
      this.className = className;
      this.defaultInterpreter = defaultInterpreter;
      this.properties = properties;
      this.editor = new HashMap<>();
    }

    public String getName() {
      return name;
    }

    public String getGroup() {
      return group;
    }

    public String getClassName() {
      return className;
    }

    public boolean isDefaultInterpreter() {
      return defaultInterpreter;
    }

    public void setDefaultInterpreter(boolean defaultInterpreter) {
      this.defaultInterpreter = defaultInterpreter;
    }

    public Map<String, InterpreterProperty> getProperties() {
      return properties;
    }

    public Map<String, Object> getEditor() {
      return editor;
    }

    public void setPath(String path) {
      this.path = path;
    }

    public String getPath() {
      return path;
    }

    public String getInterpreterKey() {
      return getGroup() + "." + getName();
    }

    public InterpreterOption getOption() {
      return option;
    }

    public InterpreterRunner getRunner() {
      return runner;
    }
  }

  /**
   * Type of Scheduling.
   */
  public static enum SchedulingMode {
    FIFO, PARALLEL
  }

  public static Map<String, RegisteredInterpreter> registeredInterpreters = Collections
      .synchronizedMap(new HashMap<String, RegisteredInterpreter>());

  @Deprecated
  public static void register(String name, String group, String className,
      Map<String, InterpreterProperty> properties) {
    register(name, group, className, false, properties);
  }

  @Deprecated
  public static void register(String name, String group, String className,
      boolean defaultInterpreter, Map<String, InterpreterProperty> properties) {
    logger.warn("Static initialization is deprecated for interpreter {}, You should change it " +
        "to use interpreter-setting.json in your jar or " +
        "interpreter/{interpreter}/interpreter-setting.json", name);
    register(new RegisteredInterpreter(name, group, className, defaultInterpreter, properties));
  }

  @Deprecated
  public static void register(RegisteredInterpreter registeredInterpreter) {
    String interpreterKey = registeredInterpreter.getInterpreterKey();
    if (!registeredInterpreters.containsKey(interpreterKey)) {
      registeredInterpreters.put(interpreterKey, registeredInterpreter);
    } else {
      RegisteredInterpreter existInterpreter = registeredInterpreters.get(interpreterKey);
      if (!existInterpreter.getProperties().equals(registeredInterpreter.getProperties())) {
        logger.error("exist registeredInterpreter with the same key but has different settings.");
      }
    }
  }

  public static RegisteredInterpreter findRegisteredInterpreterByClassName(String className) {
    for (RegisteredInterpreter ri : registeredInterpreters.values()) {
      if (ri.getClassName().equals(className)) {
        return ri;
      }
    }
    return null;
  }
}<|MERGE_RESOLUTION|>--- conflicted
+++ resolved
@@ -106,12 +106,8 @@
    * @return list of possible completion. Return empty list if there're nothing to return.
    */
   @ZeppelinApi
-<<<<<<< HEAD
-  public List<InterpreterCompletion> completion(String buf, int cursor) {
-=======
   public List<InterpreterCompletion> completion(String buf, int cursor,
       InterpreterContext interpreterContext)  {
->>>>>>> 6eecdecb
     return null;
   }
 
