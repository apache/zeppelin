/*
 * Licensed to the Apache Software Foundation (ASF) under one or more
 * contributor license agreements.  See the NOTICE file distributed with
 * this work for additional information regarding copyright ownership.
 * The ASF licenses this file to You under the Apache License, Version 2.0
 * (the "License"); you may not use this file except in compliance with
 * the License.  You may obtain a copy of the License at
 *
 *    http://www.apache.org/licenses/LICENSE-2.0
 *
 * Unless required by applicable law or agreed to in writing, software
 * distributed under the License is distributed on an "AS IS" BASIS,
 * WITHOUT WARRANTIES OR CONDITIONS OF ANY KIND, either express or implied.
 * See the License for the specific language governing permissions and
 * limitations under the License.
 */

package org.apache.zeppelin.interpreter.remote;

import com.google.gson.Gson;
import com.google.gson.reflect.TypeToken;
import org.apache.thrift.TException;
import org.apache.zeppelin.display.AngularObject;
import org.apache.zeppelin.display.AngularObjectRegistry;
import org.apache.zeppelin.helium.ApplicationEventListener;
import org.apache.zeppelin.interpreter.InterpreterContextRunner;
import org.apache.zeppelin.interpreter.InterpreterGroup;
import org.apache.zeppelin.interpreter.RemoteWorksController;
import org.apache.zeppelin.interpreter.thrift.RemoteInterpreterEvent;
import org.apache.zeppelin.interpreter.thrift.RemoteInterpreterEventType;
import org.apache.zeppelin.interpreter.thrift.RemoteInterpreterService.Client;
import org.apache.zeppelin.interpreter.thrift.RemoteZeppelinServerControlEvent;
import org.apache.zeppelin.interpreter.thrift.RemoteZeppelinServerController;
import org.apache.zeppelin.interpreter.thrift.ZeppelinServerResourceParagraphRunner;
import org.apache.zeppelin.resource.Resource;
import org.apache.zeppelin.resource.ResourceId;
import org.apache.zeppelin.resource.ResourcePool;
import org.apache.zeppelin.resource.ResourceSet;
import org.slf4j.Logger;
import org.slf4j.LoggerFactory;

import java.nio.ByteBuffer;
import java.util.LinkedList;
import java.util.List;
import java.util.Map;
import java.util.concurrent.Executors;
import java.util.concurrent.ScheduledExecutorService;
import java.util.concurrent.ScheduledFuture;
import java.util.concurrent.TimeUnit;

/**
 * Processes message from RemoteInterpreter process
 */
public class RemoteInterpreterEventPoller extends Thread {
  private static final Logger logger = LoggerFactory.getLogger(RemoteInterpreterEventPoller.class);
  private static final ScheduledExecutorService appendService =
      Executors.newSingleThreadScheduledExecutor();
  private final RemoteInterpreterProcessListener listener;
  private final ApplicationEventListener appListener;

  private volatile boolean shutdown;

  private RemoteInterpreterProcess interpreterProcess;
  private InterpreterGroup interpreterGroup;
  private RemoteWorksController remoteWorkController;

  public RemoteInterpreterEventPoller(
      RemoteInterpreterProcessListener listener,
      ApplicationEventListener appListener,
      RemoteWorksController remoteWorkController) {
    this.listener = listener;
    this.appListener = appListener;
    this.remoteWorkController = remoteWorkController;
    shutdown = false;
  }

  public void setInterpreterProcess(RemoteInterpreterProcess interpreterProcess) {
    this.interpreterProcess = interpreterProcess;
  }

  public void setInterpreterGroup(InterpreterGroup interpreterGroup) {
    this.interpreterGroup = interpreterGroup;
  }

  public RemoteWorksController getRemoteWorkController() {
    return remoteWorkController;
  }

  public void setRemoteWorkController(RemoteWorksController remoteWorkController) {
    this.remoteWorkController = remoteWorkController;
  }

  @Override
  public void run() {
    Client client = null;
    AppendOutputRunner runner = new AppendOutputRunner(listener);
    ScheduledFuture<?> appendFuture = appendService.scheduleWithFixedDelay(
        runner, 0, AppendOutputRunner.BUFFER_TIME_MS, TimeUnit.MILLISECONDS);

    while (!shutdown) {
      // wait and retry
      if (!interpreterProcess.isRunning()) {
        try {
          Thread.sleep(1000);
        } catch (InterruptedException e) {
          // nothing to do
        }
        continue;
      }

      try {
        client = interpreterProcess.getClient();
      } catch (Exception e1) {
        logger.error("Can't get RemoteInterpreterEvent", e1);
        waitQuietly();
        continue;
      }

      RemoteInterpreterEvent event = null;
      boolean broken = false;
      try {
        event = client.getEvent();
      } catch (TException e) {
        broken = true;
        logger.error("Can't get RemoteInterpreterEvent", e);
        waitQuietly();
        continue;
      } finally {
        interpreterProcess.releaseClient(client, broken);
      }

      Gson gson = new Gson();

      AngularObjectRegistry angularObjectRegistry = interpreterGroup.getAngularObjectRegistry();

      try {
        if (event.getType() == RemoteInterpreterEventType.NO_OP) {
          continue;
        } else if (event.getType() == RemoteInterpreterEventType.ANGULAR_OBJECT_ADD) {
          AngularObject angularObject = gson.fromJson(event.getData(), AngularObject.class);
          angularObjectRegistry.add(angularObject.getName(),
              angularObject.get(), angularObject.getNoteId(), angularObject.getParagraphId());
        } else if (event.getType() == RemoteInterpreterEventType.ANGULAR_OBJECT_UPDATE) {
          AngularObject angularObject = gson.fromJson(event.getData(),
              AngularObject.class);
          AngularObject localAngularObject = angularObjectRegistry.get(
              angularObject.getName(), angularObject.getNoteId(), angularObject.getParagraphId());
          if (localAngularObject instanceof RemoteAngularObject) {
            // to avoid ping-pong loop
            ((RemoteAngularObject) localAngularObject).set(
                angularObject.get(), true, false);
          } else {
            localAngularObject.set(angularObject.get());
          }
        } else if (event.getType() == RemoteInterpreterEventType.ANGULAR_OBJECT_REMOVE) {
          AngularObject angularObject = gson.fromJson(event.getData(), AngularObject.class);
          angularObjectRegistry.remove(angularObject.getName(), angularObject.getNoteId(),
                  angularObject.getParagraphId());
        } else if (event.getType() == RemoteInterpreterEventType.RUN_INTERPRETER_CONTEXT_RUNNER) {
          InterpreterContextRunner runnerFromRemote = gson.fromJson(
              event.getData(), RemoteInterpreterContextRunner.class);

          interpreterProcess.getInterpreterContextRunnerPool().run(
              runnerFromRemote.getNoteId(), runnerFromRemote.getParagraphId());
        } else if (event.getType() == RemoteInterpreterEventType.RESOURCE_POOL_GET_ALL) {
          ResourceSet resourceSet = getAllResourcePoolExcept();
          sendResourcePoolResponseGetAll(resourceSet);
        } else if (event.getType() == RemoteInterpreterEventType.RESOURCE_GET) {
          String resourceIdString = event.getData();
          ResourceId resourceId = gson.fromJson(resourceIdString, ResourceId.class);
          logger.debug("RESOURCE_GET {} {}", resourceId.getResourcePoolId(), resourceId.getName());
          Object o = getResource(resourceId);
          sendResourceResponseGet(resourceId, o);
        } else if (event.getType() == RemoteInterpreterEventType.OUTPUT_APPEND) {
          // on output append
          Map<String, String> outputAppend = gson.fromJson(
                  event.getData(), new TypeToken<Map<String, String>>() {}.getType());
          String noteId = outputAppend.get("noteId");
          String paragraphId = outputAppend.get("paragraphId");
          String outputToAppend = outputAppend.get("data");
          String appId = outputAppend.get("appId");

          if (appId == null) {
            runner.appendBuffer(noteId, paragraphId, outputToAppend);
          } else {
            appListener.onOutputAppend(noteId, paragraphId, appId, outputToAppend);
          }
        } else if (event.getType() == RemoteInterpreterEventType.OUTPUT_UPDATE) {
          // on output update
          Map<String, String> outputAppend = gson.fromJson(
              event.getData(), new TypeToken<Map<String, String>>() {}.getType());
          String noteId = outputAppend.get("noteId");
          String paragraphId = outputAppend.get("paragraphId");
          String outputToUpdate = outputAppend.get("data");
          String appId = outputAppend.get("appId");

          if (appId == null) {
            listener.onOutputUpdated(noteId, paragraphId, outputToUpdate);
          } else {
            appListener.onOutputUpdated(noteId, paragraphId, appId, outputToUpdate);
          }
        } else if (event.getType() == RemoteInterpreterEventType.APP_STATUS_UPDATE) {
          // on output update
          Map<String, String> appStatusUpdate = gson.fromJson(
              event.getData(), new TypeToken<Map<String, String>>() {}.getType());

          String noteId = appStatusUpdate.get("noteId");
          String paragraphId = appStatusUpdate.get("paragraphId");
          String appId = appStatusUpdate.get("appId");
          String status = appStatusUpdate.get("status");

          appListener.onStatusChange(noteId, paragraphId, appId, status);
<<<<<<< HEAD
        } else if (event.getType() == RemoteInterpreterEventType.REMOTE_ZEPPELIN_SERVER_CONTROL) {
          RemoteZeppelinServerController remoteControlEvent = gson.fromJson(
              event.getData(), RemoteZeppelinServerController.class);
          progressRemoteZeppelinControlEvent(remoteControlEvent);

=======
        } else if (event.getType() == RemoteInterpreterEventType.META_INFOS) {
          Map<String, String> metaInfos = gson.fromJson(event.getData(),
              new TypeToken<Map<String, String>>() {
              }.getType());
          String id = interpreterGroup.getId();
          int indexOfColon = id.indexOf(":");
          String settingId = id.substring(0, indexOfColon);
          listener.onMetaInfosReceived(settingId, metaInfos);
>>>>>>> 5e85e6ea
        }
        logger.debug("Event from remoteproceess {}", event.getType());
      } catch (Exception e) {
        logger.error("Can't handle event " + event, e);
      }
    }
    if (appendFuture != null) {
      appendFuture.cancel(true);
    }
  }

  private void progressRemoteZeppelinControlEvent(RemoteZeppelinServerController event) {
    Gson gson = new Gson();
    String eventOwnerKey = event.getEventOwnerKey();
    Client interpreterServer = null;
    boolean broken = false;
    try {
      interpreterServer = interpreterProcess.getClient();
      List<InterpreterContextRunner> interpreterContextRunners = new LinkedList<>();
      List<ZeppelinServerResourceParagraphRunner> remoteRunners = new LinkedList<>();
      if (event.getType() == RemoteZeppelinServerControlEvent.REQ_RESOURCE_PARAGRAPH_RUN_CONTEXT) {
        ZeppelinServerResourceParagraphRunner runner = gson.fromJson(
            event.getMsg(), ZeppelinServerResourceParagraphRunner.class);

        RemoteZeppelinServerController resResource = new RemoteZeppelinServerController();
        resResource.setType(RemoteZeppelinServerControlEvent.RES_RESOURCE_PARAGRAPH_RUN_CONTEXT);
        resResource.setEventOwnerKey(eventOwnerKey);
        if (runner.getParagraphId() != null) {
          interpreterContextRunners = remoteWorkController.getRemoteContextRunner(
            runner.getNoteId(), runner.getParagraphId());
        } else {
          interpreterContextRunners = remoteWorkController.getRemoteContextRunner(
            runner.getNoteId());
        }

        for (InterpreterContextRunner r : interpreterContextRunners) {
          remoteRunners.add(
            new ZeppelinServerResourceParagraphRunner(r.getNoteId(), r.getParagraphId())
          );
        }

        resResource.setMsg(gson.toJson(remoteRunners));

        interpreterServer.remoteZeppelinServerControlFeedback(resResource);
      }

    } catch (Exception e) {
      broken = true;
      logger.error("Can't get RemoteInterpreterEvent", e);
      waitQuietly();

    } finally {
      interpreterProcess.releaseClient(interpreterServer, broken);
    }

    if (broken == true) {
      return;
    }

  }

  private void sendResourcePoolResponseGetAll(ResourceSet resourceSet) {
    Client client = null;
    boolean broken = false;
    try {
      client = interpreterProcess.getClient();
      List<String> resourceList = new LinkedList<>();
      Gson gson = new Gson();
      for (Resource r : resourceSet) {
        resourceList.add(gson.toJson(r));
      }
      client.resourcePoolResponseGetAll(resourceList);
    } catch (Exception e) {
      logger.error(e.getMessage(), e);
      broken = true;
    } finally {
      if (client != null) {
        interpreterProcess.releaseClient(client, broken);
      }
    }
  }

  private ResourceSet getAllResourcePoolExcept() {
    ResourceSet resourceSet = new ResourceSet();
    for (InterpreterGroup intpGroup : InterpreterGroup.getAll()) {
      if (intpGroup.getId().equals(interpreterGroup.getId())) {
        continue;
      }

      RemoteInterpreterProcess remoteInterpreterProcess = intpGroup.getRemoteInterpreterProcess();
      if (remoteInterpreterProcess == null) {
        ResourcePool localPool = intpGroup.getResourcePool();
        if (localPool != null) {
          resourceSet.addAll(localPool.getAll());
        }
      } else if (interpreterProcess.isRunning()) {
        Client client = null;
        boolean broken = false;
        try {
          client = remoteInterpreterProcess.getClient();
          List<String> resourceList = client.resourcePoolGetAll();
          Gson gson = new Gson();
          for (String res : resourceList) {
            resourceSet.add(gson.fromJson(res, Resource.class));
          }
        } catch (Exception e) {
          logger.error(e.getMessage(), e);
          broken = true;
        } finally {
          if (client != null) {
            intpGroup.getRemoteInterpreterProcess().releaseClient(client, broken);
          }
        }
      }
    }
    return resourceSet;
  }



  private void sendResourceResponseGet(ResourceId resourceId, Object o) {
    Client client = null;
    boolean broken = false;
    try {
      client = interpreterProcess.getClient();
      Gson gson = new Gson();
      String rid = gson.toJson(resourceId);
      ByteBuffer obj;
      if (o == null) {
        obj = ByteBuffer.allocate(0);
      } else {
        obj = Resource.serializeObject(o);
      }
      client.resourceResponseGet(rid, obj);
    } catch (Exception e) {
      logger.error(e.getMessage(), e);
      broken = true;
    } finally {
      if (client != null) {
        interpreterProcess.releaseClient(client, broken);
      }
    }
  }

  private Object getResource(ResourceId resourceId) {
    InterpreterGroup intpGroup = InterpreterGroup.getByInterpreterGroupId(
        resourceId.getResourcePoolId());
    if (intpGroup == null) {
      return null;
    }
    RemoteInterpreterProcess remoteInterpreterProcess = intpGroup.getRemoteInterpreterProcess();
    if (remoteInterpreterProcess == null) {
      ResourcePool localPool = intpGroup.getResourcePool();
      if (localPool != null) {
        return localPool.get(resourceId.getName());
      }
    } else if (interpreterProcess.isRunning()) {
      Client client = null;
      boolean broken = false;
      try {
        client = remoteInterpreterProcess.getClient();
        ByteBuffer res = client.resourceGet(
            resourceId.getNoteId(),
            resourceId.getParagraphId(),
            resourceId.getName());
        Object o = Resource.deserializeObject(res);
        return o;
      } catch (Exception e) {
        logger.error(e.getMessage(), e);
        broken = true;
      } finally {
        if (client != null) {
          intpGroup.getRemoteInterpreterProcess().releaseClient(client, broken);
        }
      }
    }
    return null;
  }

  private void waitQuietly() {
    try {
      synchronized (this) {
        wait(1000);
      }
    } catch (InterruptedException ignored) {
      logger.info("Error in RemoteInterpreterEventPoller while waitQuietly : ", ignored);
    }
  }

  public void shutdown() {
    shutdown = true;
    synchronized (this) {
      notify();
    }
  }
}<|MERGE_RESOLUTION|>--- conflicted
+++ resolved
@@ -210,13 +210,10 @@
           String status = appStatusUpdate.get("status");
 
           appListener.onStatusChange(noteId, paragraphId, appId, status);
-<<<<<<< HEAD
         } else if (event.getType() == RemoteInterpreterEventType.REMOTE_ZEPPELIN_SERVER_CONTROL) {
           RemoteZeppelinServerController remoteControlEvent = gson.fromJson(
               event.getData(), RemoteZeppelinServerController.class);
           progressRemoteZeppelinControlEvent(remoteControlEvent);
-
-=======
         } else if (event.getType() == RemoteInterpreterEventType.META_INFOS) {
           Map<String, String> metaInfos = gson.fromJson(event.getData(),
               new TypeToken<Map<String, String>>() {
@@ -225,7 +222,6 @@
           int indexOfColon = id.indexOf(":");
           String settingId = id.substring(0, indexOfColon);
           listener.onMetaInfosReceived(settingId, metaInfos);
->>>>>>> 5e85e6ea
         }
         logger.debug("Event from remoteproceess {}", event.getType());
       } catch (Exception e) {
