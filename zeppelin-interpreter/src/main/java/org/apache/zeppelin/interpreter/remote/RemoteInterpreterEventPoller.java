/*
 * Licensed to the Apache Software Foundation (ASF) under one or more
 * contributor license agreements.  See the NOTICE file distributed with
 * this work for additional information regarding copyright ownership.
 * The ASF licenses this file to You under the Apache License, Version 2.0
 * (the "License"); you may not use this file except in compliance with
 * the License.  You may obtain a copy of the License at
 *
 *    http://www.apache.org/licenses/LICENSE-2.0
 *
 * Unless required by applicable law or agreed to in writing, software
 * distributed under the License is distributed on an "AS IS" BASIS,
 * WITHOUT WARRANTIES OR CONDITIONS OF ANY KIND, either express or implied.
 * See the License for the specific language governing permissions and
 * limitations under the License.
 */

package org.apache.zeppelin.interpreter.remote;

import com.google.gson.Gson;
import com.google.gson.reflect.TypeToken;
import org.apache.thrift.TException;
import org.apache.zeppelin.display.AngularObject;
import org.apache.zeppelin.display.AngularObjectRegistry;
import org.apache.zeppelin.interpreter.InterpreterContextRunner;
import org.apache.zeppelin.interpreter.InterpreterGroup;
import org.apache.zeppelin.interpreter.InterpreterOutputListener;
import org.apache.zeppelin.interpreter.thrift.RemoteInterpreterEvent;
import org.apache.zeppelin.interpreter.thrift.RemoteInterpreterEventType;
import org.apache.zeppelin.interpreter.thrift.RemoteInterpreterService.Client;
import org.apache.zeppelin.resource.Resource;
import org.apache.zeppelin.resource.ResourceId;
import org.apache.zeppelin.resource.ResourcePool;
import org.apache.zeppelin.resource.ResourceSet;
import org.slf4j.Logger;
import org.slf4j.LoggerFactory;

<<<<<<< HEAD
import java.nio.ByteBuffer;
import java.util.Collections;
import java.util.LinkedList;
import java.util.List;
=======
import java.util.Map;
>>>>>>> 11a45e2e

/**
 * Processes message from RemoteInterpreter process
 */
public class RemoteInterpreterEventPoller extends Thread {
  private static final Logger logger = LoggerFactory.getLogger(RemoteInterpreterEventPoller.class);
  private final RemoteInterpreterProcessListener listener;

  private volatile boolean shutdown;

  private RemoteInterpreterProcess interpreterProcess;
  private InterpreterGroup interpreterGroup;

  public RemoteInterpreterEventPoller(RemoteInterpreterProcessListener listener) {
    this.listener = listener;
    shutdown = false;
  }

  public void setInterpreterProcess(RemoteInterpreterProcess interpreterProcess) {
    this.interpreterProcess = interpreterProcess;
  }

  public void setInterpreterGroup(InterpreterGroup interpreterGroup) {
    this.interpreterGroup = interpreterGroup;
  }

  @Override
  public void run() {
    Client client = null;

    while (!shutdown && interpreterProcess.isRunning()) {
      try {
        client = interpreterProcess.getClient();
      } catch (Exception e1) {
        logger.error("Can't get RemoteInterpreterEvent", e1);
        waitQuietly();
        continue;
      }

      RemoteInterpreterEvent event = null;
      boolean broken = false;
      try {
        event = client.getEvent();
      } catch (TException e) {
        broken = true;
        logger.error("Can't get RemoteInterpreterEvent", e);
        waitQuietly();
        continue;
      } finally {
        interpreterProcess.releaseClient(client, broken);
      }

      Gson gson = new Gson();

      AngularObjectRegistry angularObjectRegistry = interpreterGroup.getAngularObjectRegistry();

      try {
        if (event.getType() == RemoteInterpreterEventType.NO_OP) {
          continue;
        } else if (event.getType() == RemoteInterpreterEventType.ANGULAR_OBJECT_ADD) {
          AngularObject angularObject = gson.fromJson(event.getData(), AngularObject.class);
          angularObjectRegistry.add(angularObject.getName(),
              angularObject.get(), angularObject.getNoteId(), angularObject.getParagraphId());
        } else if (event.getType() == RemoteInterpreterEventType.ANGULAR_OBJECT_UPDATE) {
          AngularObject angularObject = gson.fromJson(event.getData(),
              AngularObject.class);
          AngularObject localAngularObject = angularObjectRegistry.get(
              angularObject.getName(), angularObject.getNoteId(), angularObject.getParagraphId());
          if (localAngularObject instanceof RemoteAngularObject) {
            // to avoid ping-pong loop
            ((RemoteAngularObject) localAngularObject).set(
                angularObject.get(), true, false);
          } else {
            localAngularObject.set(angularObject.get());
          }
        } else if (event.getType() == RemoteInterpreterEventType.ANGULAR_OBJECT_REMOVE) {
          AngularObject angularObject = gson.fromJson(event.getData(), AngularObject.class);
          angularObjectRegistry.remove(angularObject.getName(), angularObject.getNoteId(),
                  angularObject.getParagraphId());
        } else if (event.getType() == RemoteInterpreterEventType.RUN_INTERPRETER_CONTEXT_RUNNER) {
          InterpreterContextRunner runnerFromRemote = gson.fromJson(
              event.getData(), RemoteInterpreterContextRunner.class);

          interpreterProcess.getInterpreterContextRunnerPool().run(
              runnerFromRemote.getNoteId(), runnerFromRemote.getParagraphId());
<<<<<<< HEAD
        } else if (event.getType() == RemoteInterpreterEventType.RESOURCE_POOL_GET_ALL) {
          String excludePoolId = event.getData();
          logger.debug("RESOURCE_POOL_GET_ALL {}", excludePoolId);
          ResourceSet resourceSet = getAllResourcePoolExcept(excludePoolId);
          sendResourcePoolResponseGetAll(resourceSet);
        } else if (event.getType() == RemoteInterpreterEventType.RESOURCE_GET) {
          String resourceIdString = event.getData();
          ResourceId resourceId = gson.fromJson(resourceIdString, ResourceId.class);
          logger.debug("RESOURCE_GET {} {}", resourceId.getResourcePoolId(), resourceId.getName());
          Object o = getResource(resourceId);
          sendResourceResponseGet(resourceId, o);
=======
        } else if (event.getType() == RemoteInterpreterEventType.OUTPUT_APPEND) {
          // on output append
          Map<String, String> outputAppend = gson.fromJson(
                  event.getData(), new TypeToken<Map<String, String>>() {}.getType());
          String noteId = outputAppend.get("noteId");
          String paragraphId = outputAppend.get("paragraphId");
          String outputToAppend = outputAppend.get("data");

          listener.onOutputAppend(noteId, paragraphId, outputToAppend);
        } else if (event.getType() == RemoteInterpreterEventType.OUTPUT_UPDATE) {
          // on output update
          Map<String, String> outputAppend = gson.fromJson(
                  event.getData(), new TypeToken<Map<String, String>>() {}.getType());
          String noteId = outputAppend.get("noteId");
          String paragraphId = outputAppend.get("paragraphId");
          String outputToUpdate = outputAppend.get("data");

          listener.onOutputUpdated(noteId, paragraphId, outputToUpdate);
>>>>>>> 11a45e2e
        }
        logger.debug("Event from remoteproceess {}", event.getType());
      } catch (Exception e) {
        logger.error("Can't handle event " + event, e);
      }
    }
  }

  private void sendResourcePoolResponseGetAll(ResourceSet resourceSet) {
    Client client = null;
    boolean broken = false;
    try {
      client = interpreterProcess.getClient();
      List<String> resourceList = new LinkedList<String>();
      Gson gson = new Gson();
      for (Resource r : resourceSet) {
        resourceList.add(gson.toJson(r));
      }
      client.resourcePoolResponseGetAll(resourceList);
    } catch (Exception e) {
      logger.error(e.getMessage(), e);
      broken = true;
    } finally {
      if (client != null) {
        interpreterProcess.releaseClient(client, broken);
      }
    }
  }

  private ResourceSet getAllResourcePoolExcept(String exclude) {
    ResourceSet resourceSet = new ResourceSet();
    for (InterpreterGroup intpGroup : InterpreterGroup.getAll()) {
      if (intpGroup.getId().equals(exclude)) {
        continue;
      }

      RemoteInterpreterProcess remoteInterpreterProcess = intpGroup.getRemoteInterpreterProcess();
      if (remoteInterpreterProcess == null) {
        ResourcePool localPool = intpGroup.getResourcePool();
        if (localPool != null) {
          resourceSet.addAll(localPool.getAll());
        }
      } else if (interpreterProcess.isRunning()) {
        Client client = null;
        boolean broken = false;
        try {
          client = remoteInterpreterProcess.getClient();
          List<String> resourceList = client.resoucePoolGetAll();
          Gson gson = new Gson();
          for (String res : resourceList) {
            resourceSet.add(gson.fromJson(res, Resource.class));
          }
        } catch (Exception e) {
          logger.error(e.getMessage(), e);
          broken = true;
        } finally {
          if (client != null) {
            intpGroup.getRemoteInterpreterProcess().releaseClient(client, broken);
          }
        }
      }
    }
    return resourceSet;
  }



  private void sendResourceResponseGet(ResourceId resourceId, Object o) {
    Client client = null;
    boolean broken = false;
    try {
      client = interpreterProcess.getClient();
      Gson gson = new Gson();
      String rid = gson.toJson(resourceId);
      ByteBuffer obj;
      if (o == null) {
        obj = ByteBuffer.allocate(0);
      } else {
        obj = Resource.serializeObject(o);
      }
      client.resourceResponseGet(rid, obj);
    } catch (Exception e) {
      logger.error(e.getMessage(), e);
      broken = true;
    } finally {
      if (client != null) {
        interpreterProcess.releaseClient(client, broken);
      }
    }
  }

  private Object getResource(ResourceId resourceId) {
    InterpreterGroup intpGroup = InterpreterGroup.get(resourceId.getResourcePoolId());
    if (intpGroup == null) {
      return null;
    }
    RemoteInterpreterProcess remoteInterpreterProcess = intpGroup.getRemoteInterpreterProcess();
    if (remoteInterpreterProcess == null) {
      ResourcePool localPool = intpGroup.getResourcePool();
      if (localPool != null) {
        return localPool.get(resourceId.getName());
      }
    } else if (interpreterProcess.isRunning()) {
      Client client = null;
      boolean broken = false;
      try {
        client = remoteInterpreterProcess.getClient();
        ByteBuffer res = client.resourceGet(resourceId.getName());
        Object o = Resource.deserializeObject(res);
        return o;
      } catch (Exception e) {
        logger.error(e.getMessage(), e);
        broken = true;
      } finally {
        if (client != null) {
          intpGroup.getRemoteInterpreterProcess().releaseClient(client, broken);
        }
      }
    }
    return null;
  }

  private void waitQuietly() {
    try {
      synchronized (this) {
        wait(1000);
      }
    } catch (InterruptedException ignored) {
      logger.info("Error in RemoteInterpreterEventPoller while waitQuietly : ", ignored);
    }
  }

  public void shutdown() {
    shutdown = true;
    synchronized (this) {
      notify();
    }
  }
}<|MERGE_RESOLUTION|>--- conflicted
+++ resolved
@@ -35,14 +35,11 @@
 import org.slf4j.Logger;
 import org.slf4j.LoggerFactory;
 
-<<<<<<< HEAD
 import java.nio.ByteBuffer;
 import java.util.Collections;
 import java.util.LinkedList;
 import java.util.List;
-=======
 import java.util.Map;
->>>>>>> 11a45e2e
 
 /**
  * Processes message from RemoteInterpreter process
@@ -128,7 +125,6 @@
 
           interpreterProcess.getInterpreterContextRunnerPool().run(
               runnerFromRemote.getNoteId(), runnerFromRemote.getParagraphId());
-<<<<<<< HEAD
         } else if (event.getType() == RemoteInterpreterEventType.RESOURCE_POOL_GET_ALL) {
           String excludePoolId = event.getData();
           logger.debug("RESOURCE_POOL_GET_ALL {}", excludePoolId);
@@ -140,7 +136,6 @@
           logger.debug("RESOURCE_GET {} {}", resourceId.getResourcePoolId(), resourceId.getName());
           Object o = getResource(resourceId);
           sendResourceResponseGet(resourceId, o);
-=======
         } else if (event.getType() == RemoteInterpreterEventType.OUTPUT_APPEND) {
           // on output append
           Map<String, String> outputAppend = gson.fromJson(
@@ -159,7 +154,6 @@
           String outputToUpdate = outputAppend.get("data");
 
           listener.onOutputUpdated(noteId, paragraphId, outputToUpdate);
->>>>>>> 11a45e2e
         }
         logger.debug("Event from remoteproceess {}", event.getType());
       } catch (Exception e) {
