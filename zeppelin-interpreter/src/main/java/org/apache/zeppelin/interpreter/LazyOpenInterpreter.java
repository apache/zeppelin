--- conflicted
+++ resolved
@@ -21,10 +21,7 @@
 import java.util.List;
 import java.util.Properties;
 
-<<<<<<< HEAD
-=======
 import org.apache.zeppelin.interpreter.remote.RemoteInterpreter;
->>>>>>> 6eecdecb
 import org.apache.zeppelin.interpreter.thrift.InterpreterCompletion;
 import org.apache.zeppelin.scheduler.Scheduler;
 
@@ -129,16 +126,10 @@
   }
 
   @Override
-<<<<<<< HEAD
-  public List<InterpreterCompletion> completion(String buf, int cursor) {
-    open();
-    List completion = intp.completion(buf, cursor);
-=======
   public List<InterpreterCompletion> completion(String buf, int cursor,
       InterpreterContext interpreterContext) {
     open();
     List completion = intp.completion(buf, cursor, interpreterContext);
->>>>>>> 6eecdecb
     return completion;
   }
 
