/*
 * Licensed to the Apache Software Foundation (ASF) under one or more
 * contributor license agreements.  See the NOTICE file distributed with
 * this work for additional information regarding copyright ownership.
 * The ASF licenses this file to You under the Apache License, Version 2.0
 * (the "License"); you may not use this file except in compliance with
 * the License.  You may obtain a copy of the License at
 *
 *    http://www.apache.org/licenses/LICENSE-2.0
 *
 * Unless required by applicable law or agreed to in writing, software
 * distributed under the License is distributed on an "AS IS" BASIS,
 * WITHOUT WARRANTIES OR CONDITIONS OF ANY KIND, either express or implied.
 * See the License for the specific language governing permissions and
 * limitations under the License.
 */

package org.apache.zeppelin.interpreter;

import java.lang.reflect.Field;
import java.net.URL;
import java.util.Arrays;
import java.util.List;
import java.util.Properties;

import org.apache.commons.lang.StringUtils;
import org.apache.commons.lang.reflect.FieldUtils;
import org.apache.zeppelin.interpreter.thrift.InterpreterCompletion;
import org.apache.zeppelin.scheduler.Scheduler;

/**
 * Interpreter wrapper for lazy initialization
 */
public class LazyOpenInterpreter
    extends Interpreter
    implements WrappedInterpreter {
  private Interpreter intp;
  volatile boolean opened = false;

  public LazyOpenInterpreter(Interpreter intp) {
    super(new Properties());
    this.intp = intp;
  }

  @Override
  public Interpreter getInnerInterpreter() {
    return intp;
  }

  @Override
  public void setProperties(Properties properties) {
    intp.setProperties(properties);
  }

  @Override
  public Properties getProperties() {
    return intp.getProperties();
  }

  @Override
  public String getProperty(String key) {
    return intp.getProperty(key);
  }

  @Override
  public synchronized void open() throws InterpreterException {
    if (opened == true) {
      return;
    }

    synchronized (intp) {
      if (opened == false) {
        InterpreterContext interpreterContext = InterpreterContext.get();
        if (interpreterContext != null) {
          // some interpreters access to field "property" directly.
          // Some interpreters call another interpreter for example (Spark).
          replaceContextParameters(interpreterContext);
        }

        intp.open();
        opened = true;
      }
    }
  }

  @Override
  public InterpreterResult executePrecode(InterpreterContext interpreterContext)
      throws InterpreterException {
    return intp.executePrecode(interpreterContext);
  }

  @Override
  public void close() throws InterpreterException {
    synchronized (intp) {
      if (opened == true) {
        intp.close();
        opened = false;
      }
    }
  }

  public boolean isOpen() {
    synchronized (intp) {
      return opened;
    }
  }

  @Override
  public InterpreterResult interpret(String st, InterpreterContext context)
      throws InterpreterException {
    open();
    ClassLoader classLoader = Thread.currentThread().getContextClassLoader();
    try {
      return intp.interpret(st, context);
    } finally {
      Thread.currentThread().setContextClassLoader(classLoader);
    }
  }

  @Override
  public void cancel(InterpreterContext context) throws InterpreterException {
    open();
    intp.cancel(context);
  }

  @Override
  public FormType getFormType() throws InterpreterException {
    return intp.getFormType();
  }

  @Override
  public int getProgress(InterpreterContext context) throws InterpreterException {
    if (opened) {
      return intp.getProgress(context);
    } else {
      return 0;
    }
  }

  @Override
  public Scheduler getScheduler() {
    return intp.getScheduler();
  }

  @Override
  public List<InterpreterCompletion> completion(String buf, int cursor,
      InterpreterContext interpreterContext) throws InterpreterException {
    open();
    List completion = intp.completion(buf, cursor, interpreterContext);
    return completion;
  }

  @Override
  public String getClassName() {
    return intp.getClassName();
  }

  @Override
  public InterpreterGroup getInterpreterGroup() {
    return intp.getInterpreterGroup();
  }

  @Override
  public void setInterpreterGroup(InterpreterGroup interpreterGroup) {
    intp.setInterpreterGroup(interpreterGroup);
  }

  @Override
  public URL [] getClassloaderUrls() {
    return intp.getClassloaderUrls();
  }

  @Override
  public void setClassloaderUrls(URL [] urls) {
    intp.setClassloaderUrls(urls);
  }

  @Override
  public void registerHook(String noteId, String event, String cmd) {
    intp.registerHook(noteId, event, cmd);
  }

  @Override
  public void registerHook(String event, String cmd) {
    intp.registerHook(event, cmd);
  }

  @Override
  public String getHook(String noteId, String event) {
    return intp.getHook(noteId, event);
  }

  @Override
  public String getHook(String event) {
    return intp.getHook(event);
  }

  @Override
  public void unregisterHook(String noteId, String event) {
    intp.unregisterHook(noteId, event);
  }

  @Override
  public void unregisterHook(String event) {
    intp.unregisterHook(event);
  }

<<<<<<< HEAD
  /**
   * Replace markers #{contextFieldName} by values from {@link InterpreterContext} fields
   * with same name and marker #{user}. If value == null then replace by empty string.
   */
  public void replaceContextParameters(InterpreterContext interpreterContext) {
    Properties properties = intp.getPropertiesSource();
    if (properties != null && interpreterContext != null) {
      String markerTemplate = "#\\{%s\\}";
      List<String> skipFields = Arrays.asList("paragraphTitle", "paragraphId", "paragraphText");
      List typesToProcess = Arrays.asList(String.class, Double.class, Float.class, Short.class,
              Byte.class, Character.class, Boolean.class, Integer.class, Long.class);
      for (String key : properties.stringPropertyNames()) {
        String p = properties.getProperty(key);
        if (StringUtils.isNotEmpty(p)) {
          for (Field field : InterpreterContext.class.getDeclaredFields()) {
            Class clazz = field.getType();
            if (!skipFields.contains(field.getName()) && (typesToProcess.contains(clazz)
                    || clazz.isPrimitive())) {
              Object value = null;
              try {
                value = FieldUtils.readField(field, interpreterContext, true);
              } catch (Exception e) {
                logger.error("Cannot read value of field {0}", field.getName());
              }
              p = p.replaceAll(String.format(markerTemplate, field.getName()),
                      value != null ? value.toString() : StringUtils.EMPTY);
            }
          }
          if (interpreterContext.getAuthenticationInfo() != null) {
            p = p.replaceAll(String.format(markerTemplate, "user"),
                    StringUtils.defaultString(
                            interpreterContext.getAuthenticationInfo().getUser(),
                            StringUtils.EMPTY));
            properties.setProperty(key, p);
          }
        }
      }
      intp.setProperties(properties);
    }
=======
  @Override
  public void setUserName(String userName) {
    this.intp.setUserName(userName);
  }

  @Override
  public String getUserName() {
    return this.intp.getUserName();
>>>>>>> d925e052
  }
}<|MERGE_RESOLUTION|>--- conflicted
+++ resolved
@@ -205,7 +205,16 @@
     intp.unregisterHook(event);
   }
 
-<<<<<<< HEAD
+  @Override
+  public void setUserName(String userName) {
+    this.intp.setUserName(userName);
+  }
+
+  @Override
+  public String getUserName() {
+    return this.intp.getUserName();
+  }
+
   /**
    * Replace markers #{contextFieldName} by values from {@link InterpreterContext} fields
    * with same name and marker #{user}. If value == null then replace by empty string.
@@ -245,15 +254,5 @@
       }
       intp.setProperties(properties);
     }
-=======
-  @Override
-  public void setUserName(String userName) {
-    this.intp.setUserName(userName);
-  }
-
-  @Override
-  public String getUserName() {
-    return this.intp.getUserName();
->>>>>>> d925e052
   }
 }