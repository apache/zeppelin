/*
 * Licensed to the Apache Software Foundation (ASF) under one or more
 * contributor license agreements.  See the NOTICE file distributed with
 * this work for additional information regarding copyright ownership.
 * The ASF licenses this file to You under the Apache License, Version 2.0
 * (the "License"); you may not use this file except in compliance with
 * the License.  You may obtain a copy of the License at
 *
 *    http://www.apache.org/licenses/LICENSE-2.0
 *
 * Unless required by applicable law or agreed to in writing, software
 * distributed under the License is distributed on an "AS IS" BASIS,
 * WITHOUT WARRANTIES OR CONDITIONS OF ANY KIND, either express or implied.
 * See the License for the specific language governing permissions and
 * limitations under the License.
 */

package org.apache.zeppelin.interpreter;

import java.net.URL;
import java.util.List;
import java.util.Properties;

import org.apache.zeppelin.interpreter.thrift.InterpreterCompletion;
import org.apache.zeppelin.scheduler.Scheduler;

/**
 * Add to the classpath interpreters.
 *
 */
public class ClassloaderInterpreter
    extends Interpreter
    implements WrappedInterpreter {

  private ClassLoader cl;
  private Interpreter intp;

  public ClassloaderInterpreter(Interpreter intp, ClassLoader cl) {
    super(new Properties());
    this.cl = cl;
    this.intp = intp;
  }

  @Override
  public Interpreter getInnerInterpreter() {
    return intp;
  }

  public ClassLoader getClassloader() {
    return cl;
  }

  @Override
  public InterpreterResult interpret(String st, InterpreterContext context) {
    ClassLoader oldcl = Thread.currentThread().getContextClassLoader();
    Thread.currentThread().setContextClassLoader(cl);
    try {
      return intp.interpret(st, context);
    } catch (InterpreterException e) {
      throw e;
    } catch (Exception e) {
      throw new InterpreterException(e);
    } finally {
      cl = Thread.currentThread().getContextClassLoader();
      Thread.currentThread().setContextClassLoader(oldcl);
    }
  }


  @Override
  public void open() {
    ClassLoader oldcl = Thread.currentThread().getContextClassLoader();
    Thread.currentThread().setContextClassLoader(cl);
    try {
      intp.open();
    } catch (Exception e) {
      throw new InterpreterException(e);
    } finally {
      cl = Thread.currentThread().getContextClassLoader();
      Thread.currentThread().setContextClassLoader(oldcl);
    }
  }

  @Override
  public void close() {
    ClassLoader oldcl = Thread.currentThread().getContextClassLoader();
    Thread.currentThread().setContextClassLoader(cl);
    try {
      intp.close();
    } catch (Exception e) {
      throw new InterpreterException(e);
    } finally {
      cl = Thread.currentThread().getContextClassLoader();
      Thread.currentThread().setContextClassLoader(oldcl);
    }
  }

  @Override
  public void cancel(InterpreterContext context) {
    ClassLoader oldcl = Thread.currentThread().getContextClassLoader();
    Thread.currentThread().setContextClassLoader(cl);
    try {
      intp.cancel(context);
    } catch (Exception e) {
      throw new InterpreterException(e);
    } finally {
      cl = Thread.currentThread().getContextClassLoader();
      Thread.currentThread().setContextClassLoader(oldcl);
    }
  }

  @Override
  public FormType getFormType() {
    ClassLoader oldcl = Thread.currentThread().getContextClassLoader();
    Thread.currentThread().setContextClassLoader(cl);
    try {
      return intp.getFormType();
    } catch (Exception e) {
      throw new InterpreterException(e);
    } finally {
      cl = Thread.currentThread().getContextClassLoader();
      Thread.currentThread().setContextClassLoader(oldcl);
    }
  }

  @Override
  public int getProgress(InterpreterContext context) {
    ClassLoader oldcl = Thread.currentThread().getContextClassLoader();
    Thread.currentThread().setContextClassLoader(cl);
    try {
      return intp.getProgress(context);
    } catch (Exception e) {
      throw new InterpreterException(e);
    } finally {
      cl = Thread.currentThread().getContextClassLoader();
      Thread.currentThread().setContextClassLoader(oldcl);
    }
  }

  @Override
  public Scheduler getScheduler() {
    ClassLoader oldcl = Thread.currentThread().getContextClassLoader();
    Thread.currentThread().setContextClassLoader(cl);
    try {
      return intp.getScheduler();
    } catch (Exception e) {
      throw new InterpreterException(e);
    } finally {
      cl = Thread.currentThread().getContextClassLoader();
      Thread.currentThread().setContextClassLoader(oldcl);
    }
  }

  @Override
<<<<<<< HEAD
  public List<InterpreterCompletion> completion(String buf, int cursor) {
    ClassLoader oldcl = Thread.currentThread().getContextClassLoader();
    Thread.currentThread().setContextClassLoader(cl);
    try {
      List completion = intp.completion(buf, cursor);
=======
  public List<InterpreterCompletion> completion(String buf, int cursor,
      InterpreterContext interpreterContext) {
    ClassLoader oldcl = Thread.currentThread().getContextClassLoader();
    Thread.currentThread().setContextClassLoader(cl);
    try {
      List completion = intp.completion(buf, cursor, interpreterContext);
>>>>>>> 6eecdecb
      return completion;
    } catch (Exception e) {
      throw new InterpreterException(e);
    } finally {
      cl = Thread.currentThread().getContextClassLoader();
      Thread.currentThread().setContextClassLoader(oldcl);
    }
  }


  @Override
  public String getClassName() {
    ClassLoader oldcl = Thread.currentThread().getContextClassLoader();
    Thread.currentThread().setContextClassLoader(cl);
    try {
      return intp.getClassName();
    } catch (Exception e) {
      throw new InterpreterException(e);
    } finally {
      cl = Thread.currentThread().getContextClassLoader();
      Thread.currentThread().setContextClassLoader(oldcl);
    }
  }

  @Override
  public void setInterpreterGroup(InterpreterGroup interpreterGroup) {
    ClassLoader oldcl = Thread.currentThread().getContextClassLoader();
    Thread.currentThread().setContextClassLoader(cl);
    try {
      intp.setInterpreterGroup(interpreterGroup);
    } catch (Exception e) {
      throw new InterpreterException(e);
    } finally {
      cl = Thread.currentThread().getContextClassLoader();
      Thread.currentThread().setContextClassLoader(oldcl);
    }
  }

  @Override
  public InterpreterGroup getInterpreterGroup() {
    ClassLoader oldcl = Thread.currentThread().getContextClassLoader();
    Thread.currentThread().setContextClassLoader(cl);
    try {
      return intp.getInterpreterGroup();
    } catch (Exception e) {
      throw new InterpreterException(e);
    } finally {
      cl = Thread.currentThread().getContextClassLoader();
      Thread.currentThread().setContextClassLoader(oldcl);
    }
  }

  @Override
  public void setClassloaderUrls(URL [] urls) {
    ClassLoader oldcl = Thread.currentThread().getContextClassLoader();
    Thread.currentThread().setContextClassLoader(cl);
    try {
      intp.setClassloaderUrls(urls);
    } catch (Exception e) {
      throw new InterpreterException(e);
    } finally {
      cl = Thread.currentThread().getContextClassLoader();
      Thread.currentThread().setContextClassLoader(oldcl);
    }
  }

  @Override
  public URL [] getClassloaderUrls() {
    ClassLoader oldcl = Thread.currentThread().getContextClassLoader();
    Thread.currentThread().setContextClassLoader(cl);
    try {
      return intp.getClassloaderUrls();
    } catch (Exception e) {
      throw new InterpreterException(e);
    } finally {
      cl = Thread.currentThread().getContextClassLoader();
      Thread.currentThread().setContextClassLoader(oldcl);
    }
  }

  @Override
  public void setProperty(Properties property) {
    ClassLoader oldcl = Thread.currentThread().getContextClassLoader();
    Thread.currentThread().setContextClassLoader(cl);
    try {
      intp.setProperty(property);
    } catch (Exception e) {
      throw new InterpreterException(e);
    } finally {
      cl = Thread.currentThread().getContextClassLoader();
      Thread.currentThread().setContextClassLoader(oldcl);
    }
  }

  @Override
  public Properties getProperty() {
    ClassLoader oldcl = Thread.currentThread().getContextClassLoader();
    Thread.currentThread().setContextClassLoader(cl);
    try {
      return intp.getProperty();
    } catch (Exception e) {
      throw new InterpreterException(e);
    } finally {
      cl = Thread.currentThread().getContextClassLoader();
      Thread.currentThread().setContextClassLoader(oldcl);
    }
  }

  @Override
  public String getProperty(String key) {
    ClassLoader oldcl = Thread.currentThread().getContextClassLoader();
    Thread.currentThread().setContextClassLoader(cl);
    try {
      return intp.getProperty(key);
    } catch (Exception e) {
      throw new InterpreterException(e);
    } finally {
      cl = Thread.currentThread().getContextClassLoader();
      Thread.currentThread().setContextClassLoader(oldcl);
    }
  }
}<|MERGE_RESOLUTION|>--- conflicted
+++ resolved
@@ -152,20 +152,12 @@
   }
 
   @Override
-<<<<<<< HEAD
-  public List<InterpreterCompletion> completion(String buf, int cursor) {
-    ClassLoader oldcl = Thread.currentThread().getContextClassLoader();
-    Thread.currentThread().setContextClassLoader(cl);
-    try {
-      List completion = intp.completion(buf, cursor);
-=======
   public List<InterpreterCompletion> completion(String buf, int cursor,
       InterpreterContext interpreterContext) {
     ClassLoader oldcl = Thread.currentThread().getContextClassLoader();
     Thread.currentThread().setContextClassLoader(cl);
     try {
       List completion = intp.completion(buf, cursor, interpreterContext);
->>>>>>> 6eecdecb
       return completion;
     } catch (Exception e) {
       throw new InterpreterException(e);
