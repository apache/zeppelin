--- conflicted
+++ resolved
@@ -30,10 +30,7 @@
   private Properties properties;
   private InterpreterOption option;
   private InterpreterRunner runner;
-<<<<<<< HEAD
-=======
   private String userName;
->>>>>>> 53e6f743
   private String interpreterGroupId;
   private String interpreterSettingId;
   private String interpreterSettingGroup;
@@ -42,10 +39,7 @@
   public InterpreterLaunchContext(Properties properties,
                                   InterpreterOption option,
                                   InterpreterRunner runner,
-<<<<<<< HEAD
-=======
                                   String userName,
->>>>>>> 53e6f743
                                   String interpreterGroupId,
                                   String interpreterSettingId,
                                   String interpreterSettingGroup,
@@ -53,10 +47,7 @@
     this.properties = properties;
     this.option = option;
     this.runner = runner;
-<<<<<<< HEAD
-=======
     this.userName = userName;
->>>>>>> 53e6f743
     this.interpreterGroupId = interpreterGroupId;
     this.interpreterSettingId = interpreterSettingId;
     this.interpreterSettingGroup = interpreterSettingGroup;
