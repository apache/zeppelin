--- conflicted
+++ resolved
@@ -146,13 +146,8 @@
       //Happens during tests.
       if (prop == null)
         prop = new Properties();
-<<<<<<< HEAD
-      String resourcePoolClassName = (String) prop.getProperty("ResourcePoolClass",
-              "org.apache.zeppelin.resource.DistributedResourcePool");
-=======
       String resourcePoolClassName = (String) prop.getProperty(
           "zeppelin.interpreter.resourcePoolClass");
->>>>>>> bbeacaca
       logger.debug("Getting resource pool {}", resourcePoolClassName);
       Class resourcePoolClass = Class.forName(resourcePoolClassName);
       
@@ -219,8 +214,6 @@
       throw new TException(e);
     }
   }
-<<<<<<< HEAD
-=======
   private void setSystemProperty(Properties properties) {
     for (Object key : properties.keySet()) {
       if (!RemoteInterpreter.isEnvString((String) key)) {
@@ -234,7 +227,6 @@
     }
   }
 
->>>>>>> bbeacaca
   private Interpreter getInterpreter(String noteId, String className) throws TException {
     if (interpreterGroup == null) {
       throw new TException(
