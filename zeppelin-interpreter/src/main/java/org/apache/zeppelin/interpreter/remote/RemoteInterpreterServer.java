--- conflicted
+++ resolved
@@ -188,7 +188,6 @@
     }
   }
 
-<<<<<<< HEAD
   protected InterpreterGroup getInterpreterGroup() {
     return interpreterGroup;
   }
@@ -201,8 +200,6 @@
     return eventClient;
   }
 
-  protected Interpreter getInterpreter(String noteId, String className) throws TException {
-=======
   private void setSystemProperty(Properties properties) {
     for (Object key : properties.keySet()) {
       if (!RemoteInterpreter.isEnvString((String) key)) {
@@ -216,8 +213,7 @@
     }
   }
 
-  private Interpreter getInterpreter(String noteId, String className) throws TException {
->>>>>>> a6c8b5fc
+  protected Interpreter getInterpreter(String noteId, String className) throws TException {
     if (interpreterGroup == null) {
       throw new TException(
           new InterpreterException("Interpreter instance " + className + " not created"));
