/*
 * Licensed to the Apache Software Foundation (ASF) under one or more
 * contributor license agreements.  See the NOTICE file distributed with
 * this work for additional information regarding copyright ownership.
 * The ASF licenses this file to You under the Apache License, Version 2.0
 * (the "License"); you may not use this file except in compliance with
 * the License.  You may obtain a copy of the License at
 *
 *    http://www.apache.org/licenses/LICENSE-2.0
 *
 * Unless required by applicable law or agreed to in writing, software
 * distributed under the License is distributed on an "AS IS" BASIS,
 * WITHOUT WARRANTIES OR CONDITIONS OF ANY KIND, either express or implied.
 * See the License for the specific language governing permissions and
 * limitations under the License.
 */

package org.apache.zeppelin.interpreter.remote;

import java.io.IOException;
import java.lang.reflect.Constructor;
import java.lang.reflect.InvocationTargetException;
import java.lang.reflect.Method;
import java.net.URL;
import java.nio.ByteBuffer;
import java.util.*;

import org.apache.thrift.TException;
import org.apache.thrift.server.TThreadPoolServer;
import org.apache.thrift.transport.TServerSocket;
import org.apache.thrift.transport.TTransportException;
import org.apache.zeppelin.dep.DependencyResolver;
import org.apache.zeppelin.display.*;
import org.apache.zeppelin.helium.*;
import org.apache.zeppelin.interpreter.*;
import org.apache.zeppelin.interpreter.InterpreterHookRegistry.HookType;
import org.apache.zeppelin.interpreter.InterpreterHookListener;
import org.apache.zeppelin.interpreter.InterpreterResult.Code;
import org.apache.zeppelin.interpreter.thrift.*;
import org.apache.zeppelin.resource.*;
import org.apache.zeppelin.scheduler.Job;
import org.apache.zeppelin.scheduler.Job.Status;
import org.apache.zeppelin.scheduler.JobListener;
import org.apache.zeppelin.scheduler.JobProgressPoller;
import org.apache.zeppelin.scheduler.Scheduler;
import org.apache.zeppelin.user.AuthenticationInfo;
import org.slf4j.Logger;
import org.slf4j.LoggerFactory;

import com.google.gson.Gson;
import com.google.gson.reflect.TypeToken;

/**
 * Entry point for Interpreter process.
 * Accepting thrift connections from ZeppelinServer.
 */
public class RemoteInterpreterServer
  extends Thread
  implements RemoteInterpreterService.Iface, AngularObjectRegistryListener {
  Logger logger = LoggerFactory.getLogger(RemoteInterpreterServer.class);

  InterpreterGroup interpreterGroup;
  AngularObjectRegistry angularObjectRegistry;
  InterpreterHookRegistry hookRegistry;
  DistributedResourcePool resourcePool;
  private ApplicationLoader appLoader;

  Gson gson = new Gson();

  RemoteInterpreterService.Processor<RemoteInterpreterServer> processor;
  private int port;
  private TThreadPoolServer server;

  RemoteInterpreterEventClient eventClient = new RemoteInterpreterEventClient();
  private DependencyResolver depLoader;

  private final Map<String, RunningApplication> runningApplications =
      Collections.synchronizedMap(new HashMap<String, RunningApplication>());

  private Map<String, Object> remoteWorksResponsePool;
  private ZeppelinRemoteWorksController remoteWorksController;

  public RemoteInterpreterServer(int port) throws TTransportException {
    this.port = port;

    processor = new RemoteInterpreterService.Processor<>(this);
    TServerSocket serverTransport = new TServerSocket(port);
    server = new TThreadPoolServer(
        new TThreadPoolServer.Args(serverTransport).processor(processor));
    remoteWorksResponsePool = Collections.synchronizedMap(new HashMap<String, Object>());
    remoteWorksController = new ZeppelinRemoteWorksController(this, remoteWorksResponsePool);
  }

  @Override
  public void run() {
    logger.info("Starting remote interpreter server on port {}", port);
    server.serve();
  }

  @Override
  public void shutdown() throws TException {
    eventClient.waitForEventQueueBecomesEmpty();
    if (interpreterGroup != null) {
      interpreterGroup.close();
    }

    server.stop();

    // server.stop() does not always finish server.serve() loop
    // sometimes server.serve() is hanging even after server.stop() call.
    // this case, need to force kill the process

    long startTime = System.currentTimeMillis();
    while (System.currentTimeMillis() - startTime < 2000 && server.isServing()) {
      try {
        Thread.sleep(300);
      } catch (InterruptedException e) {
        logger.info("Exception in RemoteInterpreterServer while shutdown, Thread.sleep", e);
      }
    }

    if (server.isServing()) {
      System.exit(0);
    }
  }

  public int getPort() {
    return port;
  }

  public boolean isRunning() {
    if (server == null) {
      return false;
    } else {
      return server.isServing();
    }
  }


  public static void main(String[] args)
      throws TTransportException, InterruptedException {

    int port = Constants.ZEPPELIN_INTERPRETER_DEFAUlT_PORT;
    if (args.length > 0) {
      port = Integer.parseInt(args[0]);
    }
    RemoteInterpreterServer remoteInterpreterServer = new RemoteInterpreterServer(port);
    remoteInterpreterServer.start();
    remoteInterpreterServer.join();
    System.exit(0);
  }

  @Override
  public void createInterpreter(String interpreterGroupId, String sessionKey, String
      className, Map<String, String> properties, String userName) throws TException {
    if (interpreterGroup == null) {
      interpreterGroup = new InterpreterGroup(interpreterGroupId);
      angularObjectRegistry = new AngularObjectRegistry(interpreterGroup.getId(), this);
      hookRegistry = new InterpreterHookRegistry(interpreterGroup.getId());
      resourcePool = new DistributedResourcePool(interpreterGroup.getId(), eventClient);
      interpreterGroup.setInterpreterHookRegistry(hookRegistry);
      interpreterGroup.setAngularObjectRegistry(angularObjectRegistry);
      interpreterGroup.setResourcePool(resourcePool);

      String localRepoPath = properties.get("zeppelin.interpreter.localRepo");
      if (properties.containsKey("zeppelin.interpreter.output.limit")) {
        InterpreterOutput.limit = Integer.parseInt(
            properties.get("zeppelin.interpreter.output.limit"));
      }

      depLoader = new DependencyResolver(localRepoPath);
      appLoader = new ApplicationLoader(resourcePool, depLoader);
    }

    try {
      Class<Interpreter> replClass = (Class<Interpreter>) Object.class.forName(className);
      Properties p = new Properties();
      p.putAll(properties);
      setSystemProperty(p);

      Constructor<Interpreter> constructor =
          replClass.getConstructor(new Class[] {Properties.class});
      Interpreter repl = constructor.newInstance(p);
      repl.setClassloaderUrls(new URL[]{});

      synchronized (interpreterGroup) {
        List<Interpreter> interpreters = interpreterGroup.get(sessionKey);
        if (interpreters == null) {
          interpreters = new LinkedList<>();
          interpreterGroup.put(sessionKey, interpreters);
        }

        interpreters.add(new LazyOpenInterpreter(repl));
      }

      logger.info("Instantiate interpreter {}", className);
      repl.setInterpreterGroup(interpreterGroup);
      repl.setUserName(userName);
    } catch (ClassNotFoundException | NoSuchMethodException | SecurityException
        | InstantiationException | IllegalAccessException
        | IllegalArgumentException | InvocationTargetException e) {
      logger.error(e.toString(), e);
      throw new TException(e);
    }
  }

  protected InterpreterGroup getInterpreterGroup() {
    return interpreterGroup;
  }

  protected ResourcePool getResourcePool() {
    return resourcePool;
  }

  protected RemoteInterpreterEventClient getEventClient() {
    return eventClient;
  }

  private void setSystemProperty(Properties properties) {
    for (Object key : properties.keySet()) {
      if (!RemoteInterpreter.isEnvString((String) key)) {
        String value = properties.getProperty((String) key);
        if (value == null || value.isEmpty()) {
          System.clearProperty((String) key);
        } else {
          System.setProperty((String) key, properties.getProperty((String) key));
        }
      }
    }
  }

  protected Interpreter getInterpreter(String sessionKey, String className) throws TException {
    if (interpreterGroup == null) {
      throw new TException(
          new InterpreterException("Interpreter instance " + className + " not created"));
    }
    synchronized (interpreterGroup) {
      List<Interpreter> interpreters = interpreterGroup.get(sessionKey);
      if (interpreters == null) {
        throw new TException(
            new InterpreterException("Interpreter " + className + " not initialized"));
      }
      for (Interpreter inp : interpreters) {
        if (inp.getClassName().equals(className)) {
          return inp;
        }
      }
    }
    throw new TException(new InterpreterException("Interpreter instance "
        + className + " not found"));
  }

  @Override
  public void open(String noteId, String className) throws TException {
    Interpreter intp = getInterpreter(noteId, className);
    intp.open();
  }

  @Override
  public void close(String sessionKey, String className) throws TException {
    // unload all applications
    for (String appId : runningApplications.keySet()) {
      RunningApplication appInfo = runningApplications.get(appId);

      // see NoteInterpreterLoader.SHARED_SESSION
      if (appInfo.noteId.equals(sessionKey) || sessionKey.equals("shared_session")) {
        try {
          logger.info("Unload App {} ", appInfo.pkg.getName());
          appInfo.app.unload();
          // see ApplicationState.Status.UNLOADED
          eventClient.onAppStatusUpdate(appInfo.noteId, appInfo.paragraphId, appId, "UNLOADED");
        } catch (ApplicationException e) {
          logger.error(e.getMessage(), e);
        }
      }
    }

    // close interpreters
    List<Interpreter> interpreters;
    synchronized (interpreterGroup) {
      interpreters = interpreterGroup.get(sessionKey);
    }
    if (interpreters != null) {
      Iterator<Interpreter> it = interpreters.iterator();
      while (it.hasNext()) {
        Interpreter inp = it.next();
        if (inp.getClassName().equals(className)) {
          inp.close();
          it.remove();
          break;
        }
      }
    }
  }


  @Override
  public RemoteInterpreterResult interpret(String noteId, String className, String st,
      RemoteInterpreterContext interpreterContext) throws TException {
    if (logger.isDebugEnabled()) {
      logger.debug("st:\n{}", st);
    }
    Interpreter intp = getInterpreter(noteId, className);
    InterpreterContext context = convert(interpreterContext);
    context.setClassName(intp.getClassName());

    Scheduler scheduler = intp.getScheduler();
    InterpretJobListener jobListener = new InterpretJobListener();
    InterpretJob job = new InterpretJob(
        interpreterContext.getParagraphId(),
        "remoteInterpretJob_" + System.currentTimeMillis(),
        jobListener,
        JobProgressPoller.DEFAULT_INTERVAL_MSEC,
        intp,
        st,
        context);

    scheduler.submit(job);

    while (!job.isTerminated()) {
      synchronized (jobListener) {
        try {
          jobListener.wait(1000);
        } catch (InterruptedException e) {
          logger.info("Exception in RemoteInterpreterServer while interpret, jobListener.wait", e);
        }
      }
    }

    InterpreterResult result;
    if (job.getStatus() == Status.ERROR) {
      result = new InterpreterResult(Code.ERROR, Job.getStack(job.getException()));
    } else {
      result = (InterpreterResult) job.getReturn();

      // in case of job abort in PENDING status, result can be null
      if (result == null) {
        result = new InterpreterResult(Code.KEEP_PREVIOUS_RESULT);
      }
    }
    return convert(result,
        context.getConfig(),
        context.getGui());
  }

  @Override
  public void onReceivedZeppelinResource(String responseJson) throws TException {
    RemoteZeppelinServerResource response = gson.fromJson(
        responseJson, RemoteZeppelinServerResource.class);

    if (response == null) {
      throw new TException("Bad response for remote resource");
    }

    try {
      if (response.getResourceType() == RemoteZeppelinServerResource.Type.PARAGRAPH_RUNNERS) {
        List<InterpreterContextRunner> intpContextRunners = new LinkedList<>();
        List<Map<String, Object>> remoteRunnersMap =
            (List<Map<String, Object>>) response.getData();

        String noteId = null;
        String paragraphId = null;

        for (Map<String, Object> runnerItem : remoteRunnersMap) {
          noteId = (String) runnerItem.get("noteId");
          paragraphId = (String) runnerItem.get("paragraphId");
          intpContextRunners.add(
              new ParagraphRunner(this, noteId, paragraphId)
          );
        }

        synchronized (this.remoteWorksResponsePool) {
          this.remoteWorksResponsePool.put(
              response.getOwnerKey(),
              intpContextRunners);
        }
      }
    } catch (Exception e) {
      throw e;
    }
  }

  class InterpretJobListener implements JobListener {

    @Override
    public void onProgressUpdate(Job job, int progress) {
    }

    @Override
    public void beforeStatusChange(Job job, Status before, Status after) {
    }

    @Override
    public void afterStatusChange(Job job, Status before, Status after) {
      synchronized (this) {
        notifyAll();
      }
    }
  }

  class InterpretJob extends Job {

    private Interpreter interpreter;
    private String script;
    private InterpreterContext context;
    private Map<String, Object> infos;
    private Object results;

    public InterpretJob(
        String jobId,
        String jobName,
        JobListener listener,
        long progressUpdateIntervalMsec,
        Interpreter interpreter,
        String script,
        InterpreterContext context) {
      super(jobId, jobName, listener, progressUpdateIntervalMsec);
      this.interpreter = interpreter;
      this.script = script;
      this.context = context;
    }

    @Override
    public Object getReturn() {
      return results;
    }

    @Override
    public int progress() {
      return 0;
    }

    @Override
    public Map<String, Object> info() {
      if (infos == null) {
        infos = new HashMap<>();
      }
      return infos;
    }

    private void processInterpreterHooks(final String noteId) {
      InterpreterHookListener hookListener = new InterpreterHookListener() {
        @Override
        public void onPreExecute(String script) {
          String cmdDev = interpreter.getHook(noteId, HookType.PRE_EXEC_DEV);
          String cmdUser = interpreter.getHook(noteId, HookType.PRE_EXEC);

          // User defined hook should be executed before dev hook
          List<String> cmds = Arrays.asList(cmdDev, cmdUser);
          for (String cmd : cmds) {
            if (cmd != null) {
              script = cmd + '\n' + script;
            }
          }

          InterpretJob.this.script = script;
        }

        @Override
        public void onPostExecute(String script) {
          String cmdDev = interpreter.getHook(noteId, HookType.POST_EXEC_DEV);
          String cmdUser = interpreter.getHook(noteId, HookType.POST_EXEC);

          // User defined hook should be executed after dev hook
          List<String> cmds = Arrays.asList(cmdUser, cmdDev);
          for (String cmd : cmds) {
            if (cmd != null) {
              script += '\n' + cmd;
            }
          }

          InterpretJob.this.script = script;
        }
      };
      hookListener.onPreExecute(script);
      hookListener.onPostExecute(script);
    }

    @Override
    protected Object jobRun() throws Throwable {
      try {
        InterpreterContext.set(context);

        // Open the interpreter instance prior to calling interpret().
        // This is necessary because the earliest we can register a hook
        // is from within the open() method.
        LazyOpenInterpreter lazy = (LazyOpenInterpreter) interpreter;
        if (!lazy.isOpen()) {
          lazy.open();
        }

        // Add hooks to script from registry.
        // Global scope first, followed by notebook scope
        processInterpreterHooks(null);
        processInterpreterHooks(context.getNoteId());
        InterpreterResult result = interpreter.interpret(script, context);

        // data from context.out is prepended to InterpreterResult if both defined
        context.out.flush();
        List<InterpreterResultMessage> resultMessages = context.out.toInterpreterResultMessage();
        resultMessages.addAll(result.message());

        // put result into resource pool
        if (resultMessages.size() > 0) {
          int lastMessageIndex = resultMessages.size() - 1;
          if (resultMessages.get(lastMessageIndex).getType() ==
              InterpreterResult.Type.TABLE) {
            context.getResourcePool().put(
                context.getNoteId(),
                context.getParagraphId(),
                WellKnownResourceName.ZeppelinTableResult.toString(),
                resultMessages.get(lastMessageIndex));
          }
        }
        return new InterpreterResult(result.code(), resultMessages);
      } finally {
        InterpreterContext.remove();
      }
    }

    @Override
    protected boolean jobAbort() {
      return false;
    }

    @Override
    public void setResult(Object results) {
      this.results = results;
    }
  }


  @Override
  public void cancel(String noteId, String className, RemoteInterpreterContext interpreterContext)
      throws TException {
    logger.info("cancel {} {}", className, interpreterContext.getParagraphId());
    Interpreter intp = getInterpreter(noteId, className);
    String jobId = interpreterContext.getParagraphId();
    Job job = intp.getScheduler().removeFromWaitingQueue(jobId);

    if (job != null) {
      job.setStatus(Status.ABORT);
    } else {
      intp.cancel(convert(interpreterContext, null));
    }
  }

  @Override
  public int getProgress(String noteId, String className,
                         RemoteInterpreterContext interpreterContext)
      throws TException {
    Interpreter intp = getInterpreter(noteId, className);
    return intp.getProgress(convert(interpreterContext, null));
  }


  @Override
  public String getFormType(String noteId, String className) throws TException {
    Interpreter intp = getInterpreter(noteId, className);
    return intp.getFormType().toString();
  }

  @Override
  public List<InterpreterCompletion> completion(String noteId,
<<<<<<< HEAD
      String className, String buf, int cursor)
      throws TException {
    Interpreter intp = getInterpreter(noteId, className);
    List completion = intp.completion(buf, cursor);
=======
      String className, String buf, int cursor, RemoteInterpreterContext remoteInterpreterContext)
      throws TException {
    Interpreter intp = getInterpreter(noteId, className);
    List completion = intp.completion(buf, cursor, convert(remoteInterpreterContext, null));
>>>>>>> 6eecdecb
    return completion;
  }

  private InterpreterContext convert(RemoteInterpreterContext ric) {
    return convert(ric, createInterpreterOutput(ric.getNoteId(), ric.getParagraphId()));
  }

  private InterpreterContext convert(RemoteInterpreterContext ric, InterpreterOutput output) {
    List<InterpreterContextRunner> contextRunners = new LinkedList<>();
    List<InterpreterContextRunner> runners = gson.fromJson(ric.getRunners(),
            new TypeToken<List<RemoteInterpreterContextRunner>>() {
        }.getType());

    for (InterpreterContextRunner r : runners) {
      contextRunners.add(new ParagraphRunner(this, r.getNoteId(), r.getParagraphId()));
    }

    return new InterpreterContext(
        ric.getNoteId(),
        ric.getParagraphId(),
        ric.getReplName(),
        ric.getParagraphTitle(),
        ric.getParagraphText(),
        gson.fromJson(ric.getAuthenticationInfo(), AuthenticationInfo.class),
        (Map<String, Object>) gson.fromJson(ric.getConfig(),
            new TypeToken<Map<String, Object>>() {}.getType()),
        GUI.fromJson(ric.getGui()),
        interpreterGroup.getAngularObjectRegistry(),
        interpreterGroup.getResourcePool(),
        contextRunners, output, remoteWorksController, eventClient);
  }


  protected InterpreterOutput createInterpreterOutput(final String noteId, final String
      paragraphId) {
    return new InterpreterOutput(new InterpreterOutputListener() {
      @Override
<<<<<<< HEAD
      public void onAppend(InterpreterOutput out, byte[] line) {
        logger.debug("Output Append:" + new String(line));
        eventClient.onInterpreterOutputAppend(noteId, paragraphId, new String(line));
      }

      @Override
      public void onUpdate(InterpreterOutput out, byte[] output) {
        logger.debug("Output Update:" + new String(output));
        eventClient.onInterpreterOutputUpdate(noteId, paragraphId, new String(output));
=======
      public void onUpdateAll(InterpreterOutput out) {
        try {
          eventClient.onInterpreterOutputUpdateAll(
              noteId, paragraphId, out.toInterpreterResultMessage());
        } catch (IOException e) {
          logger.error(e.getMessage(), e);
        }
      }

      @Override
      public void onAppend(int index, InterpreterResultMessageOutput out, byte[] line) {
        String output = new String(line);
        logger.debug("Output Append: {}", output);
        eventClient.onInterpreterOutputAppend(
            noteId, paragraphId, index, output);
      }

      @Override
      public void onUpdate(int index, InterpreterResultMessageOutput out) {
        String output;
        try {
          output = new String(out.toByteArray());
          logger.debug("Output Update: {}", output);
          eventClient.onInterpreterOutputUpdate(
              noteId, paragraphId, index, out.getType(), output);
        } catch (IOException e) {
          logger.error(e.getMessage(), e);
        }
>>>>>>> 6eecdecb
      }
    });
  }


  static class ParagraphRunner extends InterpreterContextRunner {
    Logger logger = LoggerFactory.getLogger(ParagraphRunner.class);
    private transient RemoteInterpreterServer server;

    public ParagraphRunner(RemoteInterpreterServer server, String noteId, String paragraphId) {
      super(noteId, paragraphId);
      this.server = server;
    }

    @Override
    public void run() {
      server.eventClient.run(this);
    }
  }

  static class ZeppelinRemoteWorksController implements RemoteWorksController{
    Logger logger = LoggerFactory.getLogger(ZeppelinRemoteWorksController.class);

    private final long DEFAULT_TIMEOUT_VALUE = 300000;
    private final Map<String, Object> remoteWorksResponsePool;
    private RemoteInterpreterServer server;
    public ZeppelinRemoteWorksController(
        RemoteInterpreterServer server, Map<String, Object> remoteWorksResponsePool) {
      this.remoteWorksResponsePool = remoteWorksResponsePool;
      this.server = server;
    }

    public String generateOwnerKey() {
      String hashKeyText = new String("ownerKey" + System.currentTimeMillis());
      String hashKey = String.valueOf(hashKeyText.hashCode());
      return hashKey;
    }

    public boolean waitForEvent(String eventOwnerKey) throws InterruptedException {
      return waitForEvent(eventOwnerKey, DEFAULT_TIMEOUT_VALUE);
    }

    public boolean waitForEvent(String eventOwnerKey, long timeout) throws InterruptedException {
      boolean wasGetData = false;
      long now = System.currentTimeMillis();
      long endTime = System.currentTimeMillis() + timeout;

      while (endTime >= now) {
        synchronized (this.remoteWorksResponsePool) {
          wasGetData = this.remoteWorksResponsePool.containsKey(eventOwnerKey);
        }
        if (wasGetData == true) {
          break;
        }
        now = System.currentTimeMillis();
        sleep(500);
      }

      return wasGetData;
    }

    @Override
    public List<InterpreterContextRunner> getRemoteContextRunner(String noteId) {
      return getRemoteContextRunner(noteId, null);
    }

    public List<InterpreterContextRunner> getRemoteContextRunner(
        String noteId, String paragraphID) {

      List<InterpreterContextRunner> runners = null;
      String ownerKey = generateOwnerKey();

      ZeppelinServerResourceParagraphRunner resource = new ZeppelinServerResourceParagraphRunner();
      resource.setNoteId(noteId);
      resource.setParagraphId(paragraphID);
      server.eventClient.getZeppelinServerNoteRunner(ownerKey, resource);

      try {
        this.waitForEvent(ownerKey);
      } catch (Exception e) {
        return new LinkedList<>();
      }
      synchronized (this.remoteWorksResponsePool) {
        runners = (List<InterpreterContextRunner>) this.remoteWorksResponsePool.get(ownerKey);
        this.remoteWorksResponsePool.remove(ownerKey);
      }
      return runners;
    }


  }

  private RemoteInterpreterResult convert(InterpreterResult result,
      Map<String, Object> config, GUI gui) {

    List<RemoteInterpreterResultMessage> msg = new LinkedList<>();
    for (InterpreterResultMessage m : result.message()) {
      msg.add(new RemoteInterpreterResultMessage(
          m.getType().name(),
          m.getData()));
    }

    return new RemoteInterpreterResult(
        result.code().name(),
        msg,
        gson.toJson(config),
        gui.toJson());
  }

  @Override
  public String getStatus(String sessionKey, String jobId)
      throws TException {
    if (interpreterGroup == null) {
      return "Unknown";
    }

    synchronized (interpreterGroup) {
      List<Interpreter> interpreters = interpreterGroup.get(sessionKey);
      if (interpreters == null) {
        return "Unknown";
      }

      for (Interpreter intp : interpreters) {
        for (Job job : intp.getScheduler().getJobsRunning()) {
          if (jobId.equals(job.getId())) {
            return job.getStatus().name();
          }
        }

        for (Job job : intp.getScheduler().getJobsWaiting()) {
          if (jobId.equals(job.getId())) {
            return job.getStatus().name();
          }
        }
      }
    }
    return "Unknown";
  }



  @Override
  public void onAdd(String interpreterGroupId, AngularObject object) {
    eventClient.angularObjectAdd(object);
  }

  @Override
  public void onUpdate(String interpreterGroupId, AngularObject object) {
    eventClient.angularObjectUpdate(object);
  }

  @Override
  public void onRemove(String interpreterGroupId, String name, String noteId, String paragraphId) {
    eventClient.angularObjectRemove(name, noteId, paragraphId);
  }


  /**
   * Poll event from RemoteInterpreterEventPoller
   * @return
   * @throws TException
   */
  @Override
  public RemoteInterpreterEvent getEvent() throws TException {
    return eventClient.pollEvent();
  }

  /**
   * called when object is updated in client (web) side.
   * @param name
   * @param noteId noteId where the update issues
   * @param paragraphId paragraphId where the update issues
   * @param object
   * @throws TException
   */
  @Override
  public void angularObjectUpdate(String name, String noteId, String paragraphId, String object)
      throws TException {
    AngularObjectRegistry registry = interpreterGroup.getAngularObjectRegistry();
    // first try local objects
    AngularObject ao = registry.get(name, noteId, paragraphId);
    if (ao == null) {
      logger.debug("Angular object {} not exists", name);
      return;
    }

    if (object == null) {
      ao.set(null, false);
      return;
    }

    Object oldObject = ao.get();
    Object value = null;
    if (oldObject != null) {  // first try with previous object's type
      try {
        value = gson.fromJson(object, oldObject.getClass());
        ao.set(value, false);
        return;
      } catch (Exception e) {
        // it's not a previous object's type. proceed to treat as a generic type
        logger.debug(e.getMessage(), e);
      }
    }

    // Generic java object type for json.
    if (value == null) {
      try {
        value = gson.fromJson(object,
          new TypeToken<Map<String, Object>>() {
          }.getType());
      } catch (Exception e) {
        // it's not a generic json object, too. okay, proceed to threat as a string type
        logger.debug(e.getMessage(), e);
      }
    }

    // try string object type at last
    if (value == null) {
      value = gson.fromJson(object, String.class);
    }

    ao.set(value, false);
  }

  /**
   * When zeppelinserver initiate angular object add.
   * Dont't need to emit event to zeppelin server
   */
  @Override
  public void angularObjectAdd(String name, String noteId, String paragraphId, String object)
      throws TException {
    AngularObjectRegistry registry = interpreterGroup.getAngularObjectRegistry();
    // first try local objects
    AngularObject ao = registry.get(name, noteId, paragraphId);
    if (ao != null) {
      angularObjectUpdate(name, noteId, paragraphId, object);
      return;
    }

    // Generic java object type for json.
    Object value = null;
    try {
      value = gson.fromJson(object,
          new TypeToken<Map<String, Object>>() {
          }.getType());
    } catch (Exception e) {
      // it's okay. proceed to treat object as a string
      logger.debug(e.getMessage(), e);
    }

    // try string object type at last
    if (value == null) {
      value = gson.fromJson(object, String.class);
    }

    registry.add(name, value, noteId, paragraphId, false);
  }

  @Override
  public void angularObjectRemove(String name, String noteId, String paragraphId) throws
          TException {
    AngularObjectRegistry registry = interpreterGroup.getAngularObjectRegistry();
    registry.remove(name, noteId, paragraphId, false);
  }

  @Override
  public void resourcePoolResponseGetAll(List<String> resources) throws TException {
    eventClient.putResponseGetAllResources(resources);
  }

  /**
   * Get payload of resource from remote
   * @param resourceId json serialized ResourceId
   * @param object java serialized of the object
   * @throws TException
   */
  @Override
  public void resourceResponseGet(String resourceId, ByteBuffer object) throws TException {
    eventClient.putResponseGetResource(resourceId, object);
  }

  @Override
  public List<String> resourcePoolGetAll() throws TException {
    logger.debug("Request getAll from ZeppelinServer");
    List<String> result = new LinkedList<>();

    if (resourcePool == null) {
      return result;
    }

    ResourceSet resourceSet = resourcePool.getAll(false);

    Gson gson = new Gson();

    for (Resource r : resourceSet) {
      result.add(gson.toJson(r));
    }

    return result;
  }

  @Override
  public boolean resourceRemove(String noteId, String paragraphId, String resourceName)
      throws TException {
    Resource resource = resourcePool.remove(noteId, paragraphId, resourceName);
    return resource != null;
  }

  @Override
  public ByteBuffer resourceGet(String noteId, String paragraphId, String resourceName)
      throws TException {
    logger.debug("Request resourceGet {} from ZeppelinServer", resourceName);
    Resource resource = resourcePool.get(noteId, paragraphId, resourceName, false);

    if (resource == null || resource.get() == null || !resource.isSerializable()) {
      return ByteBuffer.allocate(0);
    } else {
      try {
        return Resource.serializeObject(resource.get());
      } catch (IOException e) {
        logger.error(e.getMessage(), e);
        return ByteBuffer.allocate(0);
      }
    }
  }

  @Override
  public ByteBuffer resourceInvokeMethod(
      String noteId, String paragraphId, String resourceName, String invokeMessage) {
    InvokeResourceMethodEventMessage message =
        gson.fromJson(invokeMessage, InvokeResourceMethodEventMessage.class);

    Resource resource = resourcePool.get(noteId, paragraphId, resourceName, false);
    if (resource == null || resource.get() == null) {
      return ByteBuffer.allocate(0);
    } else {
      try {
        Object o = resource.get();
        Method method = o.getClass().getMethod(
            message.methodName,
            message.getParamTypes());
        Object ret = method.invoke(o, message.params);
        if (message.shouldPutResultIntoResourcePool()) {
          // if return resource name is specified,
          // then put result into resource pool
          // and return empty byte buffer
          resourcePool.put(
              noteId,
              paragraphId,
              message.returnResourceName,
              ret);
          return ByteBuffer.allocate(0);
        } else {
          // if return resource name is not specified,
          // then return serialized result
          ByteBuffer serialized = Resource.serializeObject(ret);
          if (serialized == null) {
            return ByteBuffer.allocate(0);
          } else {
            return serialized;
          }
        }
      } catch (Exception e) {
        logger.error(e.getMessage(), e);
        return ByteBuffer.allocate(0);
      }
    }
  }

  /**
   * Get payload of resource from remote
   * @param invokeResourceMethodEventMessage json serialized InvokeResourcemethodEventMessage
   * @param object java serialized of the object
   * @throws TException
   */
  @Override
  public void resourceResponseInvokeMethod(
      String invokeResourceMethodEventMessage, ByteBuffer object) throws TException {
    InvokeResourceMethodEventMessage message =
        gson.fromJson(invokeResourceMethodEventMessage, InvokeResourceMethodEventMessage.class);

    if (message.shouldPutResultIntoResourcePool()) {
      Resource resource = resourcePool.get(
          message.resourceId.getNoteId(),
          message.resourceId.getParagraphId(),
          message.returnResourceName,
          true);
      eventClient.putResponseInvokeMethod(message, resource);
    } else {
      eventClient.putResponseInvokeMethod(message, object);
    }
  }

  @Override
  public void angularRegistryPush(String registryAsString) throws TException {
    try {
      Map<String, Map<String, AngularObject>> deserializedRegistry = gson
              .fromJson(registryAsString,
                      new TypeToken<Map<String, Map<String, AngularObject>>>() { }.getType());
      interpreterGroup.getAngularObjectRegistry().setRegistry(deserializedRegistry);
    } catch (Exception e) {
      logger.info("Exception in RemoteInterpreterServer while angularRegistryPush, nolock", e);
    }
  }

  protected InterpreterOutput createAppOutput(final String noteId,
                                            final String paragraphId,
                                            final String appId) {
    return new InterpreterOutput(new InterpreterOutputListener() {
      @Override
      public void onUpdateAll(InterpreterOutput out) {

      }

      @Override
      public void onAppend(int index, InterpreterResultMessageOutput out, byte[] line) {
        eventClient.onAppOutputAppend(noteId, paragraphId, index, appId, new String(line));
      }

      @Override
      public void onUpdate(int index, InterpreterResultMessageOutput out) {
        try {
          eventClient.onAppOutputUpdate(noteId, paragraphId, index, appId,
              out.getType(), new String(out.toByteArray()));
        } catch (IOException e) {
          logger.error(e.getMessage(), e);
        }
      }
    });

  }

  private ApplicationContext getApplicationContext(
      HeliumPackage packageInfo, String noteId, String paragraphId, String applicationInstanceId) {
    InterpreterOutput out = createAppOutput(noteId, paragraphId, applicationInstanceId);
    return new ApplicationContext(
        noteId,
        paragraphId,
        applicationInstanceId,
        new HeliumAppAngularObjectRegistry(angularObjectRegistry, noteId, applicationInstanceId),
        out);
  }

  @Override
  public RemoteApplicationResult loadApplication(
      String applicationInstanceId, String packageInfo, String noteId, String paragraphId)
      throws TException {
    if (runningApplications.containsKey(applicationInstanceId)) {
      logger.warn("Application instance {} is already running");
      return new RemoteApplicationResult(true, "");
    }
    HeliumPackage pkgInfo = gson.fromJson(packageInfo, HeliumPackage.class);
    ApplicationContext context = getApplicationContext(
        pkgInfo, noteId, paragraphId, applicationInstanceId);
    try {
      Application app = null;
      logger.info(
          "Loading application {}({}), artifact={}, className={} into note={}, paragraph={}",
          pkgInfo.getName(),
          applicationInstanceId,
          pkgInfo.getArtifact(),
          pkgInfo.getClassName(),
          noteId,
          paragraphId);
      app = appLoader.load(pkgInfo, context);
      runningApplications.put(
          applicationInstanceId,
          new RunningApplication(pkgInfo, app, noteId, paragraphId));
      return new RemoteApplicationResult(true, "");
    } catch (Exception e) {
      logger.error(e.getMessage(), e);
      return new RemoteApplicationResult(false, e.getMessage());
    }
  }

  @Override
  public RemoteApplicationResult unloadApplication(String applicationInstanceId)
      throws TException {
    RunningApplication runningApplication = runningApplications.remove(applicationInstanceId);
    if (runningApplication != null) {
      try {
        logger.info("Unloading application {}", applicationInstanceId);
        runningApplication.app.unload();
      } catch (ApplicationException e) {
        logger.error(e.getMessage(), e);
        return new RemoteApplicationResult(false, e.getMessage());
      }
    }
    return new RemoteApplicationResult(true, "");
  }

  @Override
  public RemoteApplicationResult runApplication(String applicationInstanceId)
      throws TException {
    logger.info("run application {}", applicationInstanceId);

    RunningApplication runningApp = runningApplications.get(applicationInstanceId);
    if (runningApp == null) {
      logger.error("Application instance {} not exists", applicationInstanceId);
      return new RemoteApplicationResult(false, "Application instance does not exists");
    } else {
      ApplicationContext context = runningApp.app.context();
      try {
        context.out.clear();
        context.out.setType(InterpreterResult.Type.ANGULAR);
        ResourceSet resource = appLoader.findRequiredResourceSet(
            runningApp.pkg.getResources(),
            context.getNoteId(),
            context.getParagraphId());
        for (Resource res : resource) {
          System.err.println("Resource " + res.get());
        }
        runningApp.app.run(resource);
        context.out.flush();
        InterpreterResultMessageOutput out = context.out.getOutputAt(0);
        eventClient.onAppOutputUpdate(
            context.getNoteId(),
            context.getParagraphId(),
            0,
            applicationInstanceId,
            out.getType(),
            new String(out.toByteArray()));
        return new RemoteApplicationResult(true, "");
      } catch (ApplicationException | IOException e) {
        return new RemoteApplicationResult(false, e.getMessage());
      }
    }
  }

  private static class RunningApplication {
    public final Application app;
    public final HeliumPackage pkg;
    public final String noteId;
    public final String paragraphId;

    public RunningApplication(HeliumPackage pkg,
                              Application app,
                              String noteId,
                              String paragraphId) {
      this.app = app;
      this.pkg = pkg;
      this.noteId = noteId;
      this.paragraphId = paragraphId;
    }
  };
}<|MERGE_RESOLUTION|>--- conflicted
+++ resolved
@@ -562,17 +562,10 @@
 
   @Override
   public List<InterpreterCompletion> completion(String noteId,
-<<<<<<< HEAD
-      String className, String buf, int cursor)
-      throws TException {
-    Interpreter intp = getInterpreter(noteId, className);
-    List completion = intp.completion(buf, cursor);
-=======
       String className, String buf, int cursor, RemoteInterpreterContext remoteInterpreterContext)
       throws TException {
     Interpreter intp = getInterpreter(noteId, className);
     List completion = intp.completion(buf, cursor, convert(remoteInterpreterContext, null));
->>>>>>> 6eecdecb
     return completion;
   }
 
@@ -610,17 +603,6 @@
       paragraphId) {
     return new InterpreterOutput(new InterpreterOutputListener() {
       @Override
-<<<<<<< HEAD
-      public void onAppend(InterpreterOutput out, byte[] line) {
-        logger.debug("Output Append:" + new String(line));
-        eventClient.onInterpreterOutputAppend(noteId, paragraphId, new String(line));
-      }
-
-      @Override
-      public void onUpdate(InterpreterOutput out, byte[] output) {
-        logger.debug("Output Update:" + new String(output));
-        eventClient.onInterpreterOutputUpdate(noteId, paragraphId, new String(output));
-=======
       public void onUpdateAll(InterpreterOutput out) {
         try {
           eventClient.onInterpreterOutputUpdateAll(
@@ -649,7 +631,6 @@
         } catch (IOException e) {
           logger.error(e.getMessage(), e);
         }
->>>>>>> 6eecdecb
       }
     });
   }
