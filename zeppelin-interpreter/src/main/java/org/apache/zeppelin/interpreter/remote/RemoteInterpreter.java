/*
 * Licensed to the Apache Software Foundation (ASF) under one or more
 * contributor license agreements.  See the NOTICE file distributed with
 * this work for additional information regarding copyright ownership.
 * The ASF licenses this file to You under the Apache License, Version 2.0
 * (the "License"); you may not use this file except in compliance with
 * the License.  You may obtain a copy of the License at
 *
 *    http://www.apache.org/licenses/LICENSE-2.0
 *
 * Unless required by applicable law or agreed to in writing, software
 * distributed under the License is distributed on an "AS IS" BASIS,
 * WITHOUT WARRANTIES OR CONDITIONS OF ANY KIND, either express or implied.
 * See the License for the specific language governing permissions and
 * limitations under the License.
 */

package org.apache.zeppelin.interpreter.remote;

import java.util.*;

import org.apache.thrift.TException;
import org.apache.zeppelin.display.AngularObject;
import org.apache.zeppelin.display.AngularObjectRegistry;
import org.apache.zeppelin.display.GUI;
import org.apache.zeppelin.helium.ApplicationEventListener;
import org.apache.zeppelin.display.Input;
import org.apache.zeppelin.interpreter.*;
<<<<<<< HEAD
import org.apache.zeppelin.interpreter.InterpreterResult.Type;
=======
>>>>>>> 6eecdecb
import org.apache.zeppelin.interpreter.thrift.InterpreterCompletion;
import org.apache.zeppelin.interpreter.thrift.RemoteInterpreterContext;
import org.apache.zeppelin.interpreter.thrift.RemoteInterpreterResult;
import org.apache.zeppelin.interpreter.thrift.RemoteInterpreterResultMessage;
import org.apache.zeppelin.interpreter.thrift.RemoteInterpreterService.Client;
import org.apache.zeppelin.scheduler.Scheduler;
import org.apache.zeppelin.scheduler.SchedulerFactory;
import org.slf4j.Logger;
import org.slf4j.LoggerFactory;

import com.google.gson.Gson;
import com.google.gson.reflect.TypeToken;

/**
 * Proxy for Interpreter instance that runs on separate process
 */
public class RemoteInterpreter extends Interpreter {
  private static final Logger logger = LoggerFactory.getLogger(RemoteInterpreter.class);

  private final RemoteInterpreterProcessListener remoteInterpreterProcessListener;
  private final ApplicationEventListener applicationEventListener;
  private Gson gson = new Gson();
  private String interpreterRunner;
  private String interpreterPath;
  private String localRepoPath;
  private String className;
  private String sessionKey;
  private FormType formType;
  private boolean initialized;
  private Map<String, String> env;
  private int connectTimeout;
  private int maxPoolSize;
  private String host;
  private int port;
  private String userName;
  private Boolean isUserImpersonate;
  private int outputLimit = Constants.ZEPPELIN_INTERPRETER_OUTPUT_LIMIT;
  private String interpreterGroupName;

  /**
   * Remote interpreter and manage interpreter process
   */
  public RemoteInterpreter(Properties property, String sessionKey, String className,
      String interpreterRunner, String interpreterPath, String localRepoPath, int connectTimeout,
      int maxPoolSize, RemoteInterpreterProcessListener remoteInterpreterProcessListener,
      ApplicationEventListener appListener, String userName, Boolean isUserImpersonate,
      int outputLimit, String interpreterGroupName) {
    super(property);
    this.sessionKey = sessionKey;
    this.className = className;
    initialized = false;
    this.interpreterRunner = interpreterRunner;
    this.interpreterPath = interpreterPath;
    this.localRepoPath = localRepoPath;
    env = getEnvFromInterpreterProperty(property);
    this.connectTimeout = connectTimeout;
    this.maxPoolSize = maxPoolSize;
    this.remoteInterpreterProcessListener = remoteInterpreterProcessListener;
    this.applicationEventListener = appListener;
    this.userName = userName;
    this.isUserImpersonate = isUserImpersonate;
    this.outputLimit = outputLimit;
    this.interpreterGroupName = interpreterGroupName;
  }


  /**
   * Connect to existing process
   */
  public RemoteInterpreter(Properties property, String sessionKey, String className, String host,
      int port, String localRepoPath, int connectTimeout, int maxPoolSize,
      RemoteInterpreterProcessListener remoteInterpreterProcessListener,
      ApplicationEventListener appListener, String userName, Boolean isUserImpersonate,
      int outputLimit) {
    super(property);
    this.sessionKey = sessionKey;
    this.className = className;
    initialized = false;
    this.host = host;
    this.port = port;
    this.localRepoPath = localRepoPath;
    this.connectTimeout = connectTimeout;
    this.maxPoolSize = maxPoolSize;
    this.remoteInterpreterProcessListener = remoteInterpreterProcessListener;
    this.applicationEventListener = appListener;
    this.userName = userName;
    this.isUserImpersonate = isUserImpersonate;
    this.outputLimit = outputLimit;
  }


  // VisibleForTesting
  public RemoteInterpreter(Properties property, String sessionKey, String className,
      String interpreterRunner, String interpreterPath, String localRepoPath,
      Map<String, String> env, int connectTimeout,
      RemoteInterpreterProcessListener remoteInterpreterProcessListener,
      ApplicationEventListener appListener, String userName, Boolean isUserImpersonate) {
    super(property);
    this.className = className;
    this.sessionKey = sessionKey;
    this.interpreterRunner = interpreterRunner;
    this.interpreterPath = interpreterPath;
    this.localRepoPath = localRepoPath;
    env.putAll(getEnvFromInterpreterProperty(property));
    this.env = env;
    this.connectTimeout = connectTimeout;
    this.maxPoolSize = 10;
    this.remoteInterpreterProcessListener = remoteInterpreterProcessListener;
    this.applicationEventListener = appListener;
    this.userName = userName;
    this.isUserImpersonate = isUserImpersonate;
  }

  private Map<String, String> getEnvFromInterpreterProperty(Properties property) {
    Map<String, String> env = new HashMap<>();
    for (Object key : property.keySet()) {
      if (isEnvString((String) key)) {
        env.put((String) key, property.getProperty((String) key));
      }
    }
    return env;
  }

  static boolean isEnvString(String key) {
    if (key == null || key.length() == 0) {
      return false;
    }

    return key.matches("^[A-Z_0-9]*");
  }

  @Override
  public String getClassName() {
    return className;
  }

  private boolean connectToExistingProcess() {
    return host != null && port > 0;
  }

  public RemoteInterpreterProcess getInterpreterProcess() {
    InterpreterGroup intpGroup = getInterpreterGroup();
    if (intpGroup == null) {
      return null;
    }

    synchronized (intpGroup) {
      if (intpGroup.getRemoteInterpreterProcess() == null) {
        RemoteInterpreterProcess remoteProcess;
        if (connectToExistingProcess()) {
          remoteProcess = new RemoteInterpreterRunningProcess(
              connectTimeout,
              remoteInterpreterProcessListener,
              applicationEventListener,
              host,
              port);
        } else {
          // create new remote process
          remoteProcess = new RemoteInterpreterManagedProcess(
              interpreterRunner, interpreterPath, localRepoPath, env, connectTimeout,
              remoteInterpreterProcessListener, applicationEventListener, interpreterGroupName);
        }

        intpGroup.setRemoteInterpreterProcess(remoteProcess);
      }

      return intpGroup.getRemoteInterpreterProcess();
    }
  }

  public synchronized void init() {
    if (initialized == true) {
      return;
    }

    RemoteInterpreterProcess interpreterProcess = getInterpreterProcess();

    final InterpreterGroup interpreterGroup = getInterpreterGroup();

    interpreterProcess.setMaxPoolSize(
        Math.max(this.maxPoolSize, interpreterProcess.getMaxPoolSize()));
    String groupId = interpreterGroup.getId();

    synchronized (interpreterProcess) {
      Client client = null;
      try {
        client = interpreterProcess.getClient();
      } catch (Exception e1) {
        throw new InterpreterException(e1);
      }

      boolean broken = false;
      try {
        logger.info("Create remote interpreter {}", getClassName());
        if (localRepoPath != null) {
          property.put("zeppelin.interpreter.localRepo", localRepoPath);
        }

        property.put("zeppelin.interpreter.output.limit", Integer.toString(outputLimit));
        client.createInterpreter(groupId, sessionKey,
            getClassName(), (Map) property, userName);
        // Push angular object loaded from JSON file to remote interpreter
        if (!interpreterGroup.isAngularRegistryPushed()) {
          pushAngularObjectRegistryToRemote(client);
          interpreterGroup.setAngularRegistryPushed(true);
        }

      } catch (TException e) {
        logger.error("Failed to create interpreter: {}", getClassName());
        throw new InterpreterException(e);
      } finally {
        // TODO(jongyoul): Fixed it when not all of interpreter in same interpreter group are broken
        interpreterProcess.releaseClient(client, broken);
      }
    }
    initialized = true;
  }


  @Override
  public void open() {
    InterpreterGroup interpreterGroup = getInterpreterGroup();

    synchronized (interpreterGroup) {
      // initialize all interpreters in this interpreter group
      List<Interpreter> interpreters = interpreterGroup.get(sessionKey);
      // TODO(jl): this open method is called by LazyOpenInterpreter.open(). It, however,
      // initializes all of interpreters with same sessionKey. But LazyOpenInterpreter assumes if it
      // doesn't call open method, it's not open. It causes problem while running intp.close()
      // In case of Spark, this method initializes all of interpreters and init() method increases
      // reference count of RemoteInterpreterProcess. But while closing this interpreter group, all
      // other interpreters doesn't do anything because those LazyInterpreters aren't open.
      // But for now, we have to initialise all of interpreters for some reasons.
      // See Interpreter.getInterpreterInTheSameSessionByClassName(String)
      RemoteInterpreterProcess interpreterProcess = getInterpreterProcess();
      if (!initialized) {
        // reference per session
        interpreterProcess.reference(interpreterGroup, userName, isUserImpersonate);
      }
      for (Interpreter intp : new ArrayList<>(interpreters)) {
        Interpreter p = intp;
        while (p instanceof WrappedInterpreter) {
          p = ((WrappedInterpreter) p).getInnerInterpreter();
        }
        try {
          ((RemoteInterpreter) p).init();
        } catch (InterpreterException e) {
          logger.error("Failed to initialize interpreter: {}. Remove it from interpreterGroup",
              p.getClassName());
          interpreters.remove(p);
        }
      }
    }
  }

  @Override
  public void close() {
    InterpreterGroup interpreterGroup = getInterpreterGroup();
    synchronized (interpreterGroup) {
      // close all interpreters in this session
      List<Interpreter> interpreters = interpreterGroup.get(sessionKey);
      // TODO(jl): this open method is called by LazyOpenInterpreter.open(). It, however,
      // initializes all of interpreters with same sessionKey. But LazyOpenInterpreter assumes if it
      // doesn't call open method, it's not open. It causes problem while running intp.close()
      // In case of Spark, this method initializes all of interpreters and init() method increases
      // reference count of RemoteInterpreterProcess. But while closing this interpreter group, all
      // other interpreters doesn't do anything because those LazyInterpreters aren't open.
      // But for now, we have to initialise all of interpreters for some reasons.
      // See Interpreter.getInterpreterInTheSameSessionByClassName(String)
      if (initialized) {
        // dereference per session
        getInterpreterProcess().dereference();
      }
      for (Interpreter intp : new ArrayList<>(interpreters)) {
        Interpreter p = intp;
        while (p instanceof WrappedInterpreter) {
          p = ((WrappedInterpreter) p).getInnerInterpreter();
        }
        try {
          ((RemoteInterpreter) p).closeInterpreter();
        } catch (InterpreterException e) {
          logger.error("Failed to initialize interpreter: {}. Remove it from interpreterGroup",
              p.getClassName());
          interpreters.remove(p);
        }
      }
    }
  }

  public void closeInterpreter() {
    if (this.initialized == false) {
      return;
    }
    RemoteInterpreterProcess interpreterProcess = getInterpreterProcess();
    Client client = null;
    boolean broken = false;
    try {
      client = interpreterProcess.getClient();
      if (client != null) {
        client.close(sessionKey, className);
      }
    } catch (TException e) {
      broken = true;
      throw new InterpreterException(e);
    } catch (Exception e1) {
      throw new InterpreterException(e1);
    } finally {
      if (client != null) {
        interpreterProcess.releaseClient(client, broken);
      }
      this.initialized = false;
    }
  }

  @Override
  public InterpreterResult interpret(String st, InterpreterContext context) {
    if (logger.isDebugEnabled()) {
      logger.debug("st:\n{}", st);
    }

    FormType form = getFormType();
    RemoteInterpreterProcess interpreterProcess = getInterpreterProcess();
    Client client = null;
    try {
      client = interpreterProcess.getClient();
    } catch (Exception e1) {
      throw new InterpreterException(e1);
    }

    InterpreterContextRunnerPool interpreterContextRunnerPool = interpreterProcess
        .getInterpreterContextRunnerPool();

    List<InterpreterContextRunner> runners = context.getRunners();
    if (runners != null && runners.size() != 0) {
      // assume all runners in this InterpreterContext have the same note id
      String noteId = runners.get(0).getNoteId();

      interpreterContextRunnerPool.clear(noteId);
      interpreterContextRunnerPool.addAll(noteId, runners);
    }

    boolean broken = false;
    try {

      final GUI currentGUI = context.getGui();
      RemoteInterpreterResult remoteResult = client.interpret(
          sessionKey, className, st, convert(context));

      Map<String, Object> remoteConfig = (Map<String, Object>) gson.fromJson(
          remoteResult.getConfig(), new TypeToken<Map<String, Object>>() {
          }.getType());
      context.getConfig().clear();
      context.getConfig().putAll(remoteConfig);

      if (form == FormType.NATIVE) {
        GUI remoteGui = GUI.fromJson(remoteResult.getGui());
        currentGUI.clear();
        currentGUI.setParams(remoteGui.getParams());
        currentGUI.setForms(remoteGui.getForms());
      } else if (form == FormType.SIMPLE) {
        final Map<String, Input> currentForms = currentGUI.getForms();
        final Map<String, Object> currentParams = currentGUI.getParams();
        final GUI remoteGUI = GUI.fromJson(remoteResult.getGui());
        final Map<String, Input> remoteForms = remoteGUI.getForms();
        final Map<String, Object> remoteParams = remoteGUI.getParams();
        currentForms.putAll(remoteForms);
        currentParams.putAll(remoteParams);
      }

      InterpreterResult result = convert(remoteResult);
      return result;
    } catch (TException e) {
      broken = true;
      throw new InterpreterException(e);
    } finally {
      interpreterProcess.releaseClient(client, broken);
    }
  }

  @Override
  public void cancel(InterpreterContext context) {
    RemoteInterpreterProcess interpreterProcess = getInterpreterProcess();
    Client client = null;
    try {
      client = interpreterProcess.getClient();
    } catch (Exception e1) {
      throw new InterpreterException(e1);
    }

    boolean broken = false;
    try {
      client.cancel(sessionKey, className, convert(context));
    } catch (TException e) {
      broken = true;
      throw new InterpreterException(e);
    } finally {
      interpreterProcess.releaseClient(client, broken);
    }
  }

  @Override
  public FormType getFormType() {
    open();

    if (formType != null) {
      return formType;
    }

    RemoteInterpreterProcess interpreterProcess = getInterpreterProcess();
    Client client = null;
    try {
      client = interpreterProcess.getClient();
    } catch (Exception e1) {
      throw new InterpreterException(e1);
    }

    boolean broken = false;
    try {
      formType = FormType.valueOf(client.getFormType(sessionKey, className));
      return formType;
    } catch (TException e) {
      broken = true;
      throw new InterpreterException(e);
    } finally {
      interpreterProcess.releaseClient(client, broken);
    }
  }

  @Override
  public int getProgress(InterpreterContext context) {
    RemoteInterpreterProcess interpreterProcess = getInterpreterProcess();
    if (interpreterProcess == null || !interpreterProcess.isRunning()) {
      return 0;
    }

    Client client = null;
    try {
      client = interpreterProcess.getClient();
    } catch (Exception e1) {
      throw new InterpreterException(e1);
    }

    boolean broken = false;
    try {
      return client.getProgress(sessionKey, className, convert(context));
    } catch (TException e) {
      broken = true;
      throw new InterpreterException(e);
    } finally {
      interpreterProcess.releaseClient(client, broken);
    }
  }


  @Override
<<<<<<< HEAD
  public List<InterpreterCompletion> completion(String buf, int cursor) {
=======
  public List<InterpreterCompletion> completion(String buf, int cursor,
      InterpreterContext interpreterContext) {
>>>>>>> 6eecdecb
    RemoteInterpreterProcess interpreterProcess = getInterpreterProcess();
    Client client = null;
    try {
      client = interpreterProcess.getClient();
    } catch (Exception e1) {
      throw new InterpreterException(e1);
    }

    boolean broken = false;
    try {
<<<<<<< HEAD
      List completion = client.completion(noteId, className, buf, cursor);
=======
      List completion = client.completion(sessionKey, className, buf, cursor,
          convert(interpreterContext));
>>>>>>> 6eecdecb
      return completion;
    } catch (TException e) {
      broken = true;
      throw new InterpreterException(e);
    } finally {
      interpreterProcess.releaseClient(client, broken);
    }
  }

  @Override
  public Scheduler getScheduler() {
    int maxConcurrency = maxPoolSize;
    RemoteInterpreterProcess interpreterProcess = getInterpreterProcess();
    if (interpreterProcess == null) {
      return null;
    } else {
      return SchedulerFactory.singleton().createOrGetRemoteScheduler(
          RemoteInterpreter.class.getName() + sessionKey + interpreterProcess.hashCode(),
          sessionKey, interpreterProcess, maxConcurrency);
    }
  }

  private String getInterpreterGroupKey(InterpreterGroup interpreterGroup) {
    return interpreterGroup.getId();
  }

  private RemoteInterpreterContext convert(InterpreterContext ic) {
    return new RemoteInterpreterContext(ic.getNoteId(), ic.getParagraphId(), ic.getReplName(),
        ic.getParagraphTitle(), ic.getParagraphText(), gson.toJson(ic.getAuthenticationInfo()),
        gson.toJson(ic.getConfig()), gson.toJson(ic.getGui()), gson.toJson(ic.getRunners()));
  }

  private InterpreterResult convert(RemoteInterpreterResult result) {
    InterpreterResult r = new InterpreterResult(
        InterpreterResult.Code.valueOf(result.getCode()));

    for (RemoteInterpreterResultMessage m : result.getMsg()) {
      r.add(InterpreterResult.Type.valueOf(m.getType()), m.getData());
    }

    return r;
  }

  /**
   * Push local angular object registry to
   * remote interpreter. This method should be
   * call ONLY inside the init() method
   */
  void pushAngularObjectRegistryToRemote(Client client) throws TException {
    final AngularObjectRegistry angularObjectRegistry = this.getInterpreterGroup()
        .getAngularObjectRegistry();

    if (angularObjectRegistry != null && angularObjectRegistry.getRegistry() != null) {
      final Map<String, Map<String, AngularObject>> registry = angularObjectRegistry
          .getRegistry();

      logger.info("Push local angular object registry from ZeppelinServer to" +
          " remote interpreter group {}", this.getInterpreterGroup().getId());

      final java.lang.reflect.Type registryType = new TypeToken<Map<String,
          Map<String, AngularObject>>>() {
      }.getType();

      Gson gson = new Gson();
      client.angularRegistryPush(gson.toJson(registry, registryType));
    }
  }

  public Map<String, String> getEnv() {
    return env;
  }

  public void setEnv(Map<String, String> env) {
    this.env = env;
  }

  public void addEnv(Map<String, String> env) {
    if (this.env == null) {
      this.env = new HashMap<>();
    }
    this.env.putAll(env);
  }

  //Only for test
  public String getInterpreterRunner() {
    return interpreterRunner;
  }
}<|MERGE_RESOLUTION|>--- conflicted
+++ resolved
@@ -26,10 +26,6 @@
 import org.apache.zeppelin.helium.ApplicationEventListener;
 import org.apache.zeppelin.display.Input;
 import org.apache.zeppelin.interpreter.*;
-<<<<<<< HEAD
-import org.apache.zeppelin.interpreter.InterpreterResult.Type;
-=======
->>>>>>> 6eecdecb
 import org.apache.zeppelin.interpreter.thrift.InterpreterCompletion;
 import org.apache.zeppelin.interpreter.thrift.RemoteInterpreterContext;
 import org.apache.zeppelin.interpreter.thrift.RemoteInterpreterResult;
@@ -485,12 +481,8 @@
 
 
   @Override
-<<<<<<< HEAD
-  public List<InterpreterCompletion> completion(String buf, int cursor) {
-=======
   public List<InterpreterCompletion> completion(String buf, int cursor,
       InterpreterContext interpreterContext) {
->>>>>>> 6eecdecb
     RemoteInterpreterProcess interpreterProcess = getInterpreterProcess();
     Client client = null;
     try {
@@ -501,12 +493,8 @@
 
     boolean broken = false;
     try {
-<<<<<<< HEAD
-      List completion = client.completion(noteId, className, buf, cursor);
-=======
       List completion = client.completion(sessionKey, className, buf, cursor,
           convert(interpreterContext));
->>>>>>> 6eecdecb
       return completion;
     } catch (TException e) {
       broken = true;
