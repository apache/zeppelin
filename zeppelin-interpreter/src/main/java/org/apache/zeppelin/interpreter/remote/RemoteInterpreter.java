--- conflicted
+++ resolved
@@ -65,10 +65,7 @@
                            String interpreterRunner,
                            String interpreterPath,
                            int connectTimeout,
-<<<<<<< HEAD
-=======
                            int maxPoolSize,
->>>>>>> 825f696f
                            RemoteInterpreterProcessListener remoteInterpreterProcessListener) {
     super(property);
     this.className = className;
@@ -77,10 +74,7 @@
     this.interpreterPath = interpreterPath;
     env = new HashMap<String, String>();
     this.connectTimeout = connectTimeout;
-<<<<<<< HEAD
-=======
     this.maxPoolSize = maxPoolSize;
->>>>>>> 825f696f
     this.remoteInterpreterProcessListener = remoteInterpreterProcessListener;
   }
 
