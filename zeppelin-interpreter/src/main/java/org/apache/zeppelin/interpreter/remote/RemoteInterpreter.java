--- conflicted
+++ resolved
@@ -60,21 +60,13 @@
   private int maxPoolSize;
 
   public RemoteInterpreter(Properties property,
-<<<<<<< HEAD
       String className,
       String interpreterRunner,
       String interpreterPath,
       String localRepoPath,
       int connectTimeout,
+      int maxPoolSize,
       RemoteInterpreterProcessListener remoteInterpreterProcessListener) {
-=======
-                           String className,
-                           String interpreterRunner,
-                           String interpreterPath,
-                           int connectTimeout,
-                           int maxPoolSize,
-                           RemoteInterpreterProcessListener remoteInterpreterProcessListener) {
->>>>>>> 90cc2b3d
     super(property);
     this.className = className;
     initialized = false;
