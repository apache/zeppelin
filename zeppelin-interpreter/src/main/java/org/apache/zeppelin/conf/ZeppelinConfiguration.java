--- conflicted
+++ resolved
@@ -525,13 +525,12 @@
     return getString(ConfVars.ZEPPELIN_SERVER_JETTY_NAME);
   }
 
-<<<<<<< HEAD
+  public Integer getJettyRequestHeaderSize() {
+    return getInt(ConfVars.ZEPPELIN_SERVER_JETTY_REQUEST_HEADER_SIZE);
+  }
+
   public String getRecentNotesFilePath(){
     return getRelativeDir(String.format("%s/recentNotes.json", getConfDir()));
-=======
-  public Integer getJettyRequestHeaderSize() {
-    return getInt(ConfVars.ZEPPELIN_SERVER_JETTY_REQUEST_HEADER_SIZE);
->>>>>>> 83164c84
   }
 
 
