--- conflicted
+++ resolved
@@ -57,14 +57,10 @@
         try {
           client = remoteInterpreterProcess.getClient();
           List<String> resourceList = client.resourcePoolGetAll();
-<<<<<<< HEAD
           GsonBuilder gsonBuilder = new GsonBuilder();
           gsonBuilder.registerTypeAdapter(Resource.class, new ResourceSerializer());
           Gson gson = gsonBuilder.create();
           
-=======
-          Gson gson = new Gson();
->>>>>>> 2fcc42b6
           for (String res : resourceList) {
             resourceSet.add(gson.fromJson(res, Resource.class));
           }
