--- conflicted
+++ resolved
@@ -33,11 +33,7 @@
 public class AngularObject<T> {
   private String name;
   private T object;
-<<<<<<< HEAD
   private String principal;
-=======
-  
->>>>>>> c1bb5cb5
   private transient AngularObjectListener listener;
   private transient List<AngularObjectWatcher> watchers
     = new LinkedList<AngularObjectWatcher>();
