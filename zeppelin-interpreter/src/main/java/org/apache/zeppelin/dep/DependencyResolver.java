/*
 * Licensed to the Apache Software Foundation (ASF) under one or more
 * contributor license agreements.  See the NOTICE file distributed with
 * this work for additional information regarding copyright ownership.
 * The ASF licenses this file to You under the Apache License, Version 2.0
 * (the "License"); you may not use this file except in compliance with
 * the License.  You may obtain a copy of the License at
 *
 *    http://www.apache.org/licenses/LICENSE-2.0
 *
 * Unless required by applicable law or agreed to in writing, software
 * distributed under the License is distributed on an "AS IS" BASIS,
 * WITHOUT WARRANTIES OR CONDITIONS OF ANY KIND, either express or implied.
 * See the License for the specific language governing permissions and
 * limitations under the License.
 */

package org.apache.zeppelin.dep;

import java.io.File;
import java.io.IOException;
import java.net.URL;
import java.util.Arrays;
import java.util.Collection;
import java.util.Iterator;
import java.util.LinkedList;
import java.util.List;

import org.apache.commons.io.FileUtils;
import org.apache.commons.lang.StringUtils;
import org.slf4j.Logger;
import org.slf4j.LoggerFactory;
import org.sonatype.aether.RepositoryException;
import org.sonatype.aether.artifact.Artifact;
import org.sonatype.aether.collection.CollectRequest;
import org.sonatype.aether.graph.Dependency;
import org.sonatype.aether.graph.DependencyFilter;
import org.sonatype.aether.repository.RemoteRepository;
import org.sonatype.aether.resolution.ArtifactResult;
import org.sonatype.aether.resolution.DependencyRequest;
import org.sonatype.aether.util.artifact.DefaultArtifact;
import org.sonatype.aether.util.artifact.JavaScopes;
import org.sonatype.aether.util.filter.DependencyFilterUtils;
import org.sonatype.aether.util.filter.PatternExclusionsDependencyFilter;


/**
 * Deps resolver.
 * Add new dependencies from mvn repo (at runtime) to Zeppelin.
 */
public class DependencyResolver extends AbstractDependencyResolver {
  Logger logger = LoggerFactory.getLogger(DependencyResolver.class);

  private final String[] exclusions = new String[] {"org.apache.zeppelin:zeppelin-zengine",
                                                    "org.apache.zeppelin:zeppelin-interpreter",
                                                    "org.apache.zeppelin:zeppelin-server"};

  public DependencyResolver(String localRepoPath) {
    super(localRepoPath);
  }

  public List<File> load(String artifact)
      throws RepositoryException, IOException {
    return load(artifact, new LinkedList<String>());
  }
  
  public synchronized List<File> load(String artifact, Collection<String> excludes)
      throws RepositoryException, IOException {
    if (StringUtils.isBlank(artifact)) {
      // Skip dependency loading if artifact is empty
      return new LinkedList<File>();
    }

    // <groupId>:<artifactId>[:<extension>[:<classifier>]]:<version>
    int numSplits = artifact.split(":").length;
    if (numSplits >= 3 && numSplits <= 6) {
      return loadFromMvn(artifact, excludes);
    } else {
      LinkedList<File> libs = new LinkedList<File>();
      libs.add(new File(getPath(artifact)));
      return libs;
    }
  }
<<<<<<< HEAD

  private String getPath(String path) {
    if (path.startsWith("/")) {
      return path;
    } else {
      // find home dir
      String home = System.getenv("ZEPPELIN_HOME");
      if (home == null) {
        home = System.getProperty("zeppelin.home");
      }
      if (home == null) {
        home = "..";
      }

      return home + "/" + path;
    }
  }

  public List<File> load(String artifact, Collection<String> excludes, String destPath)
      throws RepositoryException, IOException {
    List<File> libs = new LinkedList<File>();

    if (StringUtils.isNotBlank(artifact)) {
      libs = load(artifact, excludes);

      for (File srcFile : libs) {
        File destFile = new File(getPath(destPath), srcFile.getName());
=======

  public List<File> load(String artifact, File destPath) throws IOException, RepositoryException {
    return load(artifact, new LinkedList<String>(), destPath);
  }

  public List<File> load(String artifact, Collection<String> excludes, File destPath)
      throws RepositoryException, IOException {
    List<File> libs = new LinkedList<File>();

    if (StringUtils.isNotBlank(artifact)) {
      libs = load(artifact, excludes);

      for (File srcFile : libs) {
        File destFile = new File(destPath, srcFile.getName());
>>>>>>> f55290f4
        if (!destFile.exists() || !FileUtils.contentEquals(srcFile, destFile)) {
          FileUtils.copyFile(srcFile, destFile);
          logger.info("copy {} to {}", srcFile.getAbsolutePath(), getPath(destPath));
        }
      }
    }
    return libs;
  }

  private List<File> loadFromMvn(String artifact, Collection<String> excludes)
      throws RepositoryException {
    Collection<String> allExclusions = new LinkedList<String>();
    allExclusions.addAll(excludes);
    allExclusions.addAll(Arrays.asList(exclusions));

    List<ArtifactResult> listOfArtifact;
    listOfArtifact = getArtifactsWithDep(artifact, allExclusions);

    Iterator<ArtifactResult> it = listOfArtifact.iterator();
    while (it.hasNext()) {
      Artifact a = it.next().getArtifact();
      String gav = a.getGroupId() + ":" + a.getArtifactId() + ":" + a.getVersion();
      for (String exclude : allExclusions) {
        if (gav.startsWith(exclude)) {
          it.remove();
          break;
        }
      }
    }

    List<File> files = new LinkedList<File>();
    for (ArtifactResult artifactResult : listOfArtifact) {
      files.add(artifactResult.getArtifact().getFile());
      logger.info("load {}", artifactResult.getArtifact().getFile().getAbsolutePath());
    }

    return files;
  }

  /**
   * @param dependency
   * @param excludes list of pattern can either be of the form groupId:artifactId
   * @return
   * @throws Exception
   */
  @Override
  public List<ArtifactResult> getArtifactsWithDep(String dependency,
      Collection<String> excludes) throws RepositoryException {
    Artifact artifact = new DefaultArtifact(dependency);
    DependencyFilter classpathFilter = DependencyFilterUtils.classpathFilter(JavaScopes.COMPILE);
    PatternExclusionsDependencyFilter exclusionFilter =
        new PatternExclusionsDependencyFilter(excludes);

    CollectRequest collectRequest = new CollectRequest();
    collectRequest.setRoot(new Dependency(artifact, JavaScopes.COMPILE));

    synchronized (repos) {
      for (RemoteRepository repo : repos) {
        collectRequest.addRepository(repo);
      }
    }
    DependencyRequest dependencyRequest = new DependencyRequest(collectRequest,
        DependencyFilterUtils.andFilter(exclusionFilter, classpathFilter));
    return system.resolveDependencies(session, dependencyRequest).getArtifactResults();
  }
}<|MERGE_RESOLUTION|>--- conflicted
+++ resolved
@@ -81,35 +81,6 @@
       return libs;
     }
   }
-<<<<<<< HEAD
-
-  private String getPath(String path) {
-    if (path.startsWith("/")) {
-      return path;
-    } else {
-      // find home dir
-      String home = System.getenv("ZEPPELIN_HOME");
-      if (home == null) {
-        home = System.getProperty("zeppelin.home");
-      }
-      if (home == null) {
-        home = "..";
-      }
-
-      return home + "/" + path;
-    }
-  }
-
-  public List<File> load(String artifact, Collection<String> excludes, String destPath)
-      throws RepositoryException, IOException {
-    List<File> libs = new LinkedList<File>();
-
-    if (StringUtils.isNotBlank(artifact)) {
-      libs = load(artifact, excludes);
-
-      for (File srcFile : libs) {
-        File destFile = new File(getPath(destPath), srcFile.getName());
-=======
 
   public List<File> load(String artifact, File destPath) throws IOException, RepositoryException {
     return load(artifact, new LinkedList<String>(), destPath);
@@ -124,7 +95,6 @@
 
       for (File srcFile : libs) {
         File destFile = new File(destPath, srcFile.getName());
->>>>>>> f55290f4
         if (!destFile.exists() || !FileUtils.contentEquals(srcFile, destFile)) {
           FileUtils.copyFile(srcFile, destFile);
           logger.info("copy {} to {}", srcFile.getAbsolutePath(), getPath(destPath));
