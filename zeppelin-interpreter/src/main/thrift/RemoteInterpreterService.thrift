--- conflicted
+++ resolved
@@ -19,7 +19,7 @@
 namespace java org.apache.zeppelin.interpreter.thrift
 
 struct RemoteInterpreterContext {
-  1: string sessionKey,
+  1: string noteId,
   2: string paragraphId,
   3: string replName,
   4: string paragraphTitle,
@@ -51,17 +51,11 @@
   RESOURCE_GET = 7
   OUTPUT_APPEND = 8,
   OUTPUT_UPDATE = 9,
-<<<<<<< HEAD
   OUTPUT_UPDATE_ALL = 10,
   ANGULAR_REGISTRY_PUSH = 11,
   APP_STATUS_UPDATE = 12,
-  META_INFOS = 13
-=======
-  ANGULAR_REGISTRY_PUSH = 10,
-  APP_STATUS_UPDATE = 11,
-  META_INFOS = 12,
-  REMOTE_ZEPPELIN_SERVER_RESOURCE = 13
->>>>>>> 234c42bd
+  META_INFOS = 13,
+  REMOTE_ZEPPELIN_SERVER_RESOURCE = 14
 }
 
 
