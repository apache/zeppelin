--- conflicted
+++ resolved
@@ -43,13 +43,10 @@
   ANGULAR_OBJECT_UPDATE = 3,
   ANGULAR_OBJECT_REMOVE = 4,
   RUN_INTERPRETER_CONTEXT_RUNNER = 5,
-<<<<<<< HEAD
   RESOURCE_POOL_GET_ALL = 6,
   RESOURCE_GET = 7
-=======
-  OUTPUT_APPEND = 6,
-  OUTPUT_UPDATE = 7
->>>>>>> 11a45e2e
+  OUTPUT_APPEND = 8,
+  OUTPUT_UPDATE = 9
 }
 
 struct RemoteInterpreterEvent {
@@ -72,10 +69,6 @@
   string getStatus(1:string jobId);
 
   RemoteInterpreterEvent getEvent();
-<<<<<<< HEAD
-  void angularObjectUpdate(1: string name, 2: string noteId, 3: string object);
-  void angularObjectAdd(1: string name, 2: string noteId, 3: string object);
-  void angularObjectRemove(1: string name, 2: string noteId);
 
   // as a response, ZeppelinServer send list of resources to Interpreter process
   void resourcePoolResponseGetAll(1: list<string> resources);
@@ -85,10 +78,9 @@
   list<string> resoucePoolGetAll();
   // get value of resource
   binary resourceGet(1: string resourceName);
-=======
+
   void angularObjectUpdate(1: string name, 2: string noteId, 3: string paragraphId, 4: string
   object);
   void angularObjectAdd(1: string name, 2: string noteId, 3: string paragraphId, 4: string object);
   void angularObjectRemove(1: string name, 2: string noteId, 3: string paragraphId);
->>>>>>> 11a45e2e
 }