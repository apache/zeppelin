--- conflicted
+++ resolved
@@ -212,61 +212,6 @@
       <version>${wagon.version}</version>
     </dependency>
 
-<<<<<<< HEAD
-  <build>
-    <plugins>
-      <plugin>
-        <groupId>org.apache.rat</groupId>
-        <artifactId>apache-rat-plugin</artifactId>
-        <configuration>
-          <excludes>
-            <exclude>**/.idea/</exclude>
-            <exclude>**/*.iml</exclude>
-            <exclude>.gitignore</exclude>
-            <exclude>**/.settings/*</exclude>
-            <exclude>**/.classpath</exclude>
-            <exclude>**/.project</exclude>
-            <exclude>**/target/**</exclude>
-            <exclude>*.md</exclude>
-            <exclude>dependency-reduced-pom.xml</exclude>
-          </excludes>
-        </configuration>
-      </plugin>
-<!--
-      <plugin>
-        <groupId>org.apache.maven.plugins</groupId>
-        <artifactId>maven-shade-plugin</artifactId>
-        <version>2.3</version>
-        <configuration>
-          <artifactSet>
-            <includes>
-              <include>*:*</include>
-            </includes>
-          </artifactSet>
-          <filters>
-            <filter>
-              <artifact>*:*</artifact>
-              <excludes>
-                <exclude>META-INF/*.SF</exclude>
-                <exclude>META-INF/*.DSA</exclude>
-                <exclude>META-INF/*.RSA</exclude>
-              </excludes>
-            </filter>
-          </filters>
-        </configuration>
-        <executions>
-          <execution>
-            <phase>package</phase>
-            <goals>
-              <goal>shade</goal>
-            </goals>
-          </execution>
-        </executions>
-      </plugin>
--->
-    </plugins>
-  </build>
-=======
     <dependency>
       <groupId>junit</groupId>
       <artifactId>junit</artifactId>
@@ -279,5 +224,5 @@
       <scope>test</scope>
     </dependency>
   </dependencies>
->>>>>>> 39543dec
+
 </project>