/*
 * Licensed to the Apache Software Foundation (ASF) under one or more
 * contributor license agreements.  See the NOTICE file distributed with
 * this work for additional information regarding copyright ownership.
 * The ASF licenses this file to You under the Apache License, Version 2.0
 * (the "License"); you may not use this file except in compliance with
 * the License.  You may obtain a copy of the License at
 *
 *    http://www.apache.org/licenses/LICENSE-2.0
 *
 * Unless required by applicable law or agreed to in writing, software
 * distributed under the License is distributed on an "AS IS" BASIS,
 * WITHOUT WARRANTIES OR CONDITIONS OF ANY KIND, either express or implied.
 * See the License for the specific language governing permissions and
 * limitations under the License.
 */

package org.apache.zeppelin.interpreter.remote;

import org.apache.thrift.transport.TTransportException;
import org.apache.zeppelin.display.AngularObjectRegistry;
import org.apache.zeppelin.display.GUI;
import org.apache.zeppelin.display.Input;
import org.apache.zeppelin.display.ui.OptionInput;
import org.apache.zeppelin.interpreter.*;
import org.apache.zeppelin.interpreter.InterpreterResult.Code;
import org.apache.zeppelin.interpreter.remote.mock.GetAngularObjectSizeInterpreter;
import org.apache.zeppelin.interpreter.remote.mock.GetEnvPropertyInterpreter;
import org.apache.zeppelin.user.AuthenticationInfo;
import org.junit.After;
import org.junit.Before;
import org.junit.Test;

import java.io.IOException;
import java.util.ArrayList;
import java.util.HashMap;
import java.util.LinkedHashMap;
import java.util.List;
import java.util.Map;

import static org.junit.Assert.*;

public class RemoteInterpreterTest {


  private static final String INTERPRETER_SCRIPT =
      System.getProperty("os.name").startsWith("Windows") ?
          "../bin/interpreter.cmd" :
          "../bin/interpreter.sh";

  private InterpreterSetting interpreterSetting;

  @Before
  public void setUp() throws Exception {
    InterpreterOption interpreterOption = new InterpreterOption();

    InterpreterInfo interpreterInfo1 = new InterpreterInfo(EchoInterpreter.class.getName(), "echo", true, new HashMap<String, Object>());
    InterpreterInfo interpreterInfo2 = new InterpreterInfo(DoubleEchoInterpreter.class.getName(), "double_echo", false, new HashMap<String, Object>());
    InterpreterInfo interpreterInfo3 = new InterpreterInfo(SleepInterpreter.class.getName(), "sleep", false, new HashMap<String, Object>());
    InterpreterInfo interpreterInfo4 = new InterpreterInfo(GetEnvPropertyInterpreter.class.getName(), "get", false, new HashMap<String, Object>());
    InterpreterInfo interpreterInfo5 = new InterpreterInfo(GetAngularObjectSizeInterpreter.class.getName(), "angular_obj",false, new HashMap<String, Object>());
    List<InterpreterInfo> interpreterInfos = new ArrayList<>();
    interpreterInfos.add(interpreterInfo1);
    interpreterInfos.add(interpreterInfo2);
    interpreterInfos.add(interpreterInfo3);
    interpreterInfos.add(interpreterInfo4);
    interpreterInfos.add(interpreterInfo5);
    InterpreterRunner runner = new InterpreterRunner(INTERPRETER_SCRIPT, INTERPRETER_SCRIPT);
    interpreterSetting = new InterpreterSetting.Builder()
        .setId("test")
        .setName("test")
        .setGroup("test")
        .setInterpreterInfos(interpreterInfos)
        .setOption(interpreterOption)
        .setRunner(runner)
        .setInterpreterDir("../interpeters/test")
        .create();
  }

  @After
  public void tearDown() throws Exception {
    interpreterSetting.close();
  }

  @Test
  public void testSharedMode() throws InterpreterException, IOException {
    interpreterSetting.getOption().setPerUser(InterpreterOption.SHARED);

    Interpreter interpreter1 = interpreterSetting.getDefaultInterpreter("user1", "note1");
    Interpreter interpreter2 = interpreterSetting.getDefaultInterpreter("user2", "note1");
    assertTrue(interpreter1 instanceof RemoteInterpreter);
    RemoteInterpreter remoteInterpreter1 = (RemoteInterpreter) interpreter1;
    assertTrue(interpreter2 instanceof RemoteInterpreter);
    RemoteInterpreter remoteInterpreter2 = (RemoteInterpreter) interpreter2;

    InterpreterContext context1 = new InterpreterContext("noteId", "paragraphId", "repl",
        "title", "text", AuthenticationInfo.ANONYMOUS, new HashMap<String, Object>(), new GUI(),
        null, null, new ArrayList<InterpreterContextRunner>(), null);
    assertEquals("hello", remoteInterpreter1.interpret("hello", context1).message().get(0).getData());
    assertEquals(Interpreter.FormType.NATIVE, interpreter1.getFormType());
    assertEquals(0, remoteInterpreter1.getProgress(context1));
    assertNotNull(remoteInterpreter1.getOrCreateInterpreterProcess());
    assertTrue(remoteInterpreter1.getInterpreterGroup().getRemoteInterpreterProcess().isRunning());

    assertEquals("hello", remoteInterpreter2.interpret("hello", context1).message().get(0).getData());
    assertEquals(remoteInterpreter1.getInterpreterGroup().getRemoteInterpreterProcess(),
        remoteInterpreter2.getInterpreterGroup().getRemoteInterpreterProcess());

    // Call InterpreterGroup.close instead of Interpreter.close, otherwise we will have the
    // RemoteInterpreterProcess leakage.
    remoteInterpreter1.getInterpreterGroup().close(remoteInterpreter1.getSessionId());
    assertNull(remoteInterpreter1.getInterpreterGroup().getRemoteInterpreterProcess());
    try {
      assertEquals("hello", remoteInterpreter1.interpret("hello", context1).message().get(0).getData());
      fail("Should not be able to call interpret after interpreter is closed");
    } catch (Exception e) {
      e.printStackTrace();
    }

    try {
      assertEquals("hello", remoteInterpreter2.interpret("hello", context1).message().get(0).getData());
      fail("Should not be able to call getProgress after RemoterInterpreterProcess is stoped");
    } catch (Exception e) {
      e.printStackTrace();
    }
  }

  @Test
  public void testScopedMode() throws InterpreterException, IOException {
    interpreterSetting.getOption().setPerUser(InterpreterOption.SCOPED);

    Interpreter interpreter1 = interpreterSetting.getDefaultInterpreter("user1", "note1");
    Interpreter interpreter2 = interpreterSetting.getDefaultInterpreter("user2", "note1");
    assertTrue(interpreter1 instanceof RemoteInterpreter);
    RemoteInterpreter remoteInterpreter1 = (RemoteInterpreter) interpreter1;
    assertTrue(interpreter2 instanceof RemoteInterpreter);
    RemoteInterpreter remoteInterpreter2 = (RemoteInterpreter) interpreter2;

    InterpreterContext context1 = new InterpreterContext("noteId", "paragraphId", "repl",
        "title", "text", AuthenticationInfo.ANONYMOUS, new HashMap<String, Object>(), new GUI(),
        null, null, new ArrayList<InterpreterContextRunner>(), null);
    assertEquals("hello", remoteInterpreter1.interpret("hello", context1).message().get(0).getData());
    assertEquals("hello", remoteInterpreter2.interpret("hello", context1).message().get(0).getData());
    assertEquals(Interpreter.FormType.NATIVE, interpreter1.getFormType());
    assertEquals(0, remoteInterpreter1.getProgress(context1));

    assertNotNull(remoteInterpreter1.getOrCreateInterpreterProcess());
    assertTrue(remoteInterpreter1.getInterpreterGroup().getRemoteInterpreterProcess().isRunning());

    assertEquals(remoteInterpreter1.getInterpreterGroup().getRemoteInterpreterProcess(),
        remoteInterpreter2.getInterpreterGroup().getRemoteInterpreterProcess());
    // Call InterpreterGroup.close instead of Interpreter.close, otherwise we will have the
    // RemoteInterpreterProcess leakage.
    remoteInterpreter1.getInterpreterGroup().close(remoteInterpreter1.getSessionId());
    try {
      assertEquals("hello", remoteInterpreter1.interpret("hello", context1).message().get(0).getData());
      fail("Should not be able to call interpret after interpreter is closed");
    } catch (Exception e) {
      e.printStackTrace();
    }

    assertTrue(remoteInterpreter2.getInterpreterGroup().getRemoteInterpreterProcess().isRunning());
    assertEquals("hello", remoteInterpreter2.interpret("hello", context1).message().get(0).getData());
    remoteInterpreter2.getInterpreterGroup().close(remoteInterpreter2.getSessionId());
    try {
      assertEquals("hello", remoteInterpreter2.interpret("hello", context1));
      fail("Should not be able to call interpret after interpreter is closed");
    } catch (Exception e) {
      e.printStackTrace();
    }
    assertNull(remoteInterpreter2.getInterpreterGroup().getRemoteInterpreterProcess());
  }

  @Test
  public void testIsolatedMode() throws InterpreterException, IOException {
    interpreterSetting.getOption().setPerUser(InterpreterOption.ISOLATED);

    Interpreter interpreter1 = interpreterSetting.getDefaultInterpreter("user1", "note1");
    Interpreter interpreter2 = interpreterSetting.getDefaultInterpreter("user2", "note1");
    assertTrue(interpreter1 instanceof RemoteInterpreter);
    RemoteInterpreter remoteInterpreter1 = (RemoteInterpreter) interpreter1;
    assertTrue(interpreter2 instanceof RemoteInterpreter);
    RemoteInterpreter remoteInterpreter2 = (RemoteInterpreter) interpreter2;

    InterpreterContext context1 = new InterpreterContext("noteId", "paragraphId", "repl",
        "title", "text", AuthenticationInfo.ANONYMOUS, new HashMap<String, Object>(), new GUI(),
        null, null, new ArrayList<InterpreterContextRunner>(), null);
    assertEquals("hello", remoteInterpreter1.interpret("hello", context1).message().get(0).getData());
    assertEquals("hello", remoteInterpreter2.interpret("hello", context1).message().get(0).getData());
    assertEquals(Interpreter.FormType.NATIVE, interpreter1.getFormType());
    assertEquals(0, remoteInterpreter1.getProgress(context1));
    assertNotNull(remoteInterpreter1.getOrCreateInterpreterProcess());
    assertTrue(remoteInterpreter1.getInterpreterGroup().getRemoteInterpreterProcess().isRunning());

    assertNotEquals(remoteInterpreter1.getInterpreterGroup().getRemoteInterpreterProcess(),
        remoteInterpreter2.getInterpreterGroup().getRemoteInterpreterProcess());
    // Call InterpreterGroup.close instead of Interpreter.close, otherwise we will have the
    // RemoteInterpreterProcess leakage.
    remoteInterpreter1.getInterpreterGroup().close(remoteInterpreter1.getSessionId());
    assertNull(remoteInterpreter1.getInterpreterGroup().getRemoteInterpreterProcess());
    assertTrue(remoteInterpreter2.getInterpreterGroup().getRemoteInterpreterProcess().isRunning());
    try {
      remoteInterpreter1.interpret("hello", context1);
      fail("Should not be able to call getProgress after interpreter is closed");
    } catch (Exception e) {
      e.printStackTrace();
    }

    assertEquals("hello", remoteInterpreter2.interpret("hello", context1).message().get(0).getData());
    remoteInterpreter2.getInterpreterGroup().close(remoteInterpreter2.getSessionId());
    try {
      assertEquals("hello", remoteInterpreter2.interpret("hello", context1).message().get(0).getData());
      fail("Should not be able to call interpret after interpreter is closed");
    } catch (Exception e) {
      e.printStackTrace();
    }
    assertNull(remoteInterpreter2.getInterpreterGroup().getRemoteInterpreterProcess());

  }

  @Test
  public void testExecuteIncorrectPrecode() throws TTransportException, IOException, InterpreterException {
    interpreterSetting.getOption().setPerUser(InterpreterOption.SHARED);
    interpreterSetting.setProperty("zeppelin.SleepInterpreter.precode", "fail test");
    Interpreter interpreter1 = interpreterSetting.getInterpreter("user1", "note1", "sleep");
    InterpreterContext context1 = new InterpreterContext("noteId", "paragraphId", "repl",
        "title", "text", AuthenticationInfo.ANONYMOUS, new HashMap<String, Object>(), new GUI(),
        null, null, new ArrayList<InterpreterContextRunner>(), null);
    assertEquals(Code.ERROR, interpreter1.interpret("10", context1).code());
  }

  @Test
  public void testExecuteCorrectPrecode() throws TTransportException, IOException, InterpreterException {
    interpreterSetting.getOption().setPerUser(InterpreterOption.SHARED);
    interpreterSetting.setProperty("zeppelin.SleepInterpreter.precode", "1");
    Interpreter interpreter1 = interpreterSetting.getInterpreter("user1", "note1", "sleep");
    InterpreterContext context1 = new InterpreterContext("noteId", "paragraphId", "repl",
        "title", "text", AuthenticationInfo.ANONYMOUS, new HashMap<String, Object>(), new GUI(),
        null, null, new ArrayList<InterpreterContextRunner>(), null);
    assertEquals(Code.SUCCESS, interpreter1.interpret("10", context1).code());
  }

  @Test
  public void testRemoteInterperterErrorStatus() throws TTransportException, IOException, InterpreterException {
    interpreterSetting.setProperty("zeppelin.interpreter.echo.fail", "true");
    interpreterSetting.getOption().setPerUser(InterpreterOption.SHARED);

    Interpreter interpreter1 = interpreterSetting.getDefaultInterpreter("user1", "note1");
    assertTrue(interpreter1 instanceof RemoteInterpreter);
    RemoteInterpreter remoteInterpreter1 = (RemoteInterpreter) interpreter1;

    InterpreterContext context1 = new InterpreterContext("noteId", "paragraphId", "repl",
        "title", "text", AuthenticationInfo.ANONYMOUS, new HashMap<String, Object>(), new GUI(),
        null, null, new ArrayList<InterpreterContextRunner>(), null);
    assertEquals(Code.ERROR, remoteInterpreter1.interpret("hello", context1).code());
  }

  @Test
  public void testFIFOScheduler() throws InterruptedException, InterpreterException {
    interpreterSetting.getOption().setPerUser(InterpreterOption.SHARED);
    // by default SleepInterpreter would use FIFOScheduler

    final Interpreter interpreter1 = interpreterSetting.getInterpreter("user1", "note1", "sleep");
    final InterpreterContext context1 = new InterpreterContext("noteId", "paragraphId", "repl",
        "title", "text", AuthenticationInfo.ANONYMOUS, new HashMap<String, Object>(), new GUI(),
        null, null, new ArrayList<InterpreterContextRunner>(), null);
    // run this dummy interpret method first to launch the RemoteInterpreterProcess to avoid the
    // time overhead of launching the process.
    interpreter1.interpret("1", context1);
    Thread thread1 = new Thread() {
      @Override
      public void run() {
        try {
          assertEquals(Code.SUCCESS, interpreter1.interpret("100", context1).code());
        } catch (InterpreterException e) {
          e.printStackTrace();
          fail();
        }
      }
    };
    Thread thread2 = new Thread() {
      @Override
      public void run() {
        try {
          assertEquals(Code.SUCCESS, interpreter1.interpret("100", context1).code());
        } catch (InterpreterException e) {
          e.printStackTrace();
          fail();
        }
      }
    };
    long start = System.currentTimeMillis();
    thread1.start();
    thread2.start();
    thread1.join();
    thread2.join();
    long end = System.currentTimeMillis();
    assertTrue((end - start) >= 200);
  }

  @Test
  public void testParallelScheduler() throws InterruptedException, InterpreterException {
    interpreterSetting.getOption().setPerUser(InterpreterOption.SHARED);
    interpreterSetting.setProperty("zeppelin.SleepInterpreter.parallel", "true");

    final Interpreter interpreter1 = interpreterSetting.getInterpreter("user1", "note1", "sleep");
    final InterpreterContext context1 = new InterpreterContext("noteId", "paragraphId", "repl",
        "title", "text", AuthenticationInfo.ANONYMOUS, new HashMap<String, Object>(), new GUI(),
        null, null, new ArrayList<InterpreterContextRunner>(), null);

    // run this dummy interpret method first to launch the RemoteInterpreterProcess to avoid the
    // time overhead of launching the process.
    interpreter1.interpret("1", context1);
    Thread thread1 = new Thread() {
      @Override
      public void run() {
        try {
          assertEquals(Code.SUCCESS, interpreter1.interpret("100", context1).code());
        } catch (InterpreterException e) {
          e.printStackTrace();
          fail();
        }
      }
    };
    Thread thread2 = new Thread() {
      @Override
      public void run() {
        try {
          assertEquals(Code.SUCCESS, interpreter1.interpret("100", context1).code());
        } catch (InterpreterException e) {
          e.printStackTrace();
          fail();
        }
      }
    };
    long start = System.currentTimeMillis();
    thread1.start();
    thread2.start();
    thread1.join();
    thread2.join();
    long end = System.currentTimeMillis();
    assertTrue((end - start) <= 200);
  }

  @Test
  public void testRemoteInterpreterSharesTheSameSchedulerInstanceInTheSameGroup() {
    interpreterSetting.getOption().setPerUser(InterpreterOption.SHARED);
    Interpreter interpreter1 = interpreterSetting.getInterpreter("user1", "note1", "sleep");
    Interpreter interpreter2 = interpreterSetting.getInterpreter("user1", "note1", "echo");
    assertEquals(interpreter1.getInterpreterGroup(), interpreter2.getInterpreterGroup());
    assertEquals(interpreter1.getScheduler(), interpreter2.getScheduler());
  }

  @Test
  public void testMultiInterpreterSession() {
    interpreterSetting.getOption().setPerUser(InterpreterOption.SCOPED);
    Interpreter interpreter1_user1 = interpreterSetting.getInterpreter("user1", "note1", "sleep");
    Interpreter interpreter2_user1 = interpreterSetting.getInterpreter("user1", "note1", "echo");
    assertEquals(interpreter1_user1.getInterpreterGroup(), interpreter2_user1.getInterpreterGroup());
    assertEquals(interpreter1_user1.getScheduler(), interpreter2_user1.getScheduler());

    Interpreter interpreter1_user2 = interpreterSetting.getInterpreter("user2", "note1", "sleep");
    Interpreter interpreter2_user2 = interpreterSetting.getInterpreter("user2", "note1", "echo");
    assertEquals(interpreter1_user2.getInterpreterGroup(), interpreter2_user2.getInterpreterGroup());
    assertEquals(interpreter1_user2.getScheduler(), interpreter2_user2.getScheduler());

    // scheduler is shared in session but not across session
    assertNotEquals(interpreter1_user1.getScheduler(), interpreter1_user2.getScheduler());
  }

  @Test
  public void should_push_local_angular_repo_to_remote() throws Exception {

    final AngularObjectRegistry registry = new AngularObjectRegistry("spark", null);
    registry.add("name_1", "value_1", "note_1", "paragraphId_1");
    registry.add("name_2", "value_2", "node_2", "paragraphId_2");
    Interpreter interpreter = interpreterSetting.getInterpreter("user1", "note1", "angular_obj");
    interpreter.getInterpreterGroup().setAngularObjectRegistry(registry);

    final InterpreterContext context = new InterpreterContext("noteId", "paragraphId", "repl",
        "title", "text", AuthenticationInfo.ANONYMOUS, new HashMap<String, Object>(), new GUI(),
        null, null, new ArrayList<InterpreterContextRunner>(), null);

    InterpreterResult result = interpreter.interpret("dummy", context);
    assertEquals(Code.SUCCESS, result.code());
    assertEquals("2", result.message().get(0).getData());
  }

  @Test
  public void testEnvStringPattern() {
    assertFalse(RemoteInterpreterUtils.isEnvString(null));
    assertFalse(RemoteInterpreterUtils.isEnvString(""));
    assertFalse(RemoteInterpreterUtils.isEnvString("abcDEF"));
    assertFalse(RemoteInterpreterUtils.isEnvString("ABC-DEF"));
    assertTrue(RemoteInterpreterUtils.isEnvString("ABCDEF"));
    assertTrue(RemoteInterpreterUtils.isEnvString("ABC_DEF"));
    assertTrue(RemoteInterpreterUtils.isEnvString("ABC_DEF123"));
  }

  @Test
  public void testEnvironmentAndProperty() throws InterpreterException {
    interpreterSetting.getOption().setPerUser(InterpreterOption.SHARED);
    interpreterSetting.setProperty("ENV_1", "VALUE_1");
    interpreterSetting.setProperty("property_1", "value_1");

    final Interpreter interpreter1 = interpreterSetting.getInterpreter("user1", "note1", "get");
    final InterpreterContext context1 = new InterpreterContext("noteId", "paragraphId", "repl",
        "title", "text", AuthenticationInfo.ANONYMOUS, new HashMap<String, Object>(), new GUI(),
        null, null, new ArrayList<InterpreterContextRunner>(), null);

    assertEquals("VALUE_1", interpreter1.interpret("getEnv ENV_1", context1).message().get(0).getData());
    assertEquals("null", interpreter1.interpret("getEnv ENV_2", context1).message().get(0).getData());

    assertEquals("value_1", interpreter1.interpret("getProperty property_1", context1).message().get(0).getData());
    assertEquals("null", interpreter1.interpret("getProperty property_2", context1).message().get(0).getData());
  }

  @Test
<<<<<<< HEAD
  public void testReplaceContextParametersInSettingsForSharedInterpreter() throws TTransportException, IOException, InterpreterException {
    interpreterSetting.getOption().setPerUser(InterpreterOption.SHARED);
    String propertyName = "variable.with.replace";
    String userName = "username";
    interpreterSetting.setProperty(propertyName, "#{user}");
    Interpreter interpreter = interpreterSetting.getInterpreter("user1", "note1", "sleep");
    InterpreterContext context = new InterpreterContext("noteId", "paragraphId", "sleep",
            "title", "text", new AuthenticationInfo(userName), new HashMap<String, Object>(), new GUI(),
            null, null, new ArrayList<InterpreterContextRunner>(), null);
    InterpreterContext.set(context);
    LazyOpenInterpreter lazyOpenInterpreter = new LazyOpenInterpreter(interpreter);
    assertEquals(Code.SUCCESS, lazyOpenInterpreter.interpret("10", context).code());
    assertEquals(userName, interpreter.getProperty(propertyName));
    InterpreterContext.remove();
  }

  @Test
  public void testReplaceContextParametersInSettingsForIsolatedInterpreter() throws TTransportException, IOException, InterpreterException {
    interpreterSetting.getOption().setPerNote(InterpreterOption.ISOLATED);
    String propertyName = "variable.with.replace";
    String userName = "username";
    interpreterSetting.setProperty(propertyName, "#{user}");
    Interpreter interpreter = interpreterSetting.getInterpreter("user1", "note1", "sleep");
    InterpreterContext context = new InterpreterContext("noteId", "paragraphId", "sleep",
            "title", "text", new AuthenticationInfo(userName), new HashMap<String, Object>(), new GUI(),
            null, null, new ArrayList<InterpreterContextRunner>(), null);
    InterpreterContext.set(context);
    LazyOpenInterpreter lazyOpenInterpreter = new LazyOpenInterpreter(interpreter);
    assertEquals(Code.SUCCESS, lazyOpenInterpreter.interpret("10", context).code());
    assertEquals(userName, interpreter.getProperty(propertyName));
    InterpreterContext.remove();
  }

  @Test
  public void testReplaceContextParametersInSettingsForScopedInterpreter() throws TTransportException, IOException, InterpreterException {
    interpreterSetting.getOption().setPerNote(InterpreterOption.SCOPED);
    String propertyName = "variable.with.replace";
    String userName = "username";
    interpreterSetting.setProperty(propertyName, "#{user}");
    Interpreter interpreter = interpreterSetting.getInterpreter("user1", "note1", "sleep");
    InterpreterContext context = new InterpreterContext("noteId", "paragraphId", "sleep",
            "title", "text", new AuthenticationInfo(userName), new HashMap<String, Object>(), new GUI(),
            null, null, new ArrayList<InterpreterContextRunner>(), null);
    InterpreterContext.set(context);
    LazyOpenInterpreter lazyOpenInterpreter = new LazyOpenInterpreter(interpreter);
    assertEquals(Code.SUCCESS, lazyOpenInterpreter.interpret("10", context).code());
    assertEquals(userName, lazyOpenInterpreter.getProperty(propertyName));
    InterpreterContext.remove();
=======
  public void testConvertDynamicForms() throws InterpreterException {
    GUI gui = new GUI();
    OptionInput.ParamOption[] paramOptions = {
        new OptionInput.ParamOption("value1", "param1"),
        new OptionInput.ParamOption("value2", "param2")
    };
    List<Object> defaultValues = new ArrayList();
    defaultValues.add("default1");
    defaultValues.add("default2");
    gui.checkbox("checkbox_id", defaultValues, paramOptions);
    gui.select("select_id", "default", paramOptions);
    gui.textbox("textbox_id");
    Map<String, Input> expected = new LinkedHashMap<>(gui.getForms());
    Interpreter interpreter = interpreterSetting.getDefaultInterpreter("user1", "note1");
    InterpreterContext context = new InterpreterContext("noteId", "paragraphId", "repl", null,
        null, AuthenticationInfo.ANONYMOUS, new HashMap<String, Object>(), gui,
        null, null, new ArrayList<InterpreterContextRunner>(), null);

    interpreter.interpret("text", context);
    assertArrayEquals(expected.values().toArray(), gui.getForms().values().toArray());
>>>>>>> fc7c7b46
  }

}<|MERGE_RESOLUTION|>--- conflicted
+++ resolved
@@ -416,56 +416,6 @@
   }
 
   @Test
-<<<<<<< HEAD
-  public void testReplaceContextParametersInSettingsForSharedInterpreter() throws TTransportException, IOException, InterpreterException {
-    interpreterSetting.getOption().setPerUser(InterpreterOption.SHARED);
-    String propertyName = "variable.with.replace";
-    String userName = "username";
-    interpreterSetting.setProperty(propertyName, "#{user}");
-    Interpreter interpreter = interpreterSetting.getInterpreter("user1", "note1", "sleep");
-    InterpreterContext context = new InterpreterContext("noteId", "paragraphId", "sleep",
-            "title", "text", new AuthenticationInfo(userName), new HashMap<String, Object>(), new GUI(),
-            null, null, new ArrayList<InterpreterContextRunner>(), null);
-    InterpreterContext.set(context);
-    LazyOpenInterpreter lazyOpenInterpreter = new LazyOpenInterpreter(interpreter);
-    assertEquals(Code.SUCCESS, lazyOpenInterpreter.interpret("10", context).code());
-    assertEquals(userName, interpreter.getProperty(propertyName));
-    InterpreterContext.remove();
-  }
-
-  @Test
-  public void testReplaceContextParametersInSettingsForIsolatedInterpreter() throws TTransportException, IOException, InterpreterException {
-    interpreterSetting.getOption().setPerNote(InterpreterOption.ISOLATED);
-    String propertyName = "variable.with.replace";
-    String userName = "username";
-    interpreterSetting.setProperty(propertyName, "#{user}");
-    Interpreter interpreter = interpreterSetting.getInterpreter("user1", "note1", "sleep");
-    InterpreterContext context = new InterpreterContext("noteId", "paragraphId", "sleep",
-            "title", "text", new AuthenticationInfo(userName), new HashMap<String, Object>(), new GUI(),
-            null, null, new ArrayList<InterpreterContextRunner>(), null);
-    InterpreterContext.set(context);
-    LazyOpenInterpreter lazyOpenInterpreter = new LazyOpenInterpreter(interpreter);
-    assertEquals(Code.SUCCESS, lazyOpenInterpreter.interpret("10", context).code());
-    assertEquals(userName, interpreter.getProperty(propertyName));
-    InterpreterContext.remove();
-  }
-
-  @Test
-  public void testReplaceContextParametersInSettingsForScopedInterpreter() throws TTransportException, IOException, InterpreterException {
-    interpreterSetting.getOption().setPerNote(InterpreterOption.SCOPED);
-    String propertyName = "variable.with.replace";
-    String userName = "username";
-    interpreterSetting.setProperty(propertyName, "#{user}");
-    Interpreter interpreter = interpreterSetting.getInterpreter("user1", "note1", "sleep");
-    InterpreterContext context = new InterpreterContext("noteId", "paragraphId", "sleep",
-            "title", "text", new AuthenticationInfo(userName), new HashMap<String, Object>(), new GUI(),
-            null, null, new ArrayList<InterpreterContextRunner>(), null);
-    InterpreterContext.set(context);
-    LazyOpenInterpreter lazyOpenInterpreter = new LazyOpenInterpreter(interpreter);
-    assertEquals(Code.SUCCESS, lazyOpenInterpreter.interpret("10", context).code());
-    assertEquals(userName, lazyOpenInterpreter.getProperty(propertyName));
-    InterpreterContext.remove();
-=======
   public void testConvertDynamicForms() throws InterpreterException {
     GUI gui = new GUI();
     OptionInput.ParamOption[] paramOptions = {
@@ -486,7 +436,57 @@
 
     interpreter.interpret("text", context);
     assertArrayEquals(expected.values().toArray(), gui.getForms().values().toArray());
->>>>>>> fc7c7b46
+  }
+
+  @Test
+  public void testReplaceContextParametersInSettingsForSharedInterpreter() throws TTransportException, IOException, InterpreterException {
+    interpreterSetting.getOption().setPerUser(InterpreterOption.SHARED);
+    String propertyName = "variable.with.replace";
+    String userName = "username";
+    interpreterSetting.setProperty(propertyName, "#{user}");
+    Interpreter interpreter = interpreterSetting.getInterpreter("user1", "note1", "sleep");
+    InterpreterContext context = new InterpreterContext("noteId", "paragraphId", "sleep",
+        "title", "text", new AuthenticationInfo(userName), new HashMap<String, Object>(), new GUI(),
+        null, null, new ArrayList<InterpreterContextRunner>(), null);
+    InterpreterContext.set(context);
+    LazyOpenInterpreter lazyOpenInterpreter = new LazyOpenInterpreter(interpreter);
+    assertEquals(Code.SUCCESS, lazyOpenInterpreter.interpret("10", context).code());
+    assertEquals(userName, interpreter.getProperty(propertyName));
+    InterpreterContext.remove();
+  }
+
+  @Test
+  public void testReplaceContextParametersInSettingsForIsolatedInterpreter() throws TTransportException, IOException, InterpreterException {
+    interpreterSetting.getOption().setPerNote(InterpreterOption.ISOLATED);
+    String propertyName = "variable.with.replace";
+    String userName = "username";
+    interpreterSetting.setProperty(propertyName, "#{user}");
+    Interpreter interpreter = interpreterSetting.getInterpreter("user1", "note1", "sleep");
+    InterpreterContext context = new InterpreterContext("noteId", "paragraphId", "sleep",
+        "title", "text", new AuthenticationInfo(userName), new HashMap<String, Object>(), new GUI(),
+        null, null, new ArrayList<InterpreterContextRunner>(), null);
+    InterpreterContext.set(context);
+    LazyOpenInterpreter lazyOpenInterpreter = new LazyOpenInterpreter(interpreter);
+    assertEquals(Code.SUCCESS, lazyOpenInterpreter.interpret("10", context).code());
+    assertEquals(userName, interpreter.getProperty(propertyName));
+    InterpreterContext.remove();
+  }
+
+  @Test
+  public void testReplaceContextParametersInSettingsForScopedInterpreter() throws TTransportException, IOException, InterpreterException {
+    interpreterSetting.getOption().setPerNote(InterpreterOption.SCOPED);
+    String propertyName = "variable.with.replace";
+    String userName = "username";
+    interpreterSetting.setProperty(propertyName, "#{user}");
+    Interpreter interpreter = interpreterSetting.getInterpreter("user1", "note1", "sleep");
+    InterpreterContext context = new InterpreterContext("noteId", "paragraphId", "sleep",
+        "title", "text", new AuthenticationInfo(userName), new HashMap<String, Object>(), new GUI(),
+        null, null, new ArrayList<InterpreterContextRunner>(), null);
+    InterpreterContext.set(context);
+    LazyOpenInterpreter lazyOpenInterpreter = new LazyOpenInterpreter(interpreter);
+    assertEquals(Code.SUCCESS, lazyOpenInterpreter.interpret("10", context).code());
+    assertEquals(userName, lazyOpenInterpreter.getProperty(propertyName));
+    InterpreterContext.remove();
   }
 
 }