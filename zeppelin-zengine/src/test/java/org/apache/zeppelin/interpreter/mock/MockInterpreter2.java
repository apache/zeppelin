--- conflicted
+++ resolved
@@ -97,12 +97,8 @@
 	}
 
 	@Override
-<<<<<<< HEAD
-	public List<InterpreterCompletion> completion(String buf, int cursor) {
-=======
 	public List<InterpreterCompletion> completion(String buf, int cursor,
 			InterpreterContext interpreterContext) {
->>>>>>> 6eecdecb
 		return null;
 	}
 }