--- conflicted
+++ resolved
@@ -32,30 +32,6 @@
 public class MockInterpreter1 extends Interpreter{
 Map<String, Object> vars = new HashMap<String, Object>();
 
-<<<<<<< HEAD
-public MockInterpreter1(Properties property) {
-	super(property);
-}
-
-@Override
-public void open() {
-}
-
-@Override
-public void close() {
-}
-
-@Override
-public InterpreterResult interpret(String st, InterpreterContext context) {
-	InterpreterResult result;
-
-	if ("getId".equals(st)) {
-		// get unique id of this interpreter instance
-		result = new InterpreterResult(InterpreterResult.Code.SUCCESS, "" + this.hashCode());
-	} else {
-		result = new InterpreterResult(InterpreterResult.Code.SUCCESS, "repl1: " + st);
-	}
-=======
 	public MockInterpreter1(Properties property) {
 		super(property);
 	}
@@ -94,7 +70,6 @@
 		} else {
 			result = new InterpreterResult(InterpreterResult.Code.SUCCESS, "repl1: " + st);
 		}
->>>>>>> 9b0fb6ec
 
 		if (context.getResourcePool() != null) {
 			context.getResourcePool().put(context.getNoteId(), context.getParagraphId(), "result", result);
