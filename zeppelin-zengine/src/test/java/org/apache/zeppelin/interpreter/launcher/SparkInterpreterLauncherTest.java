--- conflicted
+++ resolved
@@ -334,7 +334,6 @@
   }
 
   @Test
-<<<<<<< HEAD
   void testDetectSparkScalaVersionDirectStreamCapture() throws Exception {
     SparkInterpreterLauncher launcher = new SparkInterpreterLauncher(zConf, null);
     
@@ -353,7 +352,7 @@
         "Expected scala version 2.12 or 2.13 but got: " + scalaVersion);
   }
   
-=======
+  @Test
   void testDetectSparkScalaVersionByReplClassWithNonExistentDirectory() throws Exception {
     SparkInterpreterLauncher launcher = new SparkInterpreterLauncher(zConf, null);
     
@@ -567,5 +566,4 @@
       Files.deleteIfExists(tempSparkHome);
     }
   }
->>>>>>> 8b2aabba
 }