--- conflicted
+++ resolved
@@ -89,13 +89,8 @@
     conf = new ZeppelinConfiguration();
     schedulerFactory = new SchedulerFactory();
     depResolver = new DependencyResolver(tmpDir.getAbsolutePath() + "/local-repo");
-<<<<<<< HEAD
-    factory = new InterpreterFactory(conf, new InterpreterOption(false), null, null, null, depResolver);
+    factory = new InterpreterFactory(conf, new InterpreterOption(false), null, null, null, depResolver, false);
     context = new InterpreterContext("note", "id", null, "title", "text", null, null, null, null, null, null, null);
-=======
-    factory = new InterpreterFactory(conf, new InterpreterOption(false), null, null, null, depResolver, false);
-    context = new InterpreterContext("note", "id", "title", "text", null, null, null, null, null, null, null);
->>>>>>> 48127197
 
     SearchService search = mock(SearchService.class);
     notebookRepo = new VFSNotebookRepo(conf);
