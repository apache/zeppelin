--- conflicted
+++ resolved
@@ -55,14 +55,9 @@
     System.setProperty(ConfVars.ZEPPELIN_HOME.getVarName(), tmpDir.getAbsolutePath());
     System.setProperty(ConfVars.ZEPPELIN_INTERPRETERS.getVarName(), "org.apache.zeppelin.interpreter.mock.MockInterpreter1,org.apache.zeppelin.interpreter.mock.MockInterpreter2");
     conf = new ZeppelinConfiguration();
-<<<<<<< HEAD
-    factory = new InterpreterFactory(conf, new InterpreterOption(false), null, null);
-    context = new InterpreterContext("note", "id", "title", "text", null, null, null, null, null);
-=======
     factory = new InterpreterFactory(conf, new InterpreterOption(false), null, null, null);
-    context = new InterpreterContext("note", "id", "title", "text", null, null, null, null, null);
+    context = new InterpreterContext("note", "id", "title", "text", null, null, null, null, null, null);
 
->>>>>>> 11a45e2e
   }
 
   @After
