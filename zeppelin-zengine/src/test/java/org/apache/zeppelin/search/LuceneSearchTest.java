/*
 * Licensed to the Apache Software Foundation (ASF) under one or more
 * contributor license agreements.  See the NOTICE file distributed with
 * this work for additional information regarding copyright ownership.
 * The ASF licenses this file to You under the Apache License, Version 2.0
 * (the "License"); you may not use this file except in compliance with
 * the License.  You may obtain a copy of the License at
 *
 *    http://www.apache.org/licenses/LICENSE-2.0
 *
 * Unless required by applicable law or agreed to in writing, software
 * distributed under the License is distributed on an "AS IS" BASIS,
 * WITHOUT WARRANTIES OR CONDITIONS OF ANY KIND, either express or implied.
 * See the License for the specific language governing permissions and
 * limitations under the License.
 */
package org.apache.zeppelin.search;

import static com.google.common.truth.Truth.assertThat;
import static org.mockito.Mockito.*;
import static org.apache.zeppelin.search.LuceneSearch.formatId;

import java.io.IOException;
import java.util.Arrays;
import java.util.List;
import java.util.Map;

import org.apache.zeppelin.interpreter.InterpreterFactory;
import org.apache.zeppelin.notebook.Note;
import org.apache.zeppelin.notebook.Paragraph;
import org.apache.zeppelin.notebook.repo.NotebookRepo;
import org.junit.After;
import org.junit.Before;
import org.junit.BeforeClass;
import org.junit.Test;

import com.google.common.base.Splitter;

public class LuceneSearchTest {

  private static NotebookRepo notebookRepoMock;
  private static InterpreterFactory interpreterFactory;
  private SearchService notebookIndex;

  @BeforeClass
  public static void beforeStartUp() {
    notebookRepoMock = mock(NotebookRepo.class);
    interpreterFactory = mock(InterpreterFactory.class);

//    when(replLoaderMock.getInterpreterSettings())
//      .thenReturn(ImmutableList.<InterpreterSetting>of());
  }

  @Before
  public void startUp() {
    notebookIndex = new LuceneSearch();
  }

  @After
  public void shutDown() {
    notebookIndex.close();
  }

  @Test public void canIndexNotebook() {
    //give
    Note note1 = newNoteWithParagraph("Notebook1", "test");
    Note note2 = newNoteWithParagraph("Notebook2", "not test");
    List<Note> notebook = Arrays.asList(note1, note2);

    //when
    notebookIndex.addIndexDocs(notebook);
  }

  @Test public void canIndexAndQuery() {
    //given
    Note note1 = newNoteWithParagraph("Notebook1", "test");
    Note note2 = newNoteWithParagraphs("Notebook2", "not test", "not test at all");
    notebookIndex.addIndexDocs(Arrays.asList(note1, note2));

    //when
    List<Map<String, String>> results = notebookIndex.query("all");

    //then
    assertThat(results).isNotEmpty();
    assertThat(results.size()).isEqualTo(1);
    assertThat(results.get(0))
      .containsEntry("id", formatId(note2.getId(), note2.getLastParagraph()));
  }

  @Test public void canIndexAndQueryByNotebookName() {
    //given
    Note note1 = newNoteWithParagraph("Notebook1", "test");
    Note note2 = newNoteWithParagraphs("Notebook2", "not test", "not test at all");
    notebookIndex.addIndexDocs(Arrays.asList(note1, note2));

    //when
    List<Map<String, String>> results = notebookIndex.query("Notebook1");

    //then
    assertThat(results).isNotEmpty();
    assertThat(results.size()).isEqualTo(1);
    assertThat(results.get(0)).containsEntry("id", note1.getId());
  }

  @Test
  public void canIndexAndQueryByParagraphTitle() {
    //given
    Note note1 = newNoteWithParagraph("Notebook1", "test", "testingTitleSearch");
    Note note2 = newNoteWithParagraph("Notebook2", "not test", "notTestingTitleSearch");
    notebookIndex.addIndexDocs(Arrays.asList(note1, note2));

    //when
    List<Map<String, String>> results = notebookIndex.query("testingTitleSearch");

    //then
    assertThat(results).isNotEmpty();
    assertThat(results.size()).isAtLeast(1);
    int TitleHits = 0;
    for (Map<String, String> res : results) {
      if (res.get("header").contains("testingTitleSearch")) {
        TitleHits++;
      }
    }
    assertThat(TitleHits).isAtLeast(1);
  }

  @Test public void indexKeyContract() throws IOException {
    //give
    Note note1 = newNoteWithParagraph("Notebook1", "test");
    //when
    notebookIndex.addIndexDoc(note1);
    //then
    String id = resultForQuery("test").get(0).get(LuceneSearch.ID_FIELD);

    assertThat(Splitter.on("/").split(id)) //key structure <noteId>/paragraph/<paragraphId>
      .containsAllOf(note1.getId(), LuceneSearch.PARAGRAPH, note1.getLastParagraph().getId());
  }

  @Test //(expected=IllegalStateException.class)
  public void canNotSearchBeforeIndexing() {
    //given NO notebookIndex.index() was called
    //when
    List<Map<String, String>> result = notebookIndex.query("anything");
    //then
    assertThat(result).isEmpty();
    //assert logs were printed
    //"ERROR org.apache.zeppelin.search.SearchService:97 - Failed to open index dir RAMDirectory"
  }

  @Test public void canIndexAndReIndex() throws IOException {
    //given
    Note note1 = newNoteWithParagraph("Notebook1", "test");
    Note note2 = newNoteWithParagraphs("Notebook2", "not test", "not test at all");
    notebookIndex.addIndexDocs(Arrays.asList(note1, note2));

    //when
    Paragraph p2 = note2.getLastParagraph();
    p2.setText("test indeed");
    notebookIndex.updateIndexDoc(note2);

    //then
    List<Map<String, String>> results = notebookIndex.query("all");
    assertThat(results).isEmpty();

    results = notebookIndex.query("indeed");
    assertThat(results).isNotEmpty();
  }

  @Test public void canDeleteNull() throws IOException {
    //give
    // looks like a bug in web UI: it tries to delete a note twice (after it has just been deleted)
    //when
    notebookIndex.deleteIndexDocs(null);
  }

  @Test public void canDeleteFromIndex() throws IOException {
    //given
    Note note1 = newNoteWithParagraph("Notebook1", "test");
    Note note2 = newNoteWithParagraphs("Notebook2", "not test", "not test at all");
    notebookIndex.addIndexDocs(Arrays.asList(note1, note2));
    assertThat(resultForQuery("Notebook2")).isNotEmpty();

    //when
    notebookIndex.deleteIndexDocs(note2);

    //then
    assertThat(notebookIndex.query("all")).isEmpty();
    assertThat(resultForQuery("Notebook2")).isEmpty();

    List<Map<String, String>> results = resultForQuery("test");
    assertThat(results).isNotEmpty();
    assertThat(results.size()).isEqualTo(1);
  }

  @Test public void indexParagraphUpdatedOnNoteSave() throws IOException {
    //given: total 2 notebooks, 3 paragraphs
    Note note1 = newNoteWithParagraph("Notebook1", "test");
    Note note2 = newNoteWithParagraphs("Notebook2", "not test", "not test at all");
    notebookIndex.addIndexDocs(Arrays.asList(note1, note2));
    assertThat(resultForQuery("test").size()).isEqualTo(3);

    //when
    Paragraph p1 = note1.getLastParagraph();
    p1.setText("no no no");
    note1.persist(null);

    //then
    assertThat(resultForQuery("Notebook1").size()).isEqualTo(1);

    List<Map<String, String>> results = resultForQuery("test");
    assertThat(results).isNotEmpty();
    assertThat(results.size()).isEqualTo(2);

    //does not include Notebook1's paragraph any more
    for (Map<String, String> result: results) {
      assertThat(result.get("id").startsWith(note1.getId())).isFalse();;
    }
  }

  @Test public void indexNoteNameUpdatedOnNoteSave() throws IOException {
    //given: total 2 notebooks, 3 paragraphs
    Note note1 = newNoteWithParagraph("Notebook1", "test");
    Note note2 = newNoteWithParagraphs("Notebook2", "not test", "not test at all");
    notebookIndex.addIndexDocs(Arrays.asList(note1, note2));
    assertThat(resultForQuery("test").size()).isEqualTo(3);

    //when
    note1.setName("NotebookN");
    note1.persist(null);

    //then
    assertThat(resultForQuery("Notebook1")).isEmpty();
    assertThat(resultForQuery("NotebookN")).isNotEmpty();
    assertThat(resultForQuery("NotebookN").size()).isEqualTo(1);
  }

  private List<Map<String, String>> resultForQuery(String q) {
    return notebookIndex.query(q);
  }

  /**
   * Creates a new Note \w given name,
   * adds a new paragraph \w given text
   *
   * @param noteName name of the note
   * @param parText text of the paragraph
   * @return Note
   */
  private Note newNoteWithParagraph(String noteName, String parText) {
    Note note1 = newNote(noteName);
    addParagraphWithText(note1, parText);
    return note1;
  }

  private Note newNoteWithParagraph(String noteName, String parText,String title) {
    Note note = newNote(noteName);
    addParagraphWithTextAndTitle(note, parText, title);
    return note;
  }

  /**
   * Creates a new Note \w given name,
   * adds N paragraphs \w given texts
   */
  private Note newNoteWithParagraphs(String noteName, String... parTexts) {
    Note note1 = newNote(noteName);
    for (String parText : parTexts) {
      addParagraphWithText(note1, parText);
    }
    return note1;
  }

  private Paragraph addParagraphWithText(Note note, String text) {
    Paragraph p = note.addParagraph();
    p.setText(text);
    return p;
  }

  private Paragraph addParagraphWithTextAndTitle(Note note, String text, String title) {
    Paragraph p = note.addParagraph();
    p.setText(text);
    p.setTitle(title);
    return p;
  }

  private Note newNote(String name) {
<<<<<<< HEAD
    Note note = new Note(notebookRepoMock, replLoaderMock, null, notebookIndex, null, null);
=======
    Note note = new Note(notebookRepoMock, interpreterFactory, null, notebookIndex, null);
>>>>>>> 2a2a2e82
    note.setName(name);
    return note;
  }

}<|MERGE_RESOLUTION|>--- conflicted
+++ resolved
@@ -284,11 +284,7 @@
   }
 
   private Note newNote(String name) {
-<<<<<<< HEAD
-    Note note = new Note(notebookRepoMock, replLoaderMock, null, notebookIndex, null, null);
-=======
-    Note note = new Note(notebookRepoMock, interpreterFactory, null, notebookIndex, null);
->>>>>>> 2a2a2e82
+    Note note = new Note(notebookRepoMock, interpreterFactory, null, notebookIndex, null, null);
     note.setName(name);
     return note;
   }
