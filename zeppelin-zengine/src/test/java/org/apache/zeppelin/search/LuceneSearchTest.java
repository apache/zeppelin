/*
 * Licensed to the Apache Software Foundation (ASF) under one or more
 * contributor license agreements.  See the NOTICE file distributed with
 * this work for additional information regarding copyright ownership.
 * The ASF licenses this file to You under the Apache License, Version 2.0
 * (the "License"); you may not use this file except in compliance with
 * the License.  You may obtain a copy of the License at
 *
 *    http://www.apache.org/licenses/LICENSE-2.0
 *
 * Unless required by applicable law or agreed to in writing, software
 * distributed under the License is distributed on an "AS IS" BASIS,
 * WITHOUT WARRANTIES OR CONDITIONS OF ANY KIND, either express or implied.
 * See the License for the specific language governing permissions and
 * limitations under the License.
 */
package org.apache.zeppelin.search;

import static com.google.common.truth.Truth.assertThat;
import static org.mockito.Mockito.*;
import static org.apache.zeppelin.search.LuceneSearch.formatId;

import java.io.IOException;
import java.util.Arrays;
import java.util.List;
import java.util.Map;

import org.apache.zeppelin.interpreter.InterpreterFactory;
import org.apache.zeppelin.interpreter.InterpreterSettingManager;
import org.apache.zeppelin.notebook.Note;
import org.apache.zeppelin.notebook.Paragraph;
import org.apache.zeppelin.notebook.repo.NotebookRepo;
import org.apache.zeppelin.user.AuthenticationInfo;
import org.junit.After;
import org.junit.Before;
import org.junit.BeforeClass;
import org.junit.Test;

import com.google.common.base.Splitter;

public class LuceneSearchTest {

  private static NotebookRepo notebookRepoMock;
  private static InterpreterFactory interpreterFactory;
  private static InterpreterSettingManager interpreterSettingManager;
  
  private SearchService noteSearchService;
  private AuthenticationInfo anonymous;

  @BeforeClass
  public static void beforeStartUp() {
    notebookRepoMock = mock(NotebookRepo.class);
    interpreterFactory = mock(InterpreterFactory.class);
    interpreterSettingManager = mock(InterpreterSettingManager.class);

//    when(replLoaderMock.getInterpreterSettings())
//      .thenReturn(ImmutableList.<InterpreterSetting>of());
  }

  @Before
  public void startUp() {
    noteSearchService = new LuceneSearch();
    anonymous = new AuthenticationInfo("anonymous");
  }

  @After
  public void shutDown() {
    noteSearchService.close();
  }

  @Test public void canIndexNotebook() {
    //give
    Note note1 = newNoteWithParagraph("Notebook1", "test");
    Note note2 = newNoteWithParagraph("Notebook2", "not test");
    List<Note> notebook = Arrays.asList(note1, note2);

    //when
    noteSearchService.addIndexDocs(notebook);
  }

  @Test public void canIndexAndQuery() {
    //given
    Note note1 = newNoteWithParagraph("Notebook1", "test");
    Note note2 = newNoteWithParagraphs("Notebook2", "not test", "not test at all");
    noteSearchService.addIndexDocs(Arrays.asList(note1, note2));

    //when
    List<Map<String, String>> results = noteSearchService.query("all");

    //then
    assertThat(results).isNotEmpty();
    assertThat(results.size()).isEqualTo(1);
    assertThat(results.get(0))
      .containsEntry("id", formatId(note2.getId(), note2.getLastParagraph()));
  }

  @Test public void canIndexAndQueryByNotebookName() {
    //given
    Note note1 = newNoteWithParagraph("Notebook1", "test");
    Note note2 = newNoteWithParagraphs("Notebook2", "not test", "not test at all");
    noteSearchService.addIndexDocs(Arrays.asList(note1, note2));

    //when
    List<Map<String, String>> results = noteSearchService.query("Notebook1");

    //then
    assertThat(results).isNotEmpty();
    assertThat(results.size()).isEqualTo(1);
    assertThat(results.get(0)).containsEntry("id", note1.getId());
  }

  @Test
  public void canIndexAndQueryByParagraphTitle() {
    //given
    Note note1 = newNoteWithParagraph("Notebook1", "test", "testingTitleSearch");
    Note note2 = newNoteWithParagraph("Notebook2", "not test", "notTestingTitleSearch");
    noteSearchService.addIndexDocs(Arrays.asList(note1, note2));

    //when
    List<Map<String, String>> results = noteSearchService.query("testingTitleSearch");

    //then
    assertThat(results).isNotEmpty();
    assertThat(results.size()).isAtLeast(1);
    int TitleHits = 0;
    for (Map<String, String> res : results) {
      if (res.get("header").contains("testingTitleSearch")) {
        TitleHits++;
      }
    }
    assertThat(TitleHits).isAtLeast(1);
  }

  @Test public void indexKeyContract() throws IOException {
    //give
    Note note1 = newNoteWithParagraph("Notebook1", "test");
    //when
    noteSearchService.addIndexDoc(note1);
    //then
    String id = resultForQuery("test").get(0).get(LuceneSearch.ID_FIELD);

    assertThat(Splitter.on("/").split(id)) //key structure <noteId>/paragraph/<paragraphId>
      .containsAllOf(note1.getId(), LuceneSearch.PARAGRAPH, note1.getLastParagraph().getId());
  }

  @Test //(expected=IllegalStateException.class)
  public void canNotSearchBeforeIndexing() {
    //given NO noteSearchService.index() was called
    //when
    List<Map<String, String>> result = noteSearchService.query("anything");
    //then
    assertThat(result).isEmpty();
    //assert logs were printed
    //"ERROR org.apache.zeppelin.search.SearchService:97 - Failed to open index dir RAMDirectory"
  }

  @Test public void canIndexAndReIndex() throws IOException {
    //given
    Note note1 = newNoteWithParagraph("Notebook1", "test");
    Note note2 = newNoteWithParagraphs("Notebook2", "not test", "not test at all");
    noteSearchService.addIndexDocs(Arrays.asList(note1, note2));

    //when
    Paragraph p2 = note2.getLastParagraph();
    p2.setText("test indeed");
    noteSearchService.updateIndexDoc(note2);

    //then
    List<Map<String, String>> results = noteSearchService.query("all");
    assertThat(results).isEmpty();

    results = noteSearchService.query("indeed");
    assertThat(results).isNotEmpty();
  }

  @Test public void canDeleteNull() throws IOException {
    //give
    // looks like a bug in web UI: it tries to delete a note twice (after it has just been deleted)
    //when
    noteSearchService.deleteIndexDocs(null);
  }

  @Test public void canDeleteFromIndex() throws IOException {
    //given
    Note note1 = newNoteWithParagraph("Notebook1", "test");
    Note note2 = newNoteWithParagraphs("Notebook2", "not test", "not test at all");
    noteSearchService.addIndexDocs(Arrays.asList(note1, note2));
    assertThat(resultForQuery("Notebook2")).isNotEmpty();

    //when
    noteSearchService.deleteIndexDocs(note2);

    //then
    assertThat(noteSearchService.query("all")).isEmpty();
    assertThat(resultForQuery("Notebook2")).isEmpty();

    List<Map<String, String>> results = resultForQuery("test");
    assertThat(results).isNotEmpty();
    assertThat(results.size()).isEqualTo(1);
  }

  @Test public void indexParagraphUpdatedOnNoteSave() throws IOException {
    //given: total 2 notebooks, 3 paragraphs
    Note note1 = newNoteWithParagraph("Notebook1", "test");
    Note note2 = newNoteWithParagraphs("Notebook2", "not test", "not test at all");
    noteSearchService.addIndexDocs(Arrays.asList(note1, note2));
    assertThat(resultForQuery("test").size()).isEqualTo(3);

    //when
    Paragraph p1 = note1.getLastParagraph();
    p1.setText("no no no");
<<<<<<< HEAD
    note1.persist(null);
=======
    note1.persist(anonymous);
>>>>>>> 6eecdecb

    //then
    assertThat(resultForQuery("Notebook1").size()).isEqualTo(1);

    List<Map<String, String>> results = resultForQuery("test");
    assertThat(results).isNotEmpty();
    assertThat(results.size()).isEqualTo(2);

    //does not include Notebook1's paragraph any more
    for (Map<String, String> result: results) {
      assertThat(result.get("id").startsWith(note1.getId())).isFalse();;
    }
  }

  @Test public void indexNoteNameUpdatedOnNoteSave() throws IOException {
    //given: total 2 notebooks, 3 paragraphs
    Note note1 = newNoteWithParagraph("Notebook1", "test");
    Note note2 = newNoteWithParagraphs("Notebook2", "not test", "not test at all");
    noteSearchService.addIndexDocs(Arrays.asList(note1, note2));
    assertThat(resultForQuery("test").size()).isEqualTo(3);

    //when
    note1.setName("NotebookN");
<<<<<<< HEAD
    note1.persist(null);
=======
    note1.persist(anonymous);
>>>>>>> 6eecdecb

    //then
    assertThat(resultForQuery("Notebook1")).isEmpty();
    assertThat(resultForQuery("NotebookN")).isNotEmpty();
    assertThat(resultForQuery("NotebookN").size()).isEqualTo(1);
  }

  private List<Map<String, String>> resultForQuery(String q) {
    return noteSearchService.query(q);
  }

  /**
   * Creates a new Note \w given name,
   * adds a new paragraph \w given text
   *
   * @param noteName name of the note
   * @param parText text of the paragraph
   * @return Note
   */
  private Note newNoteWithParagraph(String noteName, String parText) {
    Note note1 = newNote(noteName);
    addParagraphWithText(note1, parText);
    return note1;
  }

  private Note newNoteWithParagraph(String noteName, String parText,String title) {
    Note note = newNote(noteName);
    addParagraphWithTextAndTitle(note, parText, title);
    return note;
  }

  /**
   * Creates a new Note \w given name,
   * adds N paragraphs \w given texts
   */
  private Note newNoteWithParagraphs(String noteName, String... parTexts) {
    Note note1 = newNote(noteName);
    for (String parText : parTexts) {
      addParagraphWithText(note1, parText);
    }
    return note1;
  }

  private Paragraph addParagraphWithText(Note note, String text) {
    Paragraph p = note.addNewParagraph(AuthenticationInfo.ANONYMOUS);
    p.setText(text);
    return p;
  }

  private Paragraph addParagraphWithTextAndTitle(Note note, String text, String title) {
    Paragraph p = note.addNewParagraph(AuthenticationInfo.ANONYMOUS);
    p.setText(text);
    p.setTitle(title);
    return p;
  }

  private Note newNote(String name) {
    Note note = new Note(notebookRepoMock, interpreterFactory, interpreterSettingManager, null, noteSearchService, null, null);
    note.setName(name);
    return note;
  }

}<|MERGE_RESOLUTION|>--- conflicted
+++ resolved
@@ -209,11 +209,7 @@
     //when
     Paragraph p1 = note1.getLastParagraph();
     p1.setText("no no no");
-<<<<<<< HEAD
-    note1.persist(null);
-=======
     note1.persist(anonymous);
->>>>>>> 6eecdecb
 
     //then
     assertThat(resultForQuery("Notebook1").size()).isEqualTo(1);
@@ -237,11 +233,7 @@
 
     //when
     note1.setName("NotebookN");
-<<<<<<< HEAD
-    note1.persist(null);
-=======
     note1.persist(anonymous);
->>>>>>> 6eecdecb
 
     //then
     assertThat(resultForQuery("Notebook1")).isEmpty();
