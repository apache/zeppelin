--- conflicted
+++ resolved
@@ -60,11 +60,8 @@
   private Notebook notebookSync;
   private NotebookRepoSync notebookRepoSync;
   private InterpreterFactory factory;
-<<<<<<< HEAD
+  private DependencyResolver depResolver;
   private SearchService search;
-=======
-  private DependencyResolver depResolver;
->>>>>>> ea03e84d
   private static final Logger LOG = LoggerFactory.getLogger(NotebookRepoSyncTest.class);
   
   @Before
