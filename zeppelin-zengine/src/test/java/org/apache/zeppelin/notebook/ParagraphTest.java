--- conflicted
+++ resolved
@@ -39,8 +39,6 @@
 import org.apache.zeppelin.display.AngularObjectRegistry;
 import org.apache.zeppelin.display.Input;
 import org.apache.zeppelin.interpreter.Interpreter;
-<<<<<<< HEAD
-=======
 import org.apache.zeppelin.interpreter.Interpreter.FormType;
 import org.apache.zeppelin.interpreter.InterpreterContext;
 import org.apache.zeppelin.interpreter.InterpreterFactory;
@@ -57,7 +55,6 @@
 import org.apache.zeppelin.scheduler.JobListener;
 import org.apache.zeppelin.user.AuthenticationInfo;
 import org.apache.zeppelin.user.Credentials;
->>>>>>> 6eecdecb
 import org.junit.Test;
 
 import java.util.HashMap;
@@ -114,30 +111,6 @@
 
     text = "%md ###Hello";
     assertEquals("md", Paragraph.getRequiredReplName(text));
-  }
-
-  @Test
-  public void effectiveTextTest() {
-    NoteInterpreterLoader noteInterpreterLoader = mock(NoteInterpreterLoader.class);
-    Interpreter interpreter = mock(Interpreter.class);
-
-    Paragraph p = new Paragraph(null, null, null, noteInterpreterLoader);
-    p.setText("%h2 show databases");
-    p.setEffectiveText("%jdbc(h2) show databases");
-    assertEquals("Get right replName", "jdbc", p.getRequiredReplName());
-    assertEquals("Get right scriptBody", "(h2) show databases", p.getScriptBody());
-
-    when(noteInterpreterLoader.get("jdbc")).thenReturn(interpreter);
-    when(interpreter.getFormType()).thenReturn(Interpreter.FormType.NATIVE);
-
-    try {
-      p.jobRun();
-    } catch (Throwable throwable) {
-      // Do nothing
-    }
-
-    assertEquals("Erase effective Text", "h2", p.getRequiredReplName());
-    assertEquals("Erase effective Text", "show databases", p.getScriptBody());
   }
 
   @Test
