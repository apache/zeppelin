--- conflicted
+++ resolved
@@ -58,11 +58,10 @@
   Scheduler scheduler;
 
   @Mock
-<<<<<<< HEAD
   NoteEventListener noteEventListener;
-=======
+
+  @Mock
   InterpreterFactory interpreterFactory;
->>>>>>> 2a2a2e82
 
   @Test
   public void runNormalTest() {
@@ -70,11 +69,8 @@
     when(interpreter.getScheduler()).thenReturn(scheduler);
 
     String pText = "%spark sc.version";
-<<<<<<< HEAD
-    Note note = new Note(repo, replLoader, jobListenerFactory, index, credentials, noteEventListener);
-=======
-    Note note = new Note(repo, interpreterFactory, jobListenerFactory, index, credentials);
->>>>>>> 2a2a2e82
+    Note note = new Note(repo, interpreterFactory, jobListenerFactory, index, credentials, noteEventListener);
+
     Paragraph p = note.addParagraph();
     p.setText(pText);
     note.run(p.getId());
@@ -93,11 +89,8 @@
     when(interpreter.getScheduler()).thenReturn(scheduler);
 
     String pText = "%mysql show databases";
-<<<<<<< HEAD
-    Note note = new Note(repo, replLoader, jobListenerFactory, index, credentials, noteEventListener);
-=======
-    Note note = new Note(repo, interpreterFactory, jobListenerFactory, index, credentials);
->>>>>>> 2a2a2e82
+
+    Note note = new Note(repo, interpreterFactory, jobListenerFactory, index, credentials, noteEventListener);
     Paragraph p = note.addParagraph();
     p.setText(pText);
     note.run(p.getId());
@@ -115,11 +108,7 @@
     when(interpreterFactory.getDefaultInterpreterSetting(anyString()))
             .thenReturn(null);
 
-<<<<<<< HEAD
-    Note note = new Note(repo, replLoader, jobListenerFactory, index, credentials, noteEventListener);
-=======
-    Note note = new Note(repo, interpreterFactory, jobListenerFactory, index, credentials);
->>>>>>> 2a2a2e82
+    Note note = new Note(repo, interpreterFactory, jobListenerFactory, index, credentials, noteEventListener);
     note.putDefaultReplName();
 
     assertEquals(StringUtils.EMPTY, note.getLastReplName());
@@ -133,11 +122,7 @@
     when(interpreterFactory.getDefaultInterpreterSetting(anyString()))
             .thenReturn(interpreterSetting);
 
-<<<<<<< HEAD
-    Note note = new Note(repo, replLoader, jobListenerFactory, index, credentials, noteEventListener);
-=======
-    Note note = new Note(repo, interpreterFactory, jobListenerFactory, index, credentials);
->>>>>>> 2a2a2e82
+    Note note = new Note(repo, interpreterFactory, jobListenerFactory, index, credentials, noteEventListener);
     note.putDefaultReplName();
 
     assertEquals("spark", note.getLastReplName());
@@ -151,11 +136,7 @@
     when(interpreterFactory.getDefaultInterpreterSetting(anyString()))
             .thenReturn(interpreterSetting);
 
-<<<<<<< HEAD
-    Note note = new Note(repo, replLoader, jobListenerFactory, index, credentials, noteEventListener);
-=======
-    Note note = new Note(repo, interpreterFactory, jobListenerFactory, index, credentials);
->>>>>>> 2a2a2e82
+    Note note = new Note(repo, interpreterFactory, jobListenerFactory, index, credentials, noteEventListener);
     note.putDefaultReplName(); //set lastReplName
 
     Paragraph p = note.addParagraph();
@@ -170,11 +151,7 @@
     when(interpreterFactory.getDefaultInterpreterSetting(anyString()))
             .thenReturn(interpreterSetting);
 
-<<<<<<< HEAD
-    Note note = new Note(repo, replLoader, jobListenerFactory, index, credentials, noteEventListener);
-=======
-    Note note = new Note(repo, interpreterFactory, jobListenerFactory, index, credentials);
->>>>>>> 2a2a2e82
+    Note note = new Note(repo, interpreterFactory, jobListenerFactory, index, credentials, noteEventListener);
     note.putDefaultReplName(); //set lastReplName
 
     Paragraph p = note.insertParagraph(note.getParagraphs().size());
@@ -185,11 +162,7 @@
   @Test
   public void setLastReplName() {
     String paragraphId = "HelloWorld";
-<<<<<<< HEAD
-    Note note = Mockito.spy(new Note(repo, replLoader, jobListenerFactory, index, credentials, noteEventListener));
-=======
-    Note note = Mockito.spy(new Note(repo, interpreterFactory, jobListenerFactory, index, credentials));
->>>>>>> 2a2a2e82
+    Note note = Mockito.spy(new Note(repo, interpreterFactory, jobListenerFactory, index, credentials, noteEventListener));
     Paragraph mockParagraph = Mockito.mock(Paragraph.class);
     when(note.getParagraph(paragraphId)).thenReturn(mockParagraph);
     when(mockParagraph.getRequiredReplName()).thenReturn("spark");
