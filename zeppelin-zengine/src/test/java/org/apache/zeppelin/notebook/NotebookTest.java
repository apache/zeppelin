--- conflicted
+++ resolved
@@ -1183,12 +1183,8 @@
     notes2 = notebook.getAllNotes(user2);
     assertEquals(notes1.size(), 2);
     assertEquals(notes2.size(), 1);
-<<<<<<< HEAD
     assertEquals(notes1.get(0).getId(), notePrivate.getId());
     
-=======
-
->>>>>>> 336df561
     // user1 have all rights
     assertEquals(notebookAuthorization.getOwners(notePrivate.getId()).size(), 1);
     assertEquals(notebookAuthorization.getReaders(notePrivate.getId()).size(), 1);
