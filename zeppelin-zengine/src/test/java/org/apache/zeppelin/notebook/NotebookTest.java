/*
 * Licensed to the Apache Software Foundation (ASF) under one or more
 * contributor license agreements.  See the NOTICE file distributed with
 * this work for additional information regarding copyright ownership.
 * The ASF licenses this file to You under the Apache License, Version 2.0
 * (the "License"); you may not use this file except in compliance with
 * the License.  You may obtain a copy of the License at
 *
 *    http://www.apache.org/licenses/LICENSE-2.0
 *
 * Unless required by applicable law or agreed to in writing, software
 * distributed under the License is distributed on an "AS IS" BASIS,
 * WITHOUT WARRANTIES OR CONDITIONS OF ANY KIND, either express or implied.
 * See the License for the specific language governing permissions and
 * limitations under the License.
 */

package org.apache.zeppelin.notebook;

import static org.junit.Assert.assertEquals;
import static org.junit.Assert.assertNotEquals;
import static org.junit.Assert.assertNotNull;
import static org.junit.Assert.assertNull;
import static org.junit.Assert.assertTrue;

import java.io.File;
import java.io.IOException;
import java.util.Date;
import java.util.List;
import java.util.Map;

import org.apache.commons.io.FileUtils;
import org.apache.zeppelin.conf.ZeppelinConfiguration;
import org.apache.zeppelin.conf.ZeppelinConfiguration.ConfVars;
import org.apache.zeppelin.display.AngularObjectRegistry;
import org.apache.zeppelin.interpreter.InterpreterFactory;
import org.apache.zeppelin.interpreter.InterpreterOption;
import org.apache.zeppelin.interpreter.mock.MockInterpreter1;
import org.apache.zeppelin.interpreter.mock.MockInterpreter2;
import org.apache.zeppelin.notebook.repo.NotebookRepo;
import org.apache.zeppelin.notebook.repo.VFSNotebookRepo;
import org.apache.zeppelin.scheduler.Job;
import org.apache.zeppelin.scheduler.Job.Status;
import org.apache.zeppelin.scheduler.JobListener;
import org.apache.zeppelin.scheduler.SchedulerFactory;
import org.junit.After;
import org.junit.Before;
import org.junit.Test;
import org.quartz.SchedulerException;

public class NotebookTest implements JobListenerFactory{
  private File tmpDir;
  private ZeppelinConfiguration conf;
  private SchedulerFactory schedulerFactory;
  private File notebookDir;
  private Notebook notebook;
  private NotebookRepo notebookRepo;
  private InterpreterFactory factory;

  @Before
  public void setUp() throws Exception {
    tmpDir = new File(System.getProperty("java.io.tmpdir")+"/ZeppelinLTest_"+System.currentTimeMillis());
    tmpDir.mkdirs();
    new File(tmpDir, "conf").mkdirs();
    notebookDir = new File(System.getProperty("java.io.tmpdir")+"/ZeppelinLTest_"+System.currentTimeMillis()+"/notebook");
    notebookDir.mkdirs();

    System.setProperty(ConfVars.ZEPPELIN_HOME.getVarName(), tmpDir.getAbsolutePath());
    System.setProperty(ConfVars.ZEPPELIN_NOTEBOOK_DIR.getVarName(), notebookDir.getAbsolutePath());
    System.setProperty(ConfVars.ZEPPELIN_INTERPRETERS.getVarName(), "org.apache.zeppelin.interpreter.mock.MockInterpreter1,org.apache.zeppelin.interpreter.mock.MockInterpreter2");

    conf = ZeppelinConfiguration.create();

    this.schedulerFactory = new SchedulerFactory();

    MockInterpreter1.register("mock1", "org.apache.zeppelin.interpreter.mock.MockInterpreter1");
    MockInterpreter2.register("mock2", "org.apache.zeppelin.interpreter.mock.MockInterpreter2");

    factory = new InterpreterFactory(conf, new InterpreterOption(false), null);

    notebookRepo = new VFSNotebookRepo(conf);
    notebook = new Notebook(conf, notebookRepo, schedulerFactory, factory, this);
  }

  @After
  public void tearDown() throws Exception {
    delete(tmpDir);
  }

  @Test
  public void testSelectingReplImplementation() throws IOException {
    Note note = notebook.createNote("anonymous");
    note.getNoteReplLoader().setInterpreters(factory.getDefaultInterpreterSettingList());

    // run with defatul repl
    Paragraph p1 = note.addParagraph();
    p1.setText("hello world");
    note.run(p1.getId());
    while(p1.isTerminated()==false || p1.getResult()==null) Thread.yield();
    assertEquals("repl1: hello world", p1.getResult().message());

    // run with specific repl
    Paragraph p2 = note.addParagraph();
    p2.setText("%mock2 hello world");
    note.run(p2.getId());
    while(p2.isTerminated()==false || p2.getResult()==null) Thread.yield();
    assertEquals("repl2: hello world", p2.getResult().message());
  }

  @Test
  public void testGetAllNotes() throws IOException {
    // get all notes after copy the {notebookId}/note.json into notebookDir
    File srcDir = new File("src/test/resources/2A94M5J1Z");
    File destDir = new File(notebookDir.getAbsolutePath() + "/users/anonymous/2A94M5J1Z");
    destDir.getParentFile().mkdirs();

    try {
      FileUtils.copyDirectory(srcDir, destDir);
    } catch (IOException e) {
      e.printStackTrace();
    }

    Note copiedNote = notebookRepo.get("2A94M5J1Z", "anonymous");

    // when ZEPPELIN_NOTEBOOK_GET_FROM_REPO set to be false
    System.setProperty(ConfVars.ZEPPELIN_NOTEBOOK_RELOAD_FROM_STORAGE.getVarName(), "false");
    List<Note> notes = notebook.getAllNotes();
    assertEquals(notes.size(), 0);

    // when ZEPPELIN_NOTEBOOK_GET_FROM_REPO set to be true
    System.setProperty(ConfVars.ZEPPELIN_NOTEBOOK_RELOAD_FROM_STORAGE.getVarName(), "true");
    notes = notebook.getAllNotes();
    assertEquals(notes.size(), 1);
    assertEquals(notes.get(0).id(), copiedNote.id());
    assertEquals(notes.get(0).getName(), copiedNote.getName());
    assertEquals(notes.get(0).getParagraphs(), copiedNote.getParagraphs());

    // get all notes after remove the {notebookId}/note.json from notebookDir
    // when ZEPPELIN_NOTEBOOK_GET_FROM_REPO set to be false
    System.setProperty(ConfVars.ZEPPELIN_NOTEBOOK_RELOAD_FROM_STORAGE.getVarName(), "false");
    // delete the notebook
    FileUtils.deleteDirectory(destDir);
    notes = notebook.getAllNotes();
    assertEquals(notes.size(), 1);

    // when ZEPPELIN_NOTEBOOK_GET_FROM_REPO set to be true
    System.setProperty(ConfVars.ZEPPELIN_NOTEBOOK_RELOAD_FROM_STORAGE.getVarName(), "true");
    notes = notebook.getAllNotes();
    assertEquals(notes.size(), 0);
  }

  @Test
  public void testPersist() throws IOException, SchedulerException{
    Note note = notebook.createNote("anonymous");

    // run with default repl
    Paragraph p1 = note.addParagraph();
    p1.setText("hello world");
    note.persist();

    Notebook notebook2 = new Notebook(conf, notebookRepo, schedulerFactory, new InterpreterFactory(conf, null), this);
    assertEquals(1, notebook2.getAllNotes().size());
  }

  @Test
  public void testClearParagraphOutput() throws IOException, SchedulerException{
    Note note = notebook.createNote();
    Paragraph p1 = note.addParagraph();
    p1.setText("hello world");
    note.run(p1.getId());

    while(p1.isTerminated()==false || p1.getResult()==null) Thread.yield();
    assertEquals("repl1: hello world", p1.getResult().message());

    // clear paragraph output/result
    note.clearParagraphOutput(p1.getId());
    assertNull(p1.getResult());
  }

  @Test
  public void testRunAll() throws IOException {
    Note note = notebook.createNote("anonymous");
    note.getNoteReplLoader().setInterpreters(factory.getDefaultInterpreterSettingList());

    Paragraph p1 = note.addParagraph();
    p1.setText("p1");
    Paragraph p2 = note.addParagraph();
    p2.setText("p2");
    assertEquals(null, p2.getResult());
    note.runAll();

    while(p2.isTerminated()==false || p2.getResult()==null) Thread.yield();
    assertEquals("repl1: p2", p2.getResult().message());
  }

  @Test
  public void testSchedule() throws InterruptedException, IOException{
    // create a note and a paragraph
    Note note = notebook.createNote("anonymous");
    note.getNoteReplLoader().setInterpreters(factory.getDefaultInterpreterSettingList());

    Paragraph p = note.addParagraph();
    p.setText("p1");
    Date dateFinished = p.getDateFinished();
    assertNull(dateFinished);

    // set cron scheduler, once a second
    Map<String, Object> config = note.getConfig();
    config.put("cron", "* * * * * ?");
    note.setConfig(config);
    notebook.refreshCron(note.id(), "anonymous");
    Thread.sleep(1*1000);
    
    // remove cron scheduler.
    config.put("cron", null);
    note.setConfig(config);
<<<<<<< HEAD
    notebook.refreshCron(note.id(), "anonymous");
=======
    notebook.refreshCron(note.id());
    Thread.sleep(1000);
    dateFinished = p.getDateFinished();
    assertNotNull(dateFinished);
>>>>>>> 98758d1c
    Thread.sleep(1*1000);
    assertEquals(dateFinished, p.getDateFinished());
  }

  @Test
  public void testCloneNote() throws IOException, CloneNotSupportedException,
      InterruptedException {
    Note note = notebook.createNote();
    note.getNoteReplLoader().setInterpreters(factory.getDefaultInterpreterSettingList());

    final Paragraph p = note.addParagraph();
    p.setText("hello world");
    note.runAll();
    while(p.isTerminated()==false || p.getResult()==null) Thread.yield();

    p.setStatus(Status.RUNNING);
    Note cloneNote = notebook.cloneNote(note.getId(), "clone note");
    Paragraph cp = cloneNote.paragraphs.get(0);
    assertEquals(cp.getStatus(), Status.READY);
    assertNotEquals(cp.getId(), p.getId());
    assertEquals(cp.text, p.text);
    assertEquals(cp.getResult().message(), p.getResult().message());
  }

  @Test
  public void testAngularObjectRemovalOnNotebookRemove() throws InterruptedException,
      IOException {
    // create a note and a paragraph
    Note note = notebook.createNote("anonymous");
    note.getNoteReplLoader().setInterpreters(factory.getDefaultInterpreterSettingList());

    AngularObjectRegistry registry = note.getNoteReplLoader()
        .getInterpreterSettings().get(0).getInterpreterGroup()
        .getAngularObjectRegistry();

    // add local scope object
    registry.add("o1", "object1", note.id());
    // add global scope object
    registry.add("o2", "object2", null);

    // remove notebook
    notebook.removeNote(note.id(), "anonymous");

    // local object should be removed
    assertNull(registry.get("o1", note.id()));
    // global object sould be remained
    assertNotNull(registry.get("o2", null));
  }

  @Test
  public void testAngularObjectRemovalOnInterpreterRestart() throws InterruptedException,
      IOException {
    // create a note and a paragraph
    Note note = notebook.createNote("anonymous");
    note.getNoteReplLoader().setInterpreters(factory.getDefaultInterpreterSettingList());

    AngularObjectRegistry registry = note.getNoteReplLoader()
        .getInterpreterSettings().get(0).getInterpreterGroup()
        .getAngularObjectRegistry();

    // add local scope object
    registry.add("o1", "object1", note.id());
    // add global scope object
    registry.add("o2", "object2", null);

    // restart interpreter
    factory.restart(note.getNoteReplLoader().getInterpreterSettings().get(0).id());
    registry = note.getNoteReplLoader()
    .getInterpreterSettings().get(0).getInterpreterGroup()
    .getAngularObjectRegistry();

    // local and global scope object should be removed
    assertNull(registry.get("o1", note.id()));
    assertNull(registry.get("o2", null));
    notebook.removeNote(note.id(), "anonymous");
  }

  @Test
  public void testAbortParagraphStatusOnInterpreterRestart() throws InterruptedException,
      IOException {
    Note note = notebook.createNote();
    note.getNoteReplLoader().setInterpreters(factory.getDefaultInterpreterSettingList());

    Paragraph p1 = note.addParagraph();
    p1.setText("p1");
    Paragraph p2 = note.addParagraph();
    p2.setText("p2");
    Paragraph p3 = note.addParagraph();
    p3.setText("p3");
    Paragraph p4 = note.addParagraph();
    p4.setText("p4");

    /* all jobs are ready to run */
    assertEquals(Job.Status.READY, p1.getStatus());
    assertEquals(Job.Status.READY, p2.getStatus());
    assertEquals(Job.Status.READY, p3.getStatus());
    assertEquals(Job.Status.READY, p4.getStatus());

	/* run all */
    note.runAll();

    /* all are pending in the beginning (first one possibly started)*/
    assertTrue(p1.getStatus() == Job.Status.PENDING || p1.getStatus() == Job.Status.RUNNING);
    assertEquals(Job.Status.PENDING, p2.getStatus());
    assertEquals(Job.Status.PENDING, p3.getStatus());
    assertEquals(Job.Status.PENDING, p4.getStatus());

    /* wait till first job is terminated and second starts running */
    while(p1.isTerminated() == false || (p2.getStatus() == Job.Status.PENDING)) Thread.yield();

    assertEquals(Job.Status.FINISHED, p1.getStatus());
    assertEquals(Job.Status.RUNNING, p2.getStatus());
    assertEquals(Job.Status.PENDING, p3.getStatus());
    assertEquals(Job.Status.PENDING, p4.getStatus());

    /* restart interpreter */
    factory.restart(note.getNoteReplLoader().getInterpreterSettings().get(0).id());

    /* pending and running jobs have been aborted */
    assertEquals(Job.Status.FINISHED, p1.getStatus());
    assertEquals(Job.Status.ABORT, p2.getStatus());
    assertEquals(Job.Status.ABORT, p3.getStatus());
    assertEquals(Job.Status.ABORT, p4.getStatus());
  }

  private void delete(File file){
    if(file.isFile()) file.delete();
    else if(file.isDirectory()){
      File [] files = file.listFiles();
      if(files!=null && files.length>0){
        for(File f : files){
          delete(f);
        }
      }
      file.delete();
    }
  }
  
  @Override
  public JobListener getParagraphJobListener(Note note) {
    return new JobListener(){

      @Override
      public void onProgressUpdate(Job job, int progress) {
      }

      @Override
      public void beforeStatusChange(Job job, Status before, Status after) {
      }

      @Override
      public void afterStatusChange(Job job, Status before, Status after) {
      }
    };
  }
}<|MERGE_RESOLUTION|>--- conflicted
+++ resolved
@@ -164,7 +164,7 @@
 
   @Test
   public void testClearParagraphOutput() throws IOException, SchedulerException{
-    Note note = notebook.createNote();
+    Note note = notebook.createNote("anonymous");
     Paragraph p1 = note.addParagraph();
     p1.setText("hello world");
     note.run(p1.getId());
@@ -214,14 +214,10 @@
     // remove cron scheduler.
     config.put("cron", null);
     note.setConfig(config);
-<<<<<<< HEAD
     notebook.refreshCron(note.id(), "anonymous");
-=======
-    notebook.refreshCron(note.id());
     Thread.sleep(1000);
     dateFinished = p.getDateFinished();
     assertNotNull(dateFinished);
->>>>>>> 98758d1c
     Thread.sleep(1*1000);
     assertEquals(dateFinished, p.getDateFinished());
   }
@@ -229,7 +225,7 @@
   @Test
   public void testCloneNote() throws IOException, CloneNotSupportedException,
       InterruptedException {
-    Note note = notebook.createNote();
+    Note note = notebook.createNote("anonymous");
     note.getNoteReplLoader().setInterpreters(factory.getDefaultInterpreterSettingList());
 
     final Paragraph p = note.addParagraph();
@@ -238,7 +234,7 @@
     while(p.isTerminated()==false || p.getResult()==null) Thread.yield();
 
     p.setStatus(Status.RUNNING);
-    Note cloneNote = notebook.cloneNote(note.getId(), "clone note");
+    Note cloneNote = notebook.cloneNote(note.getId(), "clone note", "anonymous");
     Paragraph cp = cloneNote.paragraphs.get(0);
     assertEquals(cp.getStatus(), Status.READY);
     assertNotEquals(cp.getId(), p.getId());
@@ -302,7 +298,7 @@
   @Test
   public void testAbortParagraphStatusOnInterpreterRestart() throws InterruptedException,
       IOException {
-    Note note = notebook.createNote();
+    Note note = notebook.createNote("anonymous");
     note.getNoteReplLoader().setInterpreters(factory.getDefaultInterpreterSettingList());
 
     Paragraph p1 = note.addParagraph();
