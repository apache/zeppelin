/*
 * Licensed to the Apache Software Foundation (ASF) under one or more
 * contributor license agreements.  See the NOTICE file distributed with
 * this work for additional information regarding copyright ownership.
 * The ASF licenses this file to You under the Apache License, Version 2.0
 * (the "License"); you may not use this file except in compliance with
 * the License.  You may obtain a copy of the License at
 *
 *    http://www.apache.org/licenses/LICENSE-2.0
 *
 * Unless required by applicable law or agreed to in writing, software
 * distributed under the License is distributed on an "AS IS" BASIS,
 * WITHOUT WARRANTIES OR CONDITIONS OF ANY KIND, either express or implied.
 * See the License for the specific language governing permissions and
 * limitations under the License.
 */

package org.apache.zeppelin.notebook;

import static org.junit.Assert.assertEquals;
import static org.junit.Assert.assertNotNull;
import static org.junit.Assert.assertNull;

import java.io.File;
import java.io.IOException;
import java.util.Date;
import java.util.List;
import java.util.Map;

import org.apache.commons.io.FileUtils;
import org.apache.zeppelin.conf.ZeppelinConfiguration;
import org.apache.zeppelin.conf.ZeppelinConfiguration.ConfVars;
import org.apache.zeppelin.display.AngularObjectRegistry;
import org.apache.zeppelin.interpreter.InterpreterFactory;
import org.apache.zeppelin.interpreter.InterpreterOption;
import org.apache.zeppelin.interpreter.mock.MockInterpreter1;
import org.apache.zeppelin.interpreter.mock.MockInterpreter2;
import org.apache.zeppelin.notebook.repo.NotebookRepo;
import org.apache.zeppelin.notebook.repo.VFSNotebookRepo;
import org.apache.zeppelin.scheduler.Job;
import org.apache.zeppelin.scheduler.Job.Status;
import org.apache.zeppelin.scheduler.JobListener;
import org.apache.zeppelin.scheduler.SchedulerFactory;
import org.junit.After;
import org.junit.Before;
import org.junit.Test;
import org.quartz.SchedulerException;

public class NotebookTest implements JobListenerFactory{
<<<<<<< HEAD
=======

>>>>>>> a884e027
  private File tmpDir;
  private ZeppelinConfiguration conf;
  private SchedulerFactory schedulerFactory;
  private File notebookDir;
  private Notebook notebook;
  private NotebookRepo notebookRepo;
  private InterpreterFactory factory;

  @Before
  public void setUp() throws Exception {
    tmpDir = new File(System.getProperty("java.io.tmpdir")+"/ZeppelinLTest_"+System.currentTimeMillis());
<<<<<<< HEAD
	tmpDir.mkdirs();
	new File(tmpDir, "conf").mkdirs();
	notebookDir = new File(System.getProperty("java.io.tmpdir")+"/ZeppelinLTest_"+System.currentTimeMillis()+"/notebook");
		notebookDir.mkdirs();
=======
    tmpDir.mkdirs();
    new File(tmpDir, "conf").mkdirs();
    notebookDir = new File(System.getProperty("java.io.tmpdir")+"/ZeppelinLTest_"+System.currentTimeMillis()+"/notebook");
    notebookDir.mkdirs();
>>>>>>> a884e027

    System.setProperty(ConfVars.ZEPPELIN_HOME.getVarName(), tmpDir.getAbsolutePath());
    System.setProperty(ConfVars.ZEPPELIN_NOTEBOOK_DIR.getVarName(), notebookDir.getAbsolutePath());
    System.setProperty(ConfVars.ZEPPELIN_INTERPRETERS.getVarName(), "org.apache.zeppelin.interpreter.mock.MockInterpreter1,org.apache.zeppelin.interpreter.mock.MockInterpreter2");

    conf = ZeppelinConfiguration.create();

    this.schedulerFactory = new SchedulerFactory();

    MockInterpreter1.register("mock1", "org.apache.zeppelin.interpreter.mock.MockInterpreter1");
    MockInterpreter2.register("mock2", "org.apache.zeppelin.interpreter.mock.MockInterpreter2");

    factory = new InterpreterFactory(conf, new InterpreterOption(false), null);

    notebookRepo = new VFSNotebookRepo(conf);
<<<<<<< HEAD
		notebook = new Notebook(conf, notebookRepo, schedulerFactory, factory, this);
	}

	@After
	public void tearDown() throws Exception {
		delete(tmpDir);
	}

	@Test
	public void testSelectingReplImplementation() throws IOException {
		Note note = notebook.createNote("anonymous");
		note.getNoteReplLoader().setInterpreters(factory.getDefaultInterpreterSettingList());

		// run with defatul repl
		Paragraph p1 = note.addParagraph();
		p1.setText("hello world");
		note.run(p1.getId());
		while(p1.isTerminated()==false || p1.getResult()==null) Thread.yield();
		assertEquals("repl1: hello world", p1.getResult().message());

		// run with specific repl
		Paragraph p2 = note.addParagraph();
		p2.setText("%mock2 hello world");
		note.run(p2.getId());
		while(p2.isTerminated()==false || p2.getResult()==null) Thread.yield();
		assertEquals("repl2: hello world", p2.getResult().message());
	}

	@Test
	public void testPersist() throws IOException, SchedulerException{
		Note note = notebook.createNote("anonymous");

		// run with default repl
		Paragraph p1 = note.addParagraph();
		p1.setText("hello world");
		note.persist();

		Notebook notebook2 = new Notebook(conf, notebookRepo, schedulerFactory, new InterpreterFactory(conf, null), this);
		assertEquals(1, notebook2.getAllNotes().size());
	}

	@Test
	public void testRunAll() throws IOException {
		Note note = notebook.createNote("anonymous");
    note.getNoteReplLoader().setInterpreters(factory.getDefaultInterpreterSettingList());

		Paragraph p1 = note.addParagraph();
		p1.setText("p1");
		Paragraph p2 = note.addParagraph();
		p2.setText("p2");
		assertEquals(null, p2.getResult());
		note.runAll();

		while(p2.isTerminated()==false || p2.getResult()==null) Thread.yield();
		assertEquals("repl1: p2", p2.getResult().message());
	}

	@Test
	public void testSchedule() throws InterruptedException, IOException{
		// create a note and a paragraph
		Note note = notebook.createNote("anonymous");
    note.getNoteReplLoader().setInterpreters(factory.getDefaultInterpreterSettingList());

		Paragraph p = note.addParagraph();
		p.setText("p1");
		Date dateFinished = p.getDateFinished();
		assertNull(dateFinished);

		// set cron scheduler, once a second
		Map<String, Object> config = note.getConfig();
		config.put("cron", "* * * * * ?");
		note.setConfig(config);
		notebook.refreshCron(note.id(), "anonymous");
		Thread.sleep(1*1000);
		dateFinished = p.getDateFinished();
		assertNotNull(dateFinished);

		// remove cron scheduler.
		config.put("cron", null);
		note.setConfig(config);
		notebook.refreshCron(note.id(), "anonymous");
		Thread.sleep(1*1000);
		assertEquals(dateFinished, p.getDateFinished());
	}
=======
    notebook = new Notebook(conf, notebookRepo, schedulerFactory, factory, this);
  }

  @After
  public void tearDown() throws Exception {
    delete(tmpDir);
  }

  @Test
  public void testSelectingReplImplementation() throws IOException {
    Note note = notebook.createNote();
    note.getNoteReplLoader().setInterpreters(factory.getDefaultInterpreterSettingList());

    // run with defatul repl
    Paragraph p1 = note.addParagraph();
    p1.setText("hello world");
    note.run(p1.getId());
    while(p1.isTerminated()==false || p1.getResult()==null) Thread.yield();
    assertEquals("repl1: hello world", p1.getResult().message());

    // run with specific repl
    Paragraph p2 = note.addParagraph();
    p2.setText("%mock2 hello world");
    note.run(p2.getId());
    while(p2.isTerminated()==false || p2.getResult()==null) Thread.yield();
    assertEquals("repl2: hello world", p2.getResult().message());
  }

  @Test
  public void testGetAllNotes() throws IOException {
    // get all notes after copy the {notebookId}/note.json into notebookDir
    File srcDir = new File("src/test/resources/2A94M5J1Z");
    File destDir = new File(notebookDir.getAbsolutePath() + "/2A94M5J1Z");

    try {
      FileUtils.copyDirectory(srcDir, destDir);
    } catch (IOException e) {
      e.printStackTrace();
    }

    Note copiedNote = notebookRepo.get("2A94M5J1Z");

    // when ZEPPELIN_NOTEBOOK_GET_FROM_REPO set to be false
    System.setProperty(ConfVars.ZEPPELIN_NOTEBOOK_RELOAD_FROM_STORAGE.getVarName(), "false");
    List<Note> notes = notebook.getAllNotes();
    assertEquals(notes.size(), 0);

    // when ZEPPELIN_NOTEBOOK_GET_FROM_REPO set to be true
    System.setProperty(ConfVars.ZEPPELIN_NOTEBOOK_RELOAD_FROM_STORAGE.getVarName(), "true");
    notes = notebook.getAllNotes();
    assertEquals(notes.size(), 1);
    assertEquals(notes.get(0).id(), copiedNote.id());
    assertEquals(notes.get(0).getName(), copiedNote.getName());
    assertEquals(notes.get(0).getParagraphs(), copiedNote.getParagraphs());

    // get all notes after remove the {notebookId}/note.json from notebookDir
    // when ZEPPELIN_NOTEBOOK_GET_FROM_REPO set to be false
    System.setProperty(ConfVars.ZEPPELIN_NOTEBOOK_RELOAD_FROM_STORAGE.getVarName(), "false");
    // delete the notebook
    FileUtils.deleteDirectory(destDir);
    notes = notebook.getAllNotes();
    assertEquals(notes.size(), 1);

    // when ZEPPELIN_NOTEBOOK_GET_FROM_REPO set to be true
    System.setProperty(ConfVars.ZEPPELIN_NOTEBOOK_RELOAD_FROM_STORAGE.getVarName(), "true");
    notes = notebook.getAllNotes();
    assertEquals(notes.size(), 0);
  }

  @Test
  public void testPersist() throws IOException, SchedulerException{
    Note note = notebook.createNote();

    // run with default repl
    Paragraph p1 = note.addParagraph();
    p1.setText("hello world");
    note.persist();

    Notebook notebook2 = new Notebook(conf, notebookRepo, schedulerFactory, new InterpreterFactory(conf, null), this);
    assertEquals(1, notebook2.getAllNotes().size());
  }

  @Test
  public void testRunAll() throws IOException {
    Note note = notebook.createNote();
    note.getNoteReplLoader().setInterpreters(factory.getDefaultInterpreterSettingList());

    Paragraph p1 = note.addParagraph();
    p1.setText("p1");
    Paragraph p2 = note.addParagraph();
    p2.setText("p2");
    assertEquals(null, p2.getResult());
    note.runAll();

    while(p2.isTerminated()==false || p2.getResult()==null) Thread.yield();
    assertEquals("repl1: p2", p2.getResult().message());
  }

  @Test
  public void testSchedule() throws InterruptedException, IOException{
    // create a note and a paragraph
    Note note = notebook.createNote();
    note.getNoteReplLoader().setInterpreters(factory.getDefaultInterpreterSettingList());

    Paragraph p = note.addParagraph();
    p.setText("p1");
    Date dateFinished = p.getDateFinished();
    assertNull(dateFinished);

    // set cron scheduler, once a second
    Map<String, Object> config = note.getConfig();
    config.put("cron", "* * * * * ?");
    note.setConfig(config);
    notebook.refreshCron(note.id());
    Thread.sleep(1*1000);
    dateFinished = p.getDateFinished();
    assertNotNull(dateFinished);

    // remove cron scheduler.
    config.put("cron", null);
    note.setConfig(config);
    notebook.refreshCron(note.id());
    Thread.sleep(1*1000);
    assertEquals(dateFinished, p.getDateFinished());
  }
>>>>>>> a884e027

  @Test
  public void testAngularObjectRemovalOnNotebookRemove() throws InterruptedException,
      IOException {
    // create a note and a paragraph
    Note note = notebook.createNote("anonymous");
    note.getNoteReplLoader().setInterpreters(factory.getDefaultInterpreterSettingList());

    AngularObjectRegistry registry = note.getNoteReplLoader()
        .getInterpreterSettings().get(0).getInterpreterGroup()
        .getAngularObjectRegistry();

    // add local scope object
    registry.add("o1", "object1", note.id());
    // add global scope object
    registry.add("o2", "object2", null);

    // remove notebook
    notebook.removeNote(note.id(), "anonymous");

    // local object should be removed
    assertNull(registry.get("o1", note.id()));
    // global object sould be remained
    assertNotNull(registry.get("o2", null));
  }

  @Test
  public void testAngularObjectRemovalOnInterpreterRestart() throws InterruptedException,
      IOException {
    // create a note and a paragraph
    Note note = notebook.createNote("anonymous");
    note.getNoteReplLoader().setInterpreters(factory.getDefaultInterpreterSettingList());

    AngularObjectRegistry registry = note.getNoteReplLoader()
        .getInterpreterSettings().get(0).getInterpreterGroup()
        .getAngularObjectRegistry();

    // add local scope object
    registry.add("o1", "object1", note.id());
    // add global scope object
    registry.add("o2", "object2", null);

    // restart interpreter
    factory.restart(note.getNoteReplLoader().getInterpreterSettings().get(0).id());
    registry = note.getNoteReplLoader()
    .getInterpreterSettings().get(0).getInterpreterGroup()
    .getAngularObjectRegistry();

    // local and global scope object should be removed
    assertNull(registry.get("o1", note.id()));
    assertNull(registry.get("o2", null));
    notebook.removeNote(note.id(), "anonymous");
  }

  private void delete(File file){
    if(file.isFile()) file.delete();
    else if(file.isDirectory()){
      File [] files = file.listFiles();
      if(files!=null && files.length>0){
        for(File f : files){
          delete(f);
        }
      }
      file.delete();
    }
  }

  @Override
  public JobListener getParagraphJobListener(Note note) {
    return new JobListener(){

      @Override
      public void onProgressUpdate(Job job, int progress) {
      }

      @Override
      public void beforeStatusChange(Job job, Status before, Status after) {
      }

      @Override
      public void afterStatusChange(Job job, Status before, Status after) {
      }
    };
  }
}<|MERGE_RESOLUTION|>--- conflicted
+++ resolved
@@ -47,10 +47,6 @@
 import org.quartz.SchedulerException;
 
 public class NotebookTest implements JobListenerFactory{
-<<<<<<< HEAD
-=======
-
->>>>>>> a884e027
   private File tmpDir;
   private ZeppelinConfiguration conf;
   private SchedulerFactory schedulerFactory;
@@ -62,17 +58,10 @@
   @Before
   public void setUp() throws Exception {
     tmpDir = new File(System.getProperty("java.io.tmpdir")+"/ZeppelinLTest_"+System.currentTimeMillis());
-<<<<<<< HEAD
-	tmpDir.mkdirs();
-	new File(tmpDir, "conf").mkdirs();
-	notebookDir = new File(System.getProperty("java.io.tmpdir")+"/ZeppelinLTest_"+System.currentTimeMillis()+"/notebook");
-		notebookDir.mkdirs();
-=======
     tmpDir.mkdirs();
     new File(tmpDir, "conf").mkdirs();
     notebookDir = new File(System.getProperty("java.io.tmpdir")+"/ZeppelinLTest_"+System.currentTimeMillis()+"/notebook");
     notebookDir.mkdirs();
->>>>>>> a884e027
 
     System.setProperty(ConfVars.ZEPPELIN_HOME.getVarName(), tmpDir.getAbsolutePath());
     System.setProperty(ConfVars.ZEPPELIN_NOTEBOOK_DIR.getVarName(), notebookDir.getAbsolutePath());
@@ -88,92 +77,6 @@
     factory = new InterpreterFactory(conf, new InterpreterOption(false), null);
 
     notebookRepo = new VFSNotebookRepo(conf);
-<<<<<<< HEAD
-		notebook = new Notebook(conf, notebookRepo, schedulerFactory, factory, this);
-	}
-
-	@After
-	public void tearDown() throws Exception {
-		delete(tmpDir);
-	}
-
-	@Test
-	public void testSelectingReplImplementation() throws IOException {
-		Note note = notebook.createNote("anonymous");
-		note.getNoteReplLoader().setInterpreters(factory.getDefaultInterpreterSettingList());
-
-		// run with defatul repl
-		Paragraph p1 = note.addParagraph();
-		p1.setText("hello world");
-		note.run(p1.getId());
-		while(p1.isTerminated()==false || p1.getResult()==null) Thread.yield();
-		assertEquals("repl1: hello world", p1.getResult().message());
-
-		// run with specific repl
-		Paragraph p2 = note.addParagraph();
-		p2.setText("%mock2 hello world");
-		note.run(p2.getId());
-		while(p2.isTerminated()==false || p2.getResult()==null) Thread.yield();
-		assertEquals("repl2: hello world", p2.getResult().message());
-	}
-
-	@Test
-	public void testPersist() throws IOException, SchedulerException{
-		Note note = notebook.createNote("anonymous");
-
-		// run with default repl
-		Paragraph p1 = note.addParagraph();
-		p1.setText("hello world");
-		note.persist();
-
-		Notebook notebook2 = new Notebook(conf, notebookRepo, schedulerFactory, new InterpreterFactory(conf, null), this);
-		assertEquals(1, notebook2.getAllNotes().size());
-	}
-
-	@Test
-	public void testRunAll() throws IOException {
-		Note note = notebook.createNote("anonymous");
-    note.getNoteReplLoader().setInterpreters(factory.getDefaultInterpreterSettingList());
-
-		Paragraph p1 = note.addParagraph();
-		p1.setText("p1");
-		Paragraph p2 = note.addParagraph();
-		p2.setText("p2");
-		assertEquals(null, p2.getResult());
-		note.runAll();
-
-		while(p2.isTerminated()==false || p2.getResult()==null) Thread.yield();
-		assertEquals("repl1: p2", p2.getResult().message());
-	}
-
-	@Test
-	public void testSchedule() throws InterruptedException, IOException{
-		// create a note and a paragraph
-		Note note = notebook.createNote("anonymous");
-    note.getNoteReplLoader().setInterpreters(factory.getDefaultInterpreterSettingList());
-
-		Paragraph p = note.addParagraph();
-		p.setText("p1");
-		Date dateFinished = p.getDateFinished();
-		assertNull(dateFinished);
-
-		// set cron scheduler, once a second
-		Map<String, Object> config = note.getConfig();
-		config.put("cron", "* * * * * ?");
-		note.setConfig(config);
-		notebook.refreshCron(note.id(), "anonymous");
-		Thread.sleep(1*1000);
-		dateFinished = p.getDateFinished();
-		assertNotNull(dateFinished);
-
-		// remove cron scheduler.
-		config.put("cron", null);
-		note.setConfig(config);
-		notebook.refreshCron(note.id(), "anonymous");
-		Thread.sleep(1*1000);
-		assertEquals(dateFinished, p.getDateFinished());
-	}
-=======
     notebook = new Notebook(conf, notebookRepo, schedulerFactory, factory, this);
   }
 
@@ -184,7 +87,7 @@
 
   @Test
   public void testSelectingReplImplementation() throws IOException {
-    Note note = notebook.createNote();
+    Note note = notebook.createNote("anonymous");
     note.getNoteReplLoader().setInterpreters(factory.getDefaultInterpreterSettingList());
 
     // run with defatul repl
@@ -214,7 +117,7 @@
       e.printStackTrace();
     }
 
-    Note copiedNote = notebookRepo.get("2A94M5J1Z");
+    Note copiedNote = notebookRepo.get("2A94M5J1Z", "anonymous");
 
     // when ZEPPELIN_NOTEBOOK_GET_FROM_REPO set to be false
     System.setProperty(ConfVars.ZEPPELIN_NOTEBOOK_RELOAD_FROM_STORAGE.getVarName(), "false");
@@ -245,7 +148,7 @@
 
   @Test
   public void testPersist() throws IOException, SchedulerException{
-    Note note = notebook.createNote();
+    Note note = notebook.createNote("anonymous");
 
     // run with default repl
     Paragraph p1 = note.addParagraph();
@@ -258,7 +161,7 @@
 
   @Test
   public void testRunAll() throws IOException {
-    Note note = notebook.createNote();
+    Note note = notebook.createNote("anonymous");
     note.getNoteReplLoader().setInterpreters(factory.getDefaultInterpreterSettingList());
 
     Paragraph p1 = note.addParagraph();
@@ -275,7 +178,7 @@
   @Test
   public void testSchedule() throws InterruptedException, IOException{
     // create a note and a paragraph
-    Note note = notebook.createNote();
+    Note note = notebook.createNote("anonymous");
     note.getNoteReplLoader().setInterpreters(factory.getDefaultInterpreterSettingList());
 
     Paragraph p = note.addParagraph();
@@ -287,7 +190,7 @@
     Map<String, Object> config = note.getConfig();
     config.put("cron", "* * * * * ?");
     note.setConfig(config);
-    notebook.refreshCron(note.id());
+    notebook.refreshCron(note.id(), "anonymous");
     Thread.sleep(1*1000);
     dateFinished = p.getDateFinished();
     assertNotNull(dateFinished);
@@ -295,11 +198,10 @@
     // remove cron scheduler.
     config.put("cron", null);
     note.setConfig(config);
-    notebook.refreshCron(note.id());
+    notebook.refreshCron(note.id(), "anonymous");
     Thread.sleep(1*1000);
     assertEquals(dateFinished, p.getDateFinished());
   }
->>>>>>> a884e027
 
   @Test
   public void testAngularObjectRemovalOnNotebookRemove() throws InterruptedException,
