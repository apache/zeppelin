/*
 * Licensed to the Apache Software Foundation (ASF) under one or more
 * contributor license agreements.  See the NOTICE file distributed with
 * this work for additional information regarding copyright ownership.
 * The ASF licenses this file to You under the Apache License, Version 2.0
 * (the "License"); you may not use this file except in compliance with
 * the License.  You may obtain a copy of the License at
 *
 *    http://www.apache.org/licenses/LICENSE-2.0
 *
 * Unless required by applicable law or agreed to in writing, software
 * distributed under the License is distributed on an "AS IS" BASIS,
 * WITHOUT WARRANTIES OR CONDITIONS OF ANY KIND, either express or implied.
 * See the License for the specific language governing permissions and
 * limitations under the License.
 */

package org.apache.zeppelin.notebook;

import static org.junit.Assert.assertEquals;
import static org.junit.Assert.assertNotEquals;
import static org.junit.Assert.assertNotNull;
import static org.junit.Assert.assertNull;
import static org.junit.Assert.assertTrue;

import java.io.File;
import java.io.IOException;
import java.util.ArrayList;
import java.util.Date;
import java.util.HashMap;
import java.util.List;
import java.util.Map;

import org.apache.commons.io.FileUtils;
import org.apache.zeppelin.conf.ZeppelinConfiguration;
import org.apache.zeppelin.conf.ZeppelinConfiguration.ConfVars;
import org.apache.zeppelin.display.AngularObjectRegistry;
import org.apache.zeppelin.interpreter.InterpreterFactory;
import org.apache.zeppelin.interpreter.InterpreterOption;
import org.apache.zeppelin.interpreter.mock.MockInterpreter1;
import org.apache.zeppelin.interpreter.mock.MockInterpreter2;
import org.apache.zeppelin.notebook.repo.NotebookRepo;
import org.apache.zeppelin.notebook.repo.VFSNotebookRepo;
import org.apache.zeppelin.scheduler.Job;
import org.apache.zeppelin.scheduler.Job.Status;
import org.apache.zeppelin.scheduler.JobListener;
import org.apache.zeppelin.scheduler.SchedulerFactory;
import org.junit.After;
import org.junit.Before;
import org.junit.Test;
import org.quartz.SchedulerException;
import org.slf4j.Logger;
import org.slf4j.LoggerFactory;

public class NotebookTest implements JobListenerFactory{
<<<<<<< HEAD
=======
  private static final Logger logger = LoggerFactory.getLogger(NotebookTest.class);

>>>>>>> 3fbca266
  private File tmpDir;
  private ZeppelinConfiguration conf;
  private SchedulerFactory schedulerFactory;
  private File notebookDir;
  private Notebook notebook;
  private NotebookRepo notebookRepo;
  private InterpreterFactory factory;

  @Before
  public void setUp() throws Exception {
    tmpDir = new File(System.getProperty("java.io.tmpdir")+"/ZeppelinLTest_"+System.currentTimeMillis());
    tmpDir.mkdirs();
    new File(tmpDir, "conf").mkdirs();
    notebookDir = new File(System.getProperty("java.io.tmpdir")+"/ZeppelinLTest_"+System.currentTimeMillis()+"/notebook");
    notebookDir.mkdirs();

    System.setProperty(ConfVars.ZEPPELIN_HOME.getVarName(), tmpDir.getAbsolutePath());
    System.setProperty(ConfVars.ZEPPELIN_NOTEBOOK_DIR.getVarName(), notebookDir.getAbsolutePath());
    System.setProperty(ConfVars.ZEPPELIN_INTERPRETERS.getVarName(), "org.apache.zeppelin.interpreter.mock.MockInterpreter1,org.apache.zeppelin.interpreter.mock.MockInterpreter2");

    conf = ZeppelinConfiguration.create();

    this.schedulerFactory = new SchedulerFactory();

    MockInterpreter1.register("mock1", "org.apache.zeppelin.interpreter.mock.MockInterpreter1");
    MockInterpreter2.register("mock2", "org.apache.zeppelin.interpreter.mock.MockInterpreter2");

    factory = new InterpreterFactory(conf, new InterpreterOption(false), null);

    notebookRepo = new VFSNotebookRepo(conf);
    notebook = new Notebook(conf, notebookRepo, schedulerFactory, factory, this);
  }

  @After
  public void tearDown() throws Exception {
    delete(tmpDir);
  }

  @Test
  public void testSelectingReplImplementation() throws IOException {
    Note note = notebook.createNote("anonymous");
    note.getNoteReplLoader().setInterpreters(factory.getDefaultInterpreterSettingList());

    // run with defatul repl
    Paragraph p1 = note.addParagraph();
    Map config = p1.getConfig();
    config.put("enabled", true);
    p1.setConfig(config);
    p1.setText("hello world");
    note.run(p1.getId());
    while(p1.isTerminated()==false || p1.getResult()==null) Thread.yield();
    assertEquals("repl1: hello world", p1.getResult().message());

    // run with specific repl
    Paragraph p2 = note.addParagraph();
    p2.setConfig(config);
    p2.setText("%mock2 hello world");
    note.run(p2.getId());
    while(p2.isTerminated()==false || p2.getResult()==null) Thread.yield();
    assertEquals("repl2: hello world", p2.getResult().message());
  }

  @Test
  public void testGetAllNotes() throws IOException {
    // get all notes after copy the {notebookId}/note.json into notebookDir
    File srcDir = new File("src/test/resources/2A94M5J1Z");
    File destDir = new File(notebookDir.getAbsolutePath() + "/users/anonymous/2A94M5J1Z");
    destDir.getParentFile().mkdirs();

    try {
      FileUtils.copyDirectory(srcDir, destDir);
    } catch (IOException e) {
      e.printStackTrace();
    }

    Note copiedNote = notebookRepo.get("2A94M5J1Z", "anonymous");

    // when ZEPPELIN_NOTEBOOK_GET_FROM_REPO set to be false
    System.setProperty(ConfVars.ZEPPELIN_NOTEBOOK_RELOAD_FROM_STORAGE.getVarName(), "false");
    List<Note> notes = notebook.getAllNotes();
    assertEquals(notes.size(), 0);

    // when ZEPPELIN_NOTEBOOK_GET_FROM_REPO set to be true
    System.setProperty(ConfVars.ZEPPELIN_NOTEBOOK_RELOAD_FROM_STORAGE.getVarName(), "true");
    notes = notebook.getAllNotes();
    assertEquals(notes.size(), 1);
    assertEquals(notes.get(0).id(), copiedNote.id());
    assertEquals(notes.get(0).getName(), copiedNote.getName());
    assertEquals(notes.get(0).getParagraphs(), copiedNote.getParagraphs());

    // get all notes after remove the {notebookId}/note.json from notebookDir
    // when ZEPPELIN_NOTEBOOK_GET_FROM_REPO set to be false
    System.setProperty(ConfVars.ZEPPELIN_NOTEBOOK_RELOAD_FROM_STORAGE.getVarName(), "false");
    // delete the notebook
    FileUtils.deleteDirectory(destDir);
    notes = notebook.getAllNotes();
    assertEquals(notes.size(), 1);

    // when ZEPPELIN_NOTEBOOK_GET_FROM_REPO set to be true
    System.setProperty(ConfVars.ZEPPELIN_NOTEBOOK_RELOAD_FROM_STORAGE.getVarName(), "true");
    notes = notebook.getAllNotes();
    assertEquals(notes.size(), 0);
  }

  @Test
  public void testPersist() throws IOException, SchedulerException{
    Note note = notebook.createNote("anonymous");

    // run with default repl
    Paragraph p1 = note.addParagraph();
    Map config = p1.getConfig();
    config.put("enabled", true);
    p1.setConfig(config);
    p1.setText("hello world");
    note.persist();

    Notebook notebook2 = new Notebook(conf, notebookRepo, schedulerFactory, new InterpreterFactory(conf, null), this);
    assertEquals(1, notebook2.getAllNotes().size());
  }

  @Test
  public void testClearParagraphOutput() throws IOException, SchedulerException{
    Note note = notebook.createNote("anonymous");
    Paragraph p1 = note.addParagraph();
    Map config = p1.getConfig();
    config.put("enabled", true);
    p1.setConfig(config);
    p1.setText("hello world");
    note.run(p1.getId());

    while(p1.isTerminated()==false || p1.getResult()==null) Thread.yield();
    assertEquals("repl1: hello world", p1.getResult().message());

    // clear paragraph output/result
    note.clearParagraphOutput(p1.getId());
    assertNull(p1.getResult());
  }

  @Test
  public void testRunAll() throws IOException {
    Note note = notebook.createNote("anonymous");
    note.getNoteReplLoader().setInterpreters(factory.getDefaultInterpreterSettingList());
    Paragraph p1 = note.addParagraph();
    Map config = p1.getConfig();
    config.put("enabled", true);
    p1.setConfig(config);
    p1.setText("p1");
    Paragraph p2 = note.addParagraph();
    Map config1 = p2.getConfig();
    p2.setConfig(config1);
    p2.setText("p2");
    assertEquals(null, p2.getResult());
    note.runAll();

    while(p2.isTerminated()==false || p2.getResult()==null) Thread.yield();
    assertEquals("repl1: p2", p2.getResult().message());
  }

  @Test
  public void testSchedule() throws InterruptedException, IOException{
    // create a note and a paragraph
    Note note = notebook.createNote("anonymous");
    note.getNoteReplLoader().setInterpreters(factory.getDefaultInterpreterSettingList());

    Paragraph p = note.addParagraph();
    Map config = new HashMap<String, Object>();
    p.setConfig(config);
    p.setText("p1");
    Date dateFinished = p.getDateFinished();
    assertNull(dateFinished);

    // set cron scheduler, once a second
    config = note.getConfig();
    config.put("enabled", true);
    config.put("cron", "* * * * * ?");
    note.setConfig(config);
    notebook.refreshCron(note.id(), "anonymous");
    Thread.sleep(1*1000);

    // remove cron scheduler.
    config.put("cron", null);
    note.setConfig(config);
    notebook.refreshCron(note.id(), "anonymous");
    Thread.sleep(1000);
    dateFinished = p.getDateFinished();
    assertNotNull(dateFinished);
    Thread.sleep(1*1000);
    assertEquals(dateFinished, p.getDateFinished());
  }

  @Test
  public void testCloneNote() throws IOException, CloneNotSupportedException,
      InterruptedException {
    Note note = notebook.createNote("anonymous");
    note.getNoteReplLoader().setInterpreters(factory.getDefaultInterpreterSettingList());

    final Paragraph p = note.addParagraph();
    p.setText("hello world");
    note.runAll();
    while(p.isTerminated()==false || p.getResult()==null) Thread.yield();

    p.setStatus(Status.RUNNING);
    Note cloneNote = notebook.cloneNote(note.getId(), "clone note", "anonymous");
    Paragraph cp = cloneNote.paragraphs.get(0);
    assertEquals(cp.getStatus(), Status.READY);
    assertNotEquals(cp.getId(), p.getId());
    assertEquals(cp.text, p.text);
    assertEquals(cp.getResult().message(), p.getResult().message());
  }

  @Test
  public void testAngularObjectRemovalOnNotebookRemove() throws InterruptedException,
      IOException {
    // create a note and a paragraph
    Note note = notebook.createNote("anonymous");
    note.getNoteReplLoader().setInterpreters(factory.getDefaultInterpreterSettingList());

    AngularObjectRegistry registry = note.getNoteReplLoader()
        .getInterpreterSettings().get(0).getInterpreterGroup()
        .getAngularObjectRegistry();

    // add local scope object
    registry.add("o1", "object1", note.id());
    // add global scope object
    registry.add("o2", "object2", null);

    // remove notebook
    notebook.removeNote(note.id(), "anonymous");

    // local object should be removed
    assertNull(registry.get("o1", note.id()));
    // global object sould be remained
    assertNotNull(registry.get("o2", null));
  }

  @Test
  public void testAngularObjectRemovalOnInterpreterRestart() throws InterruptedException,
      IOException {
    // create a note and a paragraph
    Note note = notebook.createNote("anonymous");
    note.getNoteReplLoader().setInterpreters(factory.getDefaultInterpreterSettingList());

    AngularObjectRegistry registry = note.getNoteReplLoader()
        .getInterpreterSettings().get(0).getInterpreterGroup()
        .getAngularObjectRegistry();

    // add local scope object
    registry.add("o1", "object1", note.id());
    // add global scope object
    registry.add("o2", "object2", null);

    // restart interpreter
    factory.restart(note.getNoteReplLoader().getInterpreterSettings().get(0).id());
    registry = note.getNoteReplLoader()
        .getInterpreterSettings().get(0).getInterpreterGroup()
        .getAngularObjectRegistry();

    // local and global scope object should be removed
    assertNull(registry.get("o1", note.id()));
    assertNull(registry.get("o2", null));
    notebook.removeNote(note.id(), "anonymous");
  }

  @Test
  public void testAbortParagraphStatusOnInterpreterRestart() throws InterruptedException,
      IOException {
    Note note = notebook.createNote("anonymous");
    note.getNoteReplLoader().setInterpreters(factory.getDefaultInterpreterSettingList());

    ArrayList<Paragraph> paragraphs = new ArrayList<>();
    for (int i = 0; i < 100; i++) {
      Paragraph tmp = note.addParagraph();
      tmp.setText("p" + tmp.getId());
      paragraphs.add(tmp);
    }

    for (Paragraph p : paragraphs) {
      assertEquals(Job.Status.READY, p.getStatus());
    }

    note.runAll();

    while (paragraphs.get(0).getStatus() != Status.FINISHED) Thread.yield();

    factory.restart(note.getNoteReplLoader().getInterpreterSettings().get(0).id());

    boolean isAborted = false;
    for (Paragraph p : paragraphs) {
      logger.debug(p.getStatus().name());
      if (isAborted) {
        assertEquals(Job.Status.ABORT, p.getStatus());
      }
      if (p.getStatus() == Status.ABORT) {
        isAborted = true;
      }
    }

    assertTrue(isAborted);
  }

  private void delete(File file){
    if(file.isFile()) file.delete();
    else if(file.isDirectory()){
      File [] files = file.listFiles();
      if(files!=null && files.length>0){
        for(File f : files){
          delete(f);
        }
      }
      file.delete();
    }
  }

  @Override
  public JobListener getParagraphJobListener(Note note) {
    return new JobListener(){

      @Override
      public void onProgressUpdate(Job job, int progress) {
      }

      @Override
      public void beforeStatusChange(Job job, Status before, Status after) {
      }

      @Override
      public void afterStatusChange(Job job, Status before, Status after) {
      }
    };
  }
}<|MERGE_RESOLUTION|>--- conflicted
+++ resolved
@@ -53,11 +53,8 @@
 import org.slf4j.LoggerFactory;
 
 public class NotebookTest implements JobListenerFactory{
-<<<<<<< HEAD
-=======
   private static final Logger logger = LoggerFactory.getLogger(NotebookTest.class);
 
->>>>>>> 3fbca266
   private File tmpDir;
   private ZeppelinConfiguration conf;
   private SchedulerFactory schedulerFactory;
