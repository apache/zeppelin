/*
 * Licensed to the Apache Software Foundation (ASF) under one or more
 * contributor license agreements.  See the NOTICE file distributed with
 * this work for additional information regarding copyright ownership.
 * The ASF licenses this file to You under the Apache License, Version 2.0
 * (the "License"); you may not use this file except in compliance with
 * the License.  You may obtain a copy of the License at
 *
 *    http://www.apache.org/licenses/LICENSE-2.0
 *
 * Unless required by applicable law or agreed to in writing, software
 * distributed under the License is distributed on an "AS IS" BASIS,
 * WITHOUT WARRANTIES OR CONDITIONS OF ANY KIND, either express or implied.
 * See the License for the specific language governing permissions and
 * limitations under the License.
 */

package org.apache.zeppelin.notebook;

import static org.junit.Assert.*;
import static org.mockito.Mockito.mock;

import java.io.File;
import java.io.IOException;
import java.util.*;
import java.util.concurrent.atomic.AtomicInteger;

import com.google.common.collect.Sets;
import org.apache.commons.io.FileUtils;
import org.apache.zeppelin.conf.ZeppelinConfiguration;
import org.apache.zeppelin.conf.ZeppelinConfiguration.ConfVars;
import org.apache.zeppelin.dep.DependencyResolver;
import org.apache.zeppelin.display.AngularObjectRegistry;
import org.apache.zeppelin.interpreter.*;
import org.apache.zeppelin.interpreter.mock.MockInterpreter1;
import org.apache.zeppelin.interpreter.mock.MockInterpreter2;
import org.apache.zeppelin.notebook.repo.NotebookRepo;
import org.apache.zeppelin.notebook.repo.VFSNotebookRepo;
import org.apache.zeppelin.resource.LocalResourcePool;
import org.apache.zeppelin.resource.ResourcePoolUtils;
import org.apache.zeppelin.scheduler.Job;
import org.apache.zeppelin.scheduler.Job.Status;
import org.apache.zeppelin.scheduler.SchedulerFactory;
import org.apache.zeppelin.search.SearchService;
import org.apache.zeppelin.user.AuthenticationInfo;
import org.apache.zeppelin.user.Credentials;
import org.junit.After;
import org.junit.Before;
import org.junit.Test;
import org.quartz.SchedulerException;
import org.slf4j.Logger;
import org.slf4j.LoggerFactory;
import org.sonatype.aether.RepositoryException;

public class NotebookTest implements JobListenerFactory{
  private static final Logger logger = LoggerFactory.getLogger(NotebookTest.class);

  private File tmpDir;
  private ZeppelinConfiguration conf;
  private SchedulerFactory schedulerFactory;
  private File notebookDir;
  private Notebook notebook;
  private NotebookRepo notebookRepo;
  private InterpreterFactory factory;
  private DependencyResolver depResolver;
  private NotebookAuthorization notebookAuthorization;
  private Credentials credentials;
  private AuthenticationInfo anonymous = new AuthenticationInfo("anonymous");

  @Before
  public void setUp() throws Exception {

    tmpDir = new File(System.getProperty("java.io.tmpdir")+"/ZeppelinLTest_"+System.currentTimeMillis());
    tmpDir.mkdirs();
    new File(tmpDir, "conf").mkdirs();
    notebookDir = new File(tmpDir + "/notebook");
    notebookDir.mkdirs();

    System.setProperty(ConfVars.ZEPPELIN_CONF_DIR.getVarName(), tmpDir.toString() + "/conf");
    System.setProperty(ConfVars.ZEPPELIN_HOME.getVarName(), tmpDir.getAbsolutePath());
    System.setProperty(ConfVars.ZEPPELIN_NOTEBOOK_DIR.getVarName(), notebookDir.getAbsolutePath());
    System.setProperty(ConfVars.ZEPPELIN_INTERPRETERS.getVarName(), "org.apache.zeppelin.interpreter.mock.MockInterpreter1,org.apache.zeppelin.interpreter.mock.MockInterpreter2");

    conf = ZeppelinConfiguration.create();

    this.schedulerFactory = new SchedulerFactory();

    MockInterpreter1.register("mock1", "org.apache.zeppelin.interpreter.mock.MockInterpreter1");
    MockInterpreter2.register("mock2", "org.apache.zeppelin.interpreter.mock.MockInterpreter2");

    depResolver = new DependencyResolver(tmpDir.getAbsolutePath() + "/local-repo");
    factory = new InterpreterFactory(conf, new InterpreterOption(false), null, null, null, depResolver, false);

    SearchService search = mock(SearchService.class);
    notebookRepo = new VFSNotebookRepo(conf);
    notebookAuthorization = NotebookAuthorization.init(conf);
    credentials = new Credentials(conf.credentialsPersist(), conf.getCredentialsPath());

    notebook = new Notebook(conf, notebookRepo, schedulerFactory, factory, this, search,
        notebookAuthorization, credentials);
  }

  @After
  public void tearDown() throws Exception {
    delete(tmpDir);
  }

  @Test
  public void testSelectingReplImplementation() throws IOException {
    Note note = notebook.createNote(anonymous);
    factory.setInterpreters(anonymous.getUser(), note.getId(), factory.getDefaultInterpreterSettingList());

    // run with default repl
    Paragraph p1 = note.addParagraph();
    Map config = p1.getConfig();
    config.put("enabled", true);
    p1.setConfig(config);
    p1.setText("hello world");
    p1.setAuthenticationInfo(anonymous);
    note.run(p1.getId());
    while(p1.isTerminated()==false || p1.getResult()==null) Thread.yield();
    assertEquals("repl1: hello world", p1.getResult().message());

    // run with specific repl
    Paragraph p2 = note.addParagraph();
    p2.setConfig(config);
    p2.setText("%mock2 hello world");
    p2.setAuthenticationInfo(anonymous);
    note.run(p2.getId());
    while(p2.isTerminated()==false || p2.getResult()==null) Thread.yield();
    assertEquals("repl2: hello world", p2.getResult().message());
    notebook.removeNote(note.getId(), anonymous);
  }

  @Test
  public void testReloadAndSetInterpreter() throws IOException {
    // given a notebook
    File srcDir = new File("src/test/resources/2A94M5J1Z");
    File destDir = new File(notebookDir.getAbsolutePath() + "/2A94M5J1Z");
    FileUtils.copyDirectory(srcDir, destDir);

    // when load
    notebook.reloadAllNotes(anonymous);
    assertEquals(1, notebook.getAllNotes().size());

    // then interpreter factory should be injected into all the paragraphs
    Note note = notebook.getAllNotes().get(0);
    assertNull(note.getParagraphs().get(0).getRepl(null));
  }

  @Test
  public void testReloadAllNotes() throws IOException {
    /**
     * 2A94M5J1Z old date format without timezone
     * 2BQA35CJZ new date format with timezone
     */
    String[] noteNames = new String[]{"2A94M5J1Z", "2BQA35CJZ"};

    // copy the notebook
    try {
      for (String note : noteNames) {
        File srcDir = new File("src/test/resources/" + note);
        File destDir = new File(notebookDir.getAbsolutePath() + "/" + note);
        FileUtils.copyDirectory(srcDir, destDir);
      }
    } catch (IOException e) {
      logger.error(e.toString(), e);
    }

    // doesn't have copied notebook in memory before reloading
    List<Note> notes = notebook.getAllNotes();
    assertEquals(notes.size(), 0);

    // load copied notebook on memory when reloadAllNotes() is called
    Note copiedNote = notebookRepo.get("2A94M5J1Z", anonymous);
    notebook.reloadAllNotes(anonymous);
    notes = notebook.getAllNotes();
    assertEquals(notes.size(), 2);
    assertEquals(notes.get(1).getId(), copiedNote.getId());
    assertEquals(notes.get(1).getName(), copiedNote.getName());
    assertEquals(notes.get(1).getParagraphs(), copiedNote.getParagraphs());

    // delete the notebook
    for (String note : noteNames) {
      File destDir = new File(notebookDir.getAbsolutePath() + "/" + note);
      FileUtils.deleteDirectory(destDir);
    }

    // keep notebook in memory before reloading
    notes = notebook.getAllNotes();
    assertEquals(notes.size(), 2);

    // delete notebook from notebook list when reloadAllNotes() is called
    notebook.reloadAllNotes(anonymous);
    notes = notebook.getAllNotes();
    assertEquals(notes.size(), 0);
  }

  @Test
  public void testPersist() throws IOException, SchedulerException, RepositoryException {
    Note note = notebook.createNote(anonymous);

    // run with default repl
    Paragraph p1 = note.addParagraph();
    Map config = p1.getConfig();
    config.put("enabled", true);
    p1.setConfig(config);
    p1.setText("hello world");
    note.persist(anonymous);

    Notebook notebook2 = new Notebook(
        conf, notebookRepo, schedulerFactory,
        new InterpreterFactory(conf, null, null, null, depResolver, false), this, null, null, null);

    assertEquals(1, notebook2.getAllNotes().size());
    notebook.removeNote(note.getId(), anonymous);
  }

  @Test
  public void testCreateNoteWithSubject() throws IOException, SchedulerException, RepositoryException {
    AuthenticationInfo subject = new AuthenticationInfo("user1");
    Note note = notebook.createNote(subject);

    assertNotNull(notebook.getNotebookAuthorization().getOwners(note.getId()));
    assertEquals(1, notebook.getNotebookAuthorization().getOwners(note.getId()).size());
    Set<String> owners = new HashSet<>();
    owners.add("user1");
    assertEquals(owners, notebook.getNotebookAuthorization().getOwners(note.getId()));
    notebook.removeNote(note.getId(), anonymous);
  }

  @Test
  public void testClearParagraphOutput() throws IOException, SchedulerException{
    Note note = notebook.createNote(anonymous);
    Paragraph p1 = note.addParagraph();
    Map config = p1.getConfig();
    config.put("enabled", true);
    p1.setConfig(config);
    p1.setText("hello world");
    p1.setAuthenticationInfo(anonymous);
    note.run(p1.getId());

    while(p1.isTerminated() == false || p1.getResult() == null) Thread.yield();
    assertEquals("repl1: hello world", p1.getResult().message());

    // clear paragraph output/result
    note.clearParagraphOutput(p1.getId());
    assertNull(p1.getResult());
    notebook.removeNote(note.getId(), anonymous);
  }

  @Test
  public void testRunAll() throws IOException {
    Note note = notebook.createNote(anonymous);
    factory.setInterpreters("user", note.getId(), factory.getDefaultInterpreterSettingList());

    // p1
    Paragraph p1 = note.addParagraph();
    Map config1 = p1.getConfig();
    config1.put("enabled", true);
    p1.setConfig(config1);
    p1.setText("p1");

    // p2
    Paragraph p2 = note.addParagraph();
    Map config2 = p2.getConfig();
    config2.put("enabled", false);
    p2.setConfig(config2);
    p2.setText("p2");

    // p3
    Paragraph p3 = note.addParagraph();
    p3.setText("p3");

    // when
    note.runAll();

    // wait for finish
    while(p3.isTerminated() == false) {
      Thread.yield();
    }

    assertEquals("repl1: p1", p1.getResult().message());
    assertNull(p2.getResult());
    assertEquals("repl1: p3", p3.getResult().message());

    notebook.removeNote(note.getId(), anonymous);
  }

  @Test
  public void testSchedule() throws InterruptedException, IOException {
    // create a note and a paragraph
    Note note = notebook.createNote(anonymous);
    factory.setInterpreters("user", note.getId(), factory.getDefaultInterpreterSettingList());

    Paragraph p = note.addParagraph();
    Map config = new HashMap<String, Object>();
    p.setConfig(config);
    p.setText("p1");
    Date dateFinished = p.getDateFinished();
    assertNull(dateFinished);

    // set cron scheduler, once a second
    config = note.getConfig();
    config.put("enabled", true);
    config.put("cron", "* * * * * ?");
    note.setConfig(config);
    notebook.refreshCron(note.getId());
    Thread.sleep(1 * 1000);

    // remove cron scheduler.
    config.put("cron", null);
    note.setConfig(config);
    notebook.refreshCron(note.getId());
    Thread.sleep(1000);
    dateFinished = p.getDateFinished();
    assertNotNull(dateFinished);
    Thread.sleep(1 * 1000);
    assertEquals(dateFinished, p.getDateFinished());
    notebook.removeNote(note.getId(), anonymous);
  }

  @Test
  public void testAutoRestartInterpreterAfterSchedule() throws InterruptedException, IOException{
    // create a note and a paragraph
    Note note = notebook.createNote(anonymous);
    factory.setInterpreters(anonymous.getUser(), note.getId(), factory.getDefaultInterpreterSettingList());
    
    Paragraph p = note.addParagraph();
    Map config = new HashMap<String, Object>();
    p.setConfig(config);
    p.setText("sleep 1000");

    Paragraph p2 = note.addParagraph();
    p2.setConfig(config);
    p2.setText("%mock2 sleep 500");

    // set cron scheduler, once a second
    config = note.getConfig();
    config.put("enabled", true);
    config.put("cron", "1/3 * * * * ?");
    config.put("releaseresource", true);
    note.setConfig(config);
    notebook.refreshCron(note.getId());


    MockInterpreter1 mock1 = ((MockInterpreter1) (((ClassloaderInterpreter)
        ((LazyOpenInterpreter) factory.getInterpreter(anonymous.getUser(), note.getId(), "mock1")).getInnerInterpreter())
        .getInnerInterpreter()));

    MockInterpreter2 mock2 = ((MockInterpreter2) (((ClassloaderInterpreter)
        ((LazyOpenInterpreter) factory.getInterpreter(anonymous.getUser(), note.getId(), "mock2")).getInnerInterpreter())
        .getInnerInterpreter()));

    // wait until interpreters are started
    while (!mock1.isOpen() || !mock2.isOpen()) {
      Thread.yield();
    }

    // wait until interpreters are closed
    while (mock1.isOpen() || mock2.isOpen()) {
      Thread.yield();
    }

    // remove cron scheduler.
    config.put("cron", null);
    note.setConfig(config);
    notebook.refreshCron(note.getId());

    // make sure all paragraph has been executed
    assertNotNull(p.getDateFinished());
    assertNotNull(p2.getDateFinished());
    notebook.removeNote(note.getId(), anonymous);
  }

  @Test
  public void testExportAndImportNote() throws IOException, CloneNotSupportedException,
          InterruptedException, InterpreterException, SchedulerException, RepositoryException {
    Note note = notebook.createNote(anonymous);
    factory.setInterpreters("user", note.getId(), factory.getDefaultInterpreterSettingList());

    final Paragraph p = note.addParagraph();
    String simpleText = "hello world";
    p.setText(simpleText);

    note.runAll();
    while (p.isTerminated() == false || p.getResult() == null) {
      Thread.yield();
    }

    String exportedNoteJson = notebook.exportNote(note.getId());

    Note importedNote = notebook.importNote(exportedNoteJson, "Title", anonymous);

    Paragraph p2 = importedNote.getParagraphs().get(0);

    // Test
    assertEquals(p.getId(), p2.getId());
    assertEquals(p.text, p2.text);
    assertEquals(p.getResult().message(), p2.getResult().message());

    // Verify import note with subject
    AuthenticationInfo subject = new AuthenticationInfo("user1");
    Note importedNote2 = notebook.importNote(exportedNoteJson, "Title2", subject);
    assertNotNull(notebook.getNotebookAuthorization().getOwners(importedNote2.getId()));
    assertEquals(1, notebook.getNotebookAuthorization().getOwners(importedNote2.getId()).size());
    Set<String> owners = new HashSet<>();
    owners.add("user1");
    assertEquals(owners, notebook.getNotebookAuthorization().getOwners(importedNote2.getId()));
    notebook.removeNote(note.getId(), anonymous);
    notebook.removeNote(importedNote.getId(), anonymous);
    notebook.removeNote(importedNote2.getId(), anonymous);
  }

  @Test
  public void testCloneNote() throws IOException, CloneNotSupportedException,
      InterruptedException, InterpreterException, SchedulerException, RepositoryException {
    Note note = notebook.createNote(anonymous);
    factory.setInterpreters("user", note.getId(), factory.getDefaultInterpreterSettingList());

    final Paragraph p = note.addParagraph();
    p.setText("hello world");
    note.runAll();
    while(p.isTerminated()==false || p.getResult()==null) Thread.yield();

    p.setStatus(Status.RUNNING);
    Note cloneNote = notebook.cloneNote(note.getId(), "clone note", anonymous);
    Paragraph cp = cloneNote.paragraphs.get(0);
    assertEquals(cp.getStatus(), Status.READY);

    // Keep same ParagraphID
    assertEquals(cp.getId(), p.getId());
    assertEquals(cp.text, p.text);
    assertEquals(cp.getResult().message(), p.getResult().message());

    // Verify clone note with subject
    AuthenticationInfo subject = new AuthenticationInfo("user1");
    Note cloneNote2 = notebook.cloneNote(note.getId(), "clone note2", subject);
    assertNotNull(notebook.getNotebookAuthorization().getOwners(cloneNote2.getId()));
    assertEquals(1, notebook.getNotebookAuthorization().getOwners(cloneNote2.getId()).size());
    Set<String> owners = new HashSet<>();
    owners.add("user1");
    assertEquals(owners, notebook.getNotebookAuthorization().getOwners(cloneNote2.getId()));
    notebook.removeNote(note.getId(), anonymous);
    notebook.removeNote(cloneNote.getId(), anonymous);
    notebook.removeNote(cloneNote2.getId(), anonymous);
  }

  @Test
  public void testCloneNoteWithNoName() throws IOException, CloneNotSupportedException,
      InterruptedException {
    Note note = notebook.createNote(anonymous);
    factory.setInterpreters(anonymous.getUser(), note.getId(), factory.getDefaultInterpreterSettingList());

    Note cloneNote = notebook.cloneNote(note.getId(), null, anonymous);
    assertEquals(cloneNote.getName(), "Note " + cloneNote.getId());
    notebook.removeNote(note.getId(), anonymous);
    notebook.removeNote(cloneNote.getId(), anonymous);
  }

  @Test
  public void testCloneNoteWithExceptionResult() throws IOException, CloneNotSupportedException,
      InterruptedException {
    Note note = notebook.createNote(anonymous);
    factory.setInterpreters(anonymous.getUser(), note.getId(), factory.getDefaultInterpreterSettingList());

    final Paragraph p = note.addParagraph();
    p.setText("hello world");
    note.runAll();
    while (p.isTerminated() == false || p.getResult() == null) {
      Thread.yield();
    }
    // Force paragraph to have String type object
    p.setResult("Exception");

    Note cloneNote = notebook.cloneNote(note.getId(), "clone note with Exception result", anonymous);
    Paragraph cp = cloneNote.paragraphs.get(0);

    // Keep same ParagraphID
    assertEquals(cp.getId(), p.getId());
    assertEquals(cp.text, p.text);
    assertNull(cp.getResult());
    notebook.removeNote(note.getId(), anonymous);
    notebook.removeNote(cloneNote.getId(), anonymous);
  }

  @Test
  public void testResourceRemovealOnParagraphNoteRemove() throws IOException {
    Note note = notebook.createNote(anonymous);
    factory.setInterpreters(anonymous.getUser(), note.getId(), factory.getDefaultInterpreterSettingList());
    for (InterpreterGroup intpGroup : InterpreterGroup.getAll()) {
      intpGroup.setResourcePool(new LocalResourcePool(intpGroup.getId()));
    }
    Paragraph p1 = note.addParagraph();
    p1.setText("hello");
    Paragraph p2 = note.addParagraph();
    p2.setText("%mock2 world");

    note.runAll();
    while (p1.isTerminated() == false || p1.getResult() == null) Thread.yield();
    while (p2.isTerminated() == false || p2.getResult() == null) Thread.yield();

    assertEquals(2, ResourcePoolUtils.getAllResources().size());

    // remove a paragraph
    note.removeParagraph(anonymous.getUser(), p1.getId());
    assertEquals(1, ResourcePoolUtils.getAllResources().size());

    // remove note
    notebook.removeNote(note.getId(), anonymous);
    assertEquals(0, ResourcePoolUtils.getAllResources().size());
  }

  @Test
  public void testAngularObjectRemovalOnNotebookRemove() throws InterruptedException,
      IOException {
    // create a note and a paragraph
    Note note = notebook.createNote(anonymous);
    factory.setInterpreters(anonymous.getUser(), note.getId(), factory.getDefaultInterpreterSettingList());

    AngularObjectRegistry registry = factory
        .getInterpreterSettings(note.getId()).get(0).getInterpreterGroup(anonymous.getUser(), "sharedProcess")
        .getAngularObjectRegistry();

    Paragraph p1 = note.addParagraph();

    // add paragraph scope object
    registry.add("o1", "object1", note.getId(), p1.getId());

    // add notebook scope object
    registry.add("o2", "object2", note.getId(), null);

    // add global scope object
    registry.add("o3", "object3", null, null);

    // remove notebook
    notebook.removeNote(note.getId(), anonymous);

    // notebook scope or paragraph scope object should be removed
    assertNull(registry.get("o1", note.getId(), null));
    assertNull(registry.get("o2", note.getId(), p1.getId()));

    // global object sould be remained
    assertNotNull(registry.get("o3", null, null));
  }

  @Test
  public void testAngularObjectRemovalOnParagraphRemove() throws InterruptedException,
      IOException {
    // create a note and a paragraph
    Note note = notebook.createNote(anonymous);
    factory.setInterpreters(anonymous.getUser(), note.getId(), factory.getDefaultInterpreterSettingList());

    AngularObjectRegistry registry = factory
        .getInterpreterSettings(note.getId()).get(0).getInterpreterGroup(anonymous.getUser(), "sharedProcess")
        .getAngularObjectRegistry();

    Paragraph p1 = note.addParagraph();

    // add paragraph scope object
    registry.add("o1", "object1", note.getId(), p1.getId());

    // add notebook scope object
    registry.add("o2", "object2", note.getId(), null);

    // add global scope object
    registry.add("o3", "object3", null, null);

    // remove notebook
    note.removeParagraph(anonymous.getUser(), p1.getId());

    // paragraph scope should be removed
    assertNull(registry.get("o1", note.getId(), null));

    // notebook scope and global object sould be remained
    assertNotNull(registry.get("o2", note.getId(), null));
    assertNotNull(registry.get("o3", null, null));
    notebook.removeNote(note.getId(), anonymous);
  }

  @Test
  public void testAngularObjectRemovalOnInterpreterRestart() throws InterruptedException,
      IOException {
    // create a note and a paragraph
    Note note = notebook.createNote(anonymous);
    factory.setInterpreters(anonymous.getUser(), note.getId(), factory.getDefaultInterpreterSettingList());

    AngularObjectRegistry registry = factory
        .getInterpreterSettings(note.getId()).get(0).getInterpreterGroup(anonymous.getUser(), "sharedProcess")
        .getAngularObjectRegistry();

    // add local scope object
    registry.add("o1", "object1", note.getId(), null);
    // add global scope object
    registry.add("o2", "object2", null, null);

    // restart interpreter
    factory.restart(factory.getInterpreterSettings(note.getId()).get(0).getId());
    registry = factory.getInterpreterSettings(note.getId()).get(0).getInterpreterGroup(anonymous.getUser(), "sharedProcess")
    .getAngularObjectRegistry();

    // local and global scope object should be removed
    assertNull(registry.get("o1", note.getId(), null));
    assertNull(registry.get("o2", null, null));
    notebook.removeNote(note.getId(), anonymous);
  }

  @Test
  public void testPermissions() throws IOException {
    // create a note and a paragraph
    Note note = notebook.createNote(anonymous);
    NotebookAuthorization notebookAuthorization = notebook.getNotebookAuthorization();
    // empty owners, readers or writers means note is public
    assertEquals(notebookAuthorization.isOwner(note.getId(),
            new HashSet<String>(Arrays.asList("user2"))), true);
    assertEquals(notebookAuthorization.isReader(note.getId(),
            new HashSet<String>(Arrays.asList("user2"))), true);
    assertEquals(notebookAuthorization.isWriter(note.getId(),
            new HashSet<String>(Arrays.asList("user2"))), true);

    notebookAuthorization.setOwners(note.getId(),
            new HashSet<String>(Arrays.asList("user1")));
    notebookAuthorization.setReaders(note.getId(),
            new HashSet<String>(Arrays.asList("user1", "user2")));
    notebookAuthorization.setWriters(note.getId(),
            new HashSet<String>(Arrays.asList("user1")));

    assertEquals(notebookAuthorization.isOwner(note.getId(),
        new HashSet<String>(Arrays.asList("user2"))), false);
    assertEquals(notebookAuthorization.isOwner(note.getId(),
            new HashSet<String>(Arrays.asList("user1"))), true);

    assertEquals(notebookAuthorization.isReader(note.getId(),
        new HashSet<String>(Arrays.asList("user3"))), false);
    assertEquals(notebookAuthorization.isReader(note.getId(),
        new HashSet<String>(Arrays.asList("user2"))), true);

    assertEquals(notebookAuthorization.isWriter(note.getId(),
        new HashSet<String>(Arrays.asList("user2"))), false);
    assertEquals(notebookAuthorization.isWriter(note.getId(),
        new HashSet<String>(Arrays.asList("user1"))), true);

    // Test clearing of permssions
    notebookAuthorization.setReaders(note.getId(), Sets.<String>newHashSet());
    assertEquals(notebookAuthorization.isReader(note.getId(),
        new HashSet<String>(Arrays.asList("user2"))), true);
    assertEquals(notebookAuthorization.isReader(note.getId(),
        new HashSet<String>(Arrays.asList("user3"))), true);

    notebook.removeNote(note.getId(), anonymous);
  }

  @Test
  public void testAbortParagraphStatusOnInterpreterRestart() throws InterruptedException,
      IOException {
    Note note = notebook.createNote(anonymous);
    factory.setInterpreters(anonymous.getUser(), note.getId(), factory.getDefaultInterpreterSettingList());

    ArrayList<Paragraph> paragraphs = new ArrayList<>();
    for (int i = 0; i < 100; i++) {
      Paragraph tmp = note.addParagraph();
      tmp.setText("p" + tmp.getId());
      paragraphs.add(tmp);
    }

    for (Paragraph p : paragraphs) {
      assertEquals(Job.Status.READY, p.getStatus());
    }

    note.runAll();

    while (paragraphs.get(0).getStatus() != Status.FINISHED) Thread.yield();

    factory.restart(factory.getInterpreterSettings(note.getId()).get(0).getId());

    boolean isAborted = false;
    for (Paragraph p : paragraphs) {
      logger.debug(p.getStatus().name());
      if (isAborted) {
        assertEquals(Job.Status.ABORT, p.getStatus());
      }
      if (p.getStatus() == Status.ABORT) {
        isAborted = true;
      }
    }

    assertTrue(isAborted);
    notebook.removeNote(note.getId(), anonymous);
  }

  @Test
  public void testPerSessionInterpreterCloseOnNoteRemoval() throws IOException {
    // create a notes
    Note note1  = notebook.createNote(anonymous);
    Paragraph p1 = note1.addParagraph();
    p1.setText("getId");
    p1.setAuthenticationInfo(anonymous);

    // restart interpreter with per user session enabled
    for (InterpreterSetting setting : factory.getInterpreterSettings(note1.getId())) {
      setting.getOption().setPerNote(setting.getOption().SCOPED);
      notebook.getInterpreterFactory().restart(setting.getId());
    }

    note1.run(p1.getId());
    while (p1.getStatus() != Status.FINISHED) Thread.yield();
    InterpreterResult result = p1.getResult();

    // remove note and recreate
    notebook.removeNote(note1.getId(), anonymous);
    note1 = notebook.createNote(anonymous);
    p1 = note1.addParagraph();
    p1.setText("getId");
    p1.setAuthenticationInfo(anonymous);

    note1.run(p1.getId());
    while (p1.getStatus() != Status.FINISHED) Thread.yield();
    assertNotEquals(p1.getResult().message(), result.message());

    notebook.removeNote(note1.getId(), anonymous);
  }

  @Test
  public void testPerSessionInterpreter() throws IOException {
    // create two notes
    Note note1  = notebook.createNote(anonymous);
    Paragraph p1 = note1.addParagraph();

    Note note2  = notebook.createNote(anonymous);
    Paragraph p2 = note2.addParagraph();

    p1.setText("getId");
    p1.setAuthenticationInfo(anonymous);
    p2.setText("getId");
    p2.setAuthenticationInfo(anonymous);

    // run per note session disabled
    note1.run(p1.getId());
    note2.run(p2.getId());

    while (p1.getStatus() != Status.FINISHED) Thread.yield();
    while (p2.getStatus() != Status.FINISHED) Thread.yield();

    assertEquals(p1.getResult().message(), p2.getResult().message());


    // restart interpreter with per note session enabled
    for (InterpreterSetting setting : notebook.getInterpreterFactory().getInterpreterSettings(note1.getId())) {
      setting.getOption().setPerNote(InterpreterOption.SCOPED);
      notebook.getInterpreterFactory().restart(setting.getId());
    }

    // run per note session enabled
    note1.run(p1.getId());
    note2.run(p2.getId());

    while (p1.getStatus() != Status.FINISHED) Thread.yield();
    while (p2.getStatus() != Status.FINISHED) Thread.yield();

    assertNotEquals(p1.getResult().message(), p2.getResult().message());

    notebook.removeNote(note1.getId(), anonymous);
    notebook.removeNote(note2.getId(), anonymous);
  }

  @Test
  public void testPerSessionInterpreterCloseOnUnbindInterpreterSetting() throws IOException {
    // create a notes
    Note note1  = notebook.createNote(anonymous);
    Paragraph p1 = note1.addParagraph();
    p1.setAuthenticationInfo(anonymous);
    p1.setText("getId");

    // restart interpreter with per note session enabled
    for (InterpreterSetting setting : factory.getInterpreterSettings(note1.getId())) {
      setting.getOption().setPerNote(InterpreterOption.SCOPED);
      notebook.getInterpreterFactory().restart(setting.getId());
    }

    note1.run(p1.getId());
    while (p1.getStatus() != Status.FINISHED) Thread.yield();
    InterpreterResult result = p1.getResult();


    // unbind, and rebind setting. that result interpreter instance close
    List<String> bindedSettings = notebook.getBindedInterpreterSettingsIds(note1.getId());
    notebook.bindInterpretersToNote(anonymous.getUser(), note1.getId(), new LinkedList<String>());
    notebook.bindInterpretersToNote(anonymous.getUser(), note1.getId(), bindedSettings);

    note1.run(p1.getId());
    while (p1.getStatus() != Status.FINISHED) Thread.yield();

    assertNotEquals(result.message(), p1.getResult().message());

    notebook.removeNote(note1.getId(), anonymous);
  }

  @Test
  public void testNotebookEventListener() throws IOException {
    final AtomicInteger onNoteRemove = new AtomicInteger(0);
    final AtomicInteger onNoteCreate = new AtomicInteger(0);
    final AtomicInteger onParagraphRemove = new AtomicInteger(0);
    final AtomicInteger onParagraphCreate = new AtomicInteger(0);
    final AtomicInteger unbindInterpreter = new AtomicInteger(0);

    notebook.addNotebookEventListener(new NotebookEventListener() {
      @Override
      public void onNoteRemove(Note note) {
        onNoteRemove.incrementAndGet();
      }

      @Override
      public void onNoteCreate(Note note) {
        onNoteCreate.incrementAndGet();
      }

      @Override
      public void onUnbindInterpreter(Note note, InterpreterSetting setting) {
        unbindInterpreter.incrementAndGet();
      }

      @Override
      public void onParagraphRemove(Paragraph p) {
        onParagraphRemove.incrementAndGet();
      }

      @Override
      public void onParagraphCreate(Paragraph p) {
        onParagraphCreate.incrementAndGet();
      }

      @Override
      public void onParagraphStatusChange(Paragraph p, Status status) {
      }
    });

    Note note1 = notebook.createNote(anonymous);
    assertEquals(1, onNoteCreate.get());

    Paragraph p1 = note1.addParagraph();
    assertEquals(1, onParagraphCreate.get());

    note1.addCloneParagraph(p1);
    assertEquals(2, onParagraphCreate.get());

    note1.removeParagraph(anonymous.getUser(), p1.getId());
    assertEquals(1, onParagraphRemove.get());

    List<String> settings = notebook.getBindedInterpreterSettingsIds(note1.getId());
    notebook.bindInterpretersToNote(anonymous.getUser(), note1.getId(), new LinkedList<String>());
    assertEquals(settings.size(), unbindInterpreter.get());

    notebook.removeNote(note1.getId(), anonymous);
    assertEquals(1, onNoteRemove.get());
    assertEquals(1, onParagraphRemove.get());
  }

  @Test
  public void testNormalizeNoteName() throws IOException {
    // create a notes
    Note note1  = notebook.createNote(anonymous);

    note1.setName("MyNote");
    assertEquals(note1.getName(), "MyNote");

    note1.setName("/MyNote");
    assertEquals(note1.getName(), "/MyNote");

    note1.setName("MyNote/sub");
    assertEquals(note1.getName(), "MyNote/sub");

    note1.setName("/MyNote/sub");
    assertEquals(note1.getName(), "/MyNote/sub");

    note1.setName("///////MyNote//////sub");
    assertEquals(note1.getName(), "/MyNote/sub");

    note1.setName("\\\\\\MyNote///sub");
    assertEquals(note1.getName(), "/MyNote/sub");

    notebook.removeNote(note1.getId(), anonymous);
  }

  @Test
  public void testGetAllNotes() throws Exception {
<<<<<<< HEAD
    Note note1 = notebook.createNote(null);
    Note note2 = notebook.createNote(null);
    assertEquals(2, notebook.getAllNotes(Sets.newHashSet("anonymous")).size());
=======
    Note note1 = notebook.createNote(anonymous);
    Note note2 = notebook.createNote(anonymous);
    assertEquals(2, notebook.getAllNotes(anonymous).size());
>>>>>>> 908b2a74

    notebook.getNotebookAuthorization().setOwners(note1.getId(), Sets.newHashSet("user1"));
    notebook.getNotebookAuthorization().setWriters(note1.getId(), Sets.newHashSet("user1"));
    notebook.getNotebookAuthorization().setReaders(note1.getId(), Sets.newHashSet("user1"));
<<<<<<< HEAD
    assertEquals(1, notebook.getAllNotes(Sets.newHashSet("anonymous")).size());
    assertEquals(2, notebook.getAllNotes(Sets.newHashSet("user1")).size());
=======
    assertEquals(1, notebook.getAllNotes(anonymous).size());
    assertEquals(2, notebook.getAllNotes(new AuthenticationInfo("user1")).size());
>>>>>>> 908b2a74

    notebook.getNotebookAuthorization().setOwners(note2.getId(), Sets.newHashSet("user2"));
    notebook.getNotebookAuthorization().setWriters(note2.getId(), Sets.newHashSet("user2"));
    notebook.getNotebookAuthorization().setReaders(note2.getId(), Sets.newHashSet("user2"));
<<<<<<< HEAD
    assertEquals(0, notebook.getAllNotes(Sets.newHashSet("anonymous")).size());
    assertEquals(1, notebook.getAllNotes(Sets.newHashSet("user1")).size());
    assertEquals(1, notebook.getAllNotes(Sets.newHashSet("user2")).size());
=======
    assertEquals(0, notebook.getAllNotes(anonymous).size());
    assertEquals(1, notebook.getAllNotes(new AuthenticationInfo("user1")).size());
    assertEquals(1, notebook.getAllNotes(new AuthenticationInfo("user2")).size());
    notebook.removeNote(note1.getId(), anonymous);
    notebook.removeNote(note2.getId(), anonymous);
  }


  @Test
  public void testGetAllNotesWithDifferentPermissions() throws IOException {
    AuthenticationInfo user1 = new AuthenticationInfo("user1");
    AuthenticationInfo user2 = new AuthenticationInfo("user2");
    List<Note> notes1 = notebook.getAllNotes(user1);
    List<Note> notes2 = notebook.getAllNotes(user2);
    assertEquals(notes1.size(), 0);
    assertEquals(notes2.size(), 0);

    //creates note and sets user1 owner
    Note note = notebook.createNote(user1);

    // note is public since readers and writers empty
    notes1 = notebook.getAllNotes(user1);
    notes2 = notebook.getAllNotes(user2);
    assertEquals(notes1.size(), 1);
    assertEquals(notes2.size(), 1);
    
    notebook.getNotebookAuthorization().setReaders(note.getId(), Sets.newHashSet("user1"));
    //note is public since writers empty
    notes1 = notebook.getAllNotes(user1);
    notes2 = notebook.getAllNotes(user2);
    assertEquals(notes1.size(), 1);
    assertEquals(notes2.size(), 1);
    
    notebook.getNotebookAuthorization().setWriters(note.getId(), Sets.newHashSet("user1"));
    notes1 = notebook.getAllNotes(user1);
    notes2 = notebook.getAllNotes(user2);
    assertEquals(notes1.size(), 1);
    assertEquals(notes2.size(), 0);
>>>>>>> 908b2a74
  }

  private void delete(File file){
    if(file.isFile()) file.delete();
    else if(file.isDirectory()){
      File [] files = file.listFiles();
      if(files!=null && files.length>0){
        for(File f : files){
          delete(f);
        }
      }
      file.delete();
    }
  }

  @Override
  public ParagraphJobListener getParagraphJobListener(Note note) {
    return new ParagraphJobListener(){

      @Override
      public void onOutputAppend(Paragraph paragraph, InterpreterOutput out, String output) {
      }

      @Override
      public void onOutputUpdate(Paragraph paragraph, InterpreterOutput out, String output) {
      }

      @Override
      public void onProgressUpdate(Job job, int progress) {
      }

      @Override
      public void beforeStatusChange(Job job, Status before, Status after) {
      }

      @Override
      public void afterStatusChange(Job job, Status before, Status after) {
      }
    };
  }
}<|MERGE_RESOLUTION|>--- conflicted
+++ resolved
@@ -883,38 +883,22 @@
 
   @Test
   public void testGetAllNotes() throws Exception {
-<<<<<<< HEAD
-    Note note1 = notebook.createNote(null);
-    Note note2 = notebook.createNote(null);
-    assertEquals(2, notebook.getAllNotes(Sets.newHashSet("anonymous")).size());
-=======
     Note note1 = notebook.createNote(anonymous);
     Note note2 = notebook.createNote(anonymous);
-    assertEquals(2, notebook.getAllNotes(anonymous).size());
->>>>>>> 908b2a74
+    assertEquals(2, notebook.getAllNotes(Sets.newHashSet("anonymous")).size());
 
     notebook.getNotebookAuthorization().setOwners(note1.getId(), Sets.newHashSet("user1"));
     notebook.getNotebookAuthorization().setWriters(note1.getId(), Sets.newHashSet("user1"));
     notebook.getNotebookAuthorization().setReaders(note1.getId(), Sets.newHashSet("user1"));
-<<<<<<< HEAD
     assertEquals(1, notebook.getAllNotes(Sets.newHashSet("anonymous")).size());
     assertEquals(2, notebook.getAllNotes(Sets.newHashSet("user1")).size());
-=======
-    assertEquals(1, notebook.getAllNotes(anonymous).size());
-    assertEquals(2, notebook.getAllNotes(new AuthenticationInfo("user1")).size());
->>>>>>> 908b2a74
 
     notebook.getNotebookAuthorization().setOwners(note2.getId(), Sets.newHashSet("user2"));
     notebook.getNotebookAuthorization().setWriters(note2.getId(), Sets.newHashSet("user2"));
     notebook.getNotebookAuthorization().setReaders(note2.getId(), Sets.newHashSet("user2"));
-<<<<<<< HEAD
     assertEquals(0, notebook.getAllNotes(Sets.newHashSet("anonymous")).size());
     assertEquals(1, notebook.getAllNotes(Sets.newHashSet("user1")).size());
     assertEquals(1, notebook.getAllNotes(Sets.newHashSet("user2")).size());
-=======
-    assertEquals(0, notebook.getAllNotes(anonymous).size());
-    assertEquals(1, notebook.getAllNotes(new AuthenticationInfo("user1")).size());
-    assertEquals(1, notebook.getAllNotes(new AuthenticationInfo("user2")).size());
     notebook.removeNote(note1.getId(), anonymous);
     notebook.removeNote(note2.getId(), anonymous);
   }
@@ -922,15 +906,15 @@
 
   @Test
   public void testGetAllNotesWithDifferentPermissions() throws IOException {
-    AuthenticationInfo user1 = new AuthenticationInfo("user1");
-    AuthenticationInfo user2 = new AuthenticationInfo("user2");
+    HashSet<String> user1 = Sets.newHashSet("user1");
+    HashSet<String> user2 = Sets.newHashSet("user1");
     List<Note> notes1 = notebook.getAllNotes(user1);
     List<Note> notes2 = notebook.getAllNotes(user2);
     assertEquals(notes1.size(), 0);
     assertEquals(notes2.size(), 0);
 
     //creates note and sets user1 owner
-    Note note = notebook.createNote(user1);
+    Note note = notebook.createNote(new AuthenticationInfo("user1"));
 
     // note is public since readers and writers empty
     notes1 = notebook.getAllNotes(user1);
@@ -949,8 +933,7 @@
     notes1 = notebook.getAllNotes(user1);
     notes2 = notebook.getAllNotes(user2);
     assertEquals(notes1.size(), 1);
-    assertEquals(notes2.size(), 0);
->>>>>>> 908b2a74
+    assertEquals(notes2.size(), 1);
   }
 
   private void delete(File file){
