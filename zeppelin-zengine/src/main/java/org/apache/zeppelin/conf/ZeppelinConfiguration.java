/*
 * Licensed to the Apache Software Foundation (ASF) under one or more
 * contributor license agreements.  See the NOTICE file distributed with
 * this work for additional information regarding copyright ownership.
 * The ASF licenses this file to You under the Apache License, Version 2.0
 * (the "License"); you may not use this file except in compliance with
 * the License.  You may obtain a copy of the License at
 *
 *    http://www.apache.org/licenses/LICENSE-2.0
 *
 * Unless required by applicable law or agreed to in writing, software
 * distributed under the License is distributed on an "AS IS" BASIS,
 * WITHOUT WARRANTIES OR CONDITIONS OF ANY KIND, either express or implied.
 * See the License for the specific language governing permissions and
 * limitations under the License.
 */

package org.apache.zeppelin.conf;

import java.io.File;
import java.net.URL;
import java.util.Arrays;
import java.util.HashMap;
import java.util.List;
import java.util.Map;

import org.apache.commons.configuration.ConfigurationException;
import org.apache.commons.configuration.XMLConfiguration;
import org.apache.commons.configuration.tree.ConfigurationNode;
import org.apache.commons.lang.StringUtils;
import org.apache.zeppelin.notebook.repo.GitNotebookRepo;
import org.apache.zeppelin.util.Util;
import org.slf4j.Logger;
import org.slf4j.LoggerFactory;

/**
 * Zeppelin configuration.
 *
 */
public class ZeppelinConfiguration extends XMLConfiguration {
  private static final String ZEPPELIN_SITE_XML = "zeppelin-site.xml";
  private static final long serialVersionUID = 4749305895693848035L;
  private static final Logger LOG = LoggerFactory.getLogger(ZeppelinConfiguration.class);

  private static final String HELIUM_PACKAGE_DEFAULT_URL =
      "https://s3.amazonaws.com/helium-package/helium.json";
  private static ZeppelinConfiguration conf;

  public ZeppelinConfiguration(URL url) throws ConfigurationException {
    setDelimiterParsingDisabled(true);
    load(url);
  }

  public ZeppelinConfiguration() {
    ConfVars[] vars = ConfVars.values();
    for (ConfVars v : vars) {
      if (v.getType() == ConfVars.VarType.BOOLEAN) {
        this.setProperty(v.getVarName(), v.getBooleanValue());
      } else if (v.getType() == ConfVars.VarType.LONG) {
        this.setProperty(v.getVarName(), v.getLongValue());
      } else if (v.getType() == ConfVars.VarType.INT) {
        this.setProperty(v.getVarName(), v.getIntValue());
      } else if (v.getType() == ConfVars.VarType.FLOAT) {
        this.setProperty(v.getVarName(), v.getFloatValue());
      } else if (v.getType() == ConfVars.VarType.STRING) {
        this.setProperty(v.getVarName(), v.getStringValue());
      } else {
        throw new RuntimeException("Unsupported VarType");
      }
    }

  }


  /**
   * Load from resource.
   *url = ZeppelinConfiguration.class.getResource(ZEPPELIN_SITE_XML);
   * @throws ConfigurationException
   */
  public static synchronized ZeppelinConfiguration create() {
    if (conf != null) {
      return conf;
    }

    ClassLoader classLoader = Thread.currentThread().getContextClassLoader();
    URL url;

    url = ZeppelinConfiguration.class.getResource(ZEPPELIN_SITE_XML);
    if (url == null) {
      ClassLoader cl = ZeppelinConfiguration.class.getClassLoader();
      if (cl != null) {
        url = cl.getResource(ZEPPELIN_SITE_XML);
      }
    }
    if (url == null) {
      url = classLoader.getResource(ZEPPELIN_SITE_XML);
    }

    if (url == null) {
      LOG.warn("Failed to load configuration, proceeding with a default");
      conf = new ZeppelinConfiguration();
    } else {
      try {
        LOG.info("Load configuration from " + url);
        conf = new ZeppelinConfiguration(url);
      } catch (ConfigurationException e) {
        LOG.warn("Failed to load configuration from " + url + " proceeding with a default", e);
        conf = new ZeppelinConfiguration();
      }
    }

    LOG.info("Server Host: " + conf.getServerAddress());
    if (conf.useSsl() == false) {
      LOG.info("Server Port: " + conf.getServerPort());
    } else {
      LOG.info("Server SSL Port: " + conf.getServerSslPort());
    }
    LOG.info("Context Path: " + conf.getServerContextPath());
    LOG.info("Zeppelin Version: " + Util.getVersion());

    return conf;
  }


  private String getStringValue(String name, String d) {
    List<ConfigurationNode> properties = getRootNode().getChildren();
    if (properties == null || properties.isEmpty()) {
      return d;
    }
    for (ConfigurationNode p : properties) {
      if (p.getChildren("name") != null && !p.getChildren("name").isEmpty()
          && name.equals(p.getChildren("name").get(0).getValue())) {
        return (String) p.getChildren("value").get(0).getValue();
      }
    }
    return d;
  }

  private int getIntValue(String name, int d) {
    List<ConfigurationNode> properties = getRootNode().getChildren();
    if (properties == null || properties.isEmpty()) {
      return d;
    }
    for (ConfigurationNode p : properties) {
      if (p.getChildren("name") != null && !p.getChildren("name").isEmpty()
          && name.equals(p.getChildren("name").get(0).getValue())) {
        return Integer.parseInt((String) p.getChildren("value").get(0).getValue());
      }
    }
    return d;
  }

  private long getLongValue(String name, long d) {
    List<ConfigurationNode> properties = getRootNode().getChildren();
    if (properties == null || properties.isEmpty()) {
      return d;
    }
    for (ConfigurationNode p : properties) {
      if (p.getChildren("name") != null && !p.getChildren("name").isEmpty()
          && name.equals(p.getChildren("name").get(0).getValue())) {
        return Long.parseLong((String) p.getChildren("value").get(0).getValue());
      }
    }
    return d;
  }

  private float getFloatValue(String name, float d) {
    List<ConfigurationNode> properties = getRootNode().getChildren();
    if (properties == null || properties.isEmpty()) {
      return d;
    }
    for (ConfigurationNode p : properties) {
      if (p.getChildren("name") != null && !p.getChildren("name").isEmpty()
          && name.equals(p.getChildren("name").get(0).getValue())) {
        return Float.parseFloat((String) p.getChildren("value").get(0).getValue());
      }
    }
    return d;
  }

  private boolean getBooleanValue(String name, boolean d) {
    List<ConfigurationNode> properties = getRootNode().getChildren();
    if (properties == null || properties.isEmpty()) {
      return d;
    }
    for (ConfigurationNode p : properties) {
      if (p.getChildren("name") != null && !p.getChildren("name").isEmpty()
          && name.equals(p.getChildren("name").get(0).getValue())) {
        return Boolean.parseBoolean((String) p.getChildren("value").get(0).getValue());
      }
    }
    return d;
  }

  public String getString(ConfVars c) {
    return getString(c.name(), c.getVarName(), c.getStringValue());
  }

  public String getString(String envName, String propertyName, String defaultValue) {
    if (System.getenv(envName) != null) {
      return System.getenv(envName);
    }
    if (System.getProperty(propertyName) != null) {
      return System.getProperty(propertyName);
    }

    return getStringValue(propertyName, defaultValue);
  }

  public int getInt(ConfVars c) {
    return getInt(c.name(), c.getVarName(), c.getIntValue());
  }

  public int getInt(String envName, String propertyName, int defaultValue) {
    if (System.getenv(envName) != null) {
      return Integer.parseInt(System.getenv(envName));
    }

    if (System.getProperty(propertyName) != null) {
      return Integer.parseInt(System.getProperty(propertyName));
    }
    return getIntValue(propertyName, defaultValue);
  }

  public long getLong(ConfVars c) {
    return getLong(c.name(), c.getVarName(), c.getLongValue());
  }

  public long getLong(String envName, String propertyName, long defaultValue) {
    if (System.getenv(envName) != null) {
      return Long.parseLong(System.getenv(envName));
    }

    if (System.getProperty(propertyName) != null) {
      return Long.parseLong(System.getProperty(propertyName));
    }
    return getLongValue(propertyName, defaultValue);
  }

  public float getFloat(ConfVars c) {
    return getFloat(c.name(), c.getVarName(), c.getFloatValue());
  }

  public float getFloat(String envName, String propertyName, float defaultValue) {
    if (System.getenv(envName) != null) {
      return Float.parseFloat(System.getenv(envName));
    }
    if (System.getProperty(propertyName) != null) {
      return Float.parseFloat(System.getProperty(propertyName));
    }
    return getFloatValue(propertyName, defaultValue);
  }

  public boolean getBoolean(ConfVars c) {
    return getBoolean(c.name(), c.getVarName(), c.getBooleanValue());
  }

  public boolean getBoolean(String envName, String propertyName, boolean defaultValue) {
    if (System.getenv(envName) != null) {
      return Boolean.parseBoolean(System.getenv(envName));
    }

    if (System.getProperty(propertyName) != null) {
      return Boolean.parseBoolean(System.getProperty(propertyName));
    }
    return getBooleanValue(propertyName, defaultValue);
  }

  public boolean useSsl() {
    return getBoolean(ConfVars.ZEPPELIN_SSL);
  }

  public int getServerSslPort() {
    return getInt(ConfVars.ZEPPELIN_SSL_PORT);
  }

  public boolean useClientAuth() {
    return getBoolean(ConfVars.ZEPPELIN_SSL_CLIENT_AUTH);
  }

  public String getServerAddress() {
    return getString(ConfVars.ZEPPELIN_ADDR);
  }

  public int getServerPort() {
    return getInt(ConfVars.ZEPPELIN_PORT);
  }

  public String getServerContextPath() {
    return getString(ConfVars.ZEPPELIN_SERVER_CONTEXT_PATH);
  }

  public String getKeyStorePath() {
    String path = getString(ConfVars.ZEPPELIN_SSL_KEYSTORE_PATH);
    if (path != null && path.startsWith("/") || isWindowsPath(path)) {
      return path;
    } else {
      return getRelativeDir(
          String.format("%s/%s",
              getConfDir(),
<<<<<<< HEAD
              getString(path)));
=======
              path));
>>>>>>> 6eecdecb
    }
  }

  public String getKeyStoreType() {
    return getString(ConfVars.ZEPPELIN_SSL_KEYSTORE_TYPE);
  }

  public String getKeyStorePassword() {
    return getString(ConfVars.ZEPPELIN_SSL_KEYSTORE_PASSWORD);
  }

  public String getKeyManagerPassword() {
    String password = getString(ConfVars.ZEPPELIN_SSL_KEY_MANAGER_PASSWORD);
    if (password == null) {
      return getKeyStorePassword();
    } else {
      return password;
    }
  }

  public String getTrustStorePath() {
    String path = getString(ConfVars.ZEPPELIN_SSL_TRUSTSTORE_PATH);
<<<<<<< HEAD
=======
    if (path == null) {
      path = getKeyStorePath();
    }
>>>>>>> 6eecdecb
    if (path != null && path.startsWith("/") || isWindowsPath(path)) {
      return path;
    } else {
      return getRelativeDir(
          String.format("%s/%s",
              getConfDir(),
<<<<<<< HEAD
              getString(path)));
=======
              path));
>>>>>>> 6eecdecb
    }
  }

  public String getTrustStoreType() {
    String type = getString(ConfVars.ZEPPELIN_SSL_TRUSTSTORE_TYPE);
    if (type == null) {
      return getKeyStoreType();
    } else {
      return type;
    }
  }

  public String getTrustStorePassword() {
    String password = getString(ConfVars.ZEPPELIN_SSL_TRUSTSTORE_PASSWORD);
    if (password == null) {
      return getKeyStorePassword();
    } else {
      return password;
    }
  }

  public String getNotebookDir() {
    return getString(ConfVars.ZEPPELIN_NOTEBOOK_DIR);
  }

  public String getUser() {
    return getString(ConfVars.ZEPPELIN_NOTEBOOK_S3_USER);
  }

  public String getBucketName() {
    return getString(ConfVars.ZEPPELIN_NOTEBOOK_S3_BUCKET);
  }

  public String getEndpoint() {
    return getString(ConfVars.ZEPPELIN_NOTEBOOK_S3_ENDPOINT);
  }

  public String getS3KMSKeyID() {
    return getString(ConfVars.ZEPPELIN_NOTEBOOK_S3_KMS_KEY_ID);
  }

  public String getS3KMSKeyRegion() {
    return getString(ConfVars.ZEPPELIN_NOTEBOOK_S3_KMS_KEY_REGION);
  }

  public String getS3EncryptionMaterialsProviderClass() {
    return getString(ConfVars.ZEPPELIN_NOTEBOOK_S3_EMP);
  }

<<<<<<< HEAD
=======
  public boolean isS3ServerSideEncryption() {
    return getBoolean(ConfVars.ZEPPELIN_NOTEBOOK_S3_SSE);
  }

  public String getMongoUri() {
    return getString(ConfVars.ZEPPELIN_NOTEBOOK_MONGO_URI);
  }

  public String getMongoDatabase() {
    return getString(ConfVars.ZEPPELIN_NOTEBOOK_MONGO_DATABASE);
  }

  public String getMongoCollection() {
    return getString(ConfVars.ZEPPELIN_NOTEBOOK_MONGO_COLLECTION);
  }

  public boolean getMongoAutoimport() {
    return getBoolean(ConfVars.ZEPPELIN_NOTEBOOK_MONGO_AUTOIMPORT);
  }

>>>>>>> 6eecdecb
  public String getInterpreterListPath() {
    return getRelativeDir(String.format("%s/interpreter-list", getConfDir()));
  }

  public String getInterpreterDir() {
    return getRelativeDir(ConfVars.ZEPPELIN_INTERPRETER_DIR);
  }

  public String getInterpreterJson() {
    return getString(ConfVars.ZEPPELIN_INTERPRETER_JSON);
  }

  public String getInterpreterSettingPath() {
    return getRelativeDir(String.format("%s/interpreter.json", getConfDir()));
  }

  public String getHeliumConfPath() {
    return getRelativeDir(String.format("%s/helium.json", getConfDir()));
  }

  public String getHeliumRegistry() {
    return getRelativeDir(ConfVars.ZEPPELIN_HELIUM_REGISTRY);
  }

  public String getHeliumNpmRegistry() {
    return getString(ConfVars.ZEPPELIN_HELIUM_NPM_REGISTRY);
  }

  public String getNotebookAuthorizationPath() {
    return getRelativeDir(String.format("%s/notebook-authorization.json", getConfDir()));
  }

  public Boolean credentialsPersist() {
    return getBoolean(ConfVars.ZEPPELIN_CREDENTIALS_PERSIST);
  }

  public String getCredentialsPath() {
    return getRelativeDir(String.format("%s/credentials.json", getConfDir()));
  }

  public String getShiroPath() {
    String shiroPath = getRelativeDir(String.format("%s/shiro.ini", getConfDir()));
    return new File(shiroPath).exists() ? shiroPath : StringUtils.EMPTY;
  }

  public String getInterpreterRemoteRunnerPath() {
    return getRelativeDir(ConfVars.ZEPPELIN_INTERPRETER_REMOTE_RUNNER);
  }

  public String getInterpreterLocalRepoPath() {
    return getRelativeDir(ConfVars.ZEPPELIN_INTERPRETER_LOCALREPO);
  }

  public String getInterpreterMvnRepoPath() {
    return getString(ConfVars.ZEPPELIN_INTERPRETER_DEP_MVNREPO);
  }

  public String getRelativeDir(ConfVars c) {
    return getRelativeDir(getString(c));
  }

  public String getRelativeDir(String path) {
    if (path != null && path.startsWith("/") || isWindowsPath(path)) {
      return path;
    } else {
      return getString(ConfVars.ZEPPELIN_HOME) + "/" + path;
    }
  }

  public boolean isWindowsPath(String path){
    return path.matches("^[A-Za-z]:\\\\.*");
  }

  public boolean isAnonymousAllowed() {
    return getBoolean(ConfVars.ZEPPELIN_ANONYMOUS_ALLOWED);
  }

  public boolean isNotebokPublic() {
    return getBoolean(ConfVars.ZEPPELIN_NOTEBOOK_PUBLIC);
  }

  public String getConfDir() {
    return getString(ConfVars.ZEPPELIN_CONF_DIR);
  }

  public List<String> getAllowedOrigins()
  {
    if (getString(ConfVars.ZEPPELIN_ALLOWED_ORIGINS).isEmpty()) {
      return Arrays.asList(new String[0]);
    }

    return Arrays.asList(getString(ConfVars.ZEPPELIN_ALLOWED_ORIGINS).toLowerCase().split(","));
  }

  public String getWebsocketMaxTextMessageSize() {
    return getString(ConfVars.ZEPPELIN_WEBSOCKET_MAX_TEXT_MESSAGE_SIZE);
  }

  public boolean getUseJdbcAlias() {
    return getBoolean(ConfVars.ZEPPELIN_USE_JDBC_ALIAS);
  }

  public Map<String, String> dumpConfigurations(ZeppelinConfiguration conf,
                                                ConfigurationKeyPredicate predicate) {
    Map<String, String> configurations = new HashMap<>();

    for (ZeppelinConfiguration.ConfVars v : ZeppelinConfiguration.ConfVars.values()) {
      String key = v.getVarName();

      if (!predicate.apply(key)) {
        continue;
      }

      ConfVars.VarType type = v.getType();
      Object value = null;
      if (type == ConfVars.VarType.BOOLEAN) {
        value = conf.getBoolean(v);
      } else if (type == ConfVars.VarType.LONG) {
        value = conf.getLong(v);
      } else if (type == ConfVars.VarType.INT) {
        value = conf.getInt(v);
      } else if (type == ConfVars.VarType.FLOAT) {
        value = conf.getFloat(v);
      } else if (type == ConfVars.VarType.STRING) {
        value = conf.getString(v);
      }

      if (value != null) {
        configurations.put(key, value.toString());
      }
    }
    return configurations;
  }

  /**
   * Predication whether key/value pair should be included or not
   */
  public interface ConfigurationKeyPredicate {
    boolean apply(String key);
  }

  /**
   * Wrapper class.
   */
  public static enum ConfVars {
    ZEPPELIN_HOME("zeppelin.home", "./"),
    ZEPPELIN_ADDR("zeppelin.server.addr", "0.0.0.0"),
    ZEPPELIN_PORT("zeppelin.server.port", 8080),
    ZEPPELIN_SERVER_CONTEXT_PATH("zeppelin.server.context.path", "/"),
    ZEPPELIN_SSL("zeppelin.ssl", false),
    ZEPPELIN_SSL_PORT("zeppelin.server.ssl.port", 8443),
    ZEPPELIN_SSL_CLIENT_AUTH("zeppelin.ssl.client.auth", false),
    ZEPPELIN_SSL_KEYSTORE_PATH("zeppelin.ssl.keystore.path", "keystore"),
    ZEPPELIN_SSL_KEYSTORE_TYPE("zeppelin.ssl.keystore.type", "JKS"),
    ZEPPELIN_SSL_KEYSTORE_PASSWORD("zeppelin.ssl.keystore.password", ""),
    ZEPPELIN_SSL_KEY_MANAGER_PASSWORD("zeppelin.ssl.key.manager.password", null),
    ZEPPELIN_SSL_TRUSTSTORE_PATH("zeppelin.ssl.truststore.path", null),
    ZEPPELIN_SSL_TRUSTSTORE_TYPE("zeppelin.ssl.truststore.type", null),
    ZEPPELIN_SSL_TRUSTSTORE_PASSWORD("zeppelin.ssl.truststore.password", null),
    ZEPPELIN_WAR("zeppelin.war", "zeppelin-web/dist"),
    ZEPPELIN_WAR_TEMPDIR("zeppelin.war.tempdir", "webapps"),
    ZEPPELIN_INTERPRETERS("zeppelin.interpreters", "org.apache.zeppelin.spark.SparkInterpreter,"
        + "org.apache.zeppelin.spark.PySparkInterpreter,"
        + "org.apache.zeppelin.rinterpreter.RRepl,"
        + "org.apache.zeppelin.rinterpreter.KnitR,"
        + "org.apache.zeppelin.spark.SparkRInterpreter,"
        + "org.apache.zeppelin.spark.SparkSqlInterpreter,"
        + "org.apache.zeppelin.spark.DepInterpreter,"
        + "org.apache.zeppelin.markdown.Markdown,"
        + "org.apache.zeppelin.angular.AngularInterpreter,"
        + "org.apache.zeppelin.shell.ShellInterpreter,"
        + "org.apache.zeppelin.livy.LivySparkInterpreter,"
        + "org.apache.zeppelin.livy.LivySparkSQLInterpreter,"
        + "org.apache.zeppelin.livy.LivyPySparkInterpreter,"
        + "org.apache.zeppelin.livy.LivyPySpark3Interpreter,"
        + "org.apache.zeppelin.livy.LivySparkRInterpreter,"
        + "org.apache.zeppelin.alluxio.AlluxioInterpreter,"
        + "org.apache.zeppelin.file.HDFSFileInterpreter,"
<<<<<<< HEAD
        + "org.apache.zeppelin.postgresql.PostgreSqlInterpreter,"
=======
        + "org.apache.zeppelin.pig.PigInterpreter,"
        + "org.apache.zeppelin.pig.PigQueryInterpreter,"
>>>>>>> 6eecdecb
        + "org.apache.zeppelin.flink.FlinkInterpreter,"
        + "org.apache.zeppelin.python.PythonInterpreter,"
        + "org.apache.zeppelin.python.PythonInterpreterPandasSql,"
        + "org.apache.zeppelin.python.PythonCondaInterpreter,"
        + "org.apache.zeppelin.python.PythonDockerInterpreter,"
        + "org.apache.zeppelin.ignite.IgniteInterpreter,"
        + "org.apache.zeppelin.ignite.IgniteSqlInterpreter,"
        + "org.apache.zeppelin.lens.LensInterpreter,"
        + "org.apache.zeppelin.cassandra.CassandraInterpreter,"
        + "org.apache.zeppelin.geode.GeodeOqlInterpreter,"
        + "org.apache.zeppelin.kylin.KylinInterpreter,"
        + "org.apache.zeppelin.elasticsearch.ElasticsearchInterpreter,"
        + "org.apache.zeppelin.scalding.ScaldingInterpreter,"
        + "org.apache.zeppelin.jdbc.JDBCInterpreter,"
        + "org.apache.zeppelin.hbase.HbaseInterpreter,"
<<<<<<< HEAD
        + "org.apache.zeppelin.bigquery.BigQueryInterpreter"),
=======
        + "org.apache.zeppelin.bigquery.BigQueryInterpreter,"
        + "org.apache.zeppelin.beam.BeamInterpreter,"
        + "org.apache.zeppelin.scio.ScioInterpreter,"
        + "org.apache.zeppelin.groovy.GroovyInterpreter"
        ),
>>>>>>> 6eecdecb
    ZEPPELIN_INTERPRETER_JSON("zeppelin.interpreter.setting", "interpreter-setting.json"),
    ZEPPELIN_INTERPRETER_DIR("zeppelin.interpreter.dir", "interpreter"),
    ZEPPELIN_INTERPRETER_LOCALREPO("zeppelin.interpreter.localRepo", "local-repo"),
    ZEPPELIN_INTERPRETER_DEP_MVNREPO("zeppelin.interpreter.dep.mvnRepo",
        "http://repo1.maven.org/maven2/"),
    ZEPPELIN_INTERPRETER_CONNECT_TIMEOUT("zeppelin.interpreter.connect.timeout", 30000),
    ZEPPELIN_INTERPRETER_MAX_POOL_SIZE("zeppelin.interpreter.max.poolsize", 10),
    ZEPPELIN_INTERPRETER_GROUP_ORDER("zeppelin.interpreter.group.order", "spark,md,angular,sh,"
        + "livy,alluxio,file,psql,flink,python,ignite,lens,cassandra,geode,kylin,elasticsearch,"
        + "scalding,jdbc,hbase,bigquery,beam,pig,scio,groovy"),
    ZEPPELIN_INTERPRETER_OUTPUT_LIMIT("zeppelin.interpreter.output.limit", 1024 * 100),
    ZEPPELIN_ENCODING("zeppelin.encoding", "UTF-8"),
    ZEPPELIN_NOTEBOOK_DIR("zeppelin.notebook.dir", "notebook"),
    // use specified notebook (id) as homescreen
    ZEPPELIN_NOTEBOOK_HOMESCREEN("zeppelin.notebook.homescreen", null),
    // whether homescreen notebook will be hidden from notebook list or not
    ZEPPELIN_NOTEBOOK_HOMESCREEN_HIDE("zeppelin.notebook.homescreen.hide", false),
    ZEPPELIN_NOTEBOOK_S3_BUCKET("zeppelin.notebook.s3.bucket", "zeppelin"),
    ZEPPELIN_NOTEBOOK_S3_ENDPOINT("zeppelin.notebook.s3.endpoint", "s3.amazonaws.com"),
    ZEPPELIN_NOTEBOOK_S3_USER("zeppelin.notebook.s3.user", "user"),
    ZEPPELIN_NOTEBOOK_S3_EMP("zeppelin.notebook.s3.encryptionMaterialsProvider", null),
    ZEPPELIN_NOTEBOOK_S3_KMS_KEY_ID("zeppelin.notebook.s3.kmsKeyID", null),
    ZEPPELIN_NOTEBOOK_S3_KMS_KEY_REGION("zeppelin.notebook.s3.kmsKeyRegion", null),
    ZEPPELIN_NOTEBOOK_S3_SSE("zeppelin.notebook.s3.sse", false),
    ZEPPELIN_NOTEBOOK_AZURE_CONNECTION_STRING("zeppelin.notebook.azure.connectionString", null),
    ZEPPELIN_NOTEBOOK_AZURE_SHARE("zeppelin.notebook.azure.share", "zeppelin"),
    ZEPPELIN_NOTEBOOK_AZURE_USER("zeppelin.notebook.azure.user", "user"),
    ZEPPELIN_NOTEBOOK_MONGO_DATABASE("zeppelin.notebook.mongo.database", "zeppelin"),
    ZEPPELIN_NOTEBOOK_MONGO_COLLECTION("zeppelin.notebook.mongo.collection", "notes"),
    ZEPPELIN_NOTEBOOK_MONGO_URI("zeppelin.notebook.mongo.uri", "mongodb://localhost"),
    ZEPPELIN_NOTEBOOK_MONGO_AUTOIMPORT("zeppelin.notebook.mongo.autoimport", false),
    ZEPPELIN_NOTEBOOK_STORAGE("zeppelin.notebook.storage", GitNotebookRepo.class.getName()),
    ZEPPELIN_NOTEBOOK_ONE_WAY_SYNC("zeppelin.notebook.one.way.sync", false),
    // whether by default note is public or private
    ZEPPELIN_NOTEBOOK_PUBLIC("zeppelin.notebook.public", true),
    ZEPPELIN_INTERPRETER_REMOTE_RUNNER("zeppelin.interpreter.remoterunner",
        System.getProperty("os.name")
                .startsWith("Windows") ? "bin/interpreter.cmd" : "bin/interpreter.sh"),
    // Decide when new note is created, interpreter settings will be binded automatically or not.
    ZEPPELIN_NOTEBOOK_AUTO_INTERPRETER_BINDING("zeppelin.notebook.autoInterpreterBinding", true),
    ZEPPELIN_CONF_DIR("zeppelin.conf.dir", "conf"),
    ZEPPELIN_DEP_LOCALREPO("zeppelin.dep.localrepo", "local-repo"),
    ZEPPELIN_HELIUM_REGISTRY("zeppelin.helium.registry", "helium," + HELIUM_PACKAGE_DEFAULT_URL),
    ZEPPELIN_HELIUM_NPM_REGISTRY("zeppelin.helium.npm.registry", "http://registry.npmjs.org/"),
    // Allows a way to specify a ',' separated list of allowed origins for rest and websockets
    // i.e. http://localhost:8080
    ZEPPELIN_ALLOWED_ORIGINS("zeppelin.server.allowed.origins", "*"),
    ZEPPELIN_ANONYMOUS_ALLOWED("zeppelin.anonymous.allowed", true),
    ZEPPELIN_CREDENTIALS_PERSIST("zeppelin.credentials.persist", true),
    ZEPPELIN_WEBSOCKET_MAX_TEXT_MESSAGE_SIZE("zeppelin.websocket.max.text.message.size", "1024000"),
<<<<<<< HEAD
    ZEPPELIN_USE_JDBC_ALIAS("zeppelin.use.jdbc.alias", true);

=======
    ZEPPELIN_SERVER_DEFAULT_DIR_ALLOWED("zeppelin.server.default.dir.allowed", false);
>>>>>>> 6eecdecb

    private String varName;
    @SuppressWarnings("rawtypes")
    private Class varClass;
    private String stringValue;
    private VarType type;
    private int intValue;
    private float floatValue;
    private boolean booleanValue;
    private long longValue;


    ConfVars(String varName, String varValue) {
      this.varName = varName;
      this.varClass = String.class;
      this.stringValue = varValue;
      this.intValue = -1;
      this.floatValue = -1;
      this.longValue = -1;
      this.booleanValue = false;
      this.type = VarType.STRING;
    }

    ConfVars(String varName, int intValue) {
      this.varName = varName;
      this.varClass = Integer.class;
      this.stringValue = null;
      this.intValue = intValue;
      this.floatValue = -1;
      this.longValue = -1;
      this.booleanValue = false;
      this.type = VarType.INT;
    }

    ConfVars(String varName, long longValue) {
      this.varName = varName;
      this.varClass = Integer.class;
      this.stringValue = null;
      this.intValue = -1;
      this.floatValue = -1;
      this.longValue = longValue;
      this.booleanValue = false;
      this.type = VarType.LONG;
    }

    ConfVars(String varName, float floatValue) {
      this.varName = varName;
      this.varClass = Float.class;
      this.stringValue = null;
      this.intValue = -1;
      this.longValue = -1;
      this.floatValue = floatValue;
      this.booleanValue = false;
      this.type = VarType.FLOAT;
    }

    ConfVars(String varName, boolean booleanValue) {
      this.varName = varName;
      this.varClass = Boolean.class;
      this.stringValue = null;
      this.intValue = -1;
      this.longValue = -1;
      this.floatValue = -1;
      this.booleanValue = booleanValue;
      this.type = VarType.BOOLEAN;
    }

    public String getVarName() {
      return varName;
    }

    @SuppressWarnings("rawtypes")
    public Class getVarClass() {
      return varClass;
    }

    public int getIntValue() {
      return intValue;
    }

    public long getLongValue() {
      return longValue;
    }

    public float getFloatValue() {
      return floatValue;
    }

    public String getStringValue() {
      return stringValue;
    }

    public boolean getBooleanValue() {
      return booleanValue;
    }

    public VarType getType() {
      return type;
    }

    enum VarType {
      STRING {
        @Override
        void checkType(String value) throws Exception {}
      },
      INT {
        @Override
        void checkType(String value) throws Exception {
          Integer.valueOf(value);
        }
      },
      LONG {
        @Override
        void checkType(String value) throws Exception {
          Long.valueOf(value);
        }
      },
      FLOAT {
        @Override
        void checkType(String value) throws Exception {
          Float.valueOf(value);
        }
      },
      BOOLEAN {
        @Override
        void checkType(String value) throws Exception {
          Boolean.valueOf(value);
        }
      };

      boolean isType(String value) {
        try {
          checkType(value);
        } catch (Exception e) {
          LOG.error("Exception in ZeppelinConfiguration while isType", e);
          return false;
        }
        return true;
      }

      String typeString() {
        return name().toUpperCase();
      }

      abstract void checkType(String value) throws Exception;
    }
  }
}<|MERGE_RESOLUTION|>--- conflicted
+++ resolved
@@ -298,11 +298,7 @@
       return getRelativeDir(
           String.format("%s/%s",
               getConfDir(),
-<<<<<<< HEAD
-              getString(path)));
-=======
               path));
->>>>>>> 6eecdecb
     }
   }
 
@@ -325,23 +321,16 @@
 
   public String getTrustStorePath() {
     String path = getString(ConfVars.ZEPPELIN_SSL_TRUSTSTORE_PATH);
-<<<<<<< HEAD
-=======
     if (path == null) {
       path = getKeyStorePath();
     }
->>>>>>> 6eecdecb
     if (path != null && path.startsWith("/") || isWindowsPath(path)) {
       return path;
     } else {
       return getRelativeDir(
           String.format("%s/%s",
               getConfDir(),
-<<<<<<< HEAD
-              getString(path)));
-=======
               path));
->>>>>>> 6eecdecb
     }
   }
 
@@ -391,8 +380,6 @@
     return getString(ConfVars.ZEPPELIN_NOTEBOOK_S3_EMP);
   }
 
-<<<<<<< HEAD
-=======
   public boolean isS3ServerSideEncryption() {
     return getBoolean(ConfVars.ZEPPELIN_NOTEBOOK_S3_SSE);
   }
@@ -413,7 +400,6 @@
     return getBoolean(ConfVars.ZEPPELIN_NOTEBOOK_MONGO_AUTOIMPORT);
   }
 
->>>>>>> 6eecdecb
   public String getInterpreterListPath() {
     return getRelativeDir(String.format("%s/interpreter-list", getConfDir()));
   }
@@ -510,10 +496,6 @@
 
   public String getWebsocketMaxTextMessageSize() {
     return getString(ConfVars.ZEPPELIN_WEBSOCKET_MAX_TEXT_MESSAGE_SIZE);
-  }
-
-  public boolean getUseJdbcAlias() {
-    return getBoolean(ConfVars.ZEPPELIN_USE_JDBC_ALIAS);
   }
 
   public Map<String, String> dumpConfigurations(ZeppelinConfiguration conf,
@@ -592,12 +574,8 @@
         + "org.apache.zeppelin.livy.LivySparkRInterpreter,"
         + "org.apache.zeppelin.alluxio.AlluxioInterpreter,"
         + "org.apache.zeppelin.file.HDFSFileInterpreter,"
-<<<<<<< HEAD
-        + "org.apache.zeppelin.postgresql.PostgreSqlInterpreter,"
-=======
         + "org.apache.zeppelin.pig.PigInterpreter,"
         + "org.apache.zeppelin.pig.PigQueryInterpreter,"
->>>>>>> 6eecdecb
         + "org.apache.zeppelin.flink.FlinkInterpreter,"
         + "org.apache.zeppelin.python.PythonInterpreter,"
         + "org.apache.zeppelin.python.PythonInterpreterPandasSql,"
@@ -613,15 +591,11 @@
         + "org.apache.zeppelin.scalding.ScaldingInterpreter,"
         + "org.apache.zeppelin.jdbc.JDBCInterpreter,"
         + "org.apache.zeppelin.hbase.HbaseInterpreter,"
-<<<<<<< HEAD
-        + "org.apache.zeppelin.bigquery.BigQueryInterpreter"),
-=======
         + "org.apache.zeppelin.bigquery.BigQueryInterpreter,"
         + "org.apache.zeppelin.beam.BeamInterpreter,"
         + "org.apache.zeppelin.scio.ScioInterpreter,"
         + "org.apache.zeppelin.groovy.GroovyInterpreter"
         ),
->>>>>>> 6eecdecb
     ZEPPELIN_INTERPRETER_JSON("zeppelin.interpreter.setting", "interpreter-setting.json"),
     ZEPPELIN_INTERPRETER_DIR("zeppelin.interpreter.dir", "interpreter"),
     ZEPPELIN_INTERPRETER_LOCALREPO("zeppelin.interpreter.localRepo", "local-repo"),
@@ -672,12 +646,7 @@
     ZEPPELIN_ANONYMOUS_ALLOWED("zeppelin.anonymous.allowed", true),
     ZEPPELIN_CREDENTIALS_PERSIST("zeppelin.credentials.persist", true),
     ZEPPELIN_WEBSOCKET_MAX_TEXT_MESSAGE_SIZE("zeppelin.websocket.max.text.message.size", "1024000"),
-<<<<<<< HEAD
-    ZEPPELIN_USE_JDBC_ALIAS("zeppelin.use.jdbc.alias", true);
-
-=======
     ZEPPELIN_SERVER_DEFAULT_DIR_ALLOWED("zeppelin.server.default.dir.allowed", false);
->>>>>>> 6eecdecb
 
     private String varName;
     @SuppressWarnings("rawtypes")
