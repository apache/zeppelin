/*
 * Licensed to the Apache Software Foundation (ASF) under one or more
 * contributor license agreements.  See the NOTICE file distributed with
 * this work for additional information regarding copyright ownership.
 * The ASF licenses this file to You under the Apache License, Version 2.0
 * (the "License"); you may not use this file except in compliance with
 * the License.  You may obtain a copy of the License at
 *
 *    http://www.apache.org/licenses/LICENSE-2.0
 *
 * Unless required by applicable law or agreed to in writing, software
 * distributed under the License is distributed on an "AS IS" BASIS,
 * WITHOUT WARRANTIES OR CONDITIONS OF ANY KIND, either express or implied.
 * See the License for the specific language governing permissions and
 * limitations under the License.
 */

package org.apache.zeppelin.conf;

import java.net.URL;
import java.util.Arrays;
import java.util.List;

import org.apache.commons.configuration.ConfigurationException;
import org.apache.commons.configuration.XMLConfiguration;
import org.apache.commons.configuration.tree.ConfigurationNode;
import org.apache.zeppelin.notebook.repo.VFSNotebookRepo;
import org.slf4j.Logger;
import org.slf4j.LoggerFactory;

/**
 * Zeppelin configuration.
 *
 */
public class ZeppelinConfiguration extends XMLConfiguration {
  private static final String ZEPPELIN_SITE_XML = "zeppelin-site.xml";
  private static final long serialVersionUID = 4749305895693848035L;
  private static final Logger LOG = LoggerFactory.getLogger(ZeppelinConfiguration.class);
  private static ZeppelinConfiguration conf;

  public ZeppelinConfiguration(URL url) throws ConfigurationException {
    setDelimiterParsingDisabled(true);
    load(url);
  }

  public ZeppelinConfiguration() {
    ConfVars[] vars = ConfVars.values();
    for (ConfVars v : vars) {
      if (v.getType() == ConfVars.VarType.BOOLEAN) {
        this.setProperty(v.getVarName(), v.getBooleanValue());
      } else if (v.getType() == ConfVars.VarType.LONG) {
        this.setProperty(v.getVarName(), v.getLongValue());
      } else if (v.getType() == ConfVars.VarType.INT) {
        this.setProperty(v.getVarName(), v.getIntValue());
      } else if (v.getType() == ConfVars.VarType.FLOAT) {
        this.setProperty(v.getVarName(), v.getFloatValue());
      } else if (v.getType() == ConfVars.VarType.STRING) {
        this.setProperty(v.getVarName(), v.getStringValue());
      } else {
        throw new RuntimeException("Unsupported VarType");
      }
    }

  }


  /**
   * Load from resource.
   *url = ZeppelinConfiguration.class.getResource(ZEPPELIN_SITE_XML);
   * @throws ConfigurationException
   */
  public static ZeppelinConfiguration create() {
    if (conf != null) {
      return conf;
    }

    ClassLoader classLoader = Thread.currentThread().getContextClassLoader();
    URL url;

    url = ZeppelinConfiguration.class.getResource(ZEPPELIN_SITE_XML);
    if (url == null) {
      ClassLoader cl = ZeppelinConfiguration.class.getClassLoader();
      if (cl != null) {
        url = cl.getResource(ZEPPELIN_SITE_XML);
      }
    }
    if (url == null) {
      url = classLoader.getResource(ZEPPELIN_SITE_XML);
    }

    if (url == null) {
      LOG.warn("Failed to load configuration, proceeding with a default");
      conf = new ZeppelinConfiguration();
    } else {
      try {
        LOG.info("Load configuration from " + url);
        conf = new ZeppelinConfiguration(url);
      } catch (ConfigurationException e) {
        LOG.warn("Failed to load configuration from " + url + " proceeding with a default", e);
        conf = new ZeppelinConfiguration();
      }
    }

    return conf;
  }


  private String getStringValue(String name, String d) {
    List<ConfigurationNode> properties = getRootNode().getChildren();
    if (properties == null || properties.size() == 0) {
      return d;
    }
    for (ConfigurationNode p : properties) {
      if (p.getChildren("name") != null && p.getChildren("name").size() > 0
          && name.equals(p.getChildren("name").get(0).getValue())) {
        return (String) p.getChildren("value").get(0).getValue();
      }
    }
    return d;
  }

  private int getIntValue(String name, int d) {
    List<ConfigurationNode> properties = getRootNode().getChildren();
    if (properties == null || properties.size() == 0) {
      return d;
    }
    for (ConfigurationNode p : properties) {
      if (p.getChildren("name") != null && p.getChildren("name").size() > 0
          && name.equals(p.getChildren("name").get(0).getValue())) {
        return Integer.parseInt((String) p.getChildren("value").get(0).getValue());
      }
    }
    return d;
  }

  private long getLongValue(String name, long d) {
    List<ConfigurationNode> properties = getRootNode().getChildren();
    if (properties == null || properties.size() == 0) {
      return d;
    }
    for (ConfigurationNode p : properties) {
      if (p.getChildren("name") != null && p.getChildren("name").size() > 0
          && name.equals(p.getChildren("name").get(0).getValue())) {
        return Long.parseLong((String) p.getChildren("value").get(0).getValue());
      }
    }
    return d;
  }

  private float getFloatValue(String name, float d) {
    List<ConfigurationNode> properties = getRootNode().getChildren();
    if (properties == null || properties.size() == 0) {
      return d;
    }
    for (ConfigurationNode p : properties) {
      if (p.getChildren("name") != null && p.getChildren("name").size() > 0
          && name.equals(p.getChildren("name").get(0).getValue())) {
        return Float.parseFloat((String) p.getChildren("value").get(0).getValue());
      }
    }
    return d;
  }

  private boolean getBooleanValue(String name, boolean d) {
    List<ConfigurationNode> properties = getRootNode().getChildren();
    if (properties == null || properties.size() == 0) {
      return d;
    }
    for (ConfigurationNode p : properties) {
      if (p.getChildren("name") != null && p.getChildren("name").size() > 0
          && name.equals(p.getChildren("name").get(0).getValue())) {
        return Boolean.parseBoolean((String) p.getChildren("value").get(0).getValue());
      }
    }
    return d;
  }

  public String getString(ConfVars c) {
    return getString(c.name(), c.getVarName(), c.getStringValue());
  }

  public String getString(String envName, String propertyName, String defaultValue) {
    if (System.getenv(envName) != null) {
      return System.getenv(envName);
    }
    if (System.getProperty(propertyName) != null) {
      return System.getProperty(propertyName);
    }

    return getStringValue(propertyName, defaultValue);
  }

  public int getInt(ConfVars c) {
    return getInt(c.name(), c.getVarName(), c.getIntValue());
  }

  public int getInt(String envName, String propertyName, int defaultValue) {
    if (System.getenv(envName) != null) {
      return Integer.parseInt(System.getenv(envName));
    }

    if (System.getProperty(propertyName) != null) {
      return Integer.parseInt(System.getProperty(propertyName));
    }
    return getIntValue(propertyName, defaultValue);
  }

  public long getLong(ConfVars c) {
    return getLong(c.name(), c.getVarName(), c.getLongValue());
  }

  public long getLong(String envName, String propertyName, long defaultValue) {
    if (System.getenv(envName) != null) {
      return Long.parseLong(System.getenv(envName));
    }

    if (System.getProperty(propertyName) != null) {
      return Long.parseLong(System.getProperty(propertyName));
    }
    return getLongValue(propertyName, defaultValue);
  }

  public float getFloat(ConfVars c) {
    return getFloat(c.name(), c.getVarName(), c.getFloatValue());
  }

  public float getFloat(String envName, String propertyName, float defaultValue) {
    if (System.getenv(envName) != null) {
      return Float.parseFloat(System.getenv(envName));
    }
    if (System.getProperty(propertyName) != null) {
      return Float.parseFloat(System.getProperty(propertyName));
    }
    return getFloatValue(propertyName, defaultValue);
  }

  public boolean getBoolean(ConfVars c) {
    return getBoolean(c.name(), c.getVarName(), c.getBooleanValue());
  }

  public boolean getBoolean(String envName, String propertyName, boolean defaultValue) {
    if (System.getenv(envName) != null) {
      return Boolean.parseBoolean(System.getenv(envName));
    }

    if (System.getProperty(propertyName) != null) {
      return Boolean.parseBoolean(System.getProperty(propertyName));
    }
    return getBooleanValue(propertyName, defaultValue);
  }

  public boolean useSsl() {
    return getBoolean(ConfVars.ZEPPELIN_SSL);
  }

  public boolean useClientAuth() {
    return getBoolean(ConfVars.ZEPPELIN_SSL_CLIENT_AUTH);
  }

  public String getServerAddress() {
    return getString(ConfVars.ZEPPELIN_ADDR);
  }

  public int getServerPort() {
    return getInt(ConfVars.ZEPPELIN_PORT);
  }

  public String getServerContextPath() {
    return getString(ConfVars.ZEPPELIN_SERVER_CONTEXT_PATH);
  }

  public String getKeyStorePath() {
    return getRelativeDir(
            String.format("%s/%s",
                    getConfDir(),
                    getString(ConfVars.ZEPPELIN_SSL_KEYSTORE_PATH)));
  }

  public String getKeyStoreType() {
    return getString(ConfVars.ZEPPELIN_SSL_KEYSTORE_TYPE);
  }

  public String getKeyStorePassword() {
    return getString(ConfVars.ZEPPELIN_SSL_KEYSTORE_PASSWORD);
  }

  public String getKeyManagerPassword() {
    String password = getString(ConfVars.ZEPPELIN_SSL_KEY_MANAGER_PASSWORD);
    if (password == null) {
      return getKeyStorePassword();
    } else {
      return password;
    }
  }

  public String getTrustStorePath() {
    String path = getString(ConfVars.ZEPPELIN_SSL_TRUSTSTORE_PATH);
    if (path == null) {
      return getKeyStorePath();
    } else {
      return getRelativeDir(path);
    }
  }

  public String getTrustStoreType() {
    String type = getString(ConfVars.ZEPPELIN_SSL_TRUSTSTORE_TYPE);
    if (type == null) {
      return getKeyStoreType();
    } else {
      return type;
    }
  }

  public String getTrustStorePassword() {
    String password = getString(ConfVars.ZEPPELIN_SSL_TRUSTSTORE_PASSWORD);
    if (password == null) {
      return getKeyStorePassword();
    } else {
      return password;
    }
  }

  public String getNotebookDir() {
    return getString(ConfVars.ZEPPELIN_NOTEBOOK_DIR);
  }

  public String getUser() {
    return getString(ConfVars.ZEPPELIN_NOTEBOOK_S3_USER);
  }

  public String getBucketName() {
    return getString(ConfVars.ZEPPELIN_NOTEBOOK_S3_BUCKET);
  }

  public String getInterpreterDir() {
    return getRelativeDir(ConfVars.ZEPPELIN_INTERPRETER_DIR);
  }

  public String getInterpreterSettingPath() {
    return getRelativeDir(String.format("%s/interpreter.json", getConfDir()));
  }

  public String getInterpreterRemoteRunnerPath() {
    return getRelativeDir(ConfVars.ZEPPELIN_INTERPRETER_REMOTE_RUNNER);
  }

  public String getRelativeDir(ConfVars c) {
    return getRelativeDir(getString(c));
  }

  public String getRelativeDir(String path) {
    if (path != null && path.startsWith("/") || isWindowsPath(path)) {
      return path;
    } else {
      return getString(ConfVars.ZEPPELIN_HOME) + "/" + path;
    }
  }

  public boolean isWindowsPath(String path){
    return path.matches("^[A-Za-z]:\\\\.*");
  }

  public String getConfDir() {
    return getString(ConfVars.ZEPPELIN_CONF_DIR);
  }

  public List<String> getAllowedOrigins()
  {
    if (getString(ConfVars.ZEPPELIN_ALLOWED_ORIGINS).isEmpty()) {
      return Arrays.asList(new String[0]);
    }

    return Arrays.asList(getString(ConfVars.ZEPPELIN_ALLOWED_ORIGINS).toLowerCase().split(","));
  }


  /**
   * Wrapper class.
   */
  public static enum ConfVars {
    ZEPPELIN_HOME("zeppelin.home", "../"),
    ZEPPELIN_ADDR("zeppelin.server.addr", "0.0.0.0"),
    ZEPPELIN_PORT("zeppelin.server.port", 8080),
    ZEPPELIN_SERVER_CONTEXT_PATH("zeppelin.server.context.path", "/"),
    ZEPPELIN_SSL("zeppelin.ssl", false),
    ZEPPELIN_SSL_CLIENT_AUTH("zeppelin.ssl.client.auth", false),
    ZEPPELIN_SSL_KEYSTORE_PATH("zeppelin.ssl.keystore.path", "keystore"),
    ZEPPELIN_SSL_KEYSTORE_TYPE("zeppelin.ssl.keystore.type", "JKS"),
    ZEPPELIN_SSL_KEYSTORE_PASSWORD("zeppelin.ssl.keystore.password", ""),
    ZEPPELIN_SSL_KEY_MANAGER_PASSWORD("zeppelin.ssl.key.manager.password", null),
    ZEPPELIN_SSL_TRUSTSTORE_PATH("zeppelin.ssl.truststore.path", null),
    ZEPPELIN_SSL_TRUSTSTORE_TYPE("zeppelin.ssl.truststore.type", null),
    ZEPPELIN_SSL_TRUSTSTORE_PASSWORD("zeppelin.ssl.truststore.password", null),
    ZEPPELIN_WAR("zeppelin.war", "../zeppelin-web/dist"),
    ZEPPELIN_WAR_TEMPDIR("zeppelin.war.tempdir", "webapps"),
    ZEPPELIN_INTERPRETERS("zeppelin.interpreters", "org.apache.zeppelin.spark.SparkInterpreter,"
        + "org.apache.zeppelin.spark.PySparkInterpreter,"
        + "org.apache.zeppelin.spark.SparkSqlInterpreter,"
        + "org.apache.zeppelin.spark.DepInterpreter,"
        + "org.apache.zeppelin.markdown.Markdown,"
        + "org.apache.zeppelin.angular.AngularInterpreter,"
        + "org.apache.zeppelin.shell.ShellInterpreter,"
        + "org.apache.zeppelin.hive.HiveInterpreter,"
        + "org.apache.zeppelin.phoenix.PhoenixInterpreter,"
        + "org.apache.zeppelin.tajo.TajoInterpreter,"
        + "org.apache.zeppelin.flink.FlinkInterpreter,"
        + "org.apache.zeppelin.ignite.IgniteInterpreter,"
        + "org.apache.zeppelin.ignite.IgniteSqlInterpreter,"
        + "org.apache.zeppelin.lens.LensInterpreter,"
        + "org.apache.zeppelin.cassandra.CassandraInterpreter,"
        + "org.apache.zeppelin.geode.GeodeOqlInterpreter,"
<<<<<<< HEAD
        + "org.apache.zeppelin.postgresql.PostgreSqlInterpreter,"
        + "org.apache.zeppelin.kylin.KylinInterpreter,"
        + "org.apache.zeppelin.elasticsearch.ElasticsearchInterpreter,"
        + "org.apache.zeppelin.scalding.ScaldingInterpreter"),
=======
        + "org.apache.zeppelin.jdbc.JDBCInterpreter,"
        + "org.apache.zeppelin.kylin.KylinInterpreter"),
>>>>>>> 09006f1a
    ZEPPELIN_INTERPRETER_DIR("zeppelin.interpreter.dir", "interpreter"),
    ZEPPELIN_INTERPRETER_CONNECT_TIMEOUT("zeppelin.interpreter.connect.timeout", 30000),
    ZEPPELIN_ENCODING("zeppelin.encoding", "UTF-8"),
    ZEPPELIN_NOTEBOOK_DIR("zeppelin.notebook.dir", "notebook"),
    // use specified notebook (id) as homescreen
    ZEPPELIN_NOTEBOOK_HOMESCREEN("zeppelin.notebook.homescreen", null),
    // whether homescreen notebook will be hidden from notebook list or not
    ZEPPELIN_NOTEBOOK_HOMESCREEN_HIDE("zeppelin.notebook.homescreen.hide", false),
    ZEPPELIN_NOTEBOOK_S3_BUCKET("zeppelin.notebook.s3.bucket", "zeppelin"),
    ZEPPELIN_NOTEBOOK_S3_USER("zeppelin.notebook.s3.user", "user"),
    ZEPPELIN_NOTEBOOK_STORAGE("zeppelin.notebook.storage", VFSNotebookRepo.class.getName()),
    ZEPPELIN_INTERPRETER_REMOTE_RUNNER("zeppelin.interpreter.remoterunner", "bin/interpreter.sh"),
    // Decide when new note is created, interpreter settings will be binded automatically or not.
    ZEPPELIN_NOTEBOOK_AUTO_INTERPRETER_BINDING("zeppelin.notebook.autoInterpreterBinding", true),
    ZEPPELIN_CONF_DIR("zeppelin.conf.dir", "conf"),
    // Allows a way to specify a ',' separated list of allowed origins for rest and websockets
    // i.e. http://localhost:8080
    ZEPPELIN_ALLOWED_ORIGINS("zeppelin.server.allowed.origins", "*");

    private String varName;
    @SuppressWarnings("rawtypes")
    private Class varClass;
    private String stringValue;
    private VarType type;
    private int intValue;
    private float floatValue;
    private boolean booleanValue;
    private long longValue;


    ConfVars(String varName, String varValue) {
      this.varName = varName;
      this.varClass = String.class;
      this.stringValue = varValue;
      this.intValue = -1;
      this.floatValue = -1;
      this.longValue = -1;
      this.booleanValue = false;
      this.type = VarType.STRING;
    }

    ConfVars(String varName, int intValue) {
      this.varName = varName;
      this.varClass = Integer.class;
      this.stringValue = null;
      this.intValue = intValue;
      this.floatValue = -1;
      this.longValue = -1;
      this.booleanValue = false;
      this.type = VarType.INT;
    }

    ConfVars(String varName, long longValue) {
      this.varName = varName;
      this.varClass = Integer.class;
      this.stringValue = null;
      this.intValue = -1;
      this.floatValue = -1;
      this.longValue = longValue;
      this.booleanValue = false;
      this.type = VarType.LONG;
    }

    ConfVars(String varName, float floatValue) {
      this.varName = varName;
      this.varClass = Float.class;
      this.stringValue = null;
      this.intValue = -1;
      this.longValue = -1;
      this.floatValue = floatValue;
      this.booleanValue = false;
      this.type = VarType.FLOAT;
    }

    ConfVars(String varName, boolean booleanValue) {
      this.varName = varName;
      this.varClass = Boolean.class;
      this.stringValue = null;
      this.intValue = -1;
      this.longValue = -1;
      this.floatValue = -1;
      this.booleanValue = booleanValue;
      this.type = VarType.BOOLEAN;
    }

    public String getVarName() {
      return varName;
    }

    @SuppressWarnings("rawtypes")
    public Class getVarClass() {
      return varClass;
    }

    public int getIntValue() {
      return intValue;
    }

    public long getLongValue() {
      return longValue;
    }

    public float getFloatValue() {
      return floatValue;
    }

    public String getStringValue() {
      return stringValue;
    }

    public boolean getBooleanValue() {
      return booleanValue;
    }

    public VarType getType() {
      return type;
    }

    enum VarType {
      STRING {
        @Override
        void checkType(String value) throws Exception {}
      },
      INT {
        @Override
        void checkType(String value) throws Exception {
          Integer.valueOf(value);
        }
      },
      LONG {
        @Override
        void checkType(String value) throws Exception {
          Long.valueOf(value);
        }
      },
      FLOAT {
        @Override
        void checkType(String value) throws Exception {
          Float.valueOf(value);
        }
      },
      BOOLEAN {
        @Override
        void checkType(String value) throws Exception {
          Boolean.valueOf(value);
        }
      };

      boolean isType(String value) {
        try {
          checkType(value);
        } catch (Exception e) {
          return false;
        }
        return true;
      }

      String typeString() {
        return name().toUpperCase();
      }

      abstract void checkType(String value) throws Exception;
    }
  }
}<|MERGE_RESOLUTION|>--- conflicted
+++ resolved
@@ -409,15 +409,10 @@
         + "org.apache.zeppelin.lens.LensInterpreter,"
         + "org.apache.zeppelin.cassandra.CassandraInterpreter,"
         + "org.apache.zeppelin.geode.GeodeOqlInterpreter,"
-<<<<<<< HEAD
-        + "org.apache.zeppelin.postgresql.PostgreSqlInterpreter,"
         + "org.apache.zeppelin.kylin.KylinInterpreter,"
         + "org.apache.zeppelin.elasticsearch.ElasticsearchInterpreter,"
-        + "org.apache.zeppelin.scalding.ScaldingInterpreter"),
-=======
-        + "org.apache.zeppelin.jdbc.JDBCInterpreter,"
-        + "org.apache.zeppelin.kylin.KylinInterpreter"),
->>>>>>> 09006f1a
+        + "org.apache.zeppelin.scalding.ScaldingInterpreter,"
+        + "org.apache.zeppelin.jdbc.JDBCInterpreter"),
     ZEPPELIN_INTERPRETER_DIR("zeppelin.interpreter.dir", "interpreter"),
     ZEPPELIN_INTERPRETER_CONNECT_TIMEOUT("zeppelin.interpreter.connect.timeout", 30000),
     ZEPPELIN_ENCODING("zeppelin.encoding", "UTF-8"),
