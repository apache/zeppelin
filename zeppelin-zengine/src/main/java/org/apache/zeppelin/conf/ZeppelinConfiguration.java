/*
 * Licensed to the Apache Software Foundation (ASF) under one or more
 * contributor license agreements.  See the NOTICE file distributed with
 * this work for additional information regarding copyright ownership.
 * The ASF licenses this file to You under the Apache License, Version 2.0
 * (the "License"); you may not use this file except in compliance with
 * the License.  You may obtain a copy of the License at
 *
 *    http://www.apache.org/licenses/LICENSE-2.0
 *
 * Unless required by applicable law or agreed to in writing, software
 * distributed under the License is distributed on an "AS IS" BASIS,
 * WITHOUT WARRANTIES OR CONDITIONS OF ANY KIND, either express or implied.
 * See the License for the specific language governing permissions and
 * limitations under the License.
 */

package org.apache.zeppelin.conf;

import java.io.File;
import java.net.URL;
import java.util.Arrays;
import java.util.HashMap;
import java.util.List;
import java.util.Map;

import org.apache.commons.configuration.ConfigurationException;
import org.apache.commons.configuration.XMLConfiguration;
import org.apache.commons.configuration.tree.ConfigurationNode;
import org.apache.commons.lang.StringUtils;
import org.apache.zeppelin.notebook.repo.GitNotebookRepo;
import org.apache.zeppelin.util.Util;
import org.slf4j.Logger;
import org.slf4j.LoggerFactory;

/**
 * Zeppelin configuration.
 *
 */
public class ZeppelinConfiguration extends XMLConfiguration {
  private static final String ZEPPELIN_SITE_XML = "zeppelin-site.xml";
  private static final long serialVersionUID = 4749305895693848035L;
  private static final Logger LOG = LoggerFactory.getLogger(ZeppelinConfiguration.class);

  private static final String HELIUM_PACKAGE_DEFAULT_URL =
      "https://s3.amazonaws.com/helium-package/helium.json";
  private static ZeppelinConfiguration conf;

  public ZeppelinConfiguration(URL url) throws ConfigurationException {
    setDelimiterParsingDisabled(true);
    load(url);
  }

  public ZeppelinConfiguration() {
    ConfVars[] vars = ConfVars.values();
    for (ConfVars v : vars) {
      if (v.getType() == ConfVars.VarType.BOOLEAN) {
        this.setProperty(v.getVarName(), v.getBooleanValue());
      } else if (v.getType() == ConfVars.VarType.LONG) {
        this.setProperty(v.getVarName(), v.getLongValue());
      } else if (v.getType() == ConfVars.VarType.INT) {
        this.setProperty(v.getVarName(), v.getIntValue());
      } else if (v.getType() == ConfVars.VarType.FLOAT) {
        this.setProperty(v.getVarName(), v.getFloatValue());
      } else if (v.getType() == ConfVars.VarType.STRING) {
        this.setProperty(v.getVarName(), v.getStringValue());
      } else {
        throw new RuntimeException("Unsupported VarType");
      }
    }

  }


  /**
   * Load from resource.
   *url = ZeppelinConfiguration.class.getResource(ZEPPELIN_SITE_XML);
   * @throws ConfigurationException
   */
  public static synchronized ZeppelinConfiguration create() {
    if (conf != null) {
      return conf;
    }

    ClassLoader classLoader = Thread.currentThread().getContextClassLoader();
    URL url;

    url = ZeppelinConfiguration.class.getResource(ZEPPELIN_SITE_XML);
    if (url == null) {
      ClassLoader cl = ZeppelinConfiguration.class.getClassLoader();
      if (cl != null) {
        url = cl.getResource(ZEPPELIN_SITE_XML);
      }
    }
    if (url == null) {
      url = classLoader.getResource(ZEPPELIN_SITE_XML);
    }

    if (url == null) {
      LOG.warn("Failed to load configuration, proceeding with a default");
      conf = new ZeppelinConfiguration();
    } else {
      try {
        LOG.info("Load configuration from " + url);
        conf = new ZeppelinConfiguration(url);
      } catch (ConfigurationException e) {
        LOG.warn("Failed to load configuration from " + url + " proceeding with a default", e);
        conf = new ZeppelinConfiguration();
      }
    }

    LOG.info("Server Host: " + conf.getServerAddress());
    if (conf.useSsl() == false) {
      LOG.info("Server Port: " + conf.getServerPort());
    } else {
      LOG.info("Server SSL Port: " + conf.getServerSslPort());
    }
    LOG.info("Context Path: " + conf.getServerContextPath());
    LOG.info("Zeppelin Version: " + Util.getVersion());

    return conf;
  }


  private String getStringValue(String name, String d) {
    List<ConfigurationNode> properties = getRootNode().getChildren();
    if (properties == null || properties.isEmpty()) {
      return d;
    }
    for (ConfigurationNode p : properties) {
      if (p.getChildren("name") != null && !p.getChildren("name").isEmpty()
          && name.equals(p.getChildren("name").get(0).getValue())) {
        return (String) p.getChildren("value").get(0).getValue();
      }
    }
    return d;
  }

  private int getIntValue(String name, int d) {
    List<ConfigurationNode> properties = getRootNode().getChildren();
    if (properties == null || properties.isEmpty()) {
      return d;
    }
    for (ConfigurationNode p : properties) {
      if (p.getChildren("name") != null && !p.getChildren("name").isEmpty()
          && name.equals(p.getChildren("name").get(0).getValue())) {
        return Integer.parseInt((String) p.getChildren("value").get(0).getValue());
      }
    }
    return d;
  }

  private long getLongValue(String name, long d) {
    List<ConfigurationNode> properties = getRootNode().getChildren();
    if (properties == null || properties.isEmpty()) {
      return d;
    }
    for (ConfigurationNode p : properties) {
      if (p.getChildren("name") != null && !p.getChildren("name").isEmpty()
          && name.equals(p.getChildren("name").get(0).getValue())) {
        return Long.parseLong((String) p.getChildren("value").get(0).getValue());
      }
    }
    return d;
  }

  private float getFloatValue(String name, float d) {
    List<ConfigurationNode> properties = getRootNode().getChildren();
    if (properties == null || properties.isEmpty()) {
      return d;
    }
    for (ConfigurationNode p : properties) {
      if (p.getChildren("name") != null && !p.getChildren("name").isEmpty()
          && name.equals(p.getChildren("name").get(0).getValue())) {
        return Float.parseFloat((String) p.getChildren("value").get(0).getValue());
      }
    }
    return d;
  }

  private boolean getBooleanValue(String name, boolean d) {
    List<ConfigurationNode> properties = getRootNode().getChildren();
    if (properties == null || properties.isEmpty()) {
      return d;
    }
    for (ConfigurationNode p : properties) {
      if (p.getChildren("name") != null && !p.getChildren("name").isEmpty()
          && name.equals(p.getChildren("name").get(0).getValue())) {
        return Boolean.parseBoolean((String) p.getChildren("value").get(0).getValue());
      }
    }
    return d;
  }

  public String getString(ConfVars c) {
    return getString(c.name(), c.getVarName(), c.getStringValue());
  }

  public String getString(String envName, String propertyName, String defaultValue) {
    if (System.getenv(envName) != null) {
      return System.getenv(envName);
    }
    if (System.getProperty(propertyName) != null) {
      return System.getProperty(propertyName);
    }

    return getStringValue(propertyName, defaultValue);
  }

  public int getInt(ConfVars c) {
    return getInt(c.name(), c.getVarName(), c.getIntValue());
  }

  public int getInt(String envName, String propertyName, int defaultValue) {
    if (System.getenv(envName) != null) {
      return Integer.parseInt(System.getenv(envName));
    }

    if (System.getProperty(propertyName) != null) {
      return Integer.parseInt(System.getProperty(propertyName));
    }
    return getIntValue(propertyName, defaultValue);
  }

  public long getLong(ConfVars c) {
    return getLong(c.name(), c.getVarName(), c.getLongValue());
  }

  public long getLong(String envName, String propertyName, long defaultValue) {
    if (System.getenv(envName) != null) {
      return Long.parseLong(System.getenv(envName));
    }

    if (System.getProperty(propertyName) != null) {
      return Long.parseLong(System.getProperty(propertyName));
    }
    return getLongValue(propertyName, defaultValue);
  }

  public float getFloat(ConfVars c) {
    return getFloat(c.name(), c.getVarName(), c.getFloatValue());
  }

  public float getFloat(String envName, String propertyName, float defaultValue) {
    if (System.getenv(envName) != null) {
      return Float.parseFloat(System.getenv(envName));
    }
    if (System.getProperty(propertyName) != null) {
      return Float.parseFloat(System.getProperty(propertyName));
    }
    return getFloatValue(propertyName, defaultValue);
  }

  public boolean getBoolean(ConfVars c) {
    return getBoolean(c.name(), c.getVarName(), c.getBooleanValue());
  }

  public boolean getBoolean(String envName, String propertyName, boolean defaultValue) {
    if (System.getenv(envName) != null) {
      return Boolean.parseBoolean(System.getenv(envName));
    }

    if (System.getProperty(propertyName) != null) {
      return Boolean.parseBoolean(System.getProperty(propertyName));
    }
    return getBooleanValue(propertyName, defaultValue);
  }

  public boolean useSsl() {
    return getBoolean(ConfVars.ZEPPELIN_SSL);
  }

  public int getServerSslPort() {
    return getInt(ConfVars.ZEPPELIN_SSL_PORT);
  }

  public boolean useClientAuth() {
    return getBoolean(ConfVars.ZEPPELIN_SSL_CLIENT_AUTH);
  }

  public String getServerAddress() {
    return getString(ConfVars.ZEPPELIN_ADDR);
  }

  public int getServerPort() {
    return getInt(ConfVars.ZEPPELIN_PORT);
  }

  public String getServerContextPath() {
    return getString(ConfVars.ZEPPELIN_SERVER_CONTEXT_PATH);
  }

  public String getKeyStorePath() {
    String path = getString(ConfVars.ZEPPELIN_SSL_KEYSTORE_PATH);
    if (path != null && path.startsWith("/") || isWindowsPath(path)) {
      return path;
    } else {
      return getRelativeDir(
          String.format("%s/%s",
              getConfDir(),
              path));
    }
  }

  public String getKeyStoreType() {
    return getString(ConfVars.ZEPPELIN_SSL_KEYSTORE_TYPE);
  }

  public String getKeyStorePassword() {
    return getString(ConfVars.ZEPPELIN_SSL_KEYSTORE_PASSWORD);
  }

  public String getKeyManagerPassword() {
    String password = getString(ConfVars.ZEPPELIN_SSL_KEY_MANAGER_PASSWORD);
    if (password == null) {
      return getKeyStorePassword();
    } else {
      return password;
    }
  }

  public String getTrustStorePath() {
    String path = getString(ConfVars.ZEPPELIN_SSL_TRUSTSTORE_PATH);
    if (path == null) {
      path = getKeyStorePath();
    }
    if (path != null && path.startsWith("/") || isWindowsPath(path)) {
      return path;
    } else {
      return getRelativeDir(
          String.format("%s/%s",
              getConfDir(),
              path));
    }
  }

  public String getTrustStoreType() {
    String type = getString(ConfVars.ZEPPELIN_SSL_TRUSTSTORE_TYPE);
    if (type == null) {
      return getKeyStoreType();
    } else {
      return type;
    }
  }

  public String getTrustStorePassword() {
    String password = getString(ConfVars.ZEPPELIN_SSL_TRUSTSTORE_PASSWORD);
    if (password == null) {
      return getKeyStorePassword();
    } else {
      return password;
    }
  }

  public String getNotebookDir() {
    return getString(ConfVars.ZEPPELIN_NOTEBOOK_DIR);
  }

  public String getUser() {
    return getString(ConfVars.ZEPPELIN_NOTEBOOK_S3_USER);
  }

  public String getBucketName() {
    return getString(ConfVars.ZEPPELIN_NOTEBOOK_S3_BUCKET);
  }

  public String getEndpoint() {
    return getString(ConfVars.ZEPPELIN_NOTEBOOK_S3_ENDPOINT);
  }

  public String getS3KMSKeyID() {
    return getString(ConfVars.ZEPPELIN_NOTEBOOK_S3_KMS_KEY_ID);
  }

  public String getS3KMSKeyRegion() {
    return getString(ConfVars.ZEPPELIN_NOTEBOOK_S3_KMS_KEY_REGION);
  }

  public String getS3EncryptionMaterialsProviderClass() {
    return getString(ConfVars.ZEPPELIN_NOTEBOOK_S3_EMP);
  }

  public boolean isS3ServerSideEncryption() {
    return getBoolean(ConfVars.ZEPPELIN_NOTEBOOK_S3_SSE);
  }

  public String getMongoUri() {
    return getString(ConfVars.ZEPPELIN_NOTEBOOK_MONGO_URI);
  }

  public String getMongoDatabase() {
    return getString(ConfVars.ZEPPELIN_NOTEBOOK_MONGO_DATABASE);
  }

  public String getMongoCollection() {
    return getString(ConfVars.ZEPPELIN_NOTEBOOK_MONGO_COLLECTION);
  }

  public boolean getMongoAutoimport() {
    return getBoolean(ConfVars.ZEPPELIN_NOTEBOOK_MONGO_AUTOIMPORT);
  }

  public String getInterpreterListPath() {
    return getRelativeDir(String.format("%s/interpreter-list", getConfDir()));
  }

  public String getInterpreterDir() {
    return getRelativeDir(ConfVars.ZEPPELIN_INTERPRETER_DIR);
  }

  public String getInterpreterJson() {
    return getString(ConfVars.ZEPPELIN_INTERPRETER_JSON);
  }

  public String getInterpreterSettingPath() {
    return getRelativeDir(String.format("%s/interpreter.json", getConfDir()));
  }

  public String getHeliumConfPath() {
    return getRelativeDir(String.format("%s/helium.json", getConfDir()));
  }

  public String getHeliumRegistry() {
    return getRelativeDir(ConfVars.ZEPPELIN_HELIUM_REGISTRY);
  }

  public String getHeliumNodeInstallerUrl() {
    return getString(ConfVars.ZEPPELIN_HELIUM_NODE_INSTALLER_URL);
  }

  public String getHeliumNpmInstallerUrl() {
    return getString(ConfVars.ZEPPELIN_HELIUM_NPM_INSTALLER_URL);
  }

  public String getHeliumYarnInstallerUrl() {
    return getString(ConfVars.ZEPPELIN_HELIUM_YARNPKG_INSTALLER_URL);
  }

  public String getNotebookAuthorizationPath() {
    return getRelativeDir(String.format("%s/notebook-authorization.json", getConfDir()));
  }

  public Boolean credentialsPersist() {
    return getBoolean(ConfVars.ZEPPELIN_CREDENTIALS_PERSIST);
  }

  public String getCredentialsPath() {
    return getRelativeDir(String.format("%s/credentials.json", getConfDir()));
  }

  public String getShiroPath() {
    String shiroPath = getRelativeDir(String.format("%s/shiro.ini", getConfDir()));
    return new File(shiroPath).exists() ? shiroPath : StringUtils.EMPTY;
  }

  public String getInterpreterRemoteRunnerPath() {
    return getRelativeDir(ConfVars.ZEPPELIN_INTERPRETER_REMOTE_RUNNER);
  }

  public String getInterpreterLocalRepoPath() {
    return getRelativeDir(ConfVars.ZEPPELIN_INTERPRETER_LOCALREPO);
  }

  public String getInterpreterMvnRepoPath() {
    return getString(ConfVars.ZEPPELIN_INTERPRETER_DEP_MVNREPO);
  }

  public String getRelativeDir(ConfVars c) {
    return getRelativeDir(getString(c));
  }

  public String getRelativeDir(String path) {
    if (path != null && path.startsWith("/") || isWindowsPath(path)) {
      return path;
    } else {
      return getString(ConfVars.ZEPPELIN_HOME) + "/" + path;
    }
  }

  public boolean isWindowsPath(String path){
    return path.matches("^[A-Za-z]:\\\\.*");
  }

  public boolean isAnonymousAllowed() {
    return getBoolean(ConfVars.ZEPPELIN_ANONYMOUS_ALLOWED);
  }

  public boolean isNotebokPublic() {
    return getBoolean(ConfVars.ZEPPELIN_NOTEBOOK_PUBLIC);
  }

  public String getConfDir() {
    return getString(ConfVars.ZEPPELIN_CONF_DIR);
  }

  public List<String> getAllowedOrigins()
  {
    if (getString(ConfVars.ZEPPELIN_ALLOWED_ORIGINS).isEmpty()) {
      return Arrays.asList(new String[0]);
    }

    return Arrays.asList(getString(ConfVars.ZEPPELIN_ALLOWED_ORIGINS).toLowerCase().split(","));
  }

  public String getWebsocketMaxTextMessageSize() {
    return getString(ConfVars.ZEPPELIN_WEBSOCKET_MAX_TEXT_MESSAGE_SIZE);
  }

  public String getJettyName() {
    return getString(ConfVars.ZEPPELIN_SERVER_JETTY_NAME);
  }

<<<<<<< HEAD
  public String getUsersInfoPath(){
    return getRelativeDir(String.format("%s/users.json", getConfDir()));
  }

=======

  public String getXFrameOptions() {
    return getString(ConfVars.ZEPPELIN_SERVER_XFRAME_OPTIONS);
  }


>>>>>>> 05870a96
  public Map<String, String> dumpConfigurations(ZeppelinConfiguration conf,
                                                ConfigurationKeyPredicate predicate) {
    Map<String, String> configurations = new HashMap<>();

    for (ZeppelinConfiguration.ConfVars v : ZeppelinConfiguration.ConfVars.values()) {
      String key = v.getVarName();

      if (!predicate.apply(key)) {
        continue;
      }

      ConfVars.VarType type = v.getType();
      Object value = null;
      if (type == ConfVars.VarType.BOOLEAN) {
        value = conf.getBoolean(v);
      } else if (type == ConfVars.VarType.LONG) {
        value = conf.getLong(v);
      } else if (type == ConfVars.VarType.INT) {
        value = conf.getInt(v);
      } else if (type == ConfVars.VarType.FLOAT) {
        value = conf.getFloat(v);
      } else if (type == ConfVars.VarType.STRING) {
        value = conf.getString(v);
      }

      if (value != null) {
        configurations.put(key, value.toString());
      }
    }
    return configurations;
  }

  /**
   * Predication whether key/value pair should be included or not
   */
  public interface ConfigurationKeyPredicate {
    boolean apply(String key);
  }

  /**
   * Wrapper class.
   */
  public static enum ConfVars {
    ZEPPELIN_HOME("zeppelin.home", "./"),
    ZEPPELIN_ADDR("zeppelin.server.addr", "0.0.0.0"),
    ZEPPELIN_PORT("zeppelin.server.port", 8080),
    ZEPPELIN_SERVER_CONTEXT_PATH("zeppelin.server.context.path", "/"),
    ZEPPELIN_SSL("zeppelin.ssl", false),
    ZEPPELIN_SSL_PORT("zeppelin.server.ssl.port", 8443),
    ZEPPELIN_SSL_CLIENT_AUTH("zeppelin.ssl.client.auth", false),
    ZEPPELIN_SSL_KEYSTORE_PATH("zeppelin.ssl.keystore.path", "keystore"),
    ZEPPELIN_SSL_KEYSTORE_TYPE("zeppelin.ssl.keystore.type", "JKS"),
    ZEPPELIN_SSL_KEYSTORE_PASSWORD("zeppelin.ssl.keystore.password", ""),
    ZEPPELIN_SSL_KEY_MANAGER_PASSWORD("zeppelin.ssl.key.manager.password", null),
    ZEPPELIN_SSL_TRUSTSTORE_PATH("zeppelin.ssl.truststore.path", null),
    ZEPPELIN_SSL_TRUSTSTORE_TYPE("zeppelin.ssl.truststore.type", null),
    ZEPPELIN_SSL_TRUSTSTORE_PASSWORD("zeppelin.ssl.truststore.password", null),
    ZEPPELIN_WAR("zeppelin.war", "zeppelin-web/dist"),
    ZEPPELIN_WAR_TEMPDIR("zeppelin.war.tempdir", "webapps"),
    ZEPPELIN_INTERPRETERS("zeppelin.interpreters", "org.apache.zeppelin.spark.SparkInterpreter,"
        + "org.apache.zeppelin.spark.PySparkInterpreter,"
        + "org.apache.zeppelin.rinterpreter.RRepl,"
        + "org.apache.zeppelin.rinterpreter.KnitR,"
        + "org.apache.zeppelin.spark.SparkRInterpreter,"
        + "org.apache.zeppelin.spark.SparkSqlInterpreter,"
        + "org.apache.zeppelin.spark.DepInterpreter,"
        + "org.apache.zeppelin.markdown.Markdown,"
        + "org.apache.zeppelin.angular.AngularInterpreter,"
        + "org.apache.zeppelin.shell.ShellInterpreter,"
        + "org.apache.zeppelin.livy.LivySparkInterpreter,"
        + "org.apache.zeppelin.livy.LivySparkSQLInterpreter,"
        + "org.apache.zeppelin.livy.LivyPySparkInterpreter,"
        + "org.apache.zeppelin.livy.LivyPySpark3Interpreter,"
        + "org.apache.zeppelin.livy.LivySparkRInterpreter,"
        + "org.apache.zeppelin.alluxio.AlluxioInterpreter,"
        + "org.apache.zeppelin.file.HDFSFileInterpreter,"
        + "org.apache.zeppelin.pig.PigInterpreter,"
        + "org.apache.zeppelin.pig.PigQueryInterpreter,"
        + "org.apache.zeppelin.flink.FlinkInterpreter,"
        + "org.apache.zeppelin.python.PythonInterpreter,"
        + "org.apache.zeppelin.python.PythonInterpreterPandasSql,"
        + "org.apache.zeppelin.python.PythonCondaInterpreter,"
        + "org.apache.zeppelin.python.PythonDockerInterpreter,"
        + "org.apache.zeppelin.ignite.IgniteInterpreter,"
        + "org.apache.zeppelin.ignite.IgniteSqlInterpreter,"
        + "org.apache.zeppelin.lens.LensInterpreter,"
        + "org.apache.zeppelin.cassandra.CassandraInterpreter,"
        + "org.apache.zeppelin.geode.GeodeOqlInterpreter,"
        + "org.apache.zeppelin.kylin.KylinInterpreter,"
        + "org.apache.zeppelin.elasticsearch.ElasticsearchInterpreter,"
        + "org.apache.zeppelin.scalding.ScaldingInterpreter,"
        + "org.apache.zeppelin.jdbc.JDBCInterpreter,"
        + "org.apache.zeppelin.hbase.HbaseInterpreter,"
        + "org.apache.zeppelin.bigquery.BigQueryInterpreter,"
        + "org.apache.zeppelin.beam.BeamInterpreter,"
        + "org.apache.zeppelin.scio.ScioInterpreter,"
        + "org.apache.zeppelin.groovy.GroovyInterpreter"
        ),
    ZEPPELIN_INTERPRETER_JSON("zeppelin.interpreter.setting", "interpreter-setting.json"),
    ZEPPELIN_INTERPRETER_DIR("zeppelin.interpreter.dir", "interpreter"),
    ZEPPELIN_INTERPRETER_LOCALREPO("zeppelin.interpreter.localRepo", "local-repo"),
    ZEPPELIN_INTERPRETER_DEP_MVNREPO("zeppelin.interpreter.dep.mvnRepo",
        "http://repo1.maven.org/maven2/"),
    ZEPPELIN_INTERPRETER_CONNECT_TIMEOUT("zeppelin.interpreter.connect.timeout", 30000),
    ZEPPELIN_INTERPRETER_MAX_POOL_SIZE("zeppelin.interpreter.max.poolsize", 10),
    ZEPPELIN_INTERPRETER_GROUP_ORDER("zeppelin.interpreter.group.order", "spark,md,angular,sh,"
        + "livy,alluxio,file,psql,flink,python,ignite,lens,cassandra,geode,kylin,elasticsearch,"
        + "scalding,jdbc,hbase,bigquery,beam,pig,scio,groovy"),
    ZEPPELIN_INTERPRETER_OUTPUT_LIMIT("zeppelin.interpreter.output.limit", 1024 * 100),
    ZEPPELIN_ENCODING("zeppelin.encoding", "UTF-8"),
    ZEPPELIN_NOTEBOOK_DIR("zeppelin.notebook.dir", "notebook"),
    // use specified notebook (id) as homescreen
    ZEPPELIN_NOTEBOOK_HOMESCREEN("zeppelin.notebook.homescreen", null),
    // whether homescreen notebook will be hidden from notebook list or not
    ZEPPELIN_NOTEBOOK_HOMESCREEN_HIDE("zeppelin.notebook.homescreen.hide", false),
    ZEPPELIN_NOTEBOOK_S3_BUCKET("zeppelin.notebook.s3.bucket", "zeppelin"),
    ZEPPELIN_NOTEBOOK_S3_ENDPOINT("zeppelin.notebook.s3.endpoint", "s3.amazonaws.com"),
    ZEPPELIN_NOTEBOOK_S3_USER("zeppelin.notebook.s3.user", "user"),
    ZEPPELIN_NOTEBOOK_S3_EMP("zeppelin.notebook.s3.encryptionMaterialsProvider", null),
    ZEPPELIN_NOTEBOOK_S3_KMS_KEY_ID("zeppelin.notebook.s3.kmsKeyID", null),
    ZEPPELIN_NOTEBOOK_S3_KMS_KEY_REGION("zeppelin.notebook.s3.kmsKeyRegion", null),
    ZEPPELIN_NOTEBOOK_S3_SSE("zeppelin.notebook.s3.sse", false),
    ZEPPELIN_NOTEBOOK_AZURE_CONNECTION_STRING("zeppelin.notebook.azure.connectionString", null),
    ZEPPELIN_NOTEBOOK_AZURE_SHARE("zeppelin.notebook.azure.share", "zeppelin"),
    ZEPPELIN_NOTEBOOK_AZURE_USER("zeppelin.notebook.azure.user", "user"),
    ZEPPELIN_NOTEBOOK_MONGO_DATABASE("zeppelin.notebook.mongo.database", "zeppelin"),
    ZEPPELIN_NOTEBOOK_MONGO_COLLECTION("zeppelin.notebook.mongo.collection", "notes"),
    ZEPPELIN_NOTEBOOK_MONGO_URI("zeppelin.notebook.mongo.uri", "mongodb://localhost"),
    ZEPPELIN_NOTEBOOK_MONGO_AUTOIMPORT("zeppelin.notebook.mongo.autoimport", false),
    ZEPPELIN_NOTEBOOK_STORAGE("zeppelin.notebook.storage", GitNotebookRepo.class.getName()),
    ZEPPELIN_NOTEBOOK_ONE_WAY_SYNC("zeppelin.notebook.one.way.sync", false),
    // whether by default note is public or private
    ZEPPELIN_NOTEBOOK_PUBLIC("zeppelin.notebook.public", true),
    ZEPPELIN_INTERPRETER_REMOTE_RUNNER("zeppelin.interpreter.remoterunner",
        System.getProperty("os.name")
                .startsWith("Windows") ? "bin/interpreter.cmd" : "bin/interpreter.sh"),
    // Decide when new note is created, interpreter settings will be binded automatically or not.
    ZEPPELIN_NOTEBOOK_AUTO_INTERPRETER_BINDING("zeppelin.notebook.autoInterpreterBinding", true),
    ZEPPELIN_CONF_DIR("zeppelin.conf.dir", "conf"),
    ZEPPELIN_DEP_LOCALREPO("zeppelin.dep.localrepo", "local-repo"),
    ZEPPELIN_HELIUM_REGISTRY("zeppelin.helium.registry", "helium," + HELIUM_PACKAGE_DEFAULT_URL),
    ZEPPELIN_HELIUM_NODE_INSTALLER_URL("zeppelin.helium.node.installer.url",
            "https://nodejs.org/dist/"),
    ZEPPELIN_HELIUM_NPM_INSTALLER_URL("zeppelin.helium.npm.installer.url",
            "http://registry.npmjs.org/"),
    ZEPPELIN_HELIUM_YARNPKG_INSTALLER_URL("zeppelin.helium.yarnpkg.installer.url",
            "https://github.com/yarnpkg/yarn/releases/download/"),
    // Allows a way to specify a ',' separated list of allowed origins for rest and websockets
    // i.e. http://localhost:8080
    ZEPPELIN_ALLOWED_ORIGINS("zeppelin.server.allowed.origins", "*"),
    ZEPPELIN_ANONYMOUS_ALLOWED("zeppelin.anonymous.allowed", true),
    ZEPPELIN_CREDENTIALS_PERSIST("zeppelin.credentials.persist", true),
    ZEPPELIN_WEBSOCKET_MAX_TEXT_MESSAGE_SIZE("zeppelin.websocket.max.text.message.size", "1024000"),
    ZEPPELIN_SERVER_DEFAULT_DIR_ALLOWED("zeppelin.server.default.dir.allowed", false),
    ZEPPELIN_SERVER_XFRAME_OPTIONS("zeppelin.server.xframe.options", "SAMEORIGIN"),
    ZEPPELIN_SERVER_JETTY_NAME("zeppelin.server.jetty.name", null);

    private String varName;
    @SuppressWarnings("rawtypes")
    private Class varClass;
    private String stringValue;
    private VarType type;
    private int intValue;
    private float floatValue;
    private boolean booleanValue;
    private long longValue;


    ConfVars(String varName, String varValue) {
      this.varName = varName;
      this.varClass = String.class;
      this.stringValue = varValue;
      this.intValue = -1;
      this.floatValue = -1;
      this.longValue = -1;
      this.booleanValue = false;
      this.type = VarType.STRING;
    }

    ConfVars(String varName, int intValue) {
      this.varName = varName;
      this.varClass = Integer.class;
      this.stringValue = null;
      this.intValue = intValue;
      this.floatValue = -1;
      this.longValue = -1;
      this.booleanValue = false;
      this.type = VarType.INT;
    }

    ConfVars(String varName, long longValue) {
      this.varName = varName;
      this.varClass = Integer.class;
      this.stringValue = null;
      this.intValue = -1;
      this.floatValue = -1;
      this.longValue = longValue;
      this.booleanValue = false;
      this.type = VarType.LONG;
    }

    ConfVars(String varName, float floatValue) {
      this.varName = varName;
      this.varClass = Float.class;
      this.stringValue = null;
      this.intValue = -1;
      this.longValue = -1;
      this.floatValue = floatValue;
      this.booleanValue = false;
      this.type = VarType.FLOAT;
    }

    ConfVars(String varName, boolean booleanValue) {
      this.varName = varName;
      this.varClass = Boolean.class;
      this.stringValue = null;
      this.intValue = -1;
      this.longValue = -1;
      this.floatValue = -1;
      this.booleanValue = booleanValue;
      this.type = VarType.BOOLEAN;
    }

    public String getVarName() {
      return varName;
    }

    @SuppressWarnings("rawtypes")
    public Class getVarClass() {
      return varClass;
    }

    public int getIntValue() {
      return intValue;
    }

    public long getLongValue() {
      return longValue;
    }

    public float getFloatValue() {
      return floatValue;
    }

    public String getStringValue() {
      return stringValue;
    }

    public boolean getBooleanValue() {
      return booleanValue;
    }

    public VarType getType() {
      return type;
    }

    enum VarType {
      STRING {
        @Override
        void checkType(String value) throws Exception {}
      },
      INT {
        @Override
        void checkType(String value) throws Exception {
          Integer.valueOf(value);
        }
      },
      LONG {
        @Override
        void checkType(String value) throws Exception {
          Long.valueOf(value);
        }
      },
      FLOAT {
        @Override
        void checkType(String value) throws Exception {
          Float.valueOf(value);
        }
      },
      BOOLEAN {
        @Override
        void checkType(String value) throws Exception {
          Boolean.valueOf(value);
        }
      };

      boolean isType(String value) {
        try {
          checkType(value);
        } catch (Exception e) {
          LOG.error("Exception in ZeppelinConfiguration while isType", e);
          return false;
        }
        return true;
      }

      String typeString() {
        return name().toUpperCase();
      }

      abstract void checkType(String value) throws Exception;
    }
  }
}<|MERGE_RESOLUTION|>--- conflicted
+++ resolved
@@ -510,19 +510,16 @@
     return getString(ConfVars.ZEPPELIN_SERVER_JETTY_NAME);
   }
 
-<<<<<<< HEAD
   public String getUsersInfoPath(){
     return getRelativeDir(String.format("%s/users.json", getConfDir()));
   }
 
-=======
 
   public String getXFrameOptions() {
     return getString(ConfVars.ZEPPELIN_SERVER_XFRAME_OPTIONS);
   }
 
 
->>>>>>> 05870a96
   public Map<String, String> dumpConfigurations(ZeppelinConfiguration conf,
                                                 ConfigurationKeyPredicate predicate) {
     Map<String, String> configurations = new HashMap<>();
