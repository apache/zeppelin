/*
 * Licensed to the Apache Software Foundation (ASF) under one or more
 * contributor license agreements.  See the NOTICE file distributed with
 * this work for additional information regarding copyright ownership.
 * The ASF licenses this file to You under the Apache License, Version 2.0
 * (the "License"); you may not use this file except in compliance with
 * the License.  You may obtain a copy of the License at
 *
 *    http://www.apache.org/licenses/LICENSE-2.0
 *
 * Unless required by applicable law or agreed to in writing, software
 * distributed under the License is distributed on an "AS IS" BASIS,
 * WITHOUT WARRANTIES OR CONDITIONS OF ANY KIND, either express or implied.
 * See the License for the specific language governing permissions and
 * limitations under the License.
 */

package org.apache.zeppelin.interpreter;

import java.util.Collection;
import java.util.HashMap;
import java.util.HashSet;
import java.util.LinkedList;
import java.util.List;
import java.util.Map;
import java.util.Properties;
import java.util.concurrent.locks.ReentrantReadWriteLock;

import com.google.gson.annotations.SerializedName;
import org.slf4j.Logger;
import org.slf4j.LoggerFactory;

import org.apache.zeppelin.dep.Dependency;

import static org.apache.zeppelin.notebook.utility.IdHashes.generateId;

/**
 * Interpreter settings
 */
public class InterpreterSetting {

  private static final Logger logger = LoggerFactory.getLogger(InterpreterSetting.class);
  private static final String SHARED_PROCESS = "shared_process";
  private String id;
  private String name;
  // always be null in case of InterpreterSettingRef
  private String group;
  private transient Map<String, String> infos;

  /**
   * properties can be either Properties or Map<String, InterpreterProperty>
   * properties should be:
   * - Properties when Interpreter instances are saved to `conf/interpreter.json` file
   * - Map<String, InterpreterProperty> when Interpreters are registered
   * : this is needed after https://github.com/apache/zeppelin/pull/1145
   * which changed the way of getting default interpreter setting AKA interpreterSettingsRef
   * Note(mina): In order to simplify the implementation, I chose to change properties
   * from Properties to Object instead of creating new classes.
   */
  private Object properties;
  private Status status;
  private String errorReason;

  @SerializedName("interpreterGroup")
  private List<InterpreterInfo> interpreterInfos;
  private final transient Map<String, InterpreterGroup> interpreterGroupRef = new HashMap<>();
  private List<Dependency> dependencies;
  private InterpreterOption option;
  private transient String path;

  @SerializedName("runner")
  private InterpreterRunner interpreterRunner;

  @Deprecated
  private transient InterpreterGroupFactory interpreterGroupFactory;

  private final transient ReentrantReadWriteLock.ReadLock interpreterGroupReadLock;
  private final transient ReentrantReadWriteLock.WriteLock interpreterGroupWriteLock;

  public InterpreterSetting() {
    ReentrantReadWriteLock lock = new ReentrantReadWriteLock();
    interpreterGroupReadLock = lock.readLock();
    interpreterGroupWriteLock = lock.writeLock();
  }

  public InterpreterSetting(String id, String name, String group,
      List<InterpreterInfo> interpreterInfos, Object properties, List<Dependency> dependencies,
      InterpreterOption option, String path, InterpreterRunner runner) {
    this();
    this.id = id;
    this.name = name;
    this.group = group;
    this.interpreterInfos = interpreterInfos;
    this.properties = properties;
    this.dependencies = dependencies;
    this.option = option;
    this.path = path;
    this.status = Status.READY;
    this.interpreterRunner = runner;
  }

  public InterpreterSetting(String name, String group, List<InterpreterInfo> interpreterInfos,
      Object properties, List<Dependency> dependencies, InterpreterOption option, String path,
      InterpreterRunner runner) {
    this(generateId(), name, group, interpreterInfos, properties, dependencies, option, path,
        runner);
  }

  /**
   * Create interpreter from interpreterSettingRef
   *
   * @param o interpreterSetting from interpreterSettingRef
   */
  public InterpreterSetting(InterpreterSetting o) {
    this(generateId(), o.getName(), o.getGroup(), o.getInterpreterInfos(), o.getProperties(),
        o.getDependencies(), o.getOption(), o.getPath(), o.getInterpreterRunner());
  }

  public String getId() {
    return id;
  }

  public String getName() {
    return name;
  }

  String getGroup() {
    return group;
  }

  private String getInterpreterProcessKey(String user, String noteId) {
    InterpreterOption option = getOption();
    String key;
    if (getOption().isExistingProcess) {
      key = Constants.EXISTING_PROCESS;
    } else if (getOption().isProcess()) {
      key = (option.perUserIsolated() ? user : "") + ":" + (option.perNoteIsolated() ? noteId : "");
    } else {
      key = SHARED_PROCESS;
    }

    logger.debug("getInterpreterProcessKey: {} for InterpreterSetting Id: {}, Name: {}",
        key, getId(), getName());
    return key;
  }

<<<<<<< HEAD
  private boolean isEqualInterpreterKey(String noteId, String interpreterGroupKey) {
    int modeKeyIndex = interpreterGroupKey.lastIndexOf(":");
    String plainNoteId = interpreterGroupKey.substring(modeKeyIndex, interpreterGroupKey.length());

    return noteId.equals(plainNoteId);
=======
  private String getInterpreterSessionKey(String user, String noteId) {
    InterpreterOption option = getOption();
    String key;
    if (option.isExistingProcess()) {
      key = Constants.EXISTING_PROCESS;
    } else if (option.perNoteScoped() && option.perUserScoped()) {
      key = user + ":" + noteId;
    } else if (option.perUserScoped()) {
      key = user;
    } else if (option.perNoteScoped()) {
      key = noteId;
    } else {
      key = "shared_session";
    }

    logger.debug("Interpreter session key: {}, for note: {}, user: {}, InterpreterSetting Name: " +
        "{}", key, noteId, user, getName());
    return key;
>>>>>>> 8daf3256
  }

  public InterpreterGroup getInterpreterGroup(String user, String noteId) {
    String key = getInterpreterProcessKey(user, noteId);
    if (!interpreterGroupRef.containsKey(key)) {
      String interpreterGroupId = getId() + ":" + key;
      InterpreterGroup intpGroup =
          interpreterGroupFactory.createInterpreterGroup(interpreterGroupId, getOption());

      interpreterGroupWriteLock.lock();
      logger.debug("create interpreter group with groupId:" + interpreterGroupId);
      interpreterGroupRef.put(key, intpGroup);
      interpreterGroupWriteLock.unlock();
    }
    try {
      interpreterGroupReadLock.lock();
      return interpreterGroupRef.get(key);
    } finally {
      interpreterGroupReadLock.unlock();
    }
  }

  public Collection<InterpreterGroup> getAllInterpreterGroups() {
    try {
      interpreterGroupReadLock.lock();
      return new LinkedList<>(interpreterGroupRef.values());
    } finally {
      interpreterGroupReadLock.unlock();
    }
  }

<<<<<<< HEAD
  void closeAndRemoveInterpreterGroup(String interpreterGroupId) {
    String key = getInterpreterProcessKey("", interpreterGroupId);
    //clover
    List<InterpreterGroup> closeToGroupList = new LinkedList<>();
    InterpreterGroup groupKey;
=======
  void closeAndRemoveInterpreterGroupByNoteId(String noteId) {
    String key = getInterpreterProcessKey("", noteId);

    InterpreterGroup groupToRemove = null;
>>>>>>> 8daf3256
    for (String intpKey : new HashSet<>(interpreterGroupRef.keySet())) {
      if (isEqualInterpreterKey(intpKey, key)) {
        interpreterGroupWriteLock.lock();
        groupKey = interpreterGroupRef.remove(intpKey);
        interpreterGroupWriteLock.unlock();
        closeToGroupList.add(groupKey);
      }
    }

    for (InterpreterGroup groupToRemove : closeToGroupList) {
      groupToRemove.close();
    }
  }

  void closeAndRemoveInterpreterGroupByUser(String user) {
    if (user.equals("anonymous")) {
      user = "";
    }
    String processKey = getInterpreterProcessKey(user, "");
    String sessionKey = getInterpreterSessionKey(user, "");
    InterpreterGroup groupToRemove = null;
    for (String intpKey : new HashSet<>(interpreterGroupRef.keySet())) {
      if (intpKey.contains(processKey)) {
        interpreterGroupWriteLock.lock();
        groupToRemove = interpreterGroupRef.remove(intpKey);
        interpreterGroupWriteLock.unlock();
      }
    }

    if (groupToRemove != null) {
      groupToRemove.close(sessionKey);
    }
  }

  void closeAndRemoveAllInterpreterGroups() {
    HashSet<String> groupsToRemove = new HashSet<>(interpreterGroupRef.keySet());
    for (String key : groupsToRemove) {
      closeAndRemoveInterpreterGroupByNoteId(key);
    }
  }

  void shutdownAndRemoveInterpreterGroup(String interpreterGroupKey) {
    String key = getInterpreterProcessKey("", interpreterGroupKey);

    List<InterpreterGroup> groupToRemove = new LinkedList<>();
    InterpreterGroup groupItem;
    for (String intpKey : new HashSet<>(interpreterGroupRef.keySet())) {
      if (intpKey.contains(key)) {
        interpreterGroupWriteLock.lock();
        groupItem = interpreterGroupRef.remove(intpKey);
        interpreterGroupWriteLock.unlock();
        groupToRemove.add(groupItem);
      }
    }

    for (InterpreterGroup groupToClose : groupToRemove) {
      groupToClose.shutdown();
    }
  }

  void shutdownAndRemoveAllInterpreterGroups() {
    HashSet<String> groupsToRemove = new HashSet<>(interpreterGroupRef.keySet());
    for (String interpreterGroupKey : groupsToRemove) {
      shutdownAndRemoveInterpreterGroup(interpreterGroupKey);
    }
  }

  public Object getProperties() {
    return properties;
  }

  public List<Dependency> getDependencies() {
    if (dependencies == null) {
      return new LinkedList<>();
    }
    return dependencies;
  }

  public void setDependencies(List<Dependency> dependencies) {
    this.dependencies = dependencies;
  }

  public InterpreterOption getOption() {
    if (option == null) {
      option = new InterpreterOption();
    }

    return option;
  }

  public void setOption(InterpreterOption option) {
    this.option = option;
  }

  public String getPath() {
    return path;
  }

  public void setPath(String path) {
    this.path = path;
  }

  public List<InterpreterInfo> getInterpreterInfos() {
    return interpreterInfos;
  }

  void setInterpreterGroupFactory(InterpreterGroupFactory interpreterGroupFactory) {
    this.interpreterGroupFactory = interpreterGroupFactory;
  }

  void appendDependencies(List<Dependency> dependencies) {
    for (Dependency dependency : dependencies) {
      if (!this.dependencies.contains(dependency)) {
        this.dependencies.add(dependency);
      }
    }
  }

  void setInterpreterOption(InterpreterOption interpreterOption) {
    this.option = interpreterOption;
  }

  public void setProperties(Properties p) {
    this.properties = p;
  }

  void setGroup(String group) {
    this.group = group;
  }

  void setName(String name) {
    this.name = name;
  }

  /***
   * Interpreter status
   */
  public enum Status {
    DOWNLOADING_DEPENDENCIES,
    ERROR,
    READY
  }

  public Status getStatus() {
    return status;
  }

  public void setStatus(Status status) {
    this.status = status;
  }

  public String getErrorReason() {
    return errorReason;
  }

  public void setErrorReason(String errorReason) {
    this.errorReason = errorReason;
  }

  public void setInfos(Map<String, String> infos) {
    this.infos = infos;
  }

  public Map<String, String> getInfos() {
    return infos;
  }

  public InterpreterRunner getInterpreterRunner() {
    return interpreterRunner;
  }

  public void setInterpreterRunner(InterpreterRunner interpreterRunner) {
    this.interpreterRunner = interpreterRunner;
  }
}<|MERGE_RESOLUTION|>--- conflicted
+++ resolved
@@ -144,13 +144,12 @@
     return key;
   }
 
-<<<<<<< HEAD
   private boolean isEqualInterpreterKey(String noteId, String interpreterGroupKey) {
     int modeKeyIndex = interpreterGroupKey.lastIndexOf(":");
     String plainNoteId = interpreterGroupKey.substring(modeKeyIndex, interpreterGroupKey.length());
 
     return noteId.equals(plainNoteId);
-=======
+
   private String getInterpreterSessionKey(String user, String noteId) {
     InterpreterOption option = getOption();
     String key;
@@ -169,7 +168,6 @@
     logger.debug("Interpreter session key: {}, for note: {}, user: {}, InterpreterSetting Name: " +
         "{}", key, noteId, user, getName());
     return key;
->>>>>>> 8daf3256
   }
 
   public InterpreterGroup getInterpreterGroup(String user, String noteId) {
@@ -201,18 +199,11 @@
     }
   }
 
-<<<<<<< HEAD
   void closeAndRemoveInterpreterGroup(String interpreterGroupId) {
     String key = getInterpreterProcessKey("", interpreterGroupId);
-    //clover
+
     List<InterpreterGroup> closeToGroupList = new LinkedList<>();
     InterpreterGroup groupKey;
-=======
-  void closeAndRemoveInterpreterGroupByNoteId(String noteId) {
-    String key = getInterpreterProcessKey("", noteId);
-
-    InterpreterGroup groupToRemove = null;
->>>>>>> 8daf3256
     for (String intpKey : new HashSet<>(interpreterGroupRef.keySet())) {
       if (isEqualInterpreterKey(intpKey, key)) {
         interpreterGroupWriteLock.lock();
