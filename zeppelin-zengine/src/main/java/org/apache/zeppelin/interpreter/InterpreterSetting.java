/*
 * Licensed to the Apache Software Foundation (ASF) under one or more
 * contributor license agreements.  See the NOTICE file distributed with
 * this work for additional information regarding copyright ownership.
 * The ASF licenses this file to You under the Apache License, Version 2.0
 * (the "License"); you may not use this file except in compliance with
 * the License.  You may obtain a copy of the License at
 *
 *    http://www.apache.org/licenses/LICENSE-2.0
 *
 * Unless required by applicable law or agreed to in writing, software
 * distributed under the License is distributed on an "AS IS" BASIS,
 * WITHOUT WARRANTIES OR CONDITIONS OF ANY KIND, either express or implied.
 * See the License for the specific language governing permissions and
 * limitations under the License.
 */

package org.apache.zeppelin.interpreter;

import com.google.common.annotations.VisibleForTesting;
import com.google.common.base.Preconditions;
import com.google.common.collect.ImmutableMap;
import com.google.gson.JsonArray;
import com.google.gson.JsonElement;
import com.google.gson.JsonObject;
import com.google.gson.annotations.SerializedName;
import com.google.gson.internal.StringMap;
import org.apache.commons.io.FileUtils;
import org.apache.commons.lang3.StringUtils;
import org.apache.zeppelin.conf.ZeppelinConfiguration;
import org.apache.zeppelin.dep.Dependency;
import org.apache.zeppelin.dep.DependencyResolver;
import org.apache.zeppelin.display.AngularObjectRegistry;
import org.apache.zeppelin.display.AngularObjectRegistryListener;
import org.apache.zeppelin.helium.ApplicationEventListener;
import org.apache.zeppelin.interpreter.launcher.InterpreterLaunchContext;
import org.apache.zeppelin.interpreter.launcher.InterpreterLauncher;
import org.apache.zeppelin.interpreter.launcher.ShellScriptLauncher;
import org.apache.zeppelin.interpreter.launcher.SparkInterpreterLauncher;
import org.apache.zeppelin.interpreter.lifecycle.NullLifecycleManager;
import org.apache.zeppelin.interpreter.recovery.NullRecoveryStorage;
import org.apache.zeppelin.interpreter.recovery.RecoveryStorage;
import org.apache.zeppelin.interpreter.remote.RemoteAngularObjectRegistry;
import org.apache.zeppelin.interpreter.remote.RemoteInterpreter;
import org.apache.zeppelin.interpreter.remote.RemoteInterpreterEventPoller;
import org.apache.zeppelin.interpreter.remote.RemoteInterpreterProcess;
import org.apache.zeppelin.interpreter.remote.RemoteInterpreterProcessListener;
import org.apache.zeppelin.interpreter.remote.RemoteInterpreterUtils;
import org.slf4j.Logger;
import org.slf4j.LoggerFactory;

import java.io.File;
import java.io.FileNotFoundException;
import java.io.IOException;
import java.lang.reflect.Constructor;
import java.lang.reflect.InvocationTargetException;
import java.net.URL;
import java.net.URLClassLoader;
import java.util.ArrayList;
import java.util.Collections;
import java.util.HashMap;
import java.util.HashSet;
import java.util.LinkedList;
import java.util.List;
import java.util.Map;
import java.util.Properties;
import java.util.Set;
import java.util.concurrent.ConcurrentHashMap;
import java.util.concurrent.locks.ReentrantReadWriteLock;

import static org.apache.zeppelin.conf.ZeppelinConfiguration.ConfVars.ZEPPELIN_INTERPRETER_MAX_POOL_SIZE;
import static org.apache.zeppelin.conf.ZeppelinConfiguration.ConfVars.ZEPPELIN_INTERPRETER_OUTPUT_LIMIT;
import static org.apache.zeppelin.util.IdHashes.generateId;

/**
 * Represent one InterpreterSetting in the interpreter setting page
 */
public class InterpreterSetting {

  private static final Logger LOGGER = LoggerFactory.getLogger(InterpreterSetting.class);
  private static final String SHARED_PROCESS = "shared_process";
  private static final String SHARED_SESSION = "shared_session";
  private static final Map<String, Object> DEFAULT_EDITOR = ImmutableMap.of(
      "language", (Object) "text",
      "editOnDblClick", false);

  private String id;
  private String name;
  // the original interpreter setting template name where it is created from
  private String group;

  //TODO(zjffdu) make the interpreter.json consistent with interpreter-setting.json
  /**
   * properties can be either Properties or Map<String, InterpreterProperty>
   * properties should be:
   * - Properties when Interpreter instances are saved to `conf/interpreter.json` file
   * - Map<String, InterpreterProperty> when Interpreters are registered
   * : this is needed after https://github.com/apache/zeppelin/pull/1145
   * which changed the way of getting default interpreter setting AKA interpreterSettingsRef
   * Note(mina): In order to simplify the implementation, I chose to change properties
   * from Properties to Object instead of creating new classes.
   */
  private Object properties = new Properties();

  private Status status;
  private String errorReason;

  @SerializedName("interpreterGroup")
  private List<InterpreterInfo> interpreterInfos;

  private List<Dependency> dependencies = new ArrayList<>();
  private InterpreterOption option = new InterpreterOption();

  @SerializedName("runner")
  private InterpreterRunner interpreterRunner;

  ///////////////////////////////////////////////////////////////////////////////////////////
  private transient InterpreterSettingManager interpreterSettingManager;
  private transient String interpreterDir;
  private final transient Map<String, ManagedInterpreterGroup> interpreterGroups =
      new ConcurrentHashMap<>();

  private final transient ReentrantReadWriteLock.ReadLock interpreterGroupReadLock;
  private final transient ReentrantReadWriteLock.WriteLock interpreterGroupWriteLock;

  private transient AngularObjectRegistryListener angularObjectRegistryListener;
  private transient RemoteInterpreterProcessListener remoteInterpreterProcessListener;
  private transient ApplicationEventListener appEventListener;
  private transient DependencyResolver dependencyResolver;

  private transient Map<String, String> infos;

  // Map of the note and paragraphs which has runtime infos generated by this interpreter setting.
  // This map is used to clear the infos in paragraph when the interpretersetting is restarted
  private transient Map<String, Set<String>> runtimeInfosToBeCleared;

  private transient ZeppelinConfiguration conf = new ZeppelinConfiguration();

  // TODO(zjffdu) ShellScriptLauncher is the only launcher implemention for now. It could be other
  // launcher in future when we have other launcher implementation. e.g. third party launcher
  // service like livy
  private transient InterpreterLauncher launcher;

  private transient LifecycleManager lifecycleManager;
  ///////////////////////////////////////////////////////////////////////////////////////////



  private transient RecoveryStorage recoveryStorage;
  ///////////////////////////////////////////////////////////////////////////////////////////

  /**
   * Builder class for InterpreterSetting
   */
  public static class Builder {
    private InterpreterSetting interpreterSetting;

    public Builder() {
      this.interpreterSetting = new InterpreterSetting();
    }

    public Builder setId(String id) {
      interpreterSetting.id = id;
      return this;
    }

    public Builder setName(String name) {
      interpreterSetting.name = name;
      return this;
    }

    public Builder setGroup(String group) {
      interpreterSetting.group = group;
      return this;
    }

    public Builder setInterpreterInfos(List<InterpreterInfo> interpreterInfos) {
      interpreterSetting.interpreterInfos = interpreterInfos;
      return this;
    }

    public Builder setProperties(Object properties) {
      interpreterSetting.properties = properties;
      return this;
    }

    public Builder setOption(InterpreterOption option) {
      interpreterSetting.option = option;
      return this;
    }

    public Builder setInterpreterDir(String interpreterDir) {
      interpreterSetting.interpreterDir = interpreterDir;
      return this;
    }

    public Builder setRunner(InterpreterRunner runner) {
      interpreterSetting.interpreterRunner = runner;
      return this;
    }

    public Builder setDependencies(List<Dependency> dependencies) {
      interpreterSetting.dependencies = dependencies;
      return this;
    }

    public Builder setConf(ZeppelinConfiguration conf) {
      interpreterSetting.conf = conf;
      return this;
    }

    public Builder setDependencyResolver(DependencyResolver dependencyResolver) {
      interpreterSetting.dependencyResolver = dependencyResolver;
      return this;
    }

    public Builder setInterpreterRunner(InterpreterRunner runner) {
      interpreterSetting.interpreterRunner = runner;
      return this;
    }

    public Builder setIntepreterSettingManager(
        InterpreterSettingManager interpreterSettingManager) {
      interpreterSetting.interpreterSettingManager = interpreterSettingManager;
      return this;
    }

    public Builder setRemoteInterpreterProcessListener(RemoteInterpreterProcessListener
                                                       remoteInterpreterProcessListener) {
      interpreterSetting.remoteInterpreterProcessListener = remoteInterpreterProcessListener;
      return this;
    }

    public Builder setAngularObjectRegistryListener(
        AngularObjectRegistryListener angularObjectRegistryListener) {
      interpreterSetting.angularObjectRegistryListener = angularObjectRegistryListener;
      return this;
    }

    public Builder setApplicationEventListener(ApplicationEventListener applicationEventListener) {
      interpreterSetting.appEventListener = applicationEventListener;
      return this;
    }

    public Builder setLifecycleManager(LifecycleManager lifecycleManager) {
      interpreterSetting.lifecycleManager = lifecycleManager;
      return this;
    }

    public Builder setRecoveryStorage(RecoveryStorage recoveryStorage) {
      interpreterSetting.recoveryStorage = recoveryStorage;
      return this;
    }

    public InterpreterSetting create() {
      // post processing
      interpreterSetting.postProcessing();
      return interpreterSetting;
    }
  }

  public InterpreterSetting() {
    ReentrantReadWriteLock lock = new ReentrantReadWriteLock();
    this.id = generateId();
    interpreterGroupReadLock = lock.readLock();
    interpreterGroupWriteLock = lock.writeLock();
  }

  void postProcessing() {
    this.status = Status.READY;
    if (this.lifecycleManager == null) {
      this.lifecycleManager = new NullLifecycleManager(conf);
    }
    if (this.recoveryStorage == null) {
      try {
        this.recoveryStorage = new NullRecoveryStorage(conf, interpreterSettingManager);
      } catch (IOException e) {
        // ignore this exception as NullRecoveryStorage will do nothing.
      }
    }
  }

  /**
   * Create interpreter from InterpreterSettingTemplate
   *
   * @param o interpreterSetting from InterpreterSettingTemplate
   */
  public InterpreterSetting(InterpreterSetting o) {
    this();
    this.id = generateId();
    this.name = o.name;
    this.group = o.group;
    this.properties = convertInterpreterProperties(
        (Map<String, DefaultInterpreterProperty>) o.getProperties());
    this.interpreterInfos = new ArrayList<>(o.getInterpreterInfos());
    this.option = InterpreterOption.fromInterpreterOption(o.getOption());
    this.dependencies = new ArrayList<>(o.getDependencies());
    this.interpreterDir = o.getInterpreterDir();
    this.interpreterRunner = o.getInterpreterRunner();
    this.conf = o.getConf();
  }

  private void createLauncher() {
    if (group.equals("spark")) {
      this.launcher = new SparkInterpreterLauncher(this.conf, this.recoveryStorage);
    } else {
      this.launcher = new ShellScriptLauncher(this.conf, this.recoveryStorage);
    }
  }

  public AngularObjectRegistryListener getAngularObjectRegistryListener() {
    return angularObjectRegistryListener;
  }

  public RemoteInterpreterProcessListener getRemoteInterpreterProcessListener() {
    return remoteInterpreterProcessListener;
  }

  public ApplicationEventListener getAppEventListener() {
    return appEventListener;
  }

  public DependencyResolver getDependencyResolver() {
    return dependencyResolver;
  }

  public InterpreterSettingManager getInterpreterSettingManager() {
    return interpreterSettingManager;
  }

  public InterpreterSetting setAngularObjectRegistryListener(AngularObjectRegistryListener
                                                   angularObjectRegistryListener) {
    this.angularObjectRegistryListener = angularObjectRegistryListener;
    return this;
  }

  public InterpreterSetting setAppEventListener(ApplicationEventListener appEventListener) {
    this.appEventListener = appEventListener;
    return this;
  }

  public InterpreterSetting setRemoteInterpreterProcessListener(RemoteInterpreterProcessListener
                                                      remoteInterpreterProcessListener) {
    this.remoteInterpreterProcessListener = remoteInterpreterProcessListener;
    return this;
  }

  public InterpreterSetting setDependencyResolver(DependencyResolver dependencyResolver) {
    this.dependencyResolver = dependencyResolver;
    return this;
  }

  public InterpreterSetting setInterpreterSettingManager(
      InterpreterSettingManager interpreterSettingManager) {
    this.interpreterSettingManager = interpreterSettingManager;
    return this;
  }

  public InterpreterSetting setLifecycleManager(LifecycleManager lifecycleManager) {
    this.lifecycleManager = lifecycleManager;
    return this;
  }

  public InterpreterSetting setRecoveryStorage(RecoveryStorage recoveryStorage) {
    this.recoveryStorage = recoveryStorage;
    return this;
  }

  public RecoveryStorage getRecoveryStorage() {
    return recoveryStorage;
  }

  public LifecycleManager getLifecycleManager() {
    return lifecycleManager;
  }

  public String getId() {
    return id;
  }

  public String getName() {
    return name;
  }

  public String getGroup() {
    return group;
  }

  private String getInterpreterGroupId(String user, String noteId) {
    String key;
    if (option.isExistingProcess) {
      key = Constants.EXISTING_PROCESS;
    } else if (getOption().isProcess()) {
      key = (option.perUserIsolated() ? user : "") + ":" + (option.perNoteIsolated() ? noteId : "");
    } else {
      key = SHARED_PROCESS;
    }

    //TODO(zjffdu) we encode interpreter setting id into groupId, this is not a good design
    return id + ":" + key;
  }

  private String getInterpreterSessionId(String user, String noteId) {
    String key;
    if (option.isExistingProcess()) {
      key = Constants.EXISTING_PROCESS;
    } else if (option.perNoteScoped() && option.perUserScoped()) {
      key = user + ":" + noteId;
    } else if (option.perUserScoped()) {
      key = user;
    } else if (option.perNoteScoped()) {
      key = noteId;
    } else {
      key = SHARED_SESSION;
    }

    return key;
  }

  public ManagedInterpreterGroup getOrCreateInterpreterGroup(String user, String noteId) {
    String groupId = getInterpreterGroupId(user, noteId);
    try {
      interpreterGroupWriteLock.lock();
      if (!interpreterGroups.containsKey(groupId)) {
        LOGGER.info("Create InterpreterGroup with groupId: {} for user: {} and note: {}",
            groupId, user, noteId);
        ManagedInterpreterGroup intpGroup = createInterpreterGroup(groupId);
        interpreterGroups.put(groupId, intpGroup);
      }
      return interpreterGroups.get(groupId);
    } finally {
      interpreterGroupWriteLock.unlock();;
    }
  }

  void removeInterpreterGroup(String groupId) {
    try {
      interpreterGroupWriteLock.lock();
      this.interpreterGroups.remove(groupId);
    } finally {
      interpreterGroupWriteLock.unlock();
    }
  }

  public ManagedInterpreterGroup getInterpreterGroup(String user, String noteId) {
    String groupId = getInterpreterGroupId(user, noteId);
    try {
      interpreterGroupReadLock.lock();
      return interpreterGroups.get(groupId);
    } finally {
      interpreterGroupReadLock.unlock();;
    }
  }

  ManagedInterpreterGroup getInterpreterGroup(String groupId) {
    return interpreterGroups.get(groupId);
  }

  public ArrayList<ManagedInterpreterGroup> getAllInterpreterGroups() {
    try {
      interpreterGroupReadLock.lock();
      return new ArrayList(interpreterGroups.values());
    } finally {
      interpreterGroupReadLock.unlock();
    }
  }

  Map<String, Object> getEditorFromSettingByClassName(String className) {
    for (InterpreterInfo intpInfo : interpreterInfos) {
      if (className.equals(intpInfo.getClassName())) {
        if (intpInfo.getEditor() == null) {
          break;
        }
        return intpInfo.getEditor();
      }
    }
    return DEFAULT_EDITOR;
  }

  void closeInterpreters(String user, String noteId) {
    ManagedInterpreterGroup interpreterGroup = getInterpreterGroup(user, noteId);
    if (interpreterGroup != null) {
      String sessionId = getInterpreterSessionId(user, noteId);
      interpreterGroup.close(sessionId);
    }
  }

  public void close() {
    LOGGER.info("Close InterpreterSetting: " + name);
    for (ManagedInterpreterGroup intpGroup : interpreterGroups.values()) {
      intpGroup.close();
    }
    interpreterGroups.clear();
    this.runtimeInfosToBeCleared = null;
    this.infos = null;
  }

  public void setProperties(Object object) {
    if (object instanceof StringMap) {
      StringMap<String> map = (StringMap) properties;
      Properties newProperties = new Properties();
      for (String key : map.keySet()) {
        newProperties.put(key, map.get(key));
      }
      this.properties = newProperties;
    } else {
      this.properties = object;
    }
  }


  public Object getProperties() {
    return properties;
  }

  @VisibleForTesting
  public void setProperty(String name, String value) {
    ((Map<String, InterpreterProperty>) properties).put(name, new InterpreterProperty(name, value));
  }

  // This method is supposed to be only called by InterpreterSetting
  // but not InterpreterSetting Template
  public Properties getJavaProperties() {
    Properties jProperties = new Properties();
    Map<String, InterpreterProperty> iProperties = (Map<String, InterpreterProperty>) properties;
    for (Map.Entry<String, InterpreterProperty> entry : iProperties.entrySet()) {
      if (entry.getValue().getValue() != null) {
        jProperties.setProperty(entry.getKey(), entry.getValue().getValue().toString());
      }
    }

    if (!jProperties.containsKey("zeppelin.interpreter.output.limit")) {
      jProperties.setProperty("zeppelin.interpreter.output.limit",
          conf.getInt(ZEPPELIN_INTERPRETER_OUTPUT_LIMIT) + "");
    }

    if (!jProperties.containsKey("zeppelin.interpreter.max.poolsize")) {
      jProperties.setProperty("zeppelin.interpreter.max.poolsize",
          conf.getInt(ZEPPELIN_INTERPRETER_MAX_POOL_SIZE) + "");
    }

    String interpreterLocalRepoPath = conf.getInterpreterLocalRepoPath();
    //TODO(zjffdu) change it to interpreterDir/{interpreter_name}
    jProperties.setProperty("zeppelin.interpreter.localRepo",
        interpreterLocalRepoPath + "/" + id);
    return jProperties;
  }

  public ZeppelinConfiguration getConf() {
    return conf;
  }

  public InterpreterSetting setConf(ZeppelinConfiguration conf) {
    this.conf = conf;
    return this;
  }

  public List<Dependency> getDependencies() {
    return dependencies;
  }

  public void setDependencies(List<Dependency> dependencies) {
    this.dependencies = dependencies;
    loadInterpreterDependencies();
  }

  public InterpreterOption getOption() {
    return option;
  }

  public void setOption(InterpreterOption option) {
    this.option = option;
  }

  public String getInterpreterDir() {
    return interpreterDir;
  }

  public void setInterpreterDir(String interpreterDir) {
    this.interpreterDir = interpreterDir;
  }

  public List<InterpreterInfo> getInterpreterInfos() {
    return interpreterInfos;
  }

  void appendDependencies(List<Dependency> dependencies) {
    for (Dependency dependency : dependencies) {
      if (!this.dependencies.contains(dependency)) {
        this.dependencies.add(dependency);
      }
    }
    loadInterpreterDependencies();
  }

  void setInterpreterOption(InterpreterOption interpreterOption) {
    this.option = interpreterOption;
  }

  public void setProperties(Properties p) {
    this.properties = p;
  }

  void setGroup(String group) {
    this.group = group;
  }

  void setName(String name) {
    this.name = name;
  }

  /***
   * Interpreter status
   */
  public enum Status {
    DOWNLOADING_DEPENDENCIES,
    ERROR,
    READY
  }

  public Status getStatus() {
    return status;
  }

  public void setStatus(Status status) {
    this.status = status;
  }

  public String getErrorReason() {
    return errorReason;
  }

  public void setErrorReason(String errorReason) {
    this.errorReason = errorReason;
  }

  public void setInterpreterInfos(List<InterpreterInfo> interpreterInfos) {
    this.interpreterInfos = interpreterInfos;
  }

  public void setInfos(Map<String, String> infos) {
    this.infos = infos;
  }

  public Map<String, String> getInfos() {
    return infos;
  }

  public InterpreterRunner getInterpreterRunner() {
    return interpreterRunner;
  }

  public void setInterpreterRunner(InterpreterRunner interpreterRunner) {
    this.interpreterRunner = interpreterRunner;
  }

  public void addNoteToPara(String noteId, String paraId) {
    if (runtimeInfosToBeCleared == null) {
      runtimeInfosToBeCleared = new HashMap<>();
    }
    Set<String> paraIdSet = runtimeInfosToBeCleared.get(noteId);
    if (paraIdSet == null) {
      paraIdSet = new HashSet<>();
      runtimeInfosToBeCleared.put(noteId, paraIdSet);
    }
    paraIdSet.add(paraId);
  }

  public Map<String, Set<String>> getNoteIdAndParaMap() {
    return runtimeInfosToBeCleared;
  }

  public void clearNoteIdAndParaMap() {
    runtimeInfosToBeCleared = null;
  }


  //////////////////////////// IMPORTANT ////////////////////////////////////////////////
  ///////////////////////////////////////////////////////////////////////////////////////
  ///////////////////////////////////////////////////////////////////////////////////////
  // This is the only place to create interpreters. For now we always create multiple interpreter
  // together (one session). We don't support to create single interpreter yet.
  List<Interpreter> createInterpreters(String user, String interpreterGroupId, String sessionId) {
    List<Interpreter> interpreters = new ArrayList<>();
    List<InterpreterInfo> interpreterInfos = getInterpreterInfos();
    for (InterpreterInfo info : interpreterInfos) {
      Interpreter interpreter = new RemoteInterpreter(getJavaProperties(), sessionId,
          info.getClassName(), user, lifecycleManager);
      if (info.isDefaultInterpreter()) {
        interpreters.add(0, interpreter);
      } else {
        interpreters.add(interpreter);
      }
      LOGGER.info("Interpreter {} created for user: {}, sessionId: {}",
          interpreter.getClassName(), user, sessionId);
    }
    interpreters.add(new ConfInterpreter(getJavaProperties(), interpreterGroupId, this));
    return interpreters;
  }

  synchronized RemoteInterpreterProcess createInterpreterProcess(String interpreterGroupId,
<<<<<<< HEAD
=======
                                                                 String userName,
>>>>>>> 53e6f743
                                                                 Properties properties)
      throws IOException {
    if (launcher == null) {
      createLauncher();
    }
    InterpreterLaunchContext launchContext = new
<<<<<<< HEAD
        InterpreterLaunchContext(properties, option, interpreterRunner,
=======
        InterpreterLaunchContext(properties, option, interpreterRunner, userName,
>>>>>>> 53e6f743
        interpreterGroupId, id, group, name);
    RemoteInterpreterProcess process = (RemoteInterpreterProcess) launcher.launch(launchContext);
    process.setRemoteInterpreterEventPoller(
        new RemoteInterpreterEventPoller(remoteInterpreterProcessListener, appEventListener));
    recoveryStorage.onInterpreterClientStart(process);
    return process;
  }

  List<Interpreter> getOrCreateSession(String user, String noteId) {
    ManagedInterpreterGroup interpreterGroup = getOrCreateInterpreterGroup(user, noteId);
    Preconditions.checkNotNull(interpreterGroup, "No InterpreterGroup existed for user {}, " +
        "noteId {}", user, noteId);
    String sessionId = getInterpreterSessionId(user, noteId);
    return interpreterGroup.getOrCreateSession(user, sessionId);
  }

  public Interpreter getDefaultInterpreter(String user, String noteId) {
    return getOrCreateSession(user, noteId).get(0);
  }

  public Interpreter getInterpreter(String user, String noteId, String replName) {
    Preconditions.checkNotNull(noteId, "noteId should be not null");
    Preconditions.checkNotNull(replName, "replName should be not null");

    String className = getInterpreterClassFromInterpreterSetting(replName);
    if (className == null) {
      return null;
    }
    List<Interpreter> interpreters = getOrCreateSession(user, noteId);
    for (Interpreter interpreter : interpreters) {
      if (className.equals(interpreter.getClassName())) {
        return interpreter;
      }
    }
    return null;
  }

  private String getInterpreterClassFromInterpreterSetting(String replName) {
    Preconditions.checkNotNull(replName, "replName should be not null");

    for (InterpreterInfo info : interpreterInfos) {
      String infoName = info.getName();
      if (null != info.getName() && replName.equals(infoName)) {
        return info.getClassName();
      }
    }
    //TODO(zjffdu) It requires user can not create interpreter with name `conf`,
    // conf is a reserved word of interpreter name
    if (replName.equals("conf")) {
      return ConfInterpreter.class.getName();
    }
    return null;
  }

  private ManagedInterpreterGroup createInterpreterGroup(String groupId) {
    AngularObjectRegistry angularObjectRegistry;
    ManagedInterpreterGroup interpreterGroup = new ManagedInterpreterGroup(groupId, this);
    angularObjectRegistry =
        new RemoteAngularObjectRegistry(groupId, angularObjectRegistryListener, interpreterGroup);
    interpreterGroup.setAngularObjectRegistry(angularObjectRegistry);
    return interpreterGroup;
  }

  /**
   * Throw exception when interpreter process has already launched
   *
   * @param interpreterGroupId
   * @param properties
   * @throws IOException
   */
  public void setInterpreterGroupProperties(String interpreterGroupId, Properties properties)
      throws IOException {
    ManagedInterpreterGroup interpreterGroup = this.interpreterGroups.get(interpreterGroupId);
    for (List<Interpreter> session : interpreterGroup.sessions.values()) {
      for (Interpreter intp : session) {
        if (!intp.getProperties().equals(properties) &&
            interpreterGroup.getRemoteInterpreterProcess() != null &&
            interpreterGroup.getRemoteInterpreterProcess().isRunning()) {
          throw new IOException("Can not change interpreter properties when interpreter process " +
              "has already been launched");
        }
        intp.setProperties(properties);
      }
    }
  }

  private void loadInterpreterDependencies() {
    setStatus(Status.DOWNLOADING_DEPENDENCIES);
    setErrorReason(null);
    Thread t = new Thread() {
      public void run() {
        try {
          // dependencies to prevent library conflict
          File localRepoDir = new File(conf.getInterpreterLocalRepoPath() + "/" + getId());
          if (localRepoDir.exists()) {
            try {
              FileUtils.forceDelete(localRepoDir);
            } catch (FileNotFoundException e) {
              LOGGER.info("A file that does not exist cannot be deleted, nothing to worry", e);
            }
          }

          // load dependencies
          List<Dependency> deps = getDependencies();
          if (deps != null) {
            for (Dependency d : deps) {
              File destDir = new File(
                  conf.getRelativeDir(ZeppelinConfiguration.ConfVars.ZEPPELIN_DEP_LOCALREPO));

              if (d.getExclusions() != null) {
                dependencyResolver.load(d.getGroupArtifactVersion(), d.getExclusions(),
                    new File(destDir, id));
              } else {
                dependencyResolver
                    .load(d.getGroupArtifactVersion(), new File(destDir, id));
              }
            }
          }

          setStatus(Status.READY);
          setErrorReason(null);
        } catch (Exception e) {
          LOGGER.error(String.format("Error while downloading repos for interpreter group : %s," +
                  " go to interpreter setting page click on edit and save it again to make " +
                  "this interpreter work properly. : %s",
              getGroup(), e.getLocalizedMessage()), e);
          setErrorReason(e.getLocalizedMessage());
          setStatus(Status.ERROR);
        }
      }
    };

    t.start();
  }

  //TODO(zjffdu) ugly code, should not use JsonObject as parameter. not readable
  public void convertPermissionsFromUsersToOwners(JsonObject jsonObject) {
    if (jsonObject != null) {
      JsonObject option = jsonObject.getAsJsonObject("option");
      if (option != null) {
        JsonArray users = option.getAsJsonArray("users");
        if (users != null) {
          if (this.option.getOwners() == null) {
            this.option.owners = new LinkedList<>();
          }
          for (JsonElement user : users) {
            this.option.getOwners().add(user.getAsString());
          }
        }
      }
    }
  }

  // For backward compatibility of interpreter.json format after ZEPPELIN-2403
  static Map<String, InterpreterProperty> convertInterpreterProperties(Object properties) {
    if (properties != null && properties instanceof StringMap) {
      Map<String, InterpreterProperty> newProperties = new HashMap<>();
      StringMap p = (StringMap) properties;
      for (Object o : p.entrySet()) {
        Map.Entry entry = (Map.Entry) o;
        if (!(entry.getValue() instanceof StringMap)) {
          InterpreterProperty newProperty = new InterpreterProperty(
              entry.getKey().toString(),
              entry.getValue(),
              InterpreterPropertyType.STRING.getValue());
          newProperties.put(entry.getKey().toString(), newProperty);
        } else {
          // already converted
          return (Map<String, InterpreterProperty>) properties;
        }
      }
      return newProperties;

    } else if (properties instanceof Map) {
      Map<String, Object> dProperties =
          (Map<String, Object>) properties;
      Map<String, InterpreterProperty> newProperties = new HashMap<>();
      for (String key : dProperties.keySet()) {
        Object value = dProperties.get(key);
        if (value instanceof InterpreterProperty) {
          return (Map<String, InterpreterProperty>) properties;
        } else if (value instanceof StringMap) {
          StringMap stringMap = (StringMap) value;
          InterpreterProperty newProperty = new InterpreterProperty(
              key,
              stringMap.get("value"),
              stringMap.containsKey("type") ? stringMap.get("type").toString() : "string");

          newProperties.put(newProperty.getName(), newProperty);
        } else if (value instanceof DefaultInterpreterProperty){
          DefaultInterpreterProperty dProperty = (DefaultInterpreterProperty) value;
          InterpreterProperty property = new InterpreterProperty(
              key,
              dProperty.getValue(),
              dProperty.getType() != null ? dProperty.getType() : "string"
              // in case user forget to specify type in interpreter-setting.json
          );
          newProperties.put(key, property);
        } else {
          throw new RuntimeException("Can not convert this type of property: " +
              value.getClass());
        }
      }
      return newProperties;
    }
    throw new RuntimeException("Can not convert this type: " + properties.getClass());
  }

  public void waitForReady() throws InterruptedException {
    while (getStatus().equals(
        org.apache.zeppelin.interpreter.InterpreterSetting.Status.DOWNLOADING_DEPENDENCIES)) {
      Thread.sleep(200);
    }
  }
}<|MERGE_RESOLUTION|>--- conflicted
+++ resolved
@@ -699,21 +699,14 @@
   }
 
   synchronized RemoteInterpreterProcess createInterpreterProcess(String interpreterGroupId,
-<<<<<<< HEAD
-=======
                                                                  String userName,
->>>>>>> 53e6f743
                                                                  Properties properties)
       throws IOException {
     if (launcher == null) {
       createLauncher();
     }
     InterpreterLaunchContext launchContext = new
-<<<<<<< HEAD
-        InterpreterLaunchContext(properties, option, interpreterRunner,
-=======
         InterpreterLaunchContext(properties, option, interpreterRunner, userName,
->>>>>>> 53e6f743
         interpreterGroupId, id, group, name);
     RemoteInterpreterProcess process = (RemoteInterpreterProcess) launcher.launch(launchContext);
     process.setRemoteInterpreterEventPoller(
