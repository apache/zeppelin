/*
 * Licensed to the Apache Software Foundation (ASF) under one or more
 * contributor license agreements.  See the NOTICE file distributed with
 * this work for additional information regarding copyright ownership.
 * The ASF licenses this file to You under the Apache License, Version 2.0
 * (the "License"); you may not use this file except in compliance with
 * the License.  You may obtain a copy of the License at
 *
 *    http://www.apache.org/licenses/LICENSE-2.0
 *
 * Unless required by applicable law or agreed to in writing, software
 * distributed under the License is distributed on an "AS IS" BASIS,
 * WITHOUT WARRANTIES OR CONDITIONS OF ANY KIND, either express or implied.
 * See the License for the specific language governing permissions and
 * limitations under the License.
 */

package org.apache.zeppelin.interpreter.remote;

import com.google.common.annotations.VisibleForTesting;
import org.apache.commons.exec.CommandLine;
import org.apache.commons.exec.ExecuteException;
import org.apache.commons.exec.environment.EnvironmentUtils;
import org.apache.zeppelin.interpreter.thrift.RemoteInterpreterService;
import org.apache.zeppelin.interpreter.util.ProcessLauncher;
import org.slf4j.Logger;
import org.slf4j.LoggerFactory;

import java.io.IOException;
import java.util.Map;

/**
 * This class manages start / stop of remote interpreter process
 */
public class RemoteInterpreterManagedProcess extends RemoteInterpreterProcess {
  private static final Logger LOGGER = LoggerFactory.getLogger(
      RemoteInterpreterManagedProcess.class);

  private final String interpreterRunner;
  private final int zeppelinServerRPCPort;
  private final String zeppelinServerRPCHost;
  private final String interpreterPortRange;
  private InterpreterProcessLauncher interpreterProcessLauncher;
  private String host = null;
  private int port = -1;
  private final String interpreterDir;
  private final String localRepoDir;
  private final String interpreterSettingName;
  private final String interpreterGroupId;
  private final boolean isUserImpersonated;

  private Map<String, String> env;

  public RemoteInterpreterManagedProcess(
      String intpRunner,
      int zeppelinServerRPCPort,
      String zeppelinServerRPCHost,
      String interpreterPortRange,
      String intpDir,
      String localRepoDir,
      Map<String, String> env,
      int connectTimeout,
      String interpreterSettingName,
      String interpreterGroupId,
      boolean isUserImpersonated) {
    super(connectTimeout);
    this.interpreterRunner = intpRunner;
    this.zeppelinServerRPCPort = zeppelinServerRPCPort;
    this.zeppelinServerRPCHost = zeppelinServerRPCHost;
    this.interpreterPortRange = interpreterPortRange;
    this.env = env;
    this.interpreterDir = intpDir;
    this.localRepoDir = localRepoDir;
    this.interpreterSettingName = interpreterSettingName;
    this.interpreterGroupId = interpreterGroupId;
    this.isUserImpersonated = isUserImpersonated;
  }

  @Override
  public String getHost() {
    return host;
  }

  @Override
  public int getPort() {
    return port;
  }

  @Override
  public void start(String userName) throws IOException {
    // start server process
    CommandLine cmdLine = CommandLine.parse(interpreterRunner);
    cmdLine.addArgument("-d", false);
    cmdLine.addArgument(interpreterDir, false);
    cmdLine.addArgument("-c", false);
    cmdLine.addArgument(zeppelinServerRPCHost, false);
    cmdLine.addArgument("-p", false);
    cmdLine.addArgument(String.valueOf(zeppelinServerRPCPort), false);
    cmdLine.addArgument("-r", false);
    cmdLine.addArgument(interpreterPortRange, false);
    cmdLine.addArgument("-i", false);
    cmdLine.addArgument(interpreterGroupId, false);
    if (isUserImpersonated && !userName.equals("anonymous")) {
      cmdLine.addArgument("-u", false);
      cmdLine.addArgument(userName, false);
    }
    cmdLine.addArgument("-l", false);
    cmdLine.addArgument(localRepoDir, false);
    cmdLine.addArgument("-g", false);
    cmdLine.addArgument(interpreterSettingName, false);

    Map procEnv = EnvironmentUtils.getProcEnvironment();
    procEnv.putAll(env);
    interpreterProcessLauncher = new InterpreterProcessLauncher(cmdLine, procEnv);
    interpreterProcessLauncher.launch();
    interpreterProcessLauncher.waitForReady(getConnectTimeout());
    if (interpreterProcessLauncher.isLaunchTimeout()) {
      throw new IOException(String.format("Interpreter Process creation is time out in %d seconds",
              getConnectTimeout()/1000) + "\n" + "You can increase timeout threshold via " +
              "setting zeppelin.interpreter.connect.timeout of this interpreter.\n" +
              interpreterProcessLauncher.getErrorMessage());
    }
    if (!interpreterProcessLauncher.isRunning()) {
      throw new IOException("Fail to launch interpreter process:\n" +
              interpreterProcessLauncher.getErrorMessage());
    }
  }

  public void stop() {
    if (isRunning()) {
      LOGGER.info("Kill interpreter process");
      try {
        callRemoteFunction(new RemoteFunction<Void>() {
          @Override
          public Void call(RemoteInterpreterService.Client client) throws Exception {
            client.shutdown();
            return null;
          }
        });
      } catch (Exception e) {
        LOGGER.warn("ignore the exception when shutting down", e);
      }

<<<<<<< HEAD
      // Shutdown connection
      shutdown();


=======
>>>>>>> 10566159
      this.interpreterProcessLauncher.stop();
    }



    interpreterProcessLauncher = null;
    LOGGER.info("Remote process terminated");
  }

  @Override
  public void processStarted(int port, String host) {
    this.port = port;
    this.host = host;
    interpreterProcessLauncher.onProcessRunning();
  }

  @VisibleForTesting
  public Map<String, String> getEnv() {
    return env;
  }

  @VisibleForTesting
  public String getLocalRepoDir() {
    return localRepoDir;
  }

  @VisibleForTesting
  public String getInterpreterDir() {
    return interpreterDir;
  }

  public String getInterpreterSettingName() {
    return interpreterSettingName;
  }

  public String getInterpreterGroupId() {
    return interpreterGroupId;
  }

  @VisibleForTesting
  public String getInterpreterRunner() {
    return interpreterRunner;
  }

  @VisibleForTesting
  public boolean isUserImpersonated() {
    return isUserImpersonated;
  }

  public boolean isRunning() {
    return interpreterProcessLauncher != null && interpreterProcessLauncher.isRunning();
  }

  @Override
  public String getErrorMessage() {
    return this.interpreterProcessLauncher != null ? this.interpreterProcessLauncher.getErrorMessage() : "";
  }

  private class InterpreterProcessLauncher extends ProcessLauncher {

    public InterpreterProcessLauncher(CommandLine commandLine,
                                      Map<String, String> envs) {
      super(commandLine, envs);
    }

    @Override
    public void waitForReady(int timeout) {
      synchronized (this) {
        if (state != State.RUNNING) {
          try {
            wait(timeout);
          } catch (InterruptedException e) {
            LOGGER.error("Remote interpreter is not accessible", e);
          }
        }
      }
      this.stopCatchLaunchOutput();
      if (state == State.LAUNCHED) {
        onTimeout();
      }
    }

    @Override
    public void onProcessRunning() {
      super.onProcessRunning();
      synchronized(this) {
        notify();
      }
    }

    @Override
    public void onProcessComplete(int exitValue) {
      LOGGER.warn("Process is exited with exit value " + exitValue);
      if (env.getOrDefault("ZEPPELIN_SPARK_YARN_CLUSTER", "false").equals("false")) {
        // don't call notify in yarn-cluster mode
        synchronized (this) {
          notify();
        }
      }
      // For yarn-cluster mode, client process will exit with exit value 0
      // after submitting spark app. So don't move to TERMINATED state when exitValue is 0.
      if (exitValue != 0) {
        transition(State.TERMINATED);
      } else {
        transition(State.COMPLETED);
      }
    }

    @Override
    public void onProcessFailed(ExecuteException e) {
      super.onProcessFailed(e);
      synchronized (this) {
        notify();
      }
    }
  }
}<|MERGE_RESOLUTION|>--- conflicted
+++ resolved
@@ -141,13 +141,9 @@
         LOGGER.warn("ignore the exception when shutting down", e);
       }
 
-<<<<<<< HEAD
       // Shutdown connection
       shutdown();
 
-
-=======
->>>>>>> 10566159
       this.interpreterProcessLauncher.stop();
     }
 
