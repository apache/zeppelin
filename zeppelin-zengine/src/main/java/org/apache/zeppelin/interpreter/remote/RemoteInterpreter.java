/*
 * Licensed to the Apache Software Foundation (ASF) under one or more
 * contributor license agreements.  See the NOTICE file distributed with
 * this work for additional information regarding copyright ownership.
 * The ASF licenses this file to You under the Apache License, Version 2.0
 * (the "License"); you may not use this file except in compliance with
 * the License.  You may obtain a copy of the License at
 *
 *    http://www.apache.org/licenses/LICENSE-2.0
 *
 * Unless required by applicable law or agreed to in writing, software
 * distributed under the License is distributed on an "AS IS" BASIS,
 * WITHOUT WARRANTIES OR CONDITIONS OF ANY KIND, either express or implied.
 * See the License for the specific language governing permissions and
 * limitations under the License.
 */

package org.apache.zeppelin.interpreter.remote;

import com.google.gson.Gson;
import com.google.gson.reflect.TypeToken;
import org.apache.thrift.TException;
import org.apache.zeppelin.conf.ZeppelinConfiguration;
import org.apache.zeppelin.display.AngularObject;
import org.apache.zeppelin.display.AngularObjectRegistry;
import org.apache.zeppelin.display.GUI;
import org.apache.zeppelin.display.Input;
import org.apache.zeppelin.interpreter.Interpreter;
import org.apache.zeppelin.interpreter.InterpreterContext;
import org.apache.zeppelin.interpreter.InterpreterContextRunner;
import org.apache.zeppelin.interpreter.InterpreterException;
import org.apache.zeppelin.interpreter.InterpreterResult;
import org.apache.zeppelin.interpreter.LifecycleManager;
import org.apache.zeppelin.interpreter.ManagedInterpreterGroup;
import org.apache.zeppelin.interpreter.thrift.InterpreterCompletion;
import org.apache.zeppelin.interpreter.thrift.RemoteInterpreterContext;
import org.apache.zeppelin.interpreter.thrift.RemoteInterpreterResult;
import org.apache.zeppelin.interpreter.thrift.RemoteInterpreterResultMessage;
import org.apache.zeppelin.interpreter.thrift.RemoteInterpreterService.Client;
import org.apache.zeppelin.scheduler.Job;
import org.apache.zeppelin.scheduler.RemoteScheduler;
import org.apache.zeppelin.scheduler.Scheduler;
import org.apache.zeppelin.scheduler.SchedulerFactory;
import org.slf4j.Logger;
import org.slf4j.LoggerFactory;

import java.io.IOException;
import java.util.ArrayList;
import java.util.List;
import java.util.Map;
import java.util.Properties;

/**
 * Proxy for Interpreter instance that runs on separate process
 */
public class RemoteInterpreter extends Interpreter {
  private static final Logger LOGGER = LoggerFactory.getLogger(RemoteInterpreter.class);
  private static final Gson gson = new Gson();


  private String className;
  private String sessionId;
  private FormType formType;

  private RemoteInterpreterProcess interpreterProcess;
  private volatile boolean isOpened = false;
  private volatile boolean isCreated = false;

  private LifecycleManager lifecycleManager;

  /**
   * Remote interpreter and manage interpreter process
   */
  public RemoteInterpreter(Properties properties,
                           String sessionId,
                           String className,
                           String userName,
                           LifecycleManager lifecycleManager) {
    super(properties);
    this.sessionId = sessionId;
    this.className = className;
<<<<<<< HEAD
    this.setUserName(userName);
=======
    this.userName = userName;
    this.lifecycleManager = lifecycleManager;
>>>>>>> fc7c7b46
  }

  public boolean isOpened() {
    return isOpened;
  }

  @Override
  public String getClassName() {
    return className;
  }

  public String getSessionId() {
    return this.sessionId;
  }

  public synchronized RemoteInterpreterProcess getOrCreateInterpreterProcess() throws IOException {
    if (this.interpreterProcess != null) {
      return this.interpreterProcess;
    }
    ManagedInterpreterGroup intpGroup = getInterpreterGroup();
    this.interpreterProcess = intpGroup.getOrCreateInterpreterProcess();
    synchronized (interpreterProcess) {
      if (!interpreterProcess.isRunning()) {
        interpreterProcess.start(this.getUserName(), false);
        interpreterProcess.getRemoteInterpreterEventPoller()
            .setInterpreterProcess(interpreterProcess);
        interpreterProcess.getRemoteInterpreterEventPoller().setInterpreterGroup(intpGroup);
        interpreterProcess.getRemoteInterpreterEventPoller().start();
      }
    }
    return interpreterProcess;
  }

  public ManagedInterpreterGroup getInterpreterGroup() {
    return (ManagedInterpreterGroup) super.getInterpreterGroup();
  }

  @Override
  public void open() throws InterpreterException {
    synchronized (this) {
      if (!isOpened) {
        // create all the interpreters of the same session first, then Open the internal interpreter
        // of this RemoteInterpreter.
        // The why we we create all the interpreter of the session is because some interpreter
        // depends on other interpreter. e.g. PySparkInterpreter depends on SparkInterpreter.
        // also see method Interpreter.getInterpreterInTheSameSessionByClassName
        for (Interpreter interpreter : getInterpreterGroup()
<<<<<<< HEAD
                                        .getOrCreateSession(this.getUserName(), sessionId)) {
          ((RemoteInterpreter) interpreter).internal_create();
=======
                                        .getOrCreateSession(userName, sessionId)) {
          try {
            ((RemoteInterpreter) interpreter).internal_create();
          } catch (IOException e) {
            throw new InterpreterException(e);
          }
>>>>>>> fc7c7b46
        }

        interpreterProcess.callRemoteFunction(new RemoteInterpreterProcess.RemoteFunction<Void>() {
          @Override
          public Void call(Client client) throws Exception {
            LOGGER.info("Open RemoteInterpreter {}", getClassName());
            // open interpreter here instead of in the jobRun method in RemoteInterpreterServer
            // client.open(sessionId, className);
            // Push angular object loaded from JSON file to remote interpreter
            synchronized (getInterpreterGroup()) {
              if (!getInterpreterGroup().isAngularRegistryPushed()) {
                pushAngularObjectRegistryToRemote(client);
                getInterpreterGroup().setAngularRegistryPushed(true);
              }
            }
            return null;
          }
        });
        isOpened = true;
        this.lifecycleManager.onInterpreterUse(this.getInterpreterGroup(), sessionId);
      }
    }
  }

  private void internal_create() throws IOException {
    synchronized (this) {
      if (!isCreated) {
        RemoteInterpreterProcess interpreterProcess = getOrCreateInterpreterProcess();
        interpreterProcess.callRemoteFunction(new RemoteInterpreterProcess.RemoteFunction<Void>() {
          @Override
          public Void call(Client client) throws Exception {
            LOGGER.info("Create RemoteInterpreter {}", getClassName());
            client.createInterpreter(getInterpreterGroup().getId(), sessionId,
<<<<<<< HEAD
                className, (Map) property, getUserName());
=======
                className, (Map) getProperties(), userName);
>>>>>>> fc7c7b46
            return null;
          }
        });
        isCreated = true;
      }
    }
  }


  @Override
  public void close() throws InterpreterException {
    if (isOpened) {
      RemoteInterpreterProcess interpreterProcess = null;
      try {
        interpreterProcess = getOrCreateInterpreterProcess();
      } catch (IOException e) {
        throw new InterpreterException(e);
      }
      interpreterProcess.callRemoteFunction(new RemoteInterpreterProcess.RemoteFunction<Void>() {
        @Override
        public Void call(Client client) throws Exception {
          client.close(sessionId, className);
          return null;
        }
      });
      isOpened = false;
      this.lifecycleManager.onInterpreterUse(this.getInterpreterGroup(), sessionId);
    } else {
      LOGGER.warn("close is called when RemoterInterpreter is not opened for " + className);
    }
  }

  @Override
  public InterpreterResult interpret(final String st, final InterpreterContext context)
      throws InterpreterException {
    if (LOGGER.isDebugEnabled()) {
      LOGGER.debug("st:\n{}", st);
    }

    final FormType form = getFormType();
    RemoteInterpreterProcess interpreterProcess = null;
    try {
      interpreterProcess = getOrCreateInterpreterProcess();
    } catch (IOException e) {
      throw new InterpreterException(e);
    }
    InterpreterContextRunnerPool interpreterContextRunnerPool = interpreterProcess
        .getInterpreterContextRunnerPool();
    List<InterpreterContextRunner> runners = context.getRunners();
    if (runners != null && runners.size() != 0) {
      // assume all runners in this InterpreterContext have the same note id
      String noteId = runners.get(0).getNoteId();

      interpreterContextRunnerPool.clear(noteId);
      interpreterContextRunnerPool.addAll(noteId, runners);
    }
    this.lifecycleManager.onInterpreterUse(this.getInterpreterGroup(), sessionId);
    return interpreterProcess.callRemoteFunction(
        new RemoteInterpreterProcess.RemoteFunction<InterpreterResult>() {
          @Override
          public InterpreterResult call(Client client) throws Exception {

            RemoteInterpreterResult remoteResult = client.interpret(
                sessionId, className, st, convert(context));
            Map<String, Object> remoteConfig = (Map<String, Object>) gson.fromJson(
                remoteResult.getConfig(), new TypeToken<Map<String, Object>>() {
                }.getType());
            context.getConfig().clear();
            context.getConfig().putAll(remoteConfig);
            GUI currentGUI = context.getGui();
            if (form == FormType.NATIVE) {
              GUI remoteGui = GUI.fromJson(remoteResult.getGui());
              currentGUI.clear();
              currentGUI.setParams(remoteGui.getParams());
              currentGUI.setForms(remoteGui.getForms());
            } else if (form == FormType.SIMPLE) {
              final Map<String, Input> currentForms = currentGUI.getForms();
              final Map<String, Object> currentParams = currentGUI.getParams();
              final GUI remoteGUI = GUI.fromJson(remoteResult.getGui());
              final Map<String, Input> remoteForms = remoteGUI.getForms();
              final Map<String, Object> remoteParams = remoteGUI.getParams();
              currentForms.putAll(remoteForms);
              currentParams.putAll(remoteParams);
            }

            InterpreterResult result = convert(remoteResult);
            return result;
          }
        }
    );

  }

  @Override
  public void cancel(final InterpreterContext context) throws InterpreterException {
    if (!isOpened) {
      LOGGER.warn("Cancel is called when RemoterInterpreter is not opened for " + className);
      return;
    }
    RemoteInterpreterProcess interpreterProcess = null;
    try {
      interpreterProcess = getOrCreateInterpreterProcess();
    } catch (IOException e) {
      throw new InterpreterException(e);
    }
    this.lifecycleManager.onInterpreterUse(this.getInterpreterGroup(), sessionId);
    interpreterProcess.callRemoteFunction(new RemoteInterpreterProcess.RemoteFunction<Void>() {
      @Override
      public Void call(Client client) throws Exception {
        client.cancel(sessionId, className, convert(context));
        return null;
      }
    });
  }

  @Override
  public FormType getFormType() throws InterpreterException {
    if (formType != null) {
      return formType;
    }

    // it is possible to call getFormType before it is opened
    synchronized (this) {
      if (!isOpened) {
        open();
      }
    }
    RemoteInterpreterProcess interpreterProcess = null;
    try {
      interpreterProcess = getOrCreateInterpreterProcess();
    } catch (IOException e) {
      throw new InterpreterException(e);
    }
    this.lifecycleManager.onInterpreterUse(this.getInterpreterGroup(), sessionId);
    FormType type = interpreterProcess.callRemoteFunction(
        new RemoteInterpreterProcess.RemoteFunction<FormType>() {
          @Override
          public FormType call(Client client) throws Exception {
            formType = FormType.valueOf(client.getFormType(sessionId, className));
            return formType;
          }
        });
    return type;
  }


  @Override
  public int getProgress(final InterpreterContext context) throws InterpreterException {
    if (!isOpened) {
      LOGGER.warn("getProgress is called when RemoterInterpreter is not opened for " + className);
      return 0;
    }
    RemoteInterpreterProcess interpreterProcess = null;
    try {
      interpreterProcess = getOrCreateInterpreterProcess();
    } catch (IOException e) {
      throw new InterpreterException(e);
    }
    this.lifecycleManager.onInterpreterUse(this.getInterpreterGroup(), sessionId);
    return interpreterProcess.callRemoteFunction(
        new RemoteInterpreterProcess.RemoteFunction<Integer>() {
          @Override
          public Integer call(Client client) throws Exception {
            return client.getProgress(sessionId, className, convert(context));
          }
        });
  }


  @Override
  public List<InterpreterCompletion> completion(final String buf, final int cursor,
                                                final InterpreterContext interpreterContext)
      throws InterpreterException {
    if (!isOpened) {
      LOGGER.warn("completion is called when RemoterInterpreter is not opened for " + className);
      return new ArrayList<>();
    }
    RemoteInterpreterProcess interpreterProcess = null;
    try {
      interpreterProcess = getOrCreateInterpreterProcess();
    } catch (IOException e) {
      throw new InterpreterException(e);
    }
    this.lifecycleManager.onInterpreterUse(this.getInterpreterGroup(), sessionId);
    return interpreterProcess.callRemoteFunction(
        new RemoteInterpreterProcess.RemoteFunction<List<InterpreterCompletion>>() {
          @Override
          public List<InterpreterCompletion> call(Client client) throws Exception {
            return client.completion(sessionId, className, buf, cursor,
                convert(interpreterContext));
          }
        });
  }

  public String getStatus(final String jobId) {
    if (!isOpened) {
      LOGGER.warn("getStatus is called when RemoteInterpreter is not opened for " + className);
      return Job.Status.UNKNOWN.name();
    }
    RemoteInterpreterProcess interpreterProcess = null;
    try {
      interpreterProcess = getOrCreateInterpreterProcess();
    } catch (IOException e) {
      throw new RuntimeException(e);
    }
    this.lifecycleManager.onInterpreterUse(this.getInterpreterGroup(), sessionId);
    return interpreterProcess.callRemoteFunction(
        new RemoteInterpreterProcess.RemoteFunction<String>() {
          @Override
          public String call(Client client) throws Exception {
            return client.getStatus(sessionId, jobId);
          }
        });
  }

  //TODO(zjffdu) Share the Scheduler in the same session or in the same InterpreterGroup ?
  @Override
  public Scheduler getScheduler() {
    int maxConcurrency = Integer.parseInt(
        getProperty("zeppelin.interpreter.max.poolsize",
            ZeppelinConfiguration.ConfVars.ZEPPELIN_INTERPRETER_MAX_POOL_SIZE.getIntValue() + ""));

    Scheduler s = new RemoteScheduler(
        RemoteInterpreter.class.getName() + "-" + sessionId,
        SchedulerFactory.singleton().getExecutor(),
        sessionId,
        this,
        SchedulerFactory.singleton(),
        maxConcurrency);
    return SchedulerFactory.singleton().createOrGetScheduler(s);
  }

  private RemoteInterpreterContext convert(InterpreterContext ic) {
    return new RemoteInterpreterContext(ic.getNoteId(), ic.getParagraphId(), ic.getReplName(),
        ic.getParagraphTitle(), ic.getParagraphText(), gson.toJson(ic.getAuthenticationInfo()),
        gson.toJson(ic.getConfig()), ic.getGui().toJson(), gson.toJson(ic.getRunners()));
  }

  private InterpreterResult convert(RemoteInterpreterResult result) {
    InterpreterResult r = new InterpreterResult(
        InterpreterResult.Code.valueOf(result.getCode()));

    for (RemoteInterpreterResultMessage m : result.getMsg()) {
      r.add(InterpreterResult.Type.valueOf(m.getType()), m.getData());
    }

    return r;
  }

  /**
   * Push local angular object registry to
   * remote interpreter. This method should be
   * call ONLY once when the first Interpreter is created
   */
  private void pushAngularObjectRegistryToRemote(Client client) throws TException {
    final AngularObjectRegistry angularObjectRegistry = this.getInterpreterGroup()
        .getAngularObjectRegistry();
    if (angularObjectRegistry != null && angularObjectRegistry.getRegistry() != null) {
      final Map<String, Map<String, AngularObject>> registry = angularObjectRegistry
          .getRegistry();
      LOGGER.info("Push local angular object registry from ZeppelinServer to" +
          " remote interpreter group {}", this.getInterpreterGroup().getId());
      final java.lang.reflect.Type registryType = new TypeToken<Map<String,
          Map<String, AngularObject>>>() {
      }.getType();
      client.angularRegistryPush(gson.toJson(registry, registryType));
    }
  }

  @Override
  public String toString() {
    return "RemoteInterpreter_" + className + "_" + sessionId;
  }
}<|MERGE_RESOLUTION|>--- conflicted
+++ resolved
@@ -79,12 +79,8 @@
     super(properties);
     this.sessionId = sessionId;
     this.className = className;
-<<<<<<< HEAD
     this.setUserName(userName);
-=======
-    this.userName = userName;
     this.lifecycleManager = lifecycleManager;
->>>>>>> fc7c7b46
   }
 
   public boolean isOpened() {
@@ -132,17 +128,12 @@
         // depends on other interpreter. e.g. PySparkInterpreter depends on SparkInterpreter.
         // also see method Interpreter.getInterpreterInTheSameSessionByClassName
         for (Interpreter interpreter : getInterpreterGroup()
-<<<<<<< HEAD
                                         .getOrCreateSession(this.getUserName(), sessionId)) {
-          ((RemoteInterpreter) interpreter).internal_create();
-=======
-                                        .getOrCreateSession(userName, sessionId)) {
           try {
             ((RemoteInterpreter) interpreter).internal_create();
           } catch (IOException e) {
             throw new InterpreterException(e);
           }
->>>>>>> fc7c7b46
         }
 
         interpreterProcess.callRemoteFunction(new RemoteInterpreterProcess.RemoteFunction<Void>() {
@@ -176,11 +167,7 @@
           public Void call(Client client) throws Exception {
             LOGGER.info("Create RemoteInterpreter {}", getClassName());
             client.createInterpreter(getInterpreterGroup().getId(), sessionId,
-<<<<<<< HEAD
-                className, (Map) property, getUserName());
-=======
-                className, (Map) getProperties(), userName);
->>>>>>> fc7c7b46
+                className, (Map) getProperties(), getUserName());
             return null;
           }
         });
