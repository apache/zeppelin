--- conflicted
+++ resolved
@@ -408,12 +408,8 @@
   private RemoteInterpreterContext convert(InterpreterContext ic) {
     return new RemoteInterpreterContext(ic.getNoteId(), ic.getParagraphId(), ic.getReplName(),
         ic.getParagraphTitle(), ic.getParagraphText(), gson.toJson(ic.getAuthenticationInfo()),
-<<<<<<< HEAD
-        gson.toJson(ic.getConfig()), gson.toJson(ic.getGui()), gson.toJson(ic.getNoteGui()),
+        gson.toJson(ic.getConfig()), ic.getGui().toJson(), gson.toJson(ic.getNoteGui()),
         gson.toJson(ic.getRunners()));
-=======
-        gson.toJson(ic.getConfig()), ic.getGui().toJson(), gson.toJson(ic.getRunners()));
->>>>>>> 24cc08ed
   }
 
   private InterpreterResult convert(RemoteInterpreterResult result) {
