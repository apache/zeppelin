/*
 * Licensed to the Apache Software Foundation (ASF) under one or more
 * contributor license agreements.  See the NOTICE file distributed with
 * this work for additional information regarding copyright ownership.
 * The ASF licenses this file to You under the Apache License, Version 2.0
 * (the "License"); you may not use this file except in compliance with
 * the License.  You may obtain a copy of the License at
 *
 *    http://www.apache.org/licenses/LICENSE-2.0
 *
 * Unless required by applicable law or agreed to in writing, software
 * distributed under the License is distributed on an "AS IS" BASIS,
 * WITHOUT WARRANTIES OR CONDITIONS OF ANY KIND, either express or implied.
 * See the License for the specific language governing permissions and
 * limitations under the License.
 */

package org.apache.zeppelin.interpreter;

/**
 *
 */
public class InterpreterOption {
  boolean remote;
  String host = null;
  int port = -1;
  boolean perNoteSession;
  boolean perNoteProcess;

  public InterpreterOption() {
    remote = false;
  }

  public InterpreterOption(boolean remote) {
    this.remote = remote;
  }

  public boolean isRemote() {
    return remote;
  }

  public void setRemote(boolean remote) {
    this.remote = remote;
  }

  public boolean isPerNoteSession() {
    return perNoteSession;
  }

  public void setPerNoteSession(boolean perNoteSession) {
    this.perNoteSession = perNoteSession;
  }

<<<<<<< HEAD

  public boolean isConnectExistingProcess() {
    return (host != null && port != -1);
  }

  public String getHost() {
    return host;
  }

  public int getPort() {
    return port;
=======
  public boolean isPerNoteProcess() {
    return perNoteProcess;
  }

  public void setPerNoteProcess(boolean perNoteProcess) {
    this.perNoteProcess = perNoteProcess;
>>>>>>> 391ceab0
  }
}<|MERGE_RESOLUTION|>--- conflicted
+++ resolved
@@ -51,8 +51,6 @@
     this.perNoteSession = perNoteSession;
   }
 
-<<<<<<< HEAD
-
   public boolean isConnectExistingProcess() {
     return (host != null && port != -1);
   }
@@ -63,13 +61,13 @@
 
   public int getPort() {
     return port;
-=======
+  }
+
   public boolean isPerNoteProcess() {
     return perNoteProcess;
   }
 
   public void setPerNoteProcess(boolean perNoteProcess) {
     this.perNoteProcess = perNoteProcess;
->>>>>>> 391ceab0
   }
 }