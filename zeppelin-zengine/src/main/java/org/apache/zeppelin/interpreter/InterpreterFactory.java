/*
 * Licensed to the Apache Software Foundation (ASF) under one or more
 * contributor license agreements.  See the NOTICE file distributed with
 * this work for additional information regarding copyright ownership.
 * The ASF licenses this file to You under the Apache License, Version 2.0
 * (the "License"); you may not use this file except in compliance with
 * the License.  You may obtain a copy of the License at
 *
 *    http://www.apache.org/licenses/LICENSE-2.0
 *
 * Unless required by applicable law or agreed to in writing, software
 * distributed under the License is distributed on an "AS IS" BASIS,
 * WITHOUT WARRANTIES OR CONDITIONS OF ANY KIND, either express or implied.
 * See the License for the specific language governing permissions and
 * limitations under the License.
 */

package org.apache.zeppelin.interpreter;

import com.google.common.base.Joiner;
import java.io.File;
import java.io.FileInputStream;
import java.io.FileNotFoundException;
import java.io.FileOutputStream;
import java.io.IOException;
import java.io.InputStream;
import java.io.InputStreamReader;
import java.io.OutputStreamWriter;
import java.io.Reader;
import java.lang.reflect.Constructor;
import java.lang.reflect.InvocationTargetException;
import java.lang.reflect.Type;
import java.net.MalformedURLException;
import java.net.URL;
import java.net.URLClassLoader;
import java.nio.charset.StandardCharsets;
import java.nio.file.DirectoryStream;
import java.nio.file.Files;
import java.nio.file.Path;
import java.nio.file.Paths;
import java.nio.file.attribute.PosixFilePermission;
import java.util.ArrayList;
import java.util.Collection;
import java.util.Collections;
import java.util.Comparator;
import java.util.Enumeration;
import java.util.HashMap;
import java.util.Iterator;
import java.util.LinkedList;
import java.util.List;
import java.util.Map;
import java.util.Properties;
import java.util.Set;

import com.google.common.base.Preconditions;
import com.google.common.collect.ImmutableMap;
import com.google.gson.Gson;
import com.google.gson.GsonBuilder;
import com.google.gson.internal.StringMap;
import com.google.gson.reflect.TypeToken;
import org.apache.commons.io.FileUtils;
import org.apache.commons.lang.ArrayUtils;
import org.apache.commons.lang.NullArgumentException;
import org.apache.commons.lang.StringUtils;
import org.slf4j.Logger;
import org.slf4j.LoggerFactory;
import org.sonatype.aether.RepositoryException;
import org.sonatype.aether.repository.Authentication;
import org.sonatype.aether.repository.Proxy;
import org.sonatype.aether.repository.RemoteRepository;

import org.apache.zeppelin.conf.ZeppelinConfiguration;
import org.apache.zeppelin.conf.ZeppelinConfiguration.ConfVars;
import org.apache.zeppelin.dep.Dependency;
import org.apache.zeppelin.dep.DependencyResolver;
import org.apache.zeppelin.display.AngularObjectRegistry;
import org.apache.zeppelin.display.AngularObjectRegistryListener;
import org.apache.zeppelin.helium.ApplicationEventListener;
import org.apache.zeppelin.interpreter.Interpreter.RegisteredInterpreter;
import org.apache.zeppelin.interpreter.remote.RemoteAngularObjectRegistry;
import org.apache.zeppelin.interpreter.remote.RemoteInterpreter;
import org.apache.zeppelin.interpreter.remote.RemoteInterpreterProcessListener;
import org.apache.zeppelin.scheduler.Job;
import org.apache.zeppelin.scheduler.Job.Status;

/**
 * Manage interpreters.
 */
public class InterpreterFactory implements InterpreterGroupFactory {
  private static final Logger logger = LoggerFactory.getLogger(InterpreterFactory.class);

  private Map<String, URLClassLoader> cleanCl =
      Collections.synchronizedMap(new HashMap<String, URLClassLoader>());

  private ZeppelinConfiguration conf;

  private final InterpreterSettingManager interpreterSettingManager;

  private Gson gson;

  private AngularObjectRegistryListener angularObjectRegistryListener;
  private final RemoteInterpreterProcessListener remoteInterpreterProcessListener;
  private final ApplicationEventListener appEventListener;

  private boolean shiroEnabled;

  private Map<String, String> env = new HashMap<>();

  private Interpreter devInterpreter;

  public InterpreterFactory(ZeppelinConfiguration conf,
      AngularObjectRegistryListener angularObjectRegistryListener,
      RemoteInterpreterProcessListener remoteInterpreterProcessListener,
      ApplicationEventListener appEventListener, DependencyResolver depResolver,
      boolean shiroEnabled, InterpreterSettingManager interpreterSettingManager)
      throws InterpreterException, IOException, RepositoryException {
    this.conf = conf;
    this.angularObjectRegistryListener = angularObjectRegistryListener;
    this.remoteInterpreterProcessListener = remoteInterpreterProcessListener;
    this.appEventListener = appEventListener;
    this.shiroEnabled = shiroEnabled;

    GsonBuilder builder = new GsonBuilder();
    builder.setPrettyPrinting();
    gson = builder.create();

    this.interpreterSettingManager = interpreterSettingManager;
    //TODO(jl): Fix it not to use InterpreterGroupFactory
    interpreterSettingManager.setInterpreterGroupFactory(this);

<<<<<<< HEAD
    Path interpreterJsonPath = Paths.get(interpreterDir, interpreterJson);
    if (Files.exists(interpreterJsonPath)) {
      logger.debug("Reading {}", interpreterJsonPath);
      List<RegisteredInterpreter> registeredInterpreterList = getInterpreterListFromJson(
          interpreterJsonPath);
      registerInterpreters(registeredInterpreterList, interpreterDir);
    }
  }

  private List<RegisteredInterpreter> getInterpreterListFromJson(Path filename)
      throws FileNotFoundException {
    return getInterpreterListFromJson(new FileInputStream(filename.toFile()));
  }

  private List<RegisteredInterpreter> getInterpreterListFromJson(InputStream stream) {
    Type registeredInterpreterListType = new TypeToken<List<RegisteredInterpreter>>() {
    }.getType();
    return gson.fromJson(new InputStreamReader(stream), registeredInterpreterListType);
  }

  private void registerInterpreters(List<RegisteredInterpreter> registeredInterpreters,
                                       String absolutePath) {
    for (RegisteredInterpreter registeredInterpreter : registeredInterpreters) {
      String className = registeredInterpreter.getClassName();
      if (validateRegisterInterpreter(registeredInterpreter) &&
              null == Interpreter.findRegisteredInterpreterByClassName(className)) {
        registeredInterpreter.setPath(absolutePath);
        Interpreter.register(registeredInterpreter);
        logger.debug("Registered. key: {}, className: {}, path: {}",
            registeredInterpreter.getInterpreterKey(), registeredInterpreter.getClassName(),
            registeredInterpreter.getProperties());
      }
    }
  }

  private boolean validateRegisterInterpreter(RegisteredInterpreter registeredInterpreter) {
    return null != registeredInterpreter.getGroup() && null != registeredInterpreter.getName() &&
               null != registeredInterpreter.getClassName();
  }

  private void loadFromFile() throws IOException {
    GsonBuilder builder = new GsonBuilder();
    builder.setPrettyPrinting();
    builder.registerTypeAdapter(
        InterpreterSetting.InterpreterInfo.class, new InterpreterInfoSerializer());
    Gson gson = builder.create();

    File settingFile = new File(conf.getInterpreterSettingPath());
    if (!settingFile.exists()) {
      // nothing to read
      return;
    }
    FileInputStream fis = new FileInputStream(settingFile);
    InputStreamReader isr = new InputStreamReader(fis);
    BufferedReader bufferedReader = new BufferedReader(isr);
    StringBuilder sb = new StringBuilder();
    String line;
    while ((line = bufferedReader.readLine()) != null) {
      sb.append(line);
    }
    isr.close();
    fis.close();

    String json = sb.toString();
    InterpreterInfoSaving info = gson.fromJson(json, InterpreterInfoSaving.class);

    for (String k : info.interpreterSettings.keySet()) {
      InterpreterSetting setting = info.interpreterSettings.get(k);

      // Always use separate interpreter process
      // While we decided to turn this feature on always (without providing
      // enable/disable option on GUI).
      // previously created setting should turn this feature on here.
      setting.getOption().setRemote(true);

      InterpreterSetting intpSetting = new InterpreterSetting(
          setting.id(),
          setting.getName(),
          setting.getGroup(),
          setting.getInterpreterInfos(),
          setting.getProperties(),
          setting.getDependencies(),
          setting.getOption());

      intpSetting.setInterpreterGroupFactory(this);
      interpreterSettings.put(k, intpSetting);
    }

    this.interpreterBindings = info.interpreterBindings;

    if (info.interpreterRepositories != null) {
      for (RemoteRepository repo : info.interpreterRepositories) {
        if (!depResolver.getRepos().contains(repo)) {
          this.interpreterRepositories.add(repo);
        }
      }
    }
  }

  private void loadInterpreterDependencies(InterpreterSetting intSetting)
      throws IOException, RepositoryException {
    // dependencies to prevent library conflict
    File localRepoDir = new File(conf.getInterpreterLocalRepoPath() + "/" + intSetting.id());
    if (localRepoDir.exists()) {
      FileUtils.cleanDirectory(localRepoDir);
    }

    // load dependencies
    List<Dependency> deps = intSetting.getDependencies();
    if (deps != null) {
      for (Dependency d: deps) {
        File destDir = new File(conf.getRelativeDir(ConfVars.ZEPPELIN_DEP_LOCALREPO));

        if (d.getExclusions() != null) {
          depResolver.load(
              d.getGroupArtifactVersion(),
              d.getExclusions(),
              new File(destDir, intSetting.id()));
        } else {
          depResolver.load(
              d.getGroupArtifactVersion(),
              new File(destDir, intSetting.id()));
        }
      }
    }
  }

  /**
   * Overwrite dependency jar under local-repo/{interpreterId}
   * if jar file in original path is changed
   */
  private void copyDependenciesFromLocalPath(final InterpreterSetting setting) {
    List<Dependency> deps = setting.getDependencies();
    if (deps != null) {
      for (Dependency d : deps) {
        File destDir = new File(conf.getRelativeDir(ConfVars.ZEPPELIN_DEP_LOCALREPO));

        int numSplits = d.getGroupArtifactVersion().split(":").length;
        if (!(numSplits >= 3 && numSplits <= 6)) {
          try {
            depResolver.copyLocalDependency(d.getGroupArtifactVersion(),
                new File(destDir, setting.id()));
          } catch (IOException e) {
            logger.error("Failed to copy {} to {}", d.getGroupArtifactVersion(), destDir);
          }
        }
      }
    }
  }

  private void saveToFile() throws IOException {
    String jsonString;

    synchronized (interpreterSettings) {
      InterpreterInfoSaving info = new InterpreterInfoSaving();
      info.interpreterBindings = interpreterBindings;
      info.interpreterSettings = interpreterSettings;
      info.interpreterRepositories = interpreterRepositories;

      jsonString = gson.toJson(info);
    }

    File settingFile = new File(conf.getInterpreterSettingPath());
    if (!settingFile.exists()) {
      settingFile.createNewFile();
    }

    FileOutputStream fos = new FileOutputStream(settingFile, false);
    OutputStreamWriter out = new OutputStreamWriter(fos);
    out.append(jsonString);
    out.close();
    fos.close();
  }

  private RegisteredInterpreter getRegisteredReplInfoFromClassName(String clsName) {
    Set<String> keys = Interpreter.registeredInterpreters.keySet();
    for (String intName : keys) {
      RegisteredInterpreter info = Interpreter.registeredInterpreters.get(intName);
      if (clsName.equals(info.getClassName())) {
        return info;
      }
    }
    return null;
=======
    logger.info("shiroEnabled: {}", shiroEnabled);
>>>>>>> 6eecdecb
  }

  /**
   * @param id interpreterGroup id. Combination of interpreterSettingId + noteId/userId/shared
   * depends on interpreter mode
   */
  @Override
  public InterpreterGroup createInterpreterGroup(String id, InterpreterOption option)
      throws InterpreterException, NullArgumentException {

    //When called from REST API without option we receive NPE
    if (option == null) {
      throw new NullArgumentException("option");
    }

    AngularObjectRegistry angularObjectRegistry;

    InterpreterGroup interpreterGroup = new InterpreterGroup(id);
    if (option.isRemote()) {
      angularObjectRegistry =
          new RemoteAngularObjectRegistry(id, angularObjectRegistryListener, interpreterGroup);
    } else {
      angularObjectRegistry = new AngularObjectRegistry(id, angularObjectRegistryListener);

      // TODO(moon) : create distributed resource pool for local interpreters and set
    }

    interpreterGroup.setAngularObjectRegistry(angularObjectRegistry);
    return interpreterGroup;
  }

  public void createInterpretersForNote(InterpreterSetting interpreterSetting, String user,
      String noteId, String interpreterSessionKey) {
    InterpreterGroup interpreterGroup = interpreterSetting.getInterpreterGroup(user, noteId);
    InterpreterOption option = interpreterSetting.getOption();
    Properties properties = (Properties) interpreterSetting.getProperties();
    // if interpreters are already there, wait until they're being removed
    synchronized (interpreterGroup) {
      long interpreterRemovalWaitStart = System.nanoTime();
      // interpreter process supposed to be terminated by RemoteInterpreterProcess.dereference()
      // in ZEPPELIN_INTERPRETER_CONNECT_TIMEOUT msec. However, if termination of the process and
      // removal from interpreter group take too long, throw an error.
      long minTimeout = 10L * 1000 * 1000000; // 10 sec
      long interpreterRemovalWaitTimeout = Math.max(minTimeout,
          conf.getInt(ConfVars.ZEPPELIN_INTERPRETER_CONNECT_TIMEOUT) * 1000000L * 2);
      while (interpreterGroup.containsKey(interpreterSessionKey)) {
        if (System.nanoTime() - interpreterRemovalWaitStart > interpreterRemovalWaitTimeout) {
          throw new InterpreterException("Can not create interpreter");
        }
        try {
          interpreterGroup.wait(1000);
        } catch (InterruptedException e) {
          logger.debug(e.getMessage(), e);
        }
      }
    }

    logger.info("Create interpreter instance {} for note {}", interpreterSetting.getName(), noteId);

    List<InterpreterInfo> interpreterInfos = interpreterSetting.getInterpreterInfos();
    String path = interpreterSetting.getPath();
    InterpreterRunner runner = interpreterSetting.getInterpreterRunner();
    Interpreter interpreter;
    for (InterpreterInfo info : interpreterInfos) {
      if (option.isRemote()) {
        if (option.isExistingProcess()) {
          interpreter =
              connectToRemoteRepl(interpreterSessionKey, info.getClassName(), option.getHost(),
                  option.getPort(), properties, interpreterSetting.getId(), user,
                  option.isUserImpersonate);
        } else {
          interpreter = createRemoteRepl(path, interpreterSessionKey, info.getClassName(),
              properties, interpreterSetting.getId(), user, option.isUserImpersonate(), runner);
        }
<<<<<<< HEAD
      }
      interpreterBindings.put(noteId, settingList);
      saveToFile();

      for (String settingId : unBindedSettings) {
        InterpreterSetting setting = get(settingId);
        removeInterpretersForNote(setting, noteId);
      }
    }
  }

  public void removeNoteInterpreterSettingBinding(String noteId) {
    synchronized (interpreterSettings) {
      List<String> settingIds = (interpreterBindings.containsKey(noteId) ?
          interpreterBindings.remove(noteId) : Collections.<String>emptyList());
      for (String settingId : settingIds) {
        this.removeInterpretersForNote(get(settingId), noteId);
      }
    }
  }

  public List<String> getNoteInterpreterSettingBinding(String noteId) {
    LinkedList<String> bindings = new LinkedList<String>();
    synchronized (interpreterSettings) {
      List<String> settingIds = interpreterBindings.get(noteId);
      if (settingIds != null) {
        bindings.addAll(settingIds);
      }
    }
    return bindings;
  }

  /**
   * Change interpreter property and restart
   * @param id
   * @param option
   * @param properties
   * @throws IOException
   */
  public void setPropertyAndRestart(String id,
      InterpreterOption option,
      Properties properties,
      List<Dependency> dependencies) throws IOException, RepositoryException {
    synchronized (interpreterSettings) {
      InterpreterSetting intpsetting = interpreterSettings.get(id);
      if (intpsetting != null) {
        try {
          stopJobAllInterpreter(intpsetting);

          intpsetting.closeAndRmoveAllInterpreterGroups();
          intpsetting.setOption(option);
          intpsetting.setProperties(properties);
          intpsetting.setDependencies(dependencies);
          loadInterpreterDependencies(intpsetting);

          saveToFile();
        } catch (Exception e) {
          throw e;
        } finally {
          loadFromFile();
        }
=======
>>>>>>> 6eecdecb
      } else {
        interpreter = createRepl(interpreterSetting.getPath(), info.getClassName(), properties);
      }
<<<<<<< HEAD
    }
  }

  public void restart(String id) {
    synchronized (interpreterSettings) {
      InterpreterSetting intpsetting = interpreterSettings.get(id);
      // Check if dependency in specified path is changed
      // If it did, overwrite old dependency jar with new one
      copyDependenciesFromLocalPath(intpsetting);
      if (intpsetting != null) {
=======
>>>>>>> 6eecdecb

      synchronized (interpreterGroup) {
        List<Interpreter> interpreters = interpreterGroup.get(interpreterSessionKey);
        if (null == interpreters) {
          interpreters = new ArrayList<>();
          interpreterGroup.put(interpreterSessionKey, interpreters);
        }
        if (info.isDefaultInterpreter()) {
          interpreters.add(0, interpreter);
        } else {
          interpreters.add(interpreter);
        }
      }
      logger.info("Interpreter {} {} created", interpreter.getClassName(), interpreter.hashCode());
      interpreter.setInterpreterGroup(interpreterGroup);
    }
  }

  private Interpreter createRepl(String dirName, String className, Properties property)
      throws InterpreterException {
    logger.info("Create repl {} from {}", className, dirName);

    ClassLoader oldcl = Thread.currentThread().getContextClassLoader();
    try {

      URLClassLoader ccl = cleanCl.get(dirName);
      if (ccl == null) {
        // classloader fallback
        ccl = URLClassLoader.newInstance(new URL[]{}, oldcl);
      }

      boolean separateCL = true;
      try { // check if server's classloader has driver already.
        Class cls = this.getClass().forName(className);
        if (cls != null) {
          separateCL = false;
        }
      } catch (Exception e) {
        logger.error("exception checking server classloader driver", e);
      }

      URLClassLoader cl;

      if (separateCL == true) {
        cl = URLClassLoader.newInstance(new URL[]{}, ccl);
      } else {
        cl = ccl;
      }
      Thread.currentThread().setContextClassLoader(cl);

      Class<Interpreter> replClass = (Class<Interpreter>) cl.loadClass(className);
      Constructor<Interpreter> constructor =
          replClass.getConstructor(new Class[]{Properties.class});
      Interpreter repl = constructor.newInstance(property);
      repl.setClassloaderUrls(ccl.getURLs());
      LazyOpenInterpreter intp = new LazyOpenInterpreter(new ClassloaderInterpreter(repl, cl));
      return intp;
    } catch (SecurityException e) {
      throw new InterpreterException(e);
    } catch (NoSuchMethodException e) {
      throw new InterpreterException(e);
    } catch (IllegalArgumentException e) {
      throw new InterpreterException(e);
    } catch (InstantiationException e) {
      throw new InterpreterException(e);
    } catch (IllegalAccessException e) {
      throw new InterpreterException(e);
    } catch (InvocationTargetException e) {
      throw new InterpreterException(e);
    } catch (ClassNotFoundException e) {
      throw new InterpreterException(e);
    } finally {
      Thread.currentThread().setContextClassLoader(oldcl);
    }
  }

  private Interpreter connectToRemoteRepl(String interpreterSessionKey, String className,
      String host, int port, Properties property, String interpreterSettingId, String userName,
      Boolean isUserImpersonate) {
    int connectTimeout = conf.getInt(ConfVars.ZEPPELIN_INTERPRETER_CONNECT_TIMEOUT);
    int maxPoolSize = conf.getInt(ConfVars.ZEPPELIN_INTERPRETER_MAX_POOL_SIZE);
    String localRepoPath = conf.getInterpreterLocalRepoPath() + "/" + interpreterSettingId;
    LazyOpenInterpreter intp = new LazyOpenInterpreter(
        new RemoteInterpreter(property, interpreterSessionKey, className, host, port, localRepoPath,
            connectTimeout, maxPoolSize, remoteInterpreterProcessListener, appEventListener,
            userName, isUserImpersonate, conf.getInt(ConfVars.ZEPPELIN_INTERPRETER_OUTPUT_LIMIT)));
    return intp;
  }

  Interpreter createRemoteRepl(String interpreterPath, String interpreterSessionKey,
      String className, Properties property, String interpreterSettingId,
      String userName, Boolean isUserImpersonate, InterpreterRunner interpreterRunner) {
    int connectTimeout = conf.getInt(ConfVars.ZEPPELIN_INTERPRETER_CONNECT_TIMEOUT);
    String localRepoPath = conf.getInterpreterLocalRepoPath() + "/" + interpreterSettingId;
    int maxPoolSize = conf.getInt(ConfVars.ZEPPELIN_INTERPRETER_MAX_POOL_SIZE);
    String interpreterRunnerPath;
    String interpreterGroupName = interpreterSettingManager.get(interpreterSettingId).getName();
    if (null != interpreterRunner) {
      interpreterRunnerPath = interpreterRunner.getPath();
      Path p = Paths.get(interpreterRunnerPath);
      if (!p.isAbsolute()) {
        interpreterRunnerPath = Joiner.on(File.separator)
            .join(interpreterPath, interpreterRunnerPath);
      }
    } else {
      interpreterRunnerPath = conf.getInterpreterRemoteRunnerPath();
    }

<<<<<<< HEAD
    LazyOpenInterpreter intp = new LazyOpenInterpreter(new RemoteInterpreter(
        property, noteId, className, conf.getInterpreterRemoteRunnerPath(),
        interpreterPath, localRepoPath, connectTimeout,
        maxPoolSize, remoteInterpreterProcessListener));
    return intp;
  }

  private URL[] recursiveBuildLibList(File path) throws MalformedURLException {
    URL[] urls = new URL[0];
    if (path == null || path.exists() == false) {
      return urls;
    } else if (path.getName().startsWith(".")) {
      return urls;
    } else if (path.isDirectory()) {
      File[] files = path.listFiles();
      if (files != null) {
        for (File f : files) {
          urls = (URL[]) ArrayUtils.addAll(urls, recursiveBuildLibList(f));
=======
    RemoteInterpreter remoteInterpreter =
        new RemoteInterpreter(property, interpreterSessionKey, className,
            interpreterRunnerPath, interpreterPath, localRepoPath, connectTimeout, maxPoolSize,
            remoteInterpreterProcessListener, appEventListener, userName, isUserImpersonate,
            conf.getInt(ConfVars.ZEPPELIN_INTERPRETER_OUTPUT_LIMIT), interpreterGroupName);
    remoteInterpreter.addEnv(env);

    return new LazyOpenInterpreter(remoteInterpreter);
  }

  private List<Interpreter> createOrGetInterpreterList(String user, String noteId,
      InterpreterSetting setting) {
    InterpreterGroup interpreterGroup = setting.getInterpreterGroup(user, noteId);
    synchronized (interpreterGroup) {
      String interpreterSessionKey =
          interpreterSettingManager.getInterpreterSessionKey(user, noteId, setting);
      if (!interpreterGroup.containsKey(interpreterSessionKey)) {
        createInterpretersForNote(setting, user, noteId, interpreterSessionKey);
      }
      return interpreterGroup.get(interpreterSessionKey);
    }
  }

  private InterpreterSetting getInterpreterSettingByGroup(List<InterpreterSetting> settings,
      String group) {
    Preconditions.checkNotNull(group, "group should be not null");

    for (InterpreterSetting setting : settings) {
      if (group.equals(setting.getName())) {
        return setting;
      }
    }
    return null;
  }

  private String getInterpreterClassFromInterpreterSetting(InterpreterSetting setting,
      String name) {
    Preconditions.checkNotNull(name, "name should be not null");

    for (InterpreterInfo info : setting.getInterpreterInfos()) {
      String infoName = info.getName();
      if (null != info.getName() && name.equals(infoName)) {
        return info.getClassName();
      }
    }
    return null;
  }

  private Interpreter getInterpreter(String user, String noteId, InterpreterSetting setting,
      String name) {
    Preconditions.checkNotNull(noteId, "noteId should be not null");
    Preconditions.checkNotNull(setting, "setting should be not null");
    Preconditions.checkNotNull(name, "name should be not null");

    String className;
    if (null != (className = getInterpreterClassFromInterpreterSetting(setting, name))) {
      List<Interpreter> interpreterGroup = createOrGetInterpreterList(user, noteId, setting);
      for (Interpreter interpreter : interpreterGroup) {
        if (className.equals(interpreter.getClassName())) {
          return interpreter;
>>>>>>> 6eecdecb
        }
      }
    }
    return null;
  }

  public Interpreter getInterpreter(String user, String noteId, String replName) {
    List<InterpreterSetting> settings = interpreterSettingManager.getInterpreterSettings(noteId);
    InterpreterSetting setting;
    Interpreter interpreter;

    if (settings == null || settings.size() == 0) {
      return null;
    }

    if (replName == null || replName.trim().length() == 0) {
      // get default settings (first available)
      // TODO(jl): Fix it in case of returning null
      InterpreterSetting defaultSettings = interpreterSettingManager
          .getDefaultInterpreterSetting(settings);
      return createOrGetInterpreterList(user, noteId, defaultSettings).get(0);
    }

    String[] replNameSplit = replName.split("\\.");
    if (replNameSplit.length == 2) {
      String group = null;
      String name = null;
      group = replNameSplit[0];
      name = replNameSplit[1];

      setting = getInterpreterSettingByGroup(settings, group);

      if (null != setting) {
        interpreter = getInterpreter(user, noteId, setting, name);

        if (null != interpreter) {
          return interpreter;
        }
      }

      throw new InterpreterException(replName + " interpreter not found");

    } else {
      // first assume replName is 'name' of interpreter. ('groupName' is ommitted)
      // search 'name' from first (default) interpreter group
      // TODO(jl): Handle with noteId to support defaultInterpreter per note.
      setting = interpreterSettingManager.getDefaultInterpreterSetting(settings);

      interpreter = getInterpreter(user, noteId, setting, replName);

      if (null != interpreter) {
        return interpreter;
      }

      // next, assume replName is 'group' of interpreter ('name' is ommitted)
      // search interpreter group and return first interpreter.
      setting = getInterpreterSettingByGroup(settings, replName);

      if (null != setting) {
        List<Interpreter> interpreters = createOrGetInterpreterList(user, noteId, setting);
        if (null != interpreters) {
          return interpreters.get(0);
        }
      }

      // Support the legacy way to use it
      for (InterpreterSetting s : settings) {
        if (s.getGroup().equals(replName)) {
          List<Interpreter> interpreters = createOrGetInterpreterList(user, noteId, s);
          if (null != interpreters) {
            return interpreters.get(0);
          }
        }
      }
    }

    return null;
  }

  public Map<String, String> getEnv() {
    return env;
  }

  public void setEnv(Map<String, String> env) {
    this.env = env;
  }


}<|MERGE_RESOLUTION|>--- conflicted
+++ resolved
@@ -128,193 +128,7 @@
     //TODO(jl): Fix it not to use InterpreterGroupFactory
     interpreterSettingManager.setInterpreterGroupFactory(this);
 
-<<<<<<< HEAD
-    Path interpreterJsonPath = Paths.get(interpreterDir, interpreterJson);
-    if (Files.exists(interpreterJsonPath)) {
-      logger.debug("Reading {}", interpreterJsonPath);
-      List<RegisteredInterpreter> registeredInterpreterList = getInterpreterListFromJson(
-          interpreterJsonPath);
-      registerInterpreters(registeredInterpreterList, interpreterDir);
-    }
-  }
-
-  private List<RegisteredInterpreter> getInterpreterListFromJson(Path filename)
-      throws FileNotFoundException {
-    return getInterpreterListFromJson(new FileInputStream(filename.toFile()));
-  }
-
-  private List<RegisteredInterpreter> getInterpreterListFromJson(InputStream stream) {
-    Type registeredInterpreterListType = new TypeToken<List<RegisteredInterpreter>>() {
-    }.getType();
-    return gson.fromJson(new InputStreamReader(stream), registeredInterpreterListType);
-  }
-
-  private void registerInterpreters(List<RegisteredInterpreter> registeredInterpreters,
-                                       String absolutePath) {
-    for (RegisteredInterpreter registeredInterpreter : registeredInterpreters) {
-      String className = registeredInterpreter.getClassName();
-      if (validateRegisterInterpreter(registeredInterpreter) &&
-              null == Interpreter.findRegisteredInterpreterByClassName(className)) {
-        registeredInterpreter.setPath(absolutePath);
-        Interpreter.register(registeredInterpreter);
-        logger.debug("Registered. key: {}, className: {}, path: {}",
-            registeredInterpreter.getInterpreterKey(), registeredInterpreter.getClassName(),
-            registeredInterpreter.getProperties());
-      }
-    }
-  }
-
-  private boolean validateRegisterInterpreter(RegisteredInterpreter registeredInterpreter) {
-    return null != registeredInterpreter.getGroup() && null != registeredInterpreter.getName() &&
-               null != registeredInterpreter.getClassName();
-  }
-
-  private void loadFromFile() throws IOException {
-    GsonBuilder builder = new GsonBuilder();
-    builder.setPrettyPrinting();
-    builder.registerTypeAdapter(
-        InterpreterSetting.InterpreterInfo.class, new InterpreterInfoSerializer());
-    Gson gson = builder.create();
-
-    File settingFile = new File(conf.getInterpreterSettingPath());
-    if (!settingFile.exists()) {
-      // nothing to read
-      return;
-    }
-    FileInputStream fis = new FileInputStream(settingFile);
-    InputStreamReader isr = new InputStreamReader(fis);
-    BufferedReader bufferedReader = new BufferedReader(isr);
-    StringBuilder sb = new StringBuilder();
-    String line;
-    while ((line = bufferedReader.readLine()) != null) {
-      sb.append(line);
-    }
-    isr.close();
-    fis.close();
-
-    String json = sb.toString();
-    InterpreterInfoSaving info = gson.fromJson(json, InterpreterInfoSaving.class);
-
-    for (String k : info.interpreterSettings.keySet()) {
-      InterpreterSetting setting = info.interpreterSettings.get(k);
-
-      // Always use separate interpreter process
-      // While we decided to turn this feature on always (without providing
-      // enable/disable option on GUI).
-      // previously created setting should turn this feature on here.
-      setting.getOption().setRemote(true);
-
-      InterpreterSetting intpSetting = new InterpreterSetting(
-          setting.id(),
-          setting.getName(),
-          setting.getGroup(),
-          setting.getInterpreterInfos(),
-          setting.getProperties(),
-          setting.getDependencies(),
-          setting.getOption());
-
-      intpSetting.setInterpreterGroupFactory(this);
-      interpreterSettings.put(k, intpSetting);
-    }
-
-    this.interpreterBindings = info.interpreterBindings;
-
-    if (info.interpreterRepositories != null) {
-      for (RemoteRepository repo : info.interpreterRepositories) {
-        if (!depResolver.getRepos().contains(repo)) {
-          this.interpreterRepositories.add(repo);
-        }
-      }
-    }
-  }
-
-  private void loadInterpreterDependencies(InterpreterSetting intSetting)
-      throws IOException, RepositoryException {
-    // dependencies to prevent library conflict
-    File localRepoDir = new File(conf.getInterpreterLocalRepoPath() + "/" + intSetting.id());
-    if (localRepoDir.exists()) {
-      FileUtils.cleanDirectory(localRepoDir);
-    }
-
-    // load dependencies
-    List<Dependency> deps = intSetting.getDependencies();
-    if (deps != null) {
-      for (Dependency d: deps) {
-        File destDir = new File(conf.getRelativeDir(ConfVars.ZEPPELIN_DEP_LOCALREPO));
-
-        if (d.getExclusions() != null) {
-          depResolver.load(
-              d.getGroupArtifactVersion(),
-              d.getExclusions(),
-              new File(destDir, intSetting.id()));
-        } else {
-          depResolver.load(
-              d.getGroupArtifactVersion(),
-              new File(destDir, intSetting.id()));
-        }
-      }
-    }
-  }
-
-  /**
-   * Overwrite dependency jar under local-repo/{interpreterId}
-   * if jar file in original path is changed
-   */
-  private void copyDependenciesFromLocalPath(final InterpreterSetting setting) {
-    List<Dependency> deps = setting.getDependencies();
-    if (deps != null) {
-      for (Dependency d : deps) {
-        File destDir = new File(conf.getRelativeDir(ConfVars.ZEPPELIN_DEP_LOCALREPO));
-
-        int numSplits = d.getGroupArtifactVersion().split(":").length;
-        if (!(numSplits >= 3 && numSplits <= 6)) {
-          try {
-            depResolver.copyLocalDependency(d.getGroupArtifactVersion(),
-                new File(destDir, setting.id()));
-          } catch (IOException e) {
-            logger.error("Failed to copy {} to {}", d.getGroupArtifactVersion(), destDir);
-          }
-        }
-      }
-    }
-  }
-
-  private void saveToFile() throws IOException {
-    String jsonString;
-
-    synchronized (interpreterSettings) {
-      InterpreterInfoSaving info = new InterpreterInfoSaving();
-      info.interpreterBindings = interpreterBindings;
-      info.interpreterSettings = interpreterSettings;
-      info.interpreterRepositories = interpreterRepositories;
-
-      jsonString = gson.toJson(info);
-    }
-
-    File settingFile = new File(conf.getInterpreterSettingPath());
-    if (!settingFile.exists()) {
-      settingFile.createNewFile();
-    }
-
-    FileOutputStream fos = new FileOutputStream(settingFile, false);
-    OutputStreamWriter out = new OutputStreamWriter(fos);
-    out.append(jsonString);
-    out.close();
-    fos.close();
-  }
-
-  private RegisteredInterpreter getRegisteredReplInfoFromClassName(String clsName) {
-    Set<String> keys = Interpreter.registeredInterpreters.keySet();
-    for (String intName : keys) {
-      RegisteredInterpreter info = Interpreter.registeredInterpreters.get(intName);
-      if (clsName.equals(info.getClassName())) {
-        return info;
-      }
-    }
-    return null;
-=======
     logger.info("shiroEnabled: {}", shiroEnabled);
->>>>>>> 6eecdecb
   }
 
   /**
@@ -389,86 +203,9 @@
           interpreter = createRemoteRepl(path, interpreterSessionKey, info.getClassName(),
               properties, interpreterSetting.getId(), user, option.isUserImpersonate(), runner);
         }
-<<<<<<< HEAD
-      }
-      interpreterBindings.put(noteId, settingList);
-      saveToFile();
-
-      for (String settingId : unBindedSettings) {
-        InterpreterSetting setting = get(settingId);
-        removeInterpretersForNote(setting, noteId);
-      }
-    }
-  }
-
-  public void removeNoteInterpreterSettingBinding(String noteId) {
-    synchronized (interpreterSettings) {
-      List<String> settingIds = (interpreterBindings.containsKey(noteId) ?
-          interpreterBindings.remove(noteId) : Collections.<String>emptyList());
-      for (String settingId : settingIds) {
-        this.removeInterpretersForNote(get(settingId), noteId);
-      }
-    }
-  }
-
-  public List<String> getNoteInterpreterSettingBinding(String noteId) {
-    LinkedList<String> bindings = new LinkedList<String>();
-    synchronized (interpreterSettings) {
-      List<String> settingIds = interpreterBindings.get(noteId);
-      if (settingIds != null) {
-        bindings.addAll(settingIds);
-      }
-    }
-    return bindings;
-  }
-
-  /**
-   * Change interpreter property and restart
-   * @param id
-   * @param option
-   * @param properties
-   * @throws IOException
-   */
-  public void setPropertyAndRestart(String id,
-      InterpreterOption option,
-      Properties properties,
-      List<Dependency> dependencies) throws IOException, RepositoryException {
-    synchronized (interpreterSettings) {
-      InterpreterSetting intpsetting = interpreterSettings.get(id);
-      if (intpsetting != null) {
-        try {
-          stopJobAllInterpreter(intpsetting);
-
-          intpsetting.closeAndRmoveAllInterpreterGroups();
-          intpsetting.setOption(option);
-          intpsetting.setProperties(properties);
-          intpsetting.setDependencies(dependencies);
-          loadInterpreterDependencies(intpsetting);
-
-          saveToFile();
-        } catch (Exception e) {
-          throw e;
-        } finally {
-          loadFromFile();
-        }
-=======
->>>>>>> 6eecdecb
       } else {
         interpreter = createRepl(interpreterSetting.getPath(), info.getClassName(), properties);
       }
-<<<<<<< HEAD
-    }
-  }
-
-  public void restart(String id) {
-    synchronized (interpreterSettings) {
-      InterpreterSetting intpsetting = interpreterSettings.get(id);
-      // Check if dependency in specified path is changed
-      // If it did, overwrite old dependency jar with new one
-      copyDependenciesFromLocalPath(intpsetting);
-      if (intpsetting != null) {
-=======
->>>>>>> 6eecdecb
 
       synchronized (interpreterGroup) {
         List<Interpreter> interpreters = interpreterGroup.get(interpreterSessionKey);
@@ -577,26 +314,6 @@
       interpreterRunnerPath = conf.getInterpreterRemoteRunnerPath();
     }
 
-<<<<<<< HEAD
-    LazyOpenInterpreter intp = new LazyOpenInterpreter(new RemoteInterpreter(
-        property, noteId, className, conf.getInterpreterRemoteRunnerPath(),
-        interpreterPath, localRepoPath, connectTimeout,
-        maxPoolSize, remoteInterpreterProcessListener));
-    return intp;
-  }
-
-  private URL[] recursiveBuildLibList(File path) throws MalformedURLException {
-    URL[] urls = new URL[0];
-    if (path == null || path.exists() == false) {
-      return urls;
-    } else if (path.getName().startsWith(".")) {
-      return urls;
-    } else if (path.isDirectory()) {
-      File[] files = path.listFiles();
-      if (files != null) {
-        for (File f : files) {
-          urls = (URL[]) ArrayUtils.addAll(urls, recursiveBuildLibList(f));
-=======
     RemoteInterpreter remoteInterpreter =
         new RemoteInterpreter(property, interpreterSessionKey, className,
             interpreterRunnerPath, interpreterPath, localRepoPath, connectTimeout, maxPoolSize,
@@ -657,7 +374,6 @@
       for (Interpreter interpreter : interpreterGroup) {
         if (className.equals(interpreter.getClassName())) {
           return interpreter;
->>>>>>> 6eecdecb
         }
       }
     }
