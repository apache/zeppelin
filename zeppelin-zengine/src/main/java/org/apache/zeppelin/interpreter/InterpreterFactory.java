/*
 * Licensed to the Apache Software Foundation (ASF) under one or more
 * contributor license agreements.  See the NOTICE file distributed with
 * this work for additional information regarding copyright ownership.
 * The ASF licenses this file to You under the Apache License, Version 2.0
 * (the "License"); you may not use this file except in compliance with
 * the License.  You may obtain a copy of the License at
 *
 *    http://www.apache.org/licenses/LICENSE-2.0
 *
 * Unless required by applicable law or agreed to in writing, software
 * distributed under the License is distributed on an "AS IS" BASIS,
 * WITHOUT WARRANTIES OR CONDITIONS OF ANY KIND, either express or implied.
 * See the License for the specific language governing permissions and
 * limitations under the License.
 */

package org.apache.zeppelin.interpreter;

import com.google.gson.Gson;
import com.google.gson.GsonBuilder;
import org.apache.commons.lang.ArrayUtils;
import org.apache.commons.lang.NullArgumentException;
import org.apache.zeppelin.conf.ZeppelinConfiguration;
import org.apache.zeppelin.conf.ZeppelinConfiguration.ConfVars;
import org.apache.zeppelin.dep.DependencyResolver;
import org.apache.zeppelin.display.AngularObjectRegistry;
import org.apache.zeppelin.display.AngularObjectRegistryListener;
import org.apache.zeppelin.interpreter.Interpreter.RegisteredInterpreter;
import org.apache.zeppelin.interpreter.remote.RemoteAngularObjectRegistry;
import org.apache.zeppelin.interpreter.remote.RemoteInterpreter;
import org.apache.zeppelin.interpreter.remote.RemoteInterpreterProcessListener;
import org.apache.zeppelin.scheduler.Job;
import org.apache.zeppelin.scheduler.Job.Status;
import org.slf4j.Logger;
import org.slf4j.LoggerFactory;

import java.io.*;
import java.lang.reflect.Constructor;
import java.lang.reflect.InvocationTargetException;
import java.net.MalformedURLException;
import java.net.URL;
import java.net.URLClassLoader;
import java.util.*;

/**
 * Manage interpreters.
 *
 */
public class InterpreterFactory {
  Logger logger = LoggerFactory.getLogger(InterpreterFactory.class);

  private Map<String, URLClassLoader> cleanCl = Collections
      .synchronizedMap(new HashMap<String, URLClassLoader>());

  private ZeppelinConfiguration conf;
  String[] interpreterClassList;

  private Map<String, InterpreterSetting> interpreterSettings =
      new HashMap<String, InterpreterSetting>();

  private Map<String, List<String>> interpreterBindings = new HashMap<String, List<String>>();

  private Gson gson;

  private InterpreterOption defaultOption;

  AngularObjectRegistryListener angularObjectRegistryListener;
  private final RemoteInterpreterProcessListener remoteInterpreterProcessListener;

  DependencyResolver depResolver;

  public InterpreterFactory(ZeppelinConfiguration conf,
      AngularObjectRegistryListener angularObjectRegistryListener,
      RemoteInterpreterProcessListener remoteInterpreterProcessListener,
      DependencyResolver depResolver)
      throws InterpreterException, IOException {
    this(conf, new InterpreterOption(true), angularObjectRegistryListener,
            remoteInterpreterProcessListener, depResolver);
  }


  public InterpreterFactory(ZeppelinConfiguration conf, InterpreterOption defaultOption,
      AngularObjectRegistryListener angularObjectRegistryListener,
      RemoteInterpreterProcessListener remoteInterpreterProcessListener,
      DependencyResolver depResolver)
      throws InterpreterException, IOException {
    this.conf = conf;
    this.defaultOption = defaultOption;
    this.angularObjectRegistryListener = angularObjectRegistryListener;
    this.depResolver = depResolver;
    this.remoteInterpreterProcessListener = remoteInterpreterProcessListener;
    String replsConf = conf.getString(ConfVars.ZEPPELIN_INTERPRETERS);
    interpreterClassList = replsConf.split(",");

    GsonBuilder builder = new GsonBuilder();
    builder.setPrettyPrinting();
    builder.registerTypeAdapter(Interpreter.class, new InterpreterSerializer());
    gson = builder.create();

    init();
  }

  private void init() throws InterpreterException, IOException {
    ClassLoader oldcl = Thread.currentThread().getContextClassLoader();

    // Load classes
    File[] interpreterDirs = new File(conf.getInterpreterDir()).listFiles();
    if (interpreterDirs != null) {
      for (File path : interpreterDirs) {
        logger.info("Reading " + path.getAbsolutePath());
        URL[] urls = null;
        try {
          urls = recursiveBuildLibList(path);
        } catch (MalformedURLException e1) {
          logger.error("Can't load jars ", e1);
        }
        URLClassLoader ccl = new URLClassLoader(urls, oldcl);

        for (String className : interpreterClassList) {
          try {
            Class.forName(className, true, ccl);
            Set<String> keys = Interpreter.registeredInterpreters.keySet();
            for (String intName : keys) {
              if (className.equals(
                  Interpreter.registeredInterpreters.get(intName).getClassName())) {
                Interpreter.registeredInterpreters.get(intName).setPath(path.getAbsolutePath());
                logger.info("Interpreter " + intName + " found. class=" + className);
                cleanCl.put(path.getAbsolutePath(), ccl);
              }
            }
          } catch (ClassNotFoundException e) {
            // nothing to do
          }
        }
      }
    }

    loadFromFile();

    // if no interpreter settings are loaded, create default set
    synchronized (interpreterSettings) {
      if (interpreterSettings.size() == 0) {
        HashMap<String, List<RegisteredInterpreter>> groupClassNameMap =
            new HashMap<String, List<RegisteredInterpreter>>();

        for (String k : Interpreter.registeredInterpreters.keySet()) {
          RegisteredInterpreter info = Interpreter.registeredInterpreters.get(k);

          if (!groupClassNameMap.containsKey(info.getGroup())) {
            groupClassNameMap.put(info.getGroup(), new LinkedList<RegisteredInterpreter>());
          }

          groupClassNameMap.get(info.getGroup()).add(info);
        }

        for (String className : interpreterClassList) {
          for (String groupName : groupClassNameMap.keySet()) {
            List<RegisteredInterpreter> infos = groupClassNameMap.get(groupName);

            boolean found = false;
            Properties p = new Properties();
            for (RegisteredInterpreter info : infos) {
              if (found == false && info.getClassName().equals(className)) {
                found = true;
              }

              for (String k : info.getProperties().keySet()) {
                p.put(k, info.getProperties().get(k).getDefaultValue());
              }
            }

            if (found) {
              // add all interpreters in group
              add(groupName, groupName, defaultOption, p);
              groupClassNameMap.remove(groupName);
              break;
            }
          }
        }
      }
    }

    for (String settingId : interpreterSettings.keySet()) {
      InterpreterSetting setting = interpreterSettings.get(settingId);
      logger.info("Interpreter setting group {} : id={}, name={}",
          setting.getGroup(), settingId, setting.getName());
      for (Interpreter interpreter : setting.getInterpreterGroup()) {
        logger.info("  className = {}", interpreter.getClassName());
      }
    }
  }

  private void loadFromFile() throws IOException {
    GsonBuilder builder = new GsonBuilder();
    builder.setPrettyPrinting();
    builder.registerTypeAdapter(Interpreter.class, new InterpreterSerializer());
    Gson gson = builder.create();

    File settingFile = new File(conf.getInterpreterSettingPath());
    if (!settingFile.exists()) {
      // nothing to read
      return;
    }
    FileInputStream fis = new FileInputStream(settingFile);
    InputStreamReader isr = new InputStreamReader(fis);
    BufferedReader bufferedReader = new BufferedReader(isr);
    StringBuilder sb = new StringBuilder();
    String line;
    while ((line = bufferedReader.readLine()) != null) {
      sb.append(line);
    }
    isr.close();
    fis.close();

    String json = sb.toString();
    InterpreterInfoSaving info = gson.fromJson(json, InterpreterInfoSaving.class);

    for (String k : info.interpreterSettings.keySet()) {
      InterpreterSetting setting = info.interpreterSettings.get(k);

      // Always use separate interpreter process
      // While we decided to turn this feature on always (without providing
      // enable/disable option on GUI).
      // previously created setting should turn this feature on here.
      setting.getOption().setRemote(true);



      InterpreterSetting intpSetting = new InterpreterSetting(
          setting.id(),
          setting.getName(),
          setting.getGroup(),
          setting.getOption());

      InterpreterGroup interpreterGroup = createInterpreterGroup(
          setting.id(),
          setting.getGroup(),
          setting.getOption(),
          setting.getProperties());
      intpSetting.setInterpreterGroup(interpreterGroup);

      interpreterSettings.put(k, intpSetting);
    }

    this.interpreterBindings = info.interpreterBindings;
  }


  private void saveToFile() throws IOException {
    String jsonString;

    synchronized (interpreterSettings) {
      InterpreterInfoSaving info = new InterpreterInfoSaving();
      info.interpreterBindings = interpreterBindings;
      info.interpreterSettings = interpreterSettings;

      jsonString = gson.toJson(info);
    }

    File settingFile = new File(conf.getInterpreterSettingPath());
    if (!settingFile.exists()) {
      settingFile.createNewFile();
    }

    FileOutputStream fos = new FileOutputStream(settingFile, false);
    OutputStreamWriter out = new OutputStreamWriter(fos);
    out.append(jsonString);
    out.close();
    fos.close();
  }

  private RegisteredInterpreter getRegisteredReplInfoFromClassName(String clsName) {
    Set<String> keys = Interpreter.registeredInterpreters.keySet();
    for (String intName : keys) {
      RegisteredInterpreter info = Interpreter.registeredInterpreters.get(intName);
      if (clsName.equals(info.getClassName())) {
        return info;
      }
    }
    return null;
  }

  /**
   * Return ordered interpreter setting list.
   * The list does not contain more than one setting from the same interpreter class.
   * Order by InterpreterClass (order defined by ZEPPELIN_INTERPRETERS), Interpreter setting name
   * @return
   */
  public List<String> getDefaultInterpreterSettingList() {
    // this list will contain default interpreter setting list
    List<String> defaultSettings = new LinkedList<String>();

    // to ignore the same interpreter group
    Map<String, Boolean> interpreterGroupCheck = new HashMap<String, Boolean>();

    List<InterpreterSetting> sortedSettings = get();

    for (InterpreterSetting setting : sortedSettings) {
      if (defaultSettings.contains(setting.id())) {
        continue;
      }

      if (!interpreterGroupCheck.containsKey(setting.getGroup())) {
        defaultSettings.add(setting.id());
        interpreterGroupCheck.put(setting.getGroup(), true);
      }
    }
    return defaultSettings;
  }

  public List<RegisteredInterpreter> getRegisteredInterpreterList() {
    List<RegisteredInterpreter> registeredInterpreters = new LinkedList<RegisteredInterpreter>();

    for (String className : interpreterClassList) {
      RegisteredInterpreter ri = Interpreter.findRegisteredInterpreterByClassName(className);
      if (ri != null) {
        registeredInterpreters.add(ri);
      }
    }
    return registeredInterpreters;
  }

  /**
   * @param name user defined name
   * @param groupName interpreter group name to instantiate
   * @param properties
   * @return
   * @throws InterpreterException
   * @throws IOException
   */
  public InterpreterGroup add(String name, String groupName,
      InterpreterOption option, Properties properties)
      throws InterpreterException, IOException {
    synchronized (interpreterSettings) {

      InterpreterSetting intpSetting = new InterpreterSetting(
          name,
          groupName,
          option);

      InterpreterGroup interpreterGroup = createInterpreterGroup(
          intpSetting.id(), groupName, option, properties);

      intpSetting.setInterpreterGroup(interpreterGroup);

      interpreterSettings.put(intpSetting.id(), intpSetting);
      saveToFile();
      return interpreterGroup;
    }
  }

  private InterpreterGroup createInterpreterGroup(String id,
      String groupName,
      InterpreterOption option,
      Properties properties)
      throws InterpreterException , NullArgumentException {

    //When called from REST API without option we receive NPE
    if (option == null )
      throw new NullArgumentException("option");
    //When called from REST API without option we receive NPE
    if (properties == null )
      throw new NullArgumentException("properties");

    AngularObjectRegistry angularObjectRegistry;

    InterpreterGroup interpreterGroup = new InterpreterGroup(id);
    if (option.isRemote()) {
      angularObjectRegistry = new RemoteAngularObjectRegistry(
          id,
          angularObjectRegistryListener,
          interpreterGroup
      );
    } else {
      angularObjectRegistry = new AngularObjectRegistry(
          id,
          angularObjectRegistryListener);
    }

    interpreterGroup.setAngularObjectRegistry(angularObjectRegistry);


    for (String className : interpreterClassList) {
      Set<String> keys = Interpreter.registeredInterpreters.keySet();
      for (String intName : keys) {
        RegisteredInterpreter info = Interpreter.registeredInterpreters
            .get(intName);
        if (info.getClassName().equals(className)
            && info.getGroup().equals(groupName)) {
          Interpreter intp;

          if (option.isRemote()) {
            intp = createRemoteRepl(info.getPath(),
                info.getClassName(),
                properties);
          } else {
            intp = createRepl(info.getPath(),
                info.getClassName(),
                properties);
          }
          interpreterGroup.add(intp);
          intp.setInterpreterGroup(interpreterGroup);
          break;
        }
      }
    }
    return interpreterGroup;
  }

  public void remove(String id) throws IOException {
    synchronized (interpreterSettings) {
      if (interpreterSettings.containsKey(id)) {
        InterpreterSetting intp = interpreterSettings.get(id);
        intp.getInterpreterGroup().close();
        intp.getInterpreterGroup().destroy();

        interpreterSettings.remove(id);
        for (List<String> settings : interpreterBindings.values()) {
          Iterator<String> it = settings.iterator();
          while (it.hasNext()) {
            String settingId = it.next();
            if (settingId.equals(id)) {
              it.remove();
            }
          }
        }
        saveToFile();
      }
    }
  }

  /**
   * Get loaded interpreters
   * @return
   */
  public List<InterpreterSetting> get() {
    synchronized (interpreterSettings) {
      List<InterpreterSetting> orderedSettings = new LinkedList<InterpreterSetting>();
      List<InterpreterSetting> settings = new LinkedList<InterpreterSetting>(
          interpreterSettings.values());
      Collections.sort(settings, new Comparator<InterpreterSetting>(){
        @Override
        public int compare(InterpreterSetting o1, InterpreterSetting o2) {
          return o1.getName().compareTo(o2.getName());
        }
      });

      for (String className : interpreterClassList) {
        for (InterpreterSetting setting : settings) {
          for (InterpreterSetting orderedSetting : orderedSettings) {
            if (orderedSetting.id().equals(setting.id())) {
              continue;
            }
          }

          for (Interpreter intp : setting.getInterpreterGroup()) {
            if (className.equals(intp.getClassName())) {
              boolean alreadyAdded = false;
              for (InterpreterSetting st : orderedSettings) {
                if (setting.id().equals(st.id())) {
                  alreadyAdded = true;
                }
              }
              if (alreadyAdded == false) {
                orderedSettings.add(setting);
              }
            }
          }
        }
      }
      return orderedSettings;
    }
  }

  public InterpreterSetting get(String name) {
    synchronized (interpreterSettings) {
      return interpreterSettings.get(name);
    }
  }

  public void putNoteInterpreterSettingBinding(String noteId,
      List<String> settingList) throws IOException {
    synchronized (interpreterSettings) {
      interpreterBindings.put(noteId, settingList);
      saveToFile();
    }
  }

  public void removeNoteInterpreterSettingBinding(String noteId) {
    synchronized (interpreterSettings) {
      interpreterBindings.remove(noteId);
    }
  }

  public List<String> getNoteInterpreterSettingBinding(String noteId) {
    LinkedList<String> bindings = new LinkedList<String>();
    synchronized (interpreterSettings) {
      List<String> settingIds = interpreterBindings.get(noteId);
      if (settingIds != null) {
        bindings.addAll(settingIds);
      }
    }
    return bindings;
  }

  /**
   * Change interpreter property and restart
   * @param id
   * @param option
   * @param properties
   * @throws IOException
   */
  public void setPropertyAndRestart(String id, InterpreterOption option,
      Properties properties) throws IOException {
    synchronized (interpreterSettings) {
      InterpreterSetting intpsetting = interpreterSettings.get(id);
      if (intpsetting != null) {

        stopJobAllInterpreter(intpsetting);

        intpsetting.getInterpreterGroup().close();
        intpsetting.getInterpreterGroup().destroy();

        intpsetting.setOption(option);

        InterpreterGroup interpreterGroup = createInterpreterGroup(
            intpsetting.id(),
            intpsetting.getGroup(), option, properties);
        intpsetting.setInterpreterGroup(interpreterGroup);
        saveToFile();
      } else {
        throw new InterpreterException("Interpreter setting id " + id
            + " not found");
      }
    }
  }

  public void restart(String id) {
    synchronized (interpreterSettings) {
      InterpreterSetting intpsetting = interpreterSettings.get(id);
      if (intpsetting != null) {

        stopJobAllInterpreter(intpsetting);

        intpsetting.getInterpreterGroup().close();
        intpsetting.getInterpreterGroup().destroy();

        InterpreterGroup interpreterGroup = createInterpreterGroup(
            intpsetting.id(),
            intpsetting.getGroup(), intpsetting.getOption(), intpsetting.getProperties());
        intpsetting.setInterpreterGroup(interpreterGroup);
      } else {
        throw new InterpreterException("Interpreter setting id " + id
            + " not found");
      }
    }
  }

  private void stopJobAllInterpreter(InterpreterSetting intpsetting) {
    if (intpsetting != null) {
      for (Interpreter intp : intpsetting.getInterpreterGroup()) {
        for (Job job : intp.getScheduler().getJobsRunning()) {
          job.abort();
          job.setStatus(Status.ABORT);
          logger.info("Job " + job.getJobName() + " aborted ");
        }
        for (Job job : intp.getScheduler().getJobsWaiting()) {
          job.abort();
          job.setStatus(Status.ABORT);
          logger.info("Job " + job.getJobName() + " aborted ");
        }
      }
    }
  }

  public void close() {
    List<Thread> closeThreads = new LinkedList<Thread>();
    synchronized (interpreterSettings) {
      Collection<InterpreterSetting> intpsettings = interpreterSettings.values();
      for (final InterpreterSetting intpsetting : intpsettings) {
        Thread t = new Thread() {
          public void run() {
            intpsetting.getInterpreterGroup().close();
            intpsetting.getInterpreterGroup().destroy();
          }
        };
        t.start();
        closeThreads.add(t);
      }
    }

    for (Thread t : closeThreads) {
      try {
        t.join();
      } catch (InterruptedException e) {
        logger.error("Can't close interpreterGroup", e);
      }
    }
  }

  private Interpreter createRepl(String dirName, String className,
      Properties property)
      throws InterpreterException {
    logger.info("Create repl {} from {}", className, dirName);

    ClassLoader oldcl = Thread.currentThread().getContextClassLoader();
    try {

      URLClassLoader ccl = cleanCl.get(dirName);
      if (ccl == null) {
        // classloader fallback
        ccl = URLClassLoader.newInstance(new URL[] {}, oldcl);
      }

      boolean separateCL = true;
      try { // check if server's classloader has driver already.
        Class cls = this.getClass().forName(className);
        if (cls != null) {
          separateCL = false;
        }
      } catch (Exception e) {
        logger.error("exception checking server classloader driver" , e);
      }

      URLClassLoader cl;

      if (separateCL == true) {
        cl = URLClassLoader.newInstance(new URL[] {}, ccl);
      } else {
        cl = ccl;
      }
      Thread.currentThread().setContextClassLoader(cl);

      Class<Interpreter> replClass = (Class<Interpreter>) cl.loadClass(className);
      Constructor<Interpreter> constructor =
          replClass.getConstructor(new Class[] {Properties.class});
      Interpreter repl = constructor.newInstance(property);
      repl.setClassloaderUrls(ccl.getURLs());
      LazyOpenInterpreter intp = new LazyOpenInterpreter(
          new ClassloaderInterpreter(repl, cl));
      return intp;
    } catch (SecurityException e) {
      throw new InterpreterException(e);
    } catch (NoSuchMethodException e) {
      throw new InterpreterException(e);
    } catch (IllegalArgumentException e) {
      throw new InterpreterException(e);
    } catch (InstantiationException e) {
      throw new InterpreterException(e);
    } catch (IllegalAccessException e) {
      throw new InterpreterException(e);
    } catch (InvocationTargetException e) {
      throw new InterpreterException(e);
    } catch (ClassNotFoundException e) {
      throw new InterpreterException(e);
    } finally {
      Thread.currentThread().setContextClassLoader(oldcl);
    }
  }


  private Interpreter createRemoteRepl(String interpreterPath, String className,
      Properties property) {

    int connectTimeout = conf.getInt(ConfVars.ZEPPELIN_INTERPRETER_CONNECT_TIMEOUT);
    int maxPoolSize = conf.getInt(ConfVars.ZEPPELIN_INTERPRETER_MAX_POOL_SIZE);
    LazyOpenInterpreter intp = new LazyOpenInterpreter(new RemoteInterpreter(
        property, className, conf.getInterpreterRemoteRunnerPath(),
<<<<<<< HEAD
        interpreterPath, connectTimeout, remoteInterpreterProcessListener));
=======
        interpreterPath, connectTimeout, maxPoolSize, remoteInterpreterProcessListener));
>>>>>>> 825f696f
    return intp;
  }


  private URL[] recursiveBuildLibList(File path) throws MalformedURLException {
    URL[] urls = new URL[0];
    if (path == null || path.exists() == false) {
      return urls;
    } else if (path.getName().startsWith(".")) {
      return urls;
    } else if (path.isDirectory()) {
      File[] files = path.listFiles();
      if (files != null) {
        for (File f : files) {
          urls = (URL[]) ArrayUtils.addAll(urls, recursiveBuildLibList(f));
        }
      }
      return urls;
    } else {
      return new URL[] {path.toURI().toURL()};
    }
  }
}<|MERGE_RESOLUTION|>--- conflicted
+++ resolved
@@ -667,11 +667,7 @@
     int maxPoolSize = conf.getInt(ConfVars.ZEPPELIN_INTERPRETER_MAX_POOL_SIZE);
     LazyOpenInterpreter intp = new LazyOpenInterpreter(new RemoteInterpreter(
         property, className, conf.getInterpreterRemoteRunnerPath(),
-<<<<<<< HEAD
-        interpreterPath, connectTimeout, remoteInterpreterProcessListener));
-=======
         interpreterPath, connectTimeout, maxPoolSize, remoteInterpreterProcessListener));
->>>>>>> 825f696f
     return intp;
   }
 
