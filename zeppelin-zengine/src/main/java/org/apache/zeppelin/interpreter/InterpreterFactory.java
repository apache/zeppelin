--- conflicted
+++ resolved
@@ -364,26 +364,6 @@
       // previously created setting should turn this feature on here.
       setting.getOption().setRemote(true);
 
-<<<<<<< HEAD
-      final InterpreterSetting intpSetting = new InterpreterSetting(setting.id(), setting.getName(),
-          setting.getGroup(), setting.getInterpreterInfos(), setting.getProperties(),
-          setting.getDependencies(), setting.getOption());
-
-      try {
-        synchronized (interpreterSettings) {
-          loadInterpreterDependencies(intpSetting);
-        }
-      } catch (Exception e) {
-        logger.error(String.format("Error while downloading repos for interpreter group : %s," +
-                " go to interpreter setting page click on edit and save it again to make this " +
-                "interpreter work properly.",
-            intpSetting.getGroup()), e);
-      }
-
-
-      intpSetting.setInterpreterGroupFactory(this);
-      interpreterSettings.put(k, intpSetting);
-=======
       // Update transient information from InterpreterSettingRef
       // TODO(jl): Check if reference of setting is null
 
@@ -391,7 +371,6 @@
 
       setting.setInterpreterGroupFactory(this);
       interpreterSettings.put(k, setting);
->>>>>>> 28b478d9
     }
 
     this.interpreterBindings = info.interpreterBindings;
