/*
 * Licensed to the Apache Software Foundation (ASF) under one or more
 * contributor license agreements.  See the NOTICE file distributed with
 * this work for additional information regarding copyright ownership.
 * The ASF licenses this file to You under the Apache License, Version 2.0
 * (the "License"); you may not use this file except in compliance with
 * the License.  You may obtain a copy of the License at
 *
 *    http://www.apache.org/licenses/LICENSE-2.0
 *
 * Unless required by applicable law or agreed to in writing, software
 * distributed under the License is distributed on an "AS IS" BASIS,
 * WITHOUT WARRANTIES OR CONDITIONS OF ANY KIND, either express or implied.
 * See the License for the specific language governing permissions and
 * limitations under the License.
 */

package org.apache.zeppelin.interpreter;

import com.google.gson.Gson;
import com.google.gson.GsonBuilder;

import org.apache.commons.io.FileUtils;
import org.apache.commons.lang.ArrayUtils;
import org.apache.commons.lang.NullArgumentException;
import org.apache.zeppelin.conf.ZeppelinConfiguration;
import org.apache.zeppelin.conf.ZeppelinConfiguration.ConfVars;
import org.apache.zeppelin.dep.Dependency;
import org.apache.zeppelin.dep.DependencyResolver;
import org.apache.zeppelin.display.AngularObjectRegistry;
import org.apache.zeppelin.display.AngularObjectRegistryListener;
import org.apache.zeppelin.helium.ApplicationEventListener;
import org.apache.zeppelin.interpreter.Interpreter.RegisteredInterpreter;
import org.apache.zeppelin.interpreter.dev.DevInterpreter;
import org.apache.zeppelin.interpreter.dev.ZeppelinDevServer;
import org.apache.zeppelin.interpreter.remote.RemoteAngularObjectRegistry;
import org.apache.zeppelin.interpreter.remote.RemoteInterpreter;
import org.apache.zeppelin.interpreter.remote.RemoteInterpreterProcessListener;
import org.apache.zeppelin.notebook.NoteInterpreterLoader;
import org.apache.zeppelin.scheduler.Job;
import org.apache.zeppelin.scheduler.Job.Status;
import org.slf4j.Logger;
import org.slf4j.LoggerFactory;
import org.sonatype.aether.RepositoryException;
import org.sonatype.aether.repository.Authentication;
import org.sonatype.aether.repository.RemoteRepository;

import java.io.*;
import java.lang.reflect.Constructor;
import java.lang.reflect.InvocationTargetException;
import java.net.MalformedURLException;
import java.net.URL;
import java.net.URLClassLoader;
import java.util.*;

/**
 * Manage interpreters.
 */
public class InterpreterFactory implements InterpreterGroupFactory {
  Logger logger = LoggerFactory.getLogger(InterpreterFactory.class);

  private Map<String, URLClassLoader> cleanCl = Collections
      .synchronizedMap(new HashMap<String, URLClassLoader>());

  private ZeppelinConfiguration conf;
  String[] interpreterClassList;

  private Map<String, InterpreterSetting> interpreterSettings =
      new HashMap<String, InterpreterSetting>();

  private Map<String, List<String>> interpreterBindings = new HashMap<String, List<String>>();
  private List<RemoteRepository> interpreterRepositories;

  private Gson gson;

  private InterpreterOption defaultOption;

  AngularObjectRegistryListener angularObjectRegistryListener;
  private final RemoteInterpreterProcessListener remoteInterpreterProcessListener;
  private final ApplicationEventListener appEventListener;

  private DependencyResolver depResolver;

  private Map<String, String> env = new HashMap<String, String>();

  private Interpreter devInterpreter;

  public InterpreterFactory(ZeppelinConfiguration conf,
      AngularObjectRegistryListener angularObjectRegistryListener,
      RemoteInterpreterProcessListener remoteInterpreterProcessListener,
      ApplicationEventListener appEventListener,
      DependencyResolver depResolver)
      throws InterpreterException, IOException, RepositoryException {
    this(conf, new InterpreterOption(true), angularObjectRegistryListener,
            remoteInterpreterProcessListener, appEventListener, depResolver);
  }


  public InterpreterFactory(ZeppelinConfiguration conf, InterpreterOption defaultOption,
      AngularObjectRegistryListener angularObjectRegistryListener,
      RemoteInterpreterProcessListener remoteInterpreterProcessListener,
      ApplicationEventListener appEventListener,
      DependencyResolver depResolver)
      throws InterpreterException, IOException, RepositoryException {
    this.conf = conf;
    this.defaultOption = defaultOption;
    this.angularObjectRegistryListener = angularObjectRegistryListener;
    this.depResolver = depResolver;
    this.interpreterRepositories = depResolver.getRepos();
    this.remoteInterpreterProcessListener = remoteInterpreterProcessListener;
    this.appEventListener = appEventListener;
    String replsConf = conf.getString(ConfVars.ZEPPELIN_INTERPRETERS);
    interpreterClassList = replsConf.split(",");

    GsonBuilder builder = new GsonBuilder();
    builder.setPrettyPrinting();
    builder.registerTypeAdapter(
        InterpreterSetting.InterpreterInfo.class, new InterpreterInfoSerializer());
    gson = builder.create();

    init();
  }

  private void init() throws InterpreterException, IOException, RepositoryException {
    ClassLoader oldcl = Thread.currentThread().getContextClassLoader();

    // Load classes
    File[] interpreterDirs = new File(conf.getInterpreterDir()).listFiles();
    if (interpreterDirs != null) {
      for (File path : interpreterDirs) {
        logger.info("Reading " + path.getAbsolutePath());
        URL[] urls = null;
        try {
          urls = recursiveBuildLibList(path);
        } catch (MalformedURLException e1) {
          logger.error("Can't load jars ", e1);
        }
        URLClassLoader ccl = new URLClassLoader(urls, oldcl);

        for (String className : interpreterClassList) {
          try {
            Class.forName(className, true, ccl);
            Set<String> keys = Interpreter.registeredInterpreters.keySet();
            for (String intName : keys) {
              if (className.equals(
                  Interpreter.registeredInterpreters.get(intName).getClassName())) {
                Interpreter.registeredInterpreters.get(intName).setPath(path.getAbsolutePath());
                logger.info("Interpreter " + intName + " found. class=" + className);
                cleanCl.put(path.getAbsolutePath(), ccl);
              }
            }
          } catch (ClassNotFoundException e) {
            // nothing to do
          }
        }
      }
    }

    loadFromFile();

    // if no interpreter settings are loaded, create default set
    synchronized (interpreterSettings) {
      if (interpreterSettings.size() == 0) {
        HashMap<String, List<RegisteredInterpreter>> groupClassNameMap =
            new HashMap<String, List<RegisteredInterpreter>>();

        for (String k : Interpreter.registeredInterpreters.keySet()) {
          RegisteredInterpreter info = Interpreter.registeredInterpreters.get(k);

          if (!groupClassNameMap.containsKey(info.getGroup())) {
            groupClassNameMap.put(info.getGroup(), new LinkedList<RegisteredInterpreter>());
          }

          groupClassNameMap.get(info.getGroup()).add(info);
        }

        for (String className : interpreterClassList) {
          for (String groupName : groupClassNameMap.keySet()) {
            List<RegisteredInterpreter> infos = groupClassNameMap.get(groupName);

            boolean found = false;
            Properties p = new Properties();
            for (RegisteredInterpreter info : infos) {
              if (found == false && info.getClassName().equals(className)) {
                found = true;
              }

              for (String k : info.getProperties().keySet()) {
                p.put(k, info.getProperties().get(k).getDefaultValue());
              }
            }

            if (found) {
              // add all interpreters in group
              add(groupName,
                  groupName,
                  new LinkedList<Dependency>(),
                  defaultOption,
                  p);
              groupClassNameMap.remove(groupName);
              break;
            }
          }
        }
      }
    }

    for (String settingId : interpreterSettings.keySet()) {
      InterpreterSetting setting = interpreterSettings.get(settingId);
      logger.info("Interpreter setting group {} : id={}, name={}",
          setting.getGroup(), settingId, setting.getName());
    }
  }

  private void loadFromFile() throws IOException {
    GsonBuilder builder = new GsonBuilder();
    builder.setPrettyPrinting();
    builder.registerTypeAdapter(
        InterpreterSetting.InterpreterInfo.class, new InterpreterInfoSerializer());
    Gson gson = builder.create();

    File settingFile = new File(conf.getInterpreterSettingPath());
    if (!settingFile.exists()) {
      // nothing to read
      return;
    }
    FileInputStream fis = new FileInputStream(settingFile);
    InputStreamReader isr = new InputStreamReader(fis);
    BufferedReader bufferedReader = new BufferedReader(isr);
    StringBuilder sb = new StringBuilder();
    String line;
    while ((line = bufferedReader.readLine()) != null) {
      sb.append(line);
    }
    isr.close();
    fis.close();

    String json = sb.toString();
    InterpreterInfoSaving info = gson.fromJson(json, InterpreterInfoSaving.class);

    for (String k : info.interpreterSettings.keySet()) {
      InterpreterSetting setting = info.interpreterSettings.get(k);

      // Always use separate interpreter process
      // While we decided to turn this feature on always (without providing
      // enable/disable option on GUI).
      // previously created setting should turn this feature on here.
      setting.getOption().setRemote(true);

      InterpreterSetting intpSetting = new InterpreterSetting(
          setting.id(),
          setting.getName(),
          setting.getGroup(),
          setting.getInterpreterInfos(),
          setting.getProperties(),
          setting.getDependencies(),
          setting.getOption());

      intpSetting.setInterpreterGroupFactory(this);
      interpreterSettings.put(k, intpSetting);
    }

    this.interpreterBindings = info.interpreterBindings;

    if (info.interpreterRepositories != null) {
      for (RemoteRepository repo : info.interpreterRepositories) {
        if (!depResolver.getRepos().contains(repo)) {
          this.interpreterRepositories.add(repo);
        }
      }
    }
  }

  private void loadInterpreterDependencies(InterpreterSetting intSetting)
      throws IOException, RepositoryException {
    // dependencies to prevent library conflict
    File localRepoDir = new File(conf.getInterpreterLocalRepoPath() + "/" + intSetting.id());
    if (localRepoDir.exists()) {
      FileUtils.cleanDirectory(localRepoDir);
    }

    // load dependencies
    List<Dependency> deps = intSetting.getDependencies();
    if (deps != null) {
      for (Dependency d: deps) {
        if (d.getExclusions() != null) {
          depResolver.load(
              d.getGroupArtifactVersion(),
              d.getExclusions(),
              conf.getString(ConfVars.ZEPPELIN_DEP_LOCALREPO) + "/" + intSetting.id());
        } else {
          depResolver.load(
              d.getGroupArtifactVersion(),
              conf.getString(ConfVars.ZEPPELIN_DEP_LOCALREPO) + "/" + intSetting.id());
        }
      }
    }
  }

  private void saveToFile() throws IOException {
    String jsonString;

    synchronized (interpreterSettings) {
      InterpreterInfoSaving info = new InterpreterInfoSaving();
      info.interpreterBindings = interpreterBindings;
      info.interpreterSettings = interpreterSettings;
      info.interpreterRepositories = interpreterRepositories;

      jsonString = gson.toJson(info);
    }

    File settingFile = new File(conf.getInterpreterSettingPath());
    if (!settingFile.exists()) {
      settingFile.createNewFile();
    }

    FileOutputStream fos = new FileOutputStream(settingFile, false);
    OutputStreamWriter out = new OutputStreamWriter(fos);
    out.append(jsonString);
    out.close();
    fos.close();
  }

  private RegisteredInterpreter getRegisteredReplInfoFromClassName(String clsName) {
    Set<String> keys = Interpreter.registeredInterpreters.keySet();
    for (String intName : keys) {
      RegisteredInterpreter info = Interpreter.registeredInterpreters.get(intName);
      if (clsName.equals(info.getClassName())) {
        return info;
      }
    }
    return null;
  }

  /**
   * Return ordered interpreter setting list.
   * The list does not contain more than one setting from the same interpreter class.
   * Order by InterpreterClass (order defined by ZEPPELIN_INTERPRETERS), Interpreter setting name
   * @return
   */
  public List<String> getDefaultInterpreterSettingList() {
    // this list will contain default interpreter setting list
    List<String> defaultSettings = new LinkedList<String>();

    // to ignore the same interpreter group
    Map<String, Boolean> interpreterGroupCheck = new HashMap<String, Boolean>();

    List<InterpreterSetting> sortedSettings = get();

    for (InterpreterSetting setting : sortedSettings) {
      if (defaultSettings.contains(setting.id())) {
        continue;
      }

      if (!interpreterGroupCheck.containsKey(setting.getGroup())) {
        defaultSettings.add(setting.id());
        interpreterGroupCheck.put(setting.getGroup(), true);
      }
    }
    return defaultSettings;
  }

  public List<RegisteredInterpreter> getRegisteredInterpreterList() {
    List<RegisteredInterpreter> registeredInterpreters = new LinkedList<RegisteredInterpreter>();

    for (String className : interpreterClassList) {
      RegisteredInterpreter ri = Interpreter.findRegisteredInterpreterByClassName(className);
      if (ri != null) {
        registeredInterpreters.add(ri);
      }
    }
    return registeredInterpreters;
  }

  /**
   * @param name user defined name
   * @param groupName interpreter group name to instantiate
   * @param properties
   * @return
   * @throws InterpreterException
   * @throws IOException
   */
  public InterpreterSetting add(String name, String groupName,
      List<Dependency> dependencies,
      InterpreterOption option, Properties properties)
      throws InterpreterException, IOException, RepositoryException {
    synchronized (interpreterSettings) {

      List<InterpreterSetting.InterpreterInfo> interpreterInfos =
          new LinkedList<InterpreterSetting.InterpreterInfo>();

      for (String className : interpreterClassList) {
        for (RegisteredInterpreter registeredInterpreter :
            Interpreter.registeredInterpreters.values()) {
          if (registeredInterpreter.getGroup().equals(groupName)) {
            if (registeredInterpreter.getClassName().equals(className)) {
              interpreterInfos.add(
                  new InterpreterSetting.InterpreterInfo(
                      className, registeredInterpreter.getName()));
            }
          }
        }
      }

      InterpreterSetting intpSetting = new InterpreterSetting(
          name,
          groupName,
          interpreterInfos,
          properties,
          dependencies,
          option);

      if (dependencies.size() > 0) {
        loadInterpreterDependencies(intpSetting);
      }

      intpSetting.setInterpreterGroupFactory(this);
      interpreterSettings.put(intpSetting.id(), intpSetting);
      saveToFile();
      return intpSetting;
    }
  }

  @Override
  public InterpreterGroup createInterpreterGroup(String id, InterpreterOption option)
      throws InterpreterException, NullArgumentException {

    //When called from REST API without option we receive NPE
    if (option == null)
      throw new NullArgumentException("option");

    AngularObjectRegistry angularObjectRegistry;

    InterpreterGroup interpreterGroup = new InterpreterGroup(id);
    if (option.isRemote()) {
      angularObjectRegistry = new RemoteAngularObjectRegistry(
          id,
          angularObjectRegistryListener,
          interpreterGroup
      );
    } else {
      angularObjectRegistry = new AngularObjectRegistry(
          id,
          angularObjectRegistryListener);

      // TODO(moon) : create distributed resource pool for local interpreters and set
    }

    interpreterGroup.setAngularObjectRegistry(angularObjectRegistry);
    return interpreterGroup;
  }

  public void removeInterpretersForNote(InterpreterSetting interpreterSetting,
                                        String noteId) {
    if (interpreterSetting.getOption().isPerNoteProcess()) {
      interpreterSetting.closeAndRemoveInterpreterGroup(noteId);
    } else if (interpreterSetting.getOption().isPerNoteSession()) {
      InterpreterGroup interpreterGroup = interpreterSetting.getInterpreterGroup(noteId);

      interpreterGroup.close(noteId);
      interpreterGroup.destroy(noteId);
      synchronized (interpreterGroup) {
        interpreterGroup.remove(noteId);
        interpreterGroup.notifyAll(); // notify createInterpreterForNote()
      }
      logger.info("Interpreter instance {} for note {} is removed",
          interpreterSetting.getName(),
          noteId);
    }
  }

  public void createInterpretersForNote(
      InterpreterSetting interpreterSetting,
      String noteId,
      String key) {
    InterpreterGroup interpreterGroup = interpreterSetting.getInterpreterGroup(noteId);
    String groupName = interpreterSetting.getGroup();
    InterpreterOption option = interpreterSetting.getOption();
    Properties properties = interpreterSetting.getProperties();

    // if interpreters are already there, wait until they're being removed
    synchronized (interpreterGroup) {
      long interpreterRemovalWaitStart = System.nanoTime();
      // interpreter process supposed to be terminated by RemoteInterpreterProcess.dereference()
      // in ZEPPELIN_INTERPRETER_CONNECT_TIMEOUT msec. However, if termination of the process and
      // removal from interpreter group take too long, throw an error.
      long minTimeout = 10L * 1000 * 1000000; // 10 sec
      long interpreterRemovalWaitTimeout =
          Math.max(
              minTimeout,
              conf.getInt(ConfVars.ZEPPELIN_INTERPRETER_CONNECT_TIMEOUT) * 1000000L * 2);
      while (interpreterGroup.containsKey(key)) {
        if (System.nanoTime() - interpreterRemovalWaitStart > interpreterRemovalWaitTimeout) {
          throw new InterpreterException("Can not create interpreter");
        }
        try {
          interpreterGroup.wait(1000);
        } catch (InterruptedException e) {
          logger.debug(e.getMessage(), e);
        }
      }
    }

    logger.info("Create interpreter instance {} for note {}", interpreterSetting.getName(), noteId);

    for (String className : interpreterClassList) {
      Set<String> keys = Interpreter.registeredInterpreters.keySet();
      for (String intName : keys) {
        RegisteredInterpreter info = Interpreter.registeredInterpreters.get(intName);
        if (info.getClassName().equals(className)
            && info.getGroup().equals(groupName)) {
          Interpreter intp;

          if (option.isRemote()) {
<<<<<<< HEAD
            if (option.isConnectExistingProcess()) {
              intp = connectToRemoteRepl(
                  noteId,
                  info.getClassName(),
                  option.getHost(), option.getPort(), properties);
            } else {
              intp = createRemoteRepl(info.getPath(),
                  noteId,
                  info.getClassName(),
                  properties,
                  interpreterGroup.id);
            }
=======
            intp = createRemoteRepl(info.getPath(),
                key,
                info.getClassName(),
                properties,
                interpreterSetting.id());
>>>>>>> 391ceab0
          } else {
            intp = createRepl(info.getPath(),
                info.getClassName(),
                properties);
          }

          synchronized (interpreterGroup) {
            List<Interpreter> interpreters = interpreterGroup.get(key);
            if (interpreters == null) {
              interpreters = new LinkedList<Interpreter>();
              interpreterGroup.put(key, interpreters);
            }
            interpreters.add(intp);
          }
          logger.info("Interpreter " + intp.getClassName() + " " + intp.hashCode() + " created");
          intp.setInterpreterGroup(interpreterGroup);
          break;
        }
      }
    }
  }



  public void remove(String id) throws IOException {
    synchronized (interpreterSettings) {
      if (interpreterSettings.containsKey(id)) {
        InterpreterSetting intp = interpreterSettings.get(id);
        intp.closeAndRmoveAllInterpreterGroups();

        interpreterSettings.remove(id);
        for (List<String> settings : interpreterBindings.values()) {
          Iterator<String> it = settings.iterator();
          while (it.hasNext()) {
            String settingId = it.next();
            if (settingId.equals(id)) {
              it.remove();
            }
          }
        }
        saveToFile();
      }
    }

    File localRepoDir = new File(conf.getInterpreterLocalRepoPath() + "/" + id);
    FileUtils.deleteDirectory(localRepoDir);
  }

  /**
   * Get interpreter settings
   * @return
   */
  public List<InterpreterSetting> get() {
    synchronized (interpreterSettings) {
      List<InterpreterSetting> orderedSettings = new LinkedList<InterpreterSetting>();
      List<InterpreterSetting> settings = new LinkedList<InterpreterSetting>(
          interpreterSettings.values());
      Collections.sort(settings, new Comparator<InterpreterSetting>(){
        @Override
        public int compare(InterpreterSetting o1, InterpreterSetting o2) {
          return o1.getName().compareTo(o2.getName());
        }
      });

      for (String className : interpreterClassList) {
        for (InterpreterSetting setting : settings) {
          for (InterpreterSetting orderedSetting : orderedSettings) {
            if (orderedSetting.id().equals(setting.id())) {
              continue;
            }
          }
          for (InterpreterSetting.InterpreterInfo intp : setting.getInterpreterInfos()) {

            if (className.equals(intp.getClassName())) {
              boolean alreadyAdded = false;
              for (InterpreterSetting st : orderedSettings) {
                if (setting.id().equals(st.id())) {
                  alreadyAdded = true;
                }
              }
              if (alreadyAdded == false) {
                orderedSettings.add(setting);
              }
            }
          }
        }
      }
      return orderedSettings;
    }
  }

  public InterpreterSetting get(String name) {
    synchronized (interpreterSettings) {
      return interpreterSettings.get(name);
    }
  }

  public void putNoteInterpreterSettingBinding(String noteId,
      List<String> settingList) throws IOException {
    List<String> unBindedSettings = new LinkedList<String>();

    synchronized (interpreterSettings) {
      List<String> oldSettings = interpreterBindings.get(noteId);
      if (oldSettings != null) {
        for (String oldSettingId : oldSettings) {
          if (!settingList.contains(oldSettingId)) {
            unBindedSettings.add(oldSettingId);
          }
        }
      }
      interpreterBindings.put(noteId, settingList);
      saveToFile();

      for (String settingId : unBindedSettings) {
        InterpreterSetting setting = get(settingId);
        removeInterpretersForNote(setting, noteId);
      }
    }
  }

  public void removeNoteInterpreterSettingBinding(String noteId) {
    synchronized (interpreterSettings) {
      List<String> settingIds = (interpreterBindings.containsKey(noteId) ?
          interpreterBindings.remove(noteId) : Collections.<String>emptyList());
      for (String settingId : settingIds) {
        this.removeInterpretersForNote(get(settingId), noteId);
      }
    }
  }

  public List<String> getNoteInterpreterSettingBinding(String noteId) {
    LinkedList<String> bindings = new LinkedList<String>();
    synchronized (interpreterSettings) {
      List<String> settingIds = interpreterBindings.get(noteId);
      if (settingIds != null) {
        bindings.addAll(settingIds);
      }
    }
    return bindings;
  }

  /**
   * Change interpreter property and restart
   * @param id
   * @param option
   * @param properties
   * @throws IOException
   */
  public void setPropertyAndRestart(String id,
      InterpreterOption option,
      Properties properties,
      List<Dependency> dependencies) throws IOException, RepositoryException {
    synchronized (interpreterSettings) {
      InterpreterSetting intpsetting = interpreterSettings.get(id);
      if (intpsetting != null) {

        stopJobAllInterpreter(intpsetting);

        intpsetting.closeAndRmoveAllInterpreterGroups();

        intpsetting.setOption(option);
        intpsetting.setProperties(properties);
        intpsetting.setDependencies(dependencies);

        loadInterpreterDependencies(intpsetting);
        saveToFile();
      } else {
        throw new InterpreterException("Interpreter setting id " + id
            + " not found");
      }
    }
  }

  public void restart(String id) {
    synchronized (interpreterSettings) {
      InterpreterSetting intpsetting = interpreterSettings.get(id);
      if (intpsetting != null) {

        stopJobAllInterpreter(intpsetting);

        intpsetting.closeAndRmoveAllInterpreterGroups();

      } else {
        throw new InterpreterException("Interpreter setting id " + id
            + " not found");
      }
    }
  }

  private void stopJobAllInterpreter(InterpreterSetting intpsetting) {
    if (intpsetting != null) {
      for (InterpreterGroup intpGroup : intpsetting.getAllInterpreterGroups()) {
        for (List<Interpreter> interpreters : intpGroup.values()) {
          for (Interpreter intp : interpreters) {
            for (Job job : intp.getScheduler().getJobsRunning()) {
              job.abort();
              job.setStatus(Status.ABORT);
              logger.info("Job " + job.getJobName() + " aborted ");
            }
            for (Job job : intp.getScheduler().getJobsWaiting()) {
              job.abort();
              job.setStatus(Status.ABORT);
              logger.info("Job " + job.getJobName() + " aborted ");
            }
          }
        }
      }
    }
  }

  public void close() {
    List<Thread> closeThreads = new LinkedList<Thread>();
    synchronized (interpreterSettings) {
      Collection<InterpreterSetting> intpsettings = interpreterSettings.values();
      for (final InterpreterSetting intpsetting : intpsettings) {
        Thread t = new Thread() {
          public void run() {
            intpsetting.closeAndRmoveAllInterpreterGroups();
          }
        };
        t.start();
        closeThreads.add(t);
      }
    }

    for (Thread t : closeThreads) {
      try {
        t.join();
      } catch (InterruptedException e) {
        logger.error("Can't close interpreterGroup", e);
      }
    }
  }

  private Interpreter createRepl(String dirName, String className,
      Properties property)
      throws InterpreterException {
    logger.info("Create repl {} from {}", className, dirName);

    ClassLoader oldcl = Thread.currentThread().getContextClassLoader();
    try {

      URLClassLoader ccl = cleanCl.get(dirName);
      if (ccl == null) {
        // classloader fallback
        ccl = URLClassLoader.newInstance(new URL[] {}, oldcl);
      }

      boolean separateCL = true;
      try { // check if server's classloader has driver already.
        Class cls = this.getClass().forName(className);
        if (cls != null) {
          separateCL = false;
        }
      } catch (Exception e) {
        logger.error("exception checking server classloader driver" , e);
      }

      URLClassLoader cl;

      if (separateCL == true) {
        cl = URLClassLoader.newInstance(new URL[] {}, ccl);
      } else {
        cl = ccl;
      }
      Thread.currentThread().setContextClassLoader(cl);

      Class<Interpreter> replClass = (Class<Interpreter>) cl.loadClass(className);
      Constructor<Interpreter> constructor =
          replClass.getConstructor(new Class[] {Properties.class});
      Interpreter repl = constructor.newInstance(property);
      repl.setClassloaderUrls(ccl.getURLs());
      LazyOpenInterpreter intp = new LazyOpenInterpreter(
          new ClassloaderInterpreter(repl, cl));
      return intp;
    } catch (SecurityException e) {
      throw new InterpreterException(e);
    } catch (NoSuchMethodException e) {
      throw new InterpreterException(e);
    } catch (IllegalArgumentException e) {
      throw new InterpreterException(e);
    } catch (InstantiationException e) {
      throw new InterpreterException(e);
    } catch (IllegalAccessException e) {
      throw new InterpreterException(e);
    } catch (InvocationTargetException e) {
      throw new InterpreterException(e);
    } catch (ClassNotFoundException e) {
      throw new InterpreterException(e);
    } finally {
      Thread.currentThread().setContextClassLoader(oldcl);
    }
  }

  private Interpreter connectToRemoteRepl(String noteId,
                                          String className,
                                          String host,
                                          int port,
                                          Properties property) {
    int connectTimeout = conf.getInt(ConfVars.ZEPPELIN_INTERPRETER_CONNECT_TIMEOUT);
    int maxPoolSize = conf.getInt(ConfVars.ZEPPELIN_INTERPRETER_MAX_POOL_SIZE);
    LazyOpenInterpreter intp = new LazyOpenInterpreter(
        new RemoteInterpreter(
            property,
            noteId,
            className,
            host,
            port,
            connectTimeout,
            maxPoolSize,
            remoteInterpreterProcessListener,
            appEventListener));
    return intp;
  }

  private Interpreter createRemoteRepl(String interpreterPath, String noteId, String className,
      Properties property, String interpreterSettingId) {
    int connectTimeout = conf.getInt(ConfVars.ZEPPELIN_INTERPRETER_CONNECT_TIMEOUT);
    String localRepoPath = conf.getInterpreterLocalRepoPath() + "/" + interpreterSettingId;
    int maxPoolSize = conf.getInt(ConfVars.ZEPPELIN_INTERPRETER_MAX_POOL_SIZE);
    RemoteInterpreter remoteInterpreter = new RemoteInterpreter(
        property, noteId, className, conf.getInterpreterRemoteRunnerPath(),
        interpreterPath, localRepoPath, connectTimeout,
        maxPoolSize, remoteInterpreterProcessListener, appEventListener);
    remoteInterpreter.setEnv(env);
    LazyOpenInterpreter intp = new LazyOpenInterpreter(remoteInterpreter);
    return intp;
  }


  private URL[] recursiveBuildLibList(File path) throws MalformedURLException {
    URL[] urls = new URL[0];
    if (path == null || path.exists() == false) {
      return urls;
    } else if (path.getName().startsWith(".")) {
      return urls;
    } else if (path.isDirectory()) {
      File[] files = path.listFiles();
      if (files != null) {
        for (File f : files) {
          urls = (URL[]) ArrayUtils.addAll(urls, recursiveBuildLibList(f));
        }
      }
      return urls;
    } else {
      return new URL[] {path.toURI().toURL()};
    }
  }

  public List<RemoteRepository> getRepositories() {
    return this.interpreterRepositories;
  }

  public void addRepository(String id, String url, boolean snapshot, Authentication auth)
      throws IOException {
    depResolver.addRepo(id, url, snapshot, auth);
    saveToFile();
  }

  public void removeRepository(String id) throws IOException {
    depResolver.delRepo(id);
    saveToFile();
  }

  public Map<String, String> getEnv() {
    return env;
  }

  public void setEnv(Map<String, String> env) {
    this.env = env;
  }


  public Interpreter getDevInterpreter() {
    if (devInterpreter == null) {
      InterpreterOption option = new InterpreterOption();
      option.setRemote(true);

      InterpreterGroup interpreterGroup = createInterpreterGroup("dev", option);

      devInterpreter = connectToRemoteRepl("dev", DevInterpreter.class.getName(),
          "localhost",
          ZeppelinDevServer.DEFAULT_TEST_INTERPRETER_PORT,
          new Properties());

      LinkedList<Interpreter> intpList = new LinkedList<Interpreter>();
      intpList.add(devInterpreter);
      interpreterGroup.put("dev", intpList);

      devInterpreter.setInterpreterGroup(interpreterGroup);
    }
    return devInterpreter;
  }
}<|MERGE_RESOLUTION|>--- conflicted
+++ resolved
@@ -512,7 +512,6 @@
           Interpreter intp;
 
           if (option.isRemote()) {
-<<<<<<< HEAD
             if (option.isConnectExistingProcess()) {
               intp = connectToRemoteRepl(
                   noteId,
@@ -520,18 +519,11 @@
                   option.getHost(), option.getPort(), properties);
             } else {
               intp = createRemoteRepl(info.getPath(),
-                  noteId,
+                  key,
                   info.getClassName(),
                   properties,
-                  interpreterGroup.id);
-            }
-=======
-            intp = createRemoteRepl(info.getPath(),
-                key,
-                info.getClassName(),
-                properties,
-                interpreterSetting.id());
->>>>>>> 391ceab0
+                  interpreterSetting.id());
+            }
           } else {
             intp = createRepl(info.getPath(),
                 info.getClassName(),
