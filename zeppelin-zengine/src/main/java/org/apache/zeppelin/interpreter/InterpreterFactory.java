--- conflicted
+++ resolved
@@ -723,17 +723,12 @@
   private Interpreter createRemoteRepl(String interpreterPath, String className,
       Properties property, String interpreterId) {
     int connectTimeout = conf.getInt(ConfVars.ZEPPELIN_INTERPRETER_CONNECT_TIMEOUT);
-<<<<<<< HEAD
     String localRepoPath = conf.getInterpreterLocalRepoPath() + "/" + interpreterId;
-    LazyOpenInterpreter intp = new LazyOpenInterpreter(new RemoteInterpreter(
-        property, className, conf.getInterpreterRemoteRunnerPath(),
-        interpreterPath, localRepoPath, connectTimeout, remoteInterpreterProcessListener));
-=======
     int maxPoolSize = conf.getInt(ConfVars.ZEPPELIN_INTERPRETER_MAX_POOL_SIZE);
     LazyOpenInterpreter intp = new LazyOpenInterpreter(new RemoteInterpreter(
         property, className, conf.getInterpreterRemoteRunnerPath(),
-        interpreterPath, connectTimeout, maxPoolSize, remoteInterpreterProcessListener));
->>>>>>> 90cc2b3d
+        interpreterPath, localRepoPath, connectTimeout,
+        maxPoolSize, remoteInterpreterProcessListener));
     return intp;
   }
 
