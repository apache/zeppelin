--- conflicted
+++ resolved
@@ -189,15 +189,11 @@
       }
     }
 
-<<<<<<< HEAD
     // dev interpreter
     if (DevInterpreter.isInterpreterName(replName)) {
       return factory.getDevInterpreter();
     }
 
-    throw new InterpreterException(replName + " interpreter not found");
-=======
     return null;
->>>>>>> ca27bf5c
   }
 }