--- conflicted
+++ resolved
@@ -225,10 +225,6 @@
   }
 
   public List<InterpreterCompletion> completion(String buffer, int cursor) {
-<<<<<<< HEAD
-
-    logger.info("### user={}, intpfactory={}", user, factory);
-=======
     String lines[] = buffer.split(System.getProperty("line.separator"));
     if (lines.length > 0
       && lines[0].startsWith("%")
@@ -239,7 +235,6 @@
         return getInterpreterCompletion();
       }
     }
->>>>>>> 483a8970
 
     String replName = getRequiredReplName(buffer);
     if (replName != null && cursor > replName.length()) {
