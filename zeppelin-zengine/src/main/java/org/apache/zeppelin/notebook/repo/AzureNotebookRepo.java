--- conflicted
+++ resolved
@@ -41,14 +41,6 @@
 import org.apache.zeppelin.user.AuthenticationInfo;
 import org.slf4j.Logger;
 import org.slf4j.LoggerFactory;
-<<<<<<< HEAD
-import java.io.*;
-import java.net.URISyntaxException;
-import java.security.InvalidKeyException;
-import java.util.Date;
-import java.util.LinkedList;
-import java.util.List;
-=======
 
 import com.google.gson.Gson;
 import com.google.gson.GsonBuilder;
@@ -59,7 +51,6 @@
 import com.microsoft.azure.storage.file.CloudFileDirectory;
 import com.microsoft.azure.storage.file.CloudFileShare;
 import com.microsoft.azure.storage.file.ListFileItem;
->>>>>>> 6eecdecb
 
 /**
  * Azure storage backend for notebooks
@@ -95,11 +86,7 @@
 
   @Override
   public List<NoteInfo> list(AuthenticationInfo subject) throws IOException {
-<<<<<<< HEAD
-    List<NoteInfo> infos = new LinkedList<NoteInfo>();
-=======
     List<NoteInfo> infos = new LinkedList<>();
->>>>>>> 6eecdecb
     NoteInfo info = null;
 
     for (ListFileItem item : rootDir.listFilesAndDirectories()) {
@@ -237,15 +224,6 @@
   public Revision checkpoint(String noteId, String checkpointMsg, AuthenticationInfo subject)
       throws IOException {
     // no-op
-<<<<<<< HEAD
-    LOG.info("Checkpoint feature isn't supported in {}", this.getClass().toString());
-    return null;
-  }
-
-  @Override
-  public Note get(String noteId, Revision rev, AuthenticationInfo subject) throws IOException {
-    // Auto-generated method stub
-=======
     LOG.warn("Checkpoint feature isn't supported in {}", this.getClass().toString());
     return Revision.EMPTY;
   }
@@ -253,14 +231,11 @@
   @Override
   public Note get(String noteId, String revId, AuthenticationInfo subject) throws IOException {
     LOG.warn("Get note revision feature isn't supported in {}", this.getClass().toString());
->>>>>>> 6eecdecb
     return null;
   }
 
   @Override
   public List<Revision> revisionHistory(String noteId, AuthenticationInfo subject) {
-<<<<<<< HEAD
-=======
     LOG.warn("Get Note revisions feature isn't supported in {}", this.getClass().toString());
     return Collections.emptyList();
   }
@@ -279,7 +254,6 @@
   @Override
   public Note setNoteRevision(String noteId, String revId, AuthenticationInfo subject)
       throws IOException {
->>>>>>> 6eecdecb
     // Auto-generated method stub
     return null;
   }
