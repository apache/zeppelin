/*
 * Licensed to the Apache Software Foundation (ASF) under one or more
 * contributor license agreements.  See the NOTICE file distributed with
 * this work for additional information regarding copyright ownership.
 * The ASF licenses this file to You under the Apache License, Version 2.0
 * (the "License"); you may not use this file except in compliance with
 * the License.  You may obtain a copy of the License at
 *
 *    http://www.apache.org/licenses/LICENSE-2.0
 *
 * Unless required by applicable law or agreed to in writing, software
 * distributed under the License is distributed on an "AS IS" BASIS,
 * WITHOUT WARRANTIES OR CONDITIONS OF ANY KIND, either express or implied.
 * See the License for the specific language governing permissions and
 * limitations under the License.
 */
package org.apache.zeppelin.notebook.repo.zeppelinhub.websocket;

import java.io.IOException;
import java.net.URI;
import java.util.Arrays;
import java.util.HashMap;
import java.util.HashSet;
import java.util.Map;
import java.util.Set;
import java.util.Timer;
import java.util.concurrent.ConcurrentHashMap;
import java.util.concurrent.ExecutionException;
import java.util.concurrent.Future;

import org.apache.commons.lang3.StringUtils;
import org.apache.zeppelin.conf.ZeppelinConfiguration;
import org.apache.zeppelin.notebook.NotebookAuthorization;
import org.apache.zeppelin.notebook.repo.zeppelinhub.model.UserTokenContainer;
import org.apache.zeppelin.notebook.repo.zeppelinhub.security.Authentication;
import org.apache.zeppelin.notebook.repo.zeppelinhub.websocket.listener.WatcherWebsocket;
import org.apache.zeppelin.notebook.repo.zeppelinhub.websocket.listener.ZeppelinWebsocket;
import org.apache.zeppelin.notebook.repo.zeppelinhub.websocket.protocol.ZeppelinhubMessage;
import org.apache.zeppelin.notebook.repo.zeppelinhub.websocket.scheduler.SchedulerService;
import org.apache.zeppelin.notebook.repo.zeppelinhub.websocket.scheduler.ZeppelinHeartbeat;
import org.apache.zeppelin.notebook.socket.Message;
import org.apache.zeppelin.notebook.socket.Message.OP;
import org.apache.zeppelin.util.WatcherSecurityKey;
import org.eclipse.jetty.util.ssl.SslContextFactory;
import org.eclipse.jetty.websocket.api.Session;
import org.eclipse.jetty.websocket.client.ClientUpgradeRequest;
import org.eclipse.jetty.websocket.client.WebSocketClient;
import org.slf4j.Logger;
import org.slf4j.LoggerFactory;

import com.google.gson.Gson;
import com.google.gson.JsonSyntaxException;

/**
 * Zeppelin websocket client.
 *
 */
public class ZeppelinClient {
  private static final Logger LOG = LoggerFactory.getLogger(ZeppelinClient.class);
  private final URI zeppelinWebsocketUrl;
  private final WebSocketClient wsClient;
  private static Gson gson;
  // Keep track of current open connection per notebook.
  private ConcurrentHashMap<String, Session> notesConnection;
  // Listen to every note actions.
  private static Session watcherSession;
  private static ZeppelinClient instance = null;
  private SchedulerService schedulerService;
  private Authentication authModule;
  private static final int MIN = 60;
  private static final String ORIGIN = "Origin";

  private static final Set<String> actionable = new  HashSet<String>(Arrays.asList(
      // running events
      "ANGULAR_OBJECT_UPDATE",
      "PROGRESS",
      "NOTE",
      "PARAGRAPH",
      "PARAGRAPH_UPDATE_OUTPUT",
      "PARAGRAPH_APPEND_OUTPUT",
      "PARAGRAPH_CLEAR_OUTPUT",
      "PARAGRAPH_REMOVE",
      // run or stop events
      "RUN_PARAGRAPH",
      "CANCEL_PARAGRAPH"));

  public static ZeppelinClient initialize(String zeppelinUrl, String token, 
      ZeppelinConfiguration conf) {
    if (instance == null) {
      instance = new ZeppelinClient(zeppelinUrl, token, conf);
    }
    return instance;
  }

  public static ZeppelinClient getInstance() {
    return instance;
  }

  private ZeppelinClient(String zeppelinUrl, String token, ZeppelinConfiguration conf) {
    zeppelinWebsocketUrl = URI.create(zeppelinUrl);
    wsClient = createNewWebsocketClient();
    gson = new Gson();
    notesConnection = new ConcurrentHashMap<>();
    schedulerService = SchedulerService.getInstance();
    authModule = Authentication.initialize(token, conf);
    if (authModule != null) {
      SchedulerService.getInstance().addOnce(authModule, 10);
    }
    LOG.info("Initialized Zeppelin websocket client on {}", zeppelinWebsocketUrl);
  }

  private WebSocketClient createNewWebsocketClient() {
    SslContextFactory sslContextFactory = new SslContextFactory();
    WebSocketClient client = new WebSocketClient(sslContextFactory);
<<<<<<< HEAD
    client.setMaxIdleTimeout(5 * min * 1000);
=======
    client.setMaxIdleTimeout(5 * MIN * 1000);
>>>>>>> 6eecdecb
    client.setMaxTextMessageBufferSize(Client.getMaxNoteSize());
    client.getPolicy().setMaxTextMessageSize(Client.getMaxNoteSize());
    //TODO(khalid): other client settings
    return client;
  }

  public void start() {
    try {
      if (wsClient != null) {
        wsClient.start();
        addRoutines();
      } else {
        LOG.warn("Cannot start zeppelin websocket client - isn't initialized");
      }
    } catch (Exception e) {
      LOG.error("Cannot start Zeppelin websocket client", e);
    }
  }

  private void addRoutines() {
    schedulerService.add(ZeppelinHeartbeat.newInstance(this), 10, 1 * MIN);
    new Timer().schedule(new java.util.TimerTask() {
      @Override
      public void run() {
        int time = 0;
        while (time < 5 * MIN) {
          watcherSession = openWatcherSession();
          if (watcherSession == null) {
            try {
              Thread.sleep(5000);
              time += 5;
            } catch (InterruptedException e) {
              //continue
            }
          } else {
            break;
          }
        }
      }
    }, 5000);
  }

  public void stop() {
    try {
      if (wsClient != null) {
        removeAllConnections();
        wsClient.stop();
      } else {
        LOG.warn("Cannot stop zeppelin websocket client - isn't initialized");
      }
      if (watcherSession != null) {
        watcherSession.close();
      }
    } catch (Exception e) {
      LOG.error("Cannot stop Zeppelin websocket client", e);
    }
  }

  public String serialize(Message zeppelinMsg) {
    if (credentialsAvailable()) {
      zeppelinMsg.principal = authModule.getPrincipal();
      zeppelinMsg.ticket = authModule.getTicket();
      zeppelinMsg.roles = authModule.getRoles();
    }
    String msg = gson.toJson(zeppelinMsg);
    return msg;
  }

  private boolean credentialsAvailable() {
    return Authentication.getInstance() != null && Authentication.getInstance().isAuthenticated();
  }

  public Message deserialize(String zeppelinMessage) {
    if (StringUtils.isBlank(zeppelinMessage)) {
      return null;
    }
    Message msg;
    try {
      msg = gson.fromJson(zeppelinMessage, Message.class);
    } catch (JsonSyntaxException ex) {
      LOG.error("Cannot deserialize zeppelin message", ex);
      msg = null;
    }
    return msg;
  }
  
  private Session openWatcherSession() {
    ClientUpgradeRequest request = new ClientUpgradeRequest();
    request.setHeader(WatcherSecurityKey.HTTP_HEADER, WatcherSecurityKey.getKey());
    request.setHeader(ORIGIN, "*");
    WatcherWebsocket socket = WatcherWebsocket.createInstace();
    Future<Session> future = null;
    Session session = null;
    try {
      future = wsClient.connect(socket, zeppelinWebsocketUrl, request);
      session = future.get();
    } catch (IOException | InterruptedException | ExecutionException e) {
      LOG.error("Couldn't establish websocket connection to Zeppelin ", e);
      return session;
    }
    return session;
  }

  public void send(Message msg, String noteId) {
    Session noteSession = getZeppelinConnection(noteId, msg.principal, msg.ticket);
    if (!isSessionOpen(noteSession)) {
      LOG.error("Cannot open websocket connection to Zeppelin note {}", noteId);
      return;
    }
    noteSession.getRemote().sendStringByFuture(serialize(msg));
  }
  
  public Session getZeppelinConnection(String noteId, String principal, String ticket) {
    if (StringUtils.isBlank(noteId)) {
      LOG.warn("Cannot get Websocket session with blanck noteId");
      return null;
    }
    return getNoteSession(noteId, principal, ticket);
  }
  
/*
  private Message zeppelinGetNoteMsg(String noteId) {
    Message getNoteMsg = new Message(Message.OP.GET_NOTE);
    HashMap<String, Object> data = new HashMap<>();
    data.put("id", noteId);
    getNoteMsg.data = data;
    return getNoteMsg;
  }
  */

  private Session getNoteSession(String noteId, String principal, String ticket) {
    LOG.info("Getting Note websocket connection for note {}", noteId);
    Session session = notesConnection.get(noteId);
    if (!isSessionOpen(session)) {
      LOG.info("No open connection for note {}, opening one", noteId);
      notesConnection.remove(noteId);
      session = openNoteSession(noteId, principal, ticket);
    }
    return session;
  }
  
  private Session openNoteSession(String noteId, String principal, String ticket) {
    ClientUpgradeRequest request = new ClientUpgradeRequest();
    request.setHeader(ORIGIN, "*");
    ZeppelinWebsocket socket = new ZeppelinWebsocket(noteId);
    Future<Session> future = null;
    Session session = null;
    try {
      future = wsClient.connect(socket, zeppelinWebsocketUrl, request);
      session = future.get();
    } catch (IOException | InterruptedException | ExecutionException e) {
      LOG.error("Couldn't establish websocket connection to Zeppelin ", e);
      return session;
    }

    if (notesConnection.containsKey(noteId)) {
      session.close();
      session = notesConnection.get(noteId);
    } else {
      String getNote = serialize(zeppelinGetNoteMsg(noteId, principal, ticket));
      session.getRemote().sendStringByFuture(getNote);
      notesConnection.put(noteId, session);
    }
    return session;
  }
  
  private boolean isSessionOpen(Session session) {
    return (session != null) && (session.isOpen());
  }

  private Message zeppelinGetNoteMsg(String noteId, String principal, String ticket) {
    Message getNoteMsg = new Message(Message.OP.GET_NOTE);
    HashMap<String, Object> data = new HashMap<String, Object>();
    data.put("id", noteId);
    getNoteMsg.data = data;
    getNoteMsg.principal = principal;
    getNoteMsg.ticket = ticket;
    return getNoteMsg;
  }

  public void handleMsgFromZeppelin(String message, String noteId) {
    Map<String, String> meta = new HashMap<>();
    //TODO(khalid): don't use zeppelinhubToken in this class, decouple
    meta.put("noteId", noteId);
    Message zeppelinMsg = deserialize(message);
    if (zeppelinMsg == null) {
      return;
    }
    String token;
    if (!isActionable(zeppelinMsg.op)) {
      return;
    }
    
    token = UserTokenContainer.getInstance().getUserToken(zeppelinMsg.principal);
    Client client = Client.getInstance();
    if (client == null) {
      LOG.warn("Client isn't initialized yet");
      return;
    }
    ZeppelinhubMessage hubMsg = ZeppelinhubMessage.newMessage(zeppelinMsg, meta);
    if (StringUtils.isEmpty(token)) {
      relayToAllZeppelinHub(hubMsg, noteId);
    } else {
      client.relayToZeppelinHub(hubMsg.serialize(), token);
    }

  }

  private void relayToAllZeppelinHub(ZeppelinhubMessage hubMsg, String noteId) {
    if (StringUtils.isBlank(noteId)) {
      return;
    }
    NotebookAuthorization noteAuth = NotebookAuthorization.getInstance();
    Map<String, String> userTokens = UserTokenContainer.getInstance().getAllUserTokens();
    Client client = Client.getInstance();
    Set<String> userAndRoles;
    String token;
    for (String user: userTokens.keySet()) {
      userAndRoles = noteAuth.getRoles(user);
      userAndRoles.add(user);
      if (noteAuth.isReader(noteId, userAndRoles)) {
        token = userTokens.get(user);
        hubMsg.meta.put("token", token);
        client.relayToZeppelinHub(hubMsg.serialize(), token);
      }
    }
  }

  private boolean isActionable(OP action) {
    if (action == null) {
      return false;
    }
    return actionable.contains(action.name());
  }
  
  public void removeNoteConnection(String noteId) {
    if (StringUtils.isBlank(noteId)) {
      LOG.error("Cannot remove session for empty noteId");
      return;
    }
    if (notesConnection.containsKey(noteId)) {
      Session connection = notesConnection.get(noteId);
      if (connection.isOpen()) {
        connection.close();
      }
      notesConnection.remove(noteId);
    }
    LOG.info("Removed note websocket connection for note {}", noteId);
  }
  
  private void removeAllConnections() {
    if (watcherSession != null && watcherSession.isOpen()) {
      watcherSession.close();
    }

    Session noteSession = null;
    for (Map.Entry<String, Session> note: notesConnection.entrySet()) {
      noteSession = note.getValue();
      if (isSessionOpen(noteSession)) {
        noteSession.close();
      }
    }
    notesConnection.clear();
  }

  public void ping() {
    if (watcherSession == null) {
      LOG.debug("Cannot send PING event, no watcher found");
      return;
    }
    watcherSession.getRemote().sendStringByFuture(serialize(new Message(OP.PING)));
  }
  
  /**
   * Only used in test.
   */
  public int countConnectedNotes() {
    return notesConnection.size();
  }
}<|MERGE_RESOLUTION|>--- conflicted
+++ resolved
@@ -112,11 +112,7 @@
   private WebSocketClient createNewWebsocketClient() {
     SslContextFactory sslContextFactory = new SslContextFactory();
     WebSocketClient client = new WebSocketClient(sslContextFactory);
-<<<<<<< HEAD
-    client.setMaxIdleTimeout(5 * min * 1000);
-=======
     client.setMaxIdleTimeout(5 * MIN * 1000);
->>>>>>> 6eecdecb
     client.setMaxTextMessageBufferSize(Client.getMaxNoteSize());
     client.getPolicy().setMaxTextMessageSize(Client.getMaxNoteSize());
     //TODO(khalid): other client settings
