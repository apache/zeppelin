/*
 * Licensed to the Apache Software Foundation (ASF) under one or more
 * contributor license agreements.  See the NOTICE file distributed with
 * this work for additional information regarding copyright ownership.
 * The ASF licenses this file to You under the Apache License, Version 2.0
 * (the "License"); you may not use this file except in compliance with
 * the License.  You may obtain a copy of the License at
 *
 *    http://www.apache.org/licenses/LICENSE-2.0
 *
 * Unless required by applicable law or agreed to in writing, software
 * distributed under the License is distributed on an "AS IS" BASIS,
 * WITHOUT WARRANTIES OR CONDITIONS OF ANY KIND, either express or implied.
 * See the License for the specific language governing permissions and
 * limitations under the License.
 */

package org.apache.zeppelin.notebook.repo;

import java.io.IOException;
import java.util.List;

import org.apache.zeppelin.notebook.Note;
import org.apache.zeppelin.notebook.NoteInfo;

/**
 * Notebook repository (persistence layer) abstraction
 */
public interface NotebookRepo {
  public List<NoteInfo> list() throws IOException;
  public List<NoteInfo> list(String owner) throws IOException;
  public Note get(String noteId, String owner) throws IOException;
  public void save(Note note) throws IOException;
<<<<<<< HEAD
  public void remove(String noteId, String owner) throws IOException;
=======
  public void remove(String noteId) throws IOException;

  /**
   * Release any underlying resources
   */
  public void close();
>>>>>>> 3fbca266
}<|MERGE_RESOLUTION|>--- conflicted
+++ resolved
@@ -31,14 +31,9 @@
   public List<NoteInfo> list(String owner) throws IOException;
   public Note get(String noteId, String owner) throws IOException;
   public void save(Note note) throws IOException;
-<<<<<<< HEAD
   public void remove(String noteId, String owner) throws IOException;
-=======
-  public void remove(String noteId) throws IOException;
-
   /**
    * Release any underlying resources
    */
   public void close();
->>>>>>> 3fbca266
 }