--- conflicted
+++ resolved
@@ -41,11 +41,7 @@
 
   /**
    * Get the notebook with the given id.
-<<<<<<< HEAD
-   * @param noteId is notebook id.
-=======
    * @param noteId is note id.
->>>>>>> 6eecdecb
    * @param subject contains user information.
    * @return
    * @throws IOException
@@ -94,32 +90,6 @@
    * @param rev revision of the Notebook
    * @return a Notebook
    * @throws IOException
-<<<<<<< HEAD
-   */
-  @ZeppelinApi public Note get(String noteId, Revision rev, AuthenticationInfo subject)
-      throws IOException;
-
-  /**
-   * List of revisions of the given Notebook.
-   * 
-   * @param noteId id of the Notebook
-   * @return list of revisions
-   */
-  @ZeppelinApi public List<Revision> revisionHistory(String noteId, AuthenticationInfo subject);
-
-  /**
-   * Represents the 'Revision' a point in life of the notebook
-   */
-  static class Revision {
-    public Revision(String revId, String message, int time) {
-      this.revId = revId;
-      this.message = message;
-      this.time = time;
-    }
-    public String revId;
-    public String message;
-    public int time;
-=======
    */
   @ZeppelinApi public Note get(String noteId, String revId, AuthenticationInfo subject)
       throws IOException;
@@ -179,7 +149,6 @@
     public static boolean isEmpty(Revision revision) {
       return revision == null || EMPTY.equals(revision);
     }
->>>>>>> 6eecdecb
   }
 
 }