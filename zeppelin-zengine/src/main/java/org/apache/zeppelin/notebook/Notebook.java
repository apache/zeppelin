/*
 * Licensed to the Apache Software Foundation (ASF) under one or more
 * contributor license agreements.  See the NOTICE file distributed with
 * this work for additional information regarding copyright ownership.
 * The ASF licenses this file to You under the Apache License, Version 2.0
 * (the "License"); you may not use this file except in compliance with
 * the License.  You may obtain a copy of the License at
 *
 *    http://www.apache.org/licenses/LICENSE-2.0
 *
 * Unless required by applicable law or agreed to in writing, software
 * distributed under the License is distributed on an "AS IS" BASIS,
 * WITHOUT WARRANTIES OR CONDITIONS OF ANY KIND, either express or implied.
 * See the License for the specific language governing permissions and
 * limitations under the License.
 */

package org.apache.zeppelin.notebook;

import java.io.IOException;
import java.io.StringReader;
import java.util.ArrayList;
import java.util.Collections;
import java.util.Comparator;
import java.util.Date;
import java.util.HashMap;
import java.util.LinkedHashMap;
import java.util.LinkedList;
import java.util.List;
import java.util.Map;
import java.util.concurrent.TimeUnit;

import org.apache.zeppelin.conf.ZeppelinConfiguration;
import org.apache.zeppelin.conf.ZeppelinConfiguration.ConfVars;
import org.apache.zeppelin.display.AngularObject;
import org.apache.zeppelin.display.AngularObjectRegistry;
import org.apache.zeppelin.interpreter.InterpreterFactory;
import org.apache.zeppelin.interpreter.InterpreterGroup;
import org.apache.zeppelin.interpreter.InterpreterSetting;
import org.apache.zeppelin.interpreter.remote.RemoteAngularObjectRegistry;
import org.apache.zeppelin.notebook.repo.NotebookRepo;
import org.apache.zeppelin.notebook.repo.NotebookRepoSync;
import org.apache.zeppelin.resource.ResourcePoolUtils;
import org.apache.zeppelin.scheduler.Job;
import org.apache.zeppelin.scheduler.SchedulerFactory;
import org.apache.zeppelin.search.SearchService;
import org.apache.zeppelin.user.Credentials;
import org.quartz.CronScheduleBuilder;
import org.quartz.CronTrigger;
import org.quartz.JobBuilder;
import org.quartz.JobDetail;
import org.quartz.JobExecutionContext;
import org.quartz.JobExecutionException;
import org.quartz.JobKey;
import org.quartz.SchedulerException;
import org.quartz.TriggerBuilder;
import org.quartz.impl.StdSchedulerFactory;
import org.slf4j.Logger;
import org.slf4j.LoggerFactory;

import com.google.gson.Gson;
import com.google.gson.GsonBuilder;
import com.google.gson.stream.JsonReader;
/**
 * Collection of Notes.
 */
public class Notebook implements NoteEventListener {
  static Logger logger = LoggerFactory.getLogger(Notebook.class);

  @SuppressWarnings("unused") @Deprecated //TODO(bzz): remove unused
  private SchedulerFactory schedulerFactory;

  private InterpreterFactory replFactory;
  /** Keep the order. */
  Map<String, Note> notes = new LinkedHashMap<String, Note>();
  private ZeppelinConfiguration conf;
  private StdSchedulerFactory quertzSchedFact;
  private org.quartz.Scheduler quartzSched;
  private JobListenerFactory jobListenerFactory;
  private NotebookRepo notebookRepo;
  private SearchService notebookIndex;
  private NotebookAuthorization notebookAuthorization;
<<<<<<< HEAD
  private final List<NotebookEventListener> notebookEventListeners =
      Collections.synchronizedList(new LinkedList<NotebookEventListener>());
=======
  private Credentials credentials;
>>>>>>> 58cb48a2

  /**
   * Main constructor \w manual Dependency Injection
   *
   * @param conf
   * @param notebookRepo
   * @param schedulerFactory
   * @param replFactory
   * @param jobListenerFactory
   * @param notebookIndex - (nullable) for indexing all notebooks on creating.
   * @param notebookAuthorization
   *
   * @throws IOException
   * @throws SchedulerException
   */
  public Notebook(ZeppelinConfiguration conf, NotebookRepo notebookRepo,
      SchedulerFactory schedulerFactory,
      InterpreterFactory replFactory, JobListenerFactory jobListenerFactory,
      SearchService notebookIndex,
      NotebookAuthorization notebookAuthorization,
      Credentials credentials) throws IOException, SchedulerException {
    this.conf = conf;
    this.notebookRepo = notebookRepo;
    this.schedulerFactory = schedulerFactory;
    this.replFactory = replFactory;
    this.jobListenerFactory = jobListenerFactory;
    this.notebookIndex = notebookIndex;
    this.notebookAuthorization = notebookAuthorization;
    this.credentials = credentials;
    quertzSchedFact = new org.quartz.impl.StdSchedulerFactory();
    quartzSched = quertzSchedFact.getScheduler();
    quartzSched.start();
    CronJob.notebook = this;

    loadAllNotes();
    if (this.notebookIndex != null) {
      long start = System.nanoTime();
      logger.info("Notebook indexing started...");
      notebookIndex.addIndexDocs(notes.values());
      logger.info("Notebook indexing finished: {} indexed in {}s", notes.size(),
          TimeUnit.NANOSECONDS.toSeconds(start - System.nanoTime()));
    }

  }

  /**
   * Create new note.
   *
   * @return
   * @throws IOException
   */
  public Note createNote() throws IOException {
    Note note;
    if (conf.getBoolean(ConfVars.ZEPPELIN_NOTEBOOK_AUTO_INTERPRETER_BINDING)) {
      note = createNote(replFactory.getDefaultInterpreterSettingList());
    } else {
      note = createNote(null);
    }
    notebookIndex.addIndexDoc(note);
    return note;
  }

  /**
   * Create new note.
   *
   * @return
   * @throws IOException
   */
  public Note createNote(List<String> interpreterIds) throws IOException {
    NoteInterpreterLoader intpLoader = new NoteInterpreterLoader(replFactory);
<<<<<<< HEAD
    Note note = new Note(notebookRepo, intpLoader, jobListenerFactory, notebookIndex, this);
=======
    Note note = new Note(notebookRepo, intpLoader, jobListenerFactory, notebookIndex, credentials);
>>>>>>> 58cb48a2
    intpLoader.setNoteId(note.id());
    synchronized (notes) {
      notes.put(note.id(), note);
    }
    if (interpreterIds != null) {
      bindInterpretersToNote(note.id(), interpreterIds);
    }

    notebookIndex.addIndexDoc(note);
    note.persist();
    fireNoteCreateEvent(note);
    return note;
  }
  
  /**
   * Export existing note.
   * @param noteId - the note ID to clone
   * @return Note JSON
   * @throws IOException, IllegalArgumentException
   */
  public String exportNote(String noteId) throws IOException, IllegalArgumentException {
    GsonBuilder gsonBuilder = new GsonBuilder();
    gsonBuilder.setPrettyPrinting();
    Gson gson = gsonBuilder.create();
    Note note = getNote(noteId);
    if (note == null) {
      throw new IllegalArgumentException(noteId + " not found");
    }
    return gson.toJson(note);
  }

  /**
   * import JSON as a new note.
   * @param sourceJson - the note JSON to import
   * @param noteName - the name of the new note
   * @return notebook ID
   * @throws IOException
   */
  public Note importNote(String sourceJson, String noteName) throws IOException {
    GsonBuilder gsonBuilder = new GsonBuilder();
    gsonBuilder.setPrettyPrinting();
    Gson gson = gsonBuilder.create();
    JsonReader reader = new JsonReader(new StringReader(sourceJson));
    reader.setLenient(true);
    Note newNote;
    try {
      Note oldNote = gson.fromJson(reader, Note.class);
      newNote = createNote();
      if (noteName != null)
        newNote.setName(noteName);
      else
        newNote.setName(oldNote.getName());
      List<Paragraph> paragraphs = oldNote.getParagraphs();
      for (Paragraph p : paragraphs) {
        newNote.addCloneParagraph(p);
      }

      newNote.persist();
    } catch (IOException e) {
      logger.error(e.toString(), e);
      throw e;
    }

    return newNote;
  }

  /**
   * Clone existing note.
   * @param sourceNoteID - the note ID to clone
   * @param newNoteName - the name of the new note
   * @return noteId
   * @throws IOException, CloneNotSupportedException, IllegalArgumentException
   */
  public Note cloneNote(String sourceNoteID, String newNoteName) throws
      IOException, CloneNotSupportedException, IllegalArgumentException {

    Note sourceNote = getNote(sourceNoteID);
    if (sourceNote == null) {
      throw new IllegalArgumentException(sourceNoteID + "not found");
    }
    Note newNote = createNote();
    if (newNoteName != null) {
      newNote.setName(newNoteName);
    }
    // Copy the interpreter bindings
    List<String> boundInterpreterSettingsIds = getBindedInterpreterSettingsIds(sourceNote.id());
    bindInterpretersToNote(newNote.id(), boundInterpreterSettingsIds);

    List<Paragraph> paragraphs = sourceNote.getParagraphs();
    for (Paragraph p : paragraphs) {
      newNote.addCloneParagraph(p);
    }

    notebookIndex.addIndexDoc(newNote);
    newNote.persist();
    return newNote;
  }

  public void bindInterpretersToNote(String id,
      List<String> newBindings) throws IOException {
    Note note = getNote(id);
    if (note != null) {
      List<InterpreterSetting> currentBindings = note.getNoteReplLoader().getInterpreterSettings();
      for (InterpreterSetting setting : currentBindings) {
        if (!newBindings.contains(setting.id())) {
          fireUnbindInterpreter(note, setting);
        }
      }

      note.getNoteReplLoader().setInterpreters(newBindings);
      // comment out while note.getNoteReplLoader().setInterpreters(...) do the same
      // replFactory.putNoteInterpreterSettingBinding(id, interpreterSettingIds);
    }
  }

  public List<String> getBindedInterpreterSettingsIds(String id) {
    Note note = getNote(id);
    if (note != null) {
      return note.getNoteReplLoader().getInterpreters();
    } else {
      return new LinkedList<String>();
    }
  }

  public List<InterpreterSetting> getBindedInterpreterSettings(String id) {
    Note note = getNote(id);
    if (note != null) {
      return note.getNoteReplLoader().getInterpreterSettings();
    } else {
      return new LinkedList<InterpreterSetting>();
    }
  }

  public Note getNote(String id) {
    synchronized (notes) {
      return notes.get(id);
    }
  }

  public void removeNote(String id) {
    Note note;

    synchronized (notes) {
      note = notes.remove(id);
    }
    replFactory.removeNoteInterpreterSettingBinding(id);
    notebookIndex.deleteIndexDocs(note);
    notebookAuthorization.removeNote(id);

    // remove from all interpreter instance's angular object registry
    for (InterpreterSetting settings : replFactory.get()) {
      AngularObjectRegistry registry = settings.getInterpreterGroup(id).getAngularObjectRegistry();
      if (registry instanceof RemoteAngularObjectRegistry) {
        // remove paragraph scope object
        for (Paragraph p : note.getParagraphs()) {
          ((RemoteAngularObjectRegistry) registry).removeAllAndNotifyRemoteProcess(id, p.getId());

          // remove app scope object
          List<ApplicationState> appStates = p.getAllApplicationStates();
          if (appStates != null) {
            for (ApplicationState app : appStates) {
              ((RemoteAngularObjectRegistry) registry).removeAllAndNotifyRemoteProcess(
                  id, app.getId());
            }
          }
        }
        // remove notebook scope object
        ((RemoteAngularObjectRegistry) registry).removeAllAndNotifyRemoteProcess(id, null);
      } else {
        // remove paragraph scope object
        for (Paragraph p : note.getParagraphs()) {
          registry.removeAll(id, p.getId());

          // remove app scope object
          List<ApplicationState> appStates = p.getAllApplicationStates();
          if (appStates != null) {
            for (ApplicationState app : appStates) {
              registry.removeAll(id, app.getId());
            }
          }
        }
        // remove notebook scope object
        registry.removeAll(id, null);
      }
    }

    ResourcePoolUtils.removeResourcesBelongsToNote(id);

    fireNoteRemoveEvent(note);

    try {
      note.unpersist();
    } catch (IOException e) {
      logger.error(e.toString(), e);
    }
  }

  public void checkpointNote(String noteId, String checkpointMessage) throws IOException {
    notebookRepo.checkpoint(noteId, checkpointMessage);
  }

  @SuppressWarnings("rawtypes")
  private Note loadNoteFromRepo(String id) {
    Note note = null;
    try {
      note = notebookRepo.get(id);
    } catch (IOException e) {
      logger.error("Failed to load " + id, e);
    }
    if (note == null) {
      return null;
    }

    //Manually inject ALL dependencies, as DI constructor was NOT used
    note.setIndex(this.notebookIndex);
    note.setCredentials(this.credentials);

    NoteInterpreterLoader replLoader = new NoteInterpreterLoader(replFactory);
    note.setReplLoader(replLoader);
    replLoader.setNoteId(note.id());

    note.setJobListenerFactory(jobListenerFactory);
    note.setNotebookRepo(notebookRepo);

    Map<String, SnapshotAngularObject> angularObjectSnapshot = new HashMap<>();

    // restore angular object --------------
    Date lastUpdatedDate = new Date(0);
    for (Paragraph p : note.getParagraphs()) {
      p.setNote(note);
      if (p.getDateFinished() != null &&
          lastUpdatedDate.before(p.getDateFinished())) {
        lastUpdatedDate = p.getDateFinished();
      }
    }

    Map<String, List<AngularObject>> savedObjects = note.getAngularObjects();

    if (savedObjects != null) {
      for (String intpGroupName : savedObjects.keySet()) {
        List<AngularObject> objectList = savedObjects.get(intpGroupName);

        for (AngularObject object : objectList) {
          SnapshotAngularObject snapshot = angularObjectSnapshot.get(object.getName());
          if (snapshot == null || snapshot.getLastUpdate().before(lastUpdatedDate)) {
            angularObjectSnapshot.put(object.getName(),
                new SnapshotAngularObject(intpGroupName, object, lastUpdatedDate));
          }
        }
      }
    }

    note.setNoteEventListener(this);

    synchronized (notes) {
      notes.put(note.id(), note);
      refreshCron(note.id());
    }

    for (String name : angularObjectSnapshot.keySet()) {
      SnapshotAngularObject snapshot = angularObjectSnapshot.get(name);
      List<InterpreterSetting> settings = replFactory.get();
      for (InterpreterSetting setting : settings) {
        InterpreterGroup intpGroup = setting.getInterpreterGroup(note.id());
        if (intpGroup.getId().equals(snapshot.getIntpGroupId())) {
          AngularObjectRegistry registry = intpGroup.getAngularObjectRegistry();
          String noteId = snapshot.getAngularObject().getNoteId();
          String paragraphId = snapshot.getAngularObject().getParagraphId();
          // at this point, remote interpreter process is not created.
          // so does not make sense add it to the remote.
          //
          // therefore instead of addAndNotifyRemoteProcess(), need to use add()
          // that results add angularObject only in ZeppelinServer side not remoteProcessSide
          registry.add(name, snapshot.getAngularObject().get(), noteId, paragraphId);
        }
      }
    }

    return note;
  }

  private void loadAllNotes() throws IOException {
    List<NoteInfo> noteInfos = notebookRepo.list();

    for (NoteInfo info : noteInfos) {
      loadNoteFromRepo(info.getId());
    }
  }

  /**
   * Reload all notes from repository after clearing `notes`
   * to reflect the changes of added/deleted/modified notebooks on file system level.
   *
   * @return
   * @throws IOException
   */
  public void reloadAllNotes() throws IOException {
    synchronized (notes) {
      notes.clear();
    }

    if (notebookRepo instanceof NotebookRepoSync) {
      NotebookRepoSync mainRepo = (NotebookRepoSync) notebookRepo;
      if (mainRepo.getRepoCount() > 1) {
        mainRepo.sync();
      }
    }

    List<NoteInfo> noteInfos = notebookRepo.list();
    for (NoteInfo info : noteInfos) {
      loadNoteFromRepo(info.getId());
    }
  }

  @SuppressWarnings("rawtypes")
  class SnapshotAngularObject {
    String intpGroupId;
    AngularObject angularObject;
    Date lastUpdate;

    public SnapshotAngularObject(String intpGroupId,
        AngularObject angularObject, Date lastUpdate) {
      super();
      this.intpGroupId = intpGroupId;
      this.angularObject = angularObject;
      this.lastUpdate = lastUpdate;
    }

    public String getIntpGroupId() {
      return intpGroupId;
    }
    public AngularObject getAngularObject() {
      return angularObject;
    }
    public Date getLastUpdate() {
      return lastUpdate;
    }
  }

  public List<Note> getAllNotes() {
    synchronized (notes) {
      List<Note> noteList = new ArrayList<Note>(notes.values());
      Collections.sort(noteList, new Comparator<Note>() {
        @Override
        public int compare(Note note1, Note note2) {
          String name1 = note1.id();
          if (note1.getName() != null) {
            name1 = note1.getName();
          }
          String name2 = note2.id();
          if (note2.getName() != null) {
            name2 = note2.getName();
          }
          return name1.compareTo(name2);
        }
      });
      return noteList;
    }
  }

  public JobListenerFactory getJobListenerFactory() {
    return jobListenerFactory;
  }

  public void setJobListenerFactory(JobListenerFactory jobListenerFactory) {
    this.jobListenerFactory = jobListenerFactory;
  }

  /**
   * Cron task for the note.
   */
  public static class CronJob implements org.quartz.Job {
    public static Notebook notebook;

    @Override
    public void execute(JobExecutionContext context) throws JobExecutionException {

      String noteId = context.getJobDetail().getJobDataMap().getString("noteId");
      Note note = notebook.getNote(noteId);
      note.runAll();
    
      while (!note.getLastParagraph().isTerminated()) {
        try {
          Thread.sleep(1000);
        } catch (InterruptedException e) {
          logger.error(e.toString(), e);
        }
      }
      
      boolean releaseResource = false;
      try {
        Map<String, Object> config = note.getConfig();
        if (config != null && config.containsKey("releaseresource")) {
          releaseResource = (boolean) note.getConfig().get("releaseresource");
        }
      } catch (ClassCastException e) {
        logger.error(e.getMessage(), e);
      }
      if (releaseResource) {
        for (InterpreterSetting setting : note.getNoteReplLoader().getInterpreterSettings()) {
          notebook.getInterpreterFactory().restart(setting.id());
        }
      }      
    }
  }

  public void refreshCron(String id) {
    removeCron(id);
    synchronized (notes) {

      Note note = notes.get(id);
      if (note == null) {
        return;
      }
      Map<String, Object> config = note.getConfig();
      if (config == null) {
        return;
      }

      String cronExpr = (String) note.getConfig().get("cron");
      if (cronExpr == null || cronExpr.trim().length() == 0) {
        return;
      }


      JobDetail newJob =
          JobBuilder.newJob(CronJob.class).withIdentity(id, "note").usingJobData("noteId", id)
          .build();

      Map<String, Object> info = note.getInfo();
      info.put("cron", null);

      CronTrigger trigger = null;
      try {
        trigger =
            TriggerBuilder.newTrigger().withIdentity("trigger_" + id, "note")
            .withSchedule(CronScheduleBuilder.cronSchedule(cronExpr)).forJob(id, "note")
            .build();
      } catch (Exception e) {
        logger.error("Error", e);
        info.put("cron", e.getMessage());
      }


      try {
        if (trigger != null) {
          quartzSched.scheduleJob(newJob, trigger);
        }
      } catch (SchedulerException e) {
        logger.error("Error", e);
        info.put("cron", "Scheduler Exception");
      }
    }
  }

  private void removeCron(String id) {
    try {
      quartzSched.deleteJob(new JobKey(id, "note"));
    } catch (SchedulerException e) {
      logger.error("Can't remove quertz " + id, e);
    }
  }

  public InterpreterFactory getInterpreterFactory() {
    return replFactory;
  }

  public NotebookAuthorization getNotebookAuthorization() {
    return notebookAuthorization;
  }

  public ZeppelinConfiguration getConf() {
    return conf;
  }

  public void close() {
    this.notebookRepo.close();
    this.notebookIndex.close();
  }

  public void addNotebookEventListener(NotebookEventListener listener) {
    notebookEventListeners.add(listener);
  }

  private void fireNoteCreateEvent(Note note) {
    for (NotebookEventListener listener : notebookEventListeners) {
      listener.onNoteCreate(note);
    }
  }

  private void fireNoteRemoveEvent(Note note) {
    for (NotebookEventListener listener : notebookEventListeners) {
      listener.onNoteRemove(note);
    }
  }

  private void fireUnbindInterpreter(Note note, InterpreterSetting setting) {
    for (NotebookEventListener listener : notebookEventListeners) {
      listener.onUnbindInterpreter(note, setting);
    }
  }

  @Override
  public void onParagraphRemove(Paragraph p) {
    for (NotebookEventListener listener : notebookEventListeners) {
      listener.onParagraphRemove(p);
    }
  }

  @Override
  public void onParagraphCreate(Paragraph p) {
    for (NotebookEventListener listener : notebookEventListeners) {
      listener.onParagraphCreate(p);
    }
  }

  @Override
  public void onParagraphStatusChange(Paragraph p, Job.Status status) {
    for (NotebookEventListener listener : notebookEventListeners) {
      listener.onParagraphStatusChange(p, status);
    }
  }
}<|MERGE_RESOLUTION|>--- conflicted
+++ resolved
@@ -80,12 +80,9 @@
   private NotebookRepo notebookRepo;
   private SearchService notebookIndex;
   private NotebookAuthorization notebookAuthorization;
-<<<<<<< HEAD
   private final List<NotebookEventListener> notebookEventListeners =
       Collections.synchronizedList(new LinkedList<NotebookEventListener>());
-=======
   private Credentials credentials;
->>>>>>> 58cb48a2
 
   /**
    * Main constructor \w manual Dependency Injection
@@ -156,11 +153,7 @@
    */
   public Note createNote(List<String> interpreterIds) throws IOException {
     NoteInterpreterLoader intpLoader = new NoteInterpreterLoader(replFactory);
-<<<<<<< HEAD
-    Note note = new Note(notebookRepo, intpLoader, jobListenerFactory, notebookIndex, this);
-=======
-    Note note = new Note(notebookRepo, intpLoader, jobListenerFactory, notebookIndex, credentials);
->>>>>>> 58cb48a2
+    Note note = new Note(notebookRepo, intpLoader, jobListenerFactory, notebookIndex, credentials, this);
     intpLoader.setNoteId(note.id());
     synchronized (notes) {
       notes.put(note.id(), note);
