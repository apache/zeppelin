/*
 * Licensed to the Apache Software Foundation (ASF) under one or more
 * contributor license agreements.  See the NOTICE file distributed with
 * this work for additional information regarding copyright ownership.
 * The ASF licenses this file to You under the Apache License, Version 2.0
 * (the "License"); you may not use this file except in compliance with
 * the License.  You may obtain a copy of the License at
 *
 *    http://www.apache.org/licenses/LICENSE-2.0
 *
 * Unless required by applicable law or agreed to in writing, software
 * distributed under the License is distributed on an "AS IS" BASIS,
 * WITHOUT WARRANTIES OR CONDITIONS OF ANY KIND, either express or implied.
 * See the License for the specific language governing permissions and
 * limitations under the License.
 */

package org.apache.zeppelin.notebook;

import java.io.IOException;
import java.io.StringReader;
import java.util.ArrayList;
import java.util.Collections;
import java.util.Comparator;
import java.util.Date;
import java.util.HashMap;
import java.util.LinkedHashMap;
import java.util.LinkedList;
import java.util.List;
import java.util.Map;
import java.util.concurrent.TimeUnit;

import org.apache.zeppelin.conf.ZeppelinConfiguration;
import org.apache.zeppelin.conf.ZeppelinConfiguration.ConfVars;
import org.apache.zeppelin.display.AngularObject;
import org.apache.zeppelin.display.AngularObjectRegistry;
import org.apache.zeppelin.interpreter.InterpreterFactory;
import org.apache.zeppelin.interpreter.InterpreterGroup;
import org.apache.zeppelin.interpreter.InterpreterSetting;
import org.apache.zeppelin.interpreter.remote.RemoteAngularObjectRegistry;
import org.apache.zeppelin.notebook.repo.NotebookRepo;
import org.apache.zeppelin.notebook.repo.NotebookRepoSync;
import org.apache.zeppelin.resource.ResourcePoolUtils;
import org.apache.zeppelin.scheduler.Job;
import org.apache.zeppelin.scheduler.SchedulerFactory;
import org.apache.zeppelin.search.SearchService;
import org.apache.zeppelin.user.AuthenticationInfo;
import org.apache.zeppelin.user.Credentials;
import org.quartz.CronScheduleBuilder;
import org.quartz.CronTrigger;
import org.quartz.JobBuilder;
import org.quartz.JobDetail;
import org.quartz.JobExecutionContext;
import org.quartz.JobExecutionException;
import org.quartz.JobKey;
import org.quartz.SchedulerException;
import org.quartz.TriggerBuilder;
import org.quartz.impl.StdSchedulerFactory;
import org.slf4j.Logger;
import org.slf4j.LoggerFactory;

import com.google.gson.Gson;
import com.google.gson.GsonBuilder;
import com.google.gson.stream.JsonReader;
/**
 * Collection of Notes.
 */
public class Notebook implements NoteEventListener {
  static Logger logger = LoggerFactory.getLogger(Notebook.class);

  @SuppressWarnings("unused") @Deprecated //TODO(bzz): remove unused
  private SchedulerFactory schedulerFactory;

  private InterpreterFactory replFactory;
  /** Keep the order. */
  Map<String, Note> notes = new LinkedHashMap<String, Note>();
  private ZeppelinConfiguration conf;
  private StdSchedulerFactory quertzSchedFact;
  private org.quartz.Scheduler quartzSched;
  private JobListenerFactory jobListenerFactory;
  private NotebookRepo notebookRepo;
  private SearchService notebookIndex;
  private NotebookAuthorization notebookAuthorization;
  private final List<NotebookEventListener> notebookEventListeners =
      Collections.synchronizedList(new LinkedList<NotebookEventListener>());
  private Credentials credentials;

  /**
   * Main constructor \w manual Dependency Injection
   *
   * @param conf
   * @param notebookRepo
   * @param schedulerFactory
   * @param replFactory
   * @param jobListenerFactory
   * @param notebookIndex - (nullable) for indexing all notebooks on creating.
   * @param notebookAuthorization
   *
   * @throws IOException
   * @throws SchedulerException
   */
  public Notebook(ZeppelinConfiguration conf, NotebookRepo notebookRepo,
      SchedulerFactory schedulerFactory,
      InterpreterFactory replFactory, JobListenerFactory jobListenerFactory,
      SearchService notebookIndex,
      NotebookAuthorization notebookAuthorization,
      Credentials credentials) throws IOException, SchedulerException {
    this.conf = conf;
    this.notebookRepo = notebookRepo;
    this.schedulerFactory = schedulerFactory;
    this.replFactory = replFactory;
    this.jobListenerFactory = jobListenerFactory;
    this.notebookIndex = notebookIndex;
    this.notebookAuthorization = notebookAuthorization;
    this.credentials = credentials;
    quertzSchedFact = new org.quartz.impl.StdSchedulerFactory();
    quartzSched = quertzSchedFact.getScheduler();
    quartzSched.start();
    CronJob.notebook = this;

    loadAllNotes();
    if (this.notebookIndex != null) {
      long start = System.nanoTime();
      logger.info("Notebook indexing started...");
      notebookIndex.addIndexDocs(notes.values());
      logger.info("Notebook indexing finished: {} indexed in {}s", notes.size(),
          TimeUnit.NANOSECONDS.toSeconds(start - System.nanoTime()));
    }

  }

  /**
   * Create new note.
   *
   * @return
   * @throws IOException
   */
  public Note createNote(AuthenticationInfo subject) throws IOException {
    Note note;
    if (conf.getBoolean(ConfVars.ZEPPELIN_NOTEBOOK_AUTO_INTERPRETER_BINDING)) {
      note = createNote(replFactory.getDefaultInterpreterSettingList(), subject);
    } else {
      note = createNote(null, subject);
    }
    notebookIndex.addIndexDoc(note);
    return note;
  }

  /**
   * Create new note.
   *
   * @return
   * @throws IOException
   */
  public Note createNote(List<String> interpreterIds, AuthenticationInfo subject)
      throws IOException {
    NoteInterpreterLoader intpLoader = new NoteInterpreterLoader(replFactory);
    Note note = new Note(
        notebookRepo,
        intpLoader,
        jobListenerFactory,
        notebookIndex,
        credentials,
        this);
    intpLoader.setNoteId(note.id());
    synchronized (notes) {
      notes.put(note.id(), note);
    }
    if (interpreterIds != null) {
      bindInterpretersToNote(note.id(), interpreterIds);
      note.putDefaultReplName();
    }

    notebookIndex.addIndexDoc(note);
<<<<<<< HEAD
    note.persist();
    fireNoteCreateEvent(note);
=======
    note.persist(subject);
>>>>>>> 9b0fb6ec
    return note;
  }
  
  /**
   * Export existing note.
   * @param noteId - the note ID to clone
   * @return Note JSON
   * @throws IOException, IllegalArgumentException
   */
  public String exportNote(String noteId) throws IOException, IllegalArgumentException {
    GsonBuilder gsonBuilder = new GsonBuilder();
    gsonBuilder.setPrettyPrinting();
    Gson gson = gsonBuilder.create();
    Note note = getNote(noteId);
    if (note == null) {
      throw new IllegalArgumentException(noteId + " not found");
    }
    return gson.toJson(note);
  }

  /**
   * import JSON as a new note.
   * @param sourceJson - the note JSON to import
   * @param noteName - the name of the new note
   * @return notebook ID
   * @throws IOException
   */
  public Note importNote(String sourceJson, String noteName, AuthenticationInfo subject)
      throws IOException {
    GsonBuilder gsonBuilder = new GsonBuilder();
    gsonBuilder.setPrettyPrinting();
    Gson gson = gsonBuilder.create();
    JsonReader reader = new JsonReader(new StringReader(sourceJson));
    reader.setLenient(true);
    Note newNote;
    try {
      Note oldNote = gson.fromJson(reader, Note.class);
      newNote = createNote(subject);
      if (noteName != null)
        newNote.setName(noteName);
      else
        newNote.setName(oldNote.getName());
      List<Paragraph> paragraphs = oldNote.getParagraphs();
      for (Paragraph p : paragraphs) {
        newNote.addCloneParagraph(p);
      }

      newNote.persist(subject);
    } catch (IOException e) {
      logger.error(e.toString(), e);
      throw e;
    }

    return newNote;
  }

  /**
   * Clone existing note.
   * @param sourceNoteID - the note ID to clone
   * @param newNoteName - the name of the new note
   * @return noteId
   * @throws IOException, CloneNotSupportedException, IllegalArgumentException
   */
  public Note cloneNote(String sourceNoteID, String newNoteName, AuthenticationInfo subject) throws
      IOException, CloneNotSupportedException, IllegalArgumentException {

    Note sourceNote = getNote(sourceNoteID);
    if (sourceNote == null) {
      throw new IllegalArgumentException(sourceNoteID + "not found");
    }
    Note newNote = createNote(subject);
    if (newNoteName != null) {
      newNote.setName(newNoteName);
    }
    // Copy the interpreter bindings
    List<String> boundInterpreterSettingsIds = getBindedInterpreterSettingsIds(sourceNote.id());
    bindInterpretersToNote(newNote.id(), boundInterpreterSettingsIds);

    List<Paragraph> paragraphs = sourceNote.getParagraphs();
    for (Paragraph p : paragraphs) {
      newNote.addCloneParagraph(p);
    }

    notebookIndex.addIndexDoc(newNote);
    newNote.persist(subject);
    return newNote;
  }

  public void bindInterpretersToNote(String id,
      List<String> newBindings) throws IOException {
    Note note = getNote(id);
    if (note != null) {
      List<InterpreterSetting> currentBindings = note.getNoteReplLoader().getInterpreterSettings();
      for (InterpreterSetting setting : currentBindings) {
        if (!newBindings.contains(setting.id())) {
          fireUnbindInterpreter(note, setting);
        }
      }

      note.getNoteReplLoader().setInterpreters(newBindings);
      // comment out while note.getNoteReplLoader().setInterpreters(...) do the same
      // replFactory.putNoteInterpreterSettingBinding(id, interpreterSettingIds);
    }
  }

  public List<String> getBindedInterpreterSettingsIds(String id) {
    Note note = getNote(id);
    if (note != null) {
      return note.getNoteReplLoader().getInterpreters();
    } else {
      return new LinkedList<String>();
    }
  }

  public List<InterpreterSetting> getBindedInterpreterSettings(String id) {
    Note note = getNote(id);
    if (note != null) {
      return note.getNoteReplLoader().getInterpreterSettings();
    } else {
      return new LinkedList<InterpreterSetting>();
    }
  }

  public Note getNote(String id) {
    synchronized (notes) {
      return notes.get(id);
    }
  }

  public void removeNote(String id, AuthenticationInfo subject) {
    Note note;

    synchronized (notes) {
      note = notes.remove(id);
    }
    replFactory.removeNoteInterpreterSettingBinding(id);
    notebookIndex.deleteIndexDocs(note);
    notebookAuthorization.removeNote(id);

    // remove from all interpreter instance's angular object registry
    for (InterpreterSetting settings : replFactory.get()) {
      AngularObjectRegistry registry = settings.getInterpreterGroup(id).getAngularObjectRegistry();
      if (registry instanceof RemoteAngularObjectRegistry) {
        // remove paragraph scope object
        for (Paragraph p : note.getParagraphs()) {
          ((RemoteAngularObjectRegistry) registry).removeAllAndNotifyRemoteProcess(id, p.getId());

          // remove app scope object
          List<ApplicationState> appStates = p.getAllApplicationStates();
          if (appStates != null) {
            for (ApplicationState app : appStates) {
              ((RemoteAngularObjectRegistry) registry).removeAllAndNotifyRemoteProcess(
                  id, app.getId());
            }
          }
        }
        // remove notebook scope object
        ((RemoteAngularObjectRegistry) registry).removeAllAndNotifyRemoteProcess(id, null);
      } else {
        // remove paragraph scope object
        for (Paragraph p : note.getParagraphs()) {
          registry.removeAll(id, p.getId());

          // remove app scope object
          List<ApplicationState> appStates = p.getAllApplicationStates();
          if (appStates != null) {
            for (ApplicationState app : appStates) {
              registry.removeAll(id, app.getId());
            }
          }
        }
        // remove notebook scope object
        registry.removeAll(id, null);
      }
    }

    ResourcePoolUtils.removeResourcesBelongsToNote(id);

    fireNoteRemoveEvent(note);

    try {
      note.unpersist(subject);
    } catch (IOException e) {
      logger.error(e.toString(), e);
    }
  }

  public void checkpointNote(String noteId, String checkpointMessage, AuthenticationInfo subject)
      throws IOException {
    notebookRepo.checkpoint(noteId, checkpointMessage, subject);
  }

  @SuppressWarnings("rawtypes")
  private Note loadNoteFromRepo(String id, AuthenticationInfo subject) {
    Note note = null;
    try {
      note = notebookRepo.get(id, subject);
    } catch (IOException e) {
      logger.error("Failed to load " + id, e);
    }
    if (note == null) {
      return null;
    }

    //Manually inject ALL dependencies, as DI constructor was NOT used
    note.setIndex(this.notebookIndex);
    note.setCredentials(this.credentials);

    NoteInterpreterLoader replLoader = new NoteInterpreterLoader(replFactory);
    note.setReplLoader(replLoader);
    replLoader.setNoteId(note.id());

    note.setJobListenerFactory(jobListenerFactory);
    note.setNotebookRepo(notebookRepo);

    Map<String, SnapshotAngularObject> angularObjectSnapshot = new HashMap<>();

    // restore angular object --------------
    Date lastUpdatedDate = new Date(0);
    for (Paragraph p : note.getParagraphs()) {
      p.setNote(note);
      if (p.getDateFinished() != null &&
          lastUpdatedDate.before(p.getDateFinished())) {
        lastUpdatedDate = p.getDateFinished();
      }
    }

    Map<String, List<AngularObject>> savedObjects = note.getAngularObjects();

    if (savedObjects != null) {
      for (String intpGroupName : savedObjects.keySet()) {
        List<AngularObject> objectList = savedObjects.get(intpGroupName);

        for (AngularObject object : objectList) {
          SnapshotAngularObject snapshot = angularObjectSnapshot.get(object.getName());
          if (snapshot == null || snapshot.getLastUpdate().before(lastUpdatedDate)) {
            angularObjectSnapshot.put(object.getName(),
                new SnapshotAngularObject(intpGroupName, object, lastUpdatedDate));
          }
        }
      }
    }

    note.setNoteEventListener(this);

    synchronized (notes) {
      notes.put(note.id(), note);
      refreshCron(note.id());
    }

    for (String name : angularObjectSnapshot.keySet()) {
      SnapshotAngularObject snapshot = angularObjectSnapshot.get(name);
      List<InterpreterSetting> settings = replFactory.get();
      for (InterpreterSetting setting : settings) {
        InterpreterGroup intpGroup = setting.getInterpreterGroup(note.id());
        if (intpGroup.getId().equals(snapshot.getIntpGroupId())) {
          AngularObjectRegistry registry = intpGroup.getAngularObjectRegistry();
          String noteId = snapshot.getAngularObject().getNoteId();
          String paragraphId = snapshot.getAngularObject().getParagraphId();
          // at this point, remote interpreter process is not created.
          // so does not make sense add it to the remote.
          //
          // therefore instead of addAndNotifyRemoteProcess(), need to use add()
          // that results add angularObject only in ZeppelinServer side not remoteProcessSide
          registry.add(name, snapshot.getAngularObject().get(), noteId, paragraphId);
        }
      }
    }

    return note;
  }

  private void loadAllNotes() throws IOException {
    List<NoteInfo> noteInfos = notebookRepo.list(null);

    for (NoteInfo info : noteInfos) {
      loadNoteFromRepo(info.getId(), null);
    }
  }

  /**
   * Reload all notes from repository after clearing `notes`
   * to reflect the changes of added/deleted/modified notebooks on file system level.
   *
   * @return
   * @throws IOException
   */
  public void reloadAllNotes(AuthenticationInfo subject) throws IOException {
    synchronized (notes) {
      notes.clear();
    }

    if (notebookRepo instanceof NotebookRepoSync) {
      NotebookRepoSync mainRepo = (NotebookRepoSync) notebookRepo;
      if (mainRepo.getRepoCount() > 1) {
        mainRepo.sync();
      }
    }

    List<NoteInfo> noteInfos = notebookRepo.list(subject);
    for (NoteInfo info : noteInfos) {
      loadNoteFromRepo(info.getId(), subject);
    }
  }

  @SuppressWarnings("rawtypes")
  class SnapshotAngularObject {
    String intpGroupId;
    AngularObject angularObject;
    Date lastUpdate;

    public SnapshotAngularObject(String intpGroupId,
        AngularObject angularObject, Date lastUpdate) {
      super();
      this.intpGroupId = intpGroupId;
      this.angularObject = angularObject;
      this.lastUpdate = lastUpdate;
    }

    public String getIntpGroupId() {
      return intpGroupId;
    }
    public AngularObject getAngularObject() {
      return angularObject;
    }
    public Date getLastUpdate() {
      return lastUpdate;
    }
  }

  public List<Note> getAllNotes() {
    synchronized (notes) {
      List<Note> noteList = new ArrayList<Note>(notes.values());
      Collections.sort(noteList, new Comparator<Note>() {
        @Override
        public int compare(Note note1, Note note2) {
          String name1 = note1.id();
          if (note1.getName() != null) {
            name1 = note1.getName();
          }
          String name2 = note2.id();
          if (note2.getName() != null) {
            name2 = note2.getName();
          }
          return name1.compareTo(name2);
        }
      });
      return noteList;
    }
  }

  public JobListenerFactory getJobListenerFactory() {
    return jobListenerFactory;
  }

  public void setJobListenerFactory(JobListenerFactory jobListenerFactory) {
    this.jobListenerFactory = jobListenerFactory;
  }

  private Map<String, Object> getParagraphForJobManagerItem(Paragraph paragraph) {
    Map<String, Object> paragraphItem = new HashMap<>();

    // set paragraph id
    paragraphItem.put("id", paragraph.getId());

    // set paragraph name
    String paragraphName = paragraph.getTitle();
    if (paragraphName != null) {
      paragraphItem.put("name", paragraphName);
    } else {
      paragraphItem.put("name", paragraph.getId());
    }

    // set status for paragraph.
    paragraphItem.put("status", paragraph.getStatus().toString());

    return paragraphItem;
  }

  private long getUnixTimeLastRunParagraph(Paragraph paragraph) {

    Date lastRunningDate = null;
    long lastRunningUnixTime = 0;

    Date paragaraphDate = paragraph.getDateStarted();
    // diff started time <-> finishied time
    if (paragaraphDate == null) {
      paragaraphDate = paragraph.getDateFinished();
    } else {
      if (paragraph.getDateFinished() != null &&
          paragraph.getDateFinished().after(paragaraphDate)) {
        paragaraphDate = paragraph.getDateFinished();
      }
    }

    // finished time and started time is not exists.
    if (paragaraphDate == null) {
      paragaraphDate = paragraph.getDateCreated();
    }

    // set last update unixtime(ms).
    lastRunningDate = paragaraphDate;

    lastRunningUnixTime = lastRunningDate.getTime();

    return lastRunningUnixTime;
  }

  public List<Map<String, Object>> getJobListforNotebook(boolean needsReload,
      long lastUpdateServerUnixTime, AuthenticationInfo subject) {
    final String CRON_TYPE_NOTEBOOK_KEYWORD = "cron";

    if (needsReload) {
      try {
        reloadAllNotes(subject);
      } catch (IOException e) {
        logger.error("Fail to reload notes from repository");
      }
    }

    List<Note> notes = getAllNotes();
    List<Map<String, Object>> notesInfo = new LinkedList<>();
    for (Note note : notes) {
      boolean isNotebookRunning = false;
      boolean isUpdateNotebook = false;
      long lastRunningUnixTime = 0;
      Map<String, Object> info = new HashMap<>();

      // set notebook ID
      info.put("notebookId", note.id());

      // set notebook Name
      String notebookName = note.getName();
      if (notebookName != null) {
        info.put("notebookName", note.getName());
      } else {
        info.put("notebookName", "Note " + note.id());
      }

      // set notebook type ( cron or normal )
      if (note.getConfig().containsKey(CRON_TYPE_NOTEBOOK_KEYWORD) == true &&
          !note.getConfig().get(CRON_TYPE_NOTEBOOK_KEYWORD).equals("")) {
        info.put("notebookType", "cron");
      }
      else {
        info.put("notebookType", "normal");
      }

      // set paragraphs
      List<Map<String, Object>> paragraphsInfo = new LinkedList<>();
      for (Paragraph paragraph : note.getParagraphs()) {
        // check paragraph's status.
        if (paragraph.getStatus().isRunning() == true) {
          isNotebookRunning = true;
          isUpdateNotebook = true;
        }

        // get data for the job manager.
        Map<String, Object> paragraphItem = getParagraphForJobManagerItem(paragraph);
        lastRunningUnixTime = getUnixTimeLastRunParagraph(paragraph);

        // is update notebook for last server update time.
        if (lastRunningUnixTime > lastUpdateServerUnixTime) {
          paragraphsInfo.add(paragraphItem);
          isUpdateNotebook = true;
        }
      }

      // set interpreter bind type
      String interpreterGroupName = null;
      if (note.getNoteReplLoader().getInterpreterSettings() != null &&
          note.getNoteReplLoader().getInterpreterSettings().size() >= 1) {
        interpreterGroupName = note.getNoteReplLoader().getInterpreterSettings().get(0).getGroup();
      }

      // not update and not running -> pass
      if (isUpdateNotebook == false && isNotebookRunning == false) {
        continue;
      }

      // notebook json object root information.
      info.put("interpreter", interpreterGroupName);
      info.put("isRunningJob", isNotebookRunning);
      info.put("unixTimeLastRun", lastRunningUnixTime);
      info.put("paragraphs", paragraphsInfo);
      notesInfo.add(info);
    }

    return notesInfo;
  }

  /**
   * Cron task for the note.
   */
  public static class CronJob implements org.quartz.Job {
    public static Notebook notebook;

    @Override
    public void execute(JobExecutionContext context) throws JobExecutionException {

      String noteId = context.getJobDetail().getJobDataMap().getString("noteId");
      Note note = notebook.getNote(noteId);
      note.runAll();
    
      while (!note.isTerminated()) {
        try {
          Thread.sleep(1000);
        } catch (InterruptedException e) {
          logger.error(e.toString(), e);
        }
      }
      
      boolean releaseResource = false;
      try {
        Map<String, Object> config = note.getConfig();
        if (config != null && config.containsKey("releaseresource")) {
          releaseResource = (boolean) note.getConfig().get("releaseresource");
        }
      } catch (ClassCastException e) {
        logger.error(e.getMessage(), e);
      }
      if (releaseResource) {
        for (InterpreterSetting setting : note.getNoteReplLoader().getInterpreterSettings()) {
          notebook.getInterpreterFactory().restart(setting.id());
        }
      }      
    }
  }

  public void refreshCron(String id) {
    removeCron(id);
    synchronized (notes) {

      Note note = notes.get(id);
      if (note == null) {
        return;
      }
      Map<String, Object> config = note.getConfig();
      if (config == null) {
        return;
      }

      String cronExpr = (String) note.getConfig().get("cron");
      if (cronExpr == null || cronExpr.trim().length() == 0) {
        return;
      }


      JobDetail newJob =
          JobBuilder.newJob(CronJob.class).withIdentity(id, "note").usingJobData("noteId", id)
          .build();

      Map<String, Object> info = note.getInfo();
      info.put("cron", null);

      CronTrigger trigger = null;
      try {
        trigger =
            TriggerBuilder.newTrigger().withIdentity("trigger_" + id, "note")
            .withSchedule(CronScheduleBuilder.cronSchedule(cronExpr)).forJob(id, "note")
            .build();
      } catch (Exception e) {
        logger.error("Error", e);
        info.put("cron", e.getMessage());
      }


      try {
        if (trigger != null) {
          quartzSched.scheduleJob(newJob, trigger);
        }
      } catch (SchedulerException e) {
        logger.error("Error", e);
        info.put("cron", "Scheduler Exception");
      }
    }
  }

  private void removeCron(String id) {
    try {
      quartzSched.deleteJob(new JobKey(id, "note"));
    } catch (SchedulerException e) {
      logger.error("Can't remove quertz " + id, e);
    }
  }

  public InterpreterFactory getInterpreterFactory() {
    return replFactory;
  }

  public NotebookAuthorization getNotebookAuthorization() {
    return notebookAuthorization;
  }

  public ZeppelinConfiguration getConf() {
    return conf;
  }

  public void close() {
    this.notebookRepo.close();
    this.notebookIndex.close();
  }

  public void addNotebookEventListener(NotebookEventListener listener) {
    notebookEventListeners.add(listener);
  }

  private void fireNoteCreateEvent(Note note) {
    for (NotebookEventListener listener : notebookEventListeners) {
      listener.onNoteCreate(note);
    }
  }

  private void fireNoteRemoveEvent(Note note) {
    for (NotebookEventListener listener : notebookEventListeners) {
      listener.onNoteRemove(note);
    }
  }

  private void fireUnbindInterpreter(Note note, InterpreterSetting setting) {
    for (NotebookEventListener listener : notebookEventListeners) {
      listener.onUnbindInterpreter(note, setting);
    }
  }

  @Override
  public void onParagraphRemove(Paragraph p) {
    for (NotebookEventListener listener : notebookEventListeners) {
      listener.onParagraphRemove(p);
    }
  }

  @Override
  public void onParagraphCreate(Paragraph p) {
    for (NotebookEventListener listener : notebookEventListeners) {
      listener.onParagraphCreate(p);
    }
  }

  @Override
  public void onParagraphStatusChange(Paragraph p, Job.Status status) {
    for (NotebookEventListener listener : notebookEventListeners) {
      listener.onParagraphStatusChange(p, status);
    }
  }
}<|MERGE_RESOLUTION|>--- conflicted
+++ resolved
@@ -172,12 +172,8 @@
     }
 
     notebookIndex.addIndexDoc(note);
-<<<<<<< HEAD
-    note.persist();
+    note.persist(subject);
     fireNoteCreateEvent(note);
-=======
-    note.persist(subject);
->>>>>>> 9b0fb6ec
     return note;
   }
   
