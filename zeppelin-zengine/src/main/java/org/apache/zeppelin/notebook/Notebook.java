/*
 * Licensed to the Apache Software Foundation (ASF) under one or more
 * contributor license agreements.  See the NOTICE file distributed with
 * this work for additional information regarding copyright ownership.
 * The ASF licenses this file to You under the Apache License, Version 2.0
 * (the "License"); you may not use this file except in compliance with
 * the License.  You may obtain a copy of the License at
 *
 *    http://www.apache.org/licenses/LICENSE-2.0
 *
 * Unless required by applicable law or agreed to in writing, software
 * distributed under the License is distributed on an "AS IS" BASIS,
 * WITHOUT WARRANTIES OR CONDITIONS OF ANY KIND, either express or implied.
 * See the License for the specific language governing permissions and
 * limitations under the License.
 */

package org.apache.zeppelin.notebook;

import com.google.common.collect.Sets;
<<<<<<< HEAD
=======
import java.io.IOException;
import java.util.ArrayList;
import java.util.Collections;
import java.util.Comparator;
import java.util.Date;
import java.util.HashMap;
import java.util.HashSet;
import java.util.LinkedList;
import java.util.List;
import java.util.Map;
import java.util.Set;
import java.util.stream.Collectors;
import javax.inject.Inject;
>>>>>>> 66390251
import org.apache.commons.lang.StringUtils;
import org.apache.zeppelin.conf.ZeppelinConfiguration;
import org.apache.zeppelin.conf.ZeppelinConfiguration.ConfVars;
import org.apache.zeppelin.display.AngularObject;
import org.apache.zeppelin.display.AngularObjectRegistry;
import org.apache.zeppelin.interpreter.Interpreter;
import org.apache.zeppelin.interpreter.InterpreterException;
import org.apache.zeppelin.interpreter.InterpreterFactory;
import org.apache.zeppelin.interpreter.InterpreterGroup;
import org.apache.zeppelin.interpreter.InterpreterNotFoundException;
import org.apache.zeppelin.interpreter.InterpreterSetting;
import org.apache.zeppelin.interpreter.InterpreterSettingManager;
import org.apache.zeppelin.interpreter.ManagedInterpreterGroup;
import org.apache.zeppelin.notebook.repo.NotebookRepo;
import org.apache.zeppelin.notebook.repo.NotebookRepoSync;
import org.apache.zeppelin.notebook.repo.NotebookRepoWithVersionControl;
import org.apache.zeppelin.notebook.repo.NotebookRepoWithVersionControl.Revision;
import org.apache.zeppelin.search.SearchService;
import org.apache.zeppelin.user.AuthenticationInfo;
import org.apache.zeppelin.user.Credentials;
import org.quartz.CronScheduleBuilder;
import org.quartz.CronTrigger;
import org.quartz.JobBuilder;
import org.quartz.JobDetail;
import org.quartz.JobExecutionContext;
import org.quartz.JobExecutionException;
import org.quartz.JobKey;
import org.quartz.SchedulerException;
import org.quartz.TriggerBuilder;
import org.quartz.impl.StdSchedulerFactory;
import org.slf4j.Logger;
import org.slf4j.LoggerFactory;

/**
 * High level api of Notebook related operations, such as create, move & delete note/folder.
 * It will also do other thing which is caused by these operation, such as update index,
 * refresh cron and update InterpreterSetting, these are done through NoteEventListener.
 *
 */
public class Notebook {
  private static final Logger LOGGER = LoggerFactory.getLogger(Notebook.class);

  private NoteManager noteManager;

  private InterpreterFactory replFactory;
  private InterpreterSettingManager interpreterSettingManager;
  private ZeppelinConfiguration conf;
  private StdSchedulerFactory quertzSchedFact;
  org.quartz.Scheduler quartzSched;
  private ParagraphJobListener paragraphJobListener;
  private NotebookRepo notebookRepo;
  private SearchService noteSearchService;
  private NotebookAuthorization notebookAuthorization;
  private List<NoteEventListener> noteEventListeners = new ArrayList<>();
  private Credentials credentials;

  /**
   * Main constructor \w manual Dependency Injection
   *
   * @throws IOException
   * @throws SchedulerException
   */
  public Notebook(
      ZeppelinConfiguration conf,
      NotebookRepo notebookRepo,
      InterpreterFactory replFactory,
      InterpreterSettingManager interpreterSettingManager,
      SearchService noteSearchService,
      NotebookAuthorization notebookAuthorization,
      Credentials credentials)
      throws IOException, SchedulerException {
    this.noteManager = new NoteManager(notebookRepo);
    this.conf = conf;
    this.notebookRepo = notebookRepo;
    this.replFactory = replFactory;
    this.interpreterSettingManager = interpreterSettingManager;
    this.noteSearchService = noteSearchService;
    this.notebookAuthorization = notebookAuthorization;
    this.credentials = credentials;
    quertzSchedFact = new org.quartz.impl.StdSchedulerFactory();
    quartzSched = quertzSchedFact.getScheduler();
    quartzSched.start();
    CronJob.notebook = this;

    this.noteEventListeners.add(this.noteSearchService);
    this.noteEventListeners.add(this.notebookAuthorization);
    this.noteEventListeners.add(this.interpreterSettingManager);
  }

  @Inject
  public Notebook(
      ZeppelinConfiguration conf,
      NotebookRepo notebookRepo,
      InterpreterFactory replFactory,
      InterpreterSettingManager interpreterSettingManager,
      SearchService noteSearchService,
      NotebookAuthorization notebookAuthorization,
      Credentials credentials,
      NoteEventListener noteEventListener)
      throws IOException, SchedulerException {
    this(
        conf,
        notebookRepo,
        replFactory,
        interpreterSettingManager,
        noteSearchService,
        notebookAuthorization,
        credentials);
    if (null != noteEventListener) {
      this.noteEventListeners.add(noteEventListener);
    }
    this.paragraphJobListener = (ParagraphJobListener) noteEventListener;
  }

  /**
   * This method will be called only NotebookService to register {@link *
   * org.apache.zeppelin.notebook.ParagraphJobListener}.
   */
  public void setParagraphJobListener(ParagraphJobListener paragraphJobListener) {
    this.paragraphJobListener = paragraphJobListener;
  }

  /**
   * Creating new note. defaultInterpreterGroup is not provided, so the global
   * defaultInterpreterGroup (zeppelin.interpreter.group.default) is used
   *
   * @param notePath
   * @param subject
   * @return
   * @throws IOException
   */
  public Note createNote(String notePath,
                         AuthenticationInfo subject) throws IOException {
    return createNote(notePath, interpreterSettingManager.getDefaultInterpreterSetting().getName(),
        subject);
  }

  /**
   * Creating new note.
   *
   * @param notePath
   * @param defaultInterpreterGroup
   * @param subject
   * @return
   * @throws IOException
   */
  public Note createNote(String notePath,
                         String defaultInterpreterGroup,
                         AuthenticationInfo subject) throws IOException {
    Note note =
        new Note(notePath, defaultInterpreterGroup, replFactory, interpreterSettingManager,
            paragraphJobListener, credentials, noteEventListeners);
    saveNote(note, subject);
    fireNoteCreateEvent(note, subject);
    return note;
  }

  /**
   * Export existing note.
   *
   * @param noteId - the note ID to clone
   * @return Note JSON
   * @throws IOException, IllegalArgumentException
   */
  public String exportNote(String noteId) throws IOException {
    Note note = getNote(noteId);
    if (note == null) {
      throw new IOException(noteId + " not found");
    }
    return note.toJson();
  }

  /**
   * import JSON as a new note.
   *
   * @param sourceJson - the note JSON to import
   * @param notePath   - the path of the new note
   * @return note ID
   * @throws IOException
   */
  public Note importNote(String sourceJson, String notePath, AuthenticationInfo subject)
      throws IOException {
    Note oldNote = Note.fromJson(sourceJson);
    if (notePath == null) {
      notePath = oldNote.getName();
    }
    Note newNote = createNote(notePath, subject);
    List<Paragraph> paragraphs = oldNote.getParagraphs();
    for (Paragraph p : paragraphs) {
      newNote.addCloneParagraph(p, subject);
    }
    return newNote;
  }

  /**
   * Clone existing note.
   *
   * @param sourceNoteId - the note ID to clone
   * @param newNotePath  - the path of the new note
   * @return noteId
   * @throws IOException, CloneNotSupportedException, IllegalArgumentException
   */
  public Note cloneNote(String sourceNoteId, String newNotePath, AuthenticationInfo subject)
      throws IOException {
    Note sourceNote = getNote(sourceNoteId);
    if (sourceNote == null) {
      throw new IOException("Source note: " + sourceNoteId + " not found");
    }
    Note newNote = createNote(newNotePath, subject);
    List<Paragraph> paragraphs = sourceNote.getParagraphs();
    for (Paragraph p : paragraphs) {
      newNote.addCloneParagraph(p, subject);
    }
    return newNote;
  }

  public void removeNote(String noteId, AuthenticationInfo subject) throws IOException {
    LOGGER.info("Remove note " + noteId);
    Note note = getNote(noteId);
    noteManager.removeNote(noteId, subject);
    fireNoteRemoveEvent(note, subject);
  }

  public Note getNote(String id) {
    try {
      Note note = noteManager.getNote(id);
      if (note == null) {
        return null;
      }
      note.setInterpreterFactory(replFactory);
      note.setInterpreterSettingManager(interpreterSettingManager);
      note.setParagraphJobListener(paragraphJobListener);
      note.setNoteEventListeners(noteEventListeners);
      note.setCredentials(credentials);
      for (Paragraph p : note.getParagraphs()) {
        p.setNote(note);
      }
      return note;
    } catch (IOException e) {
      LOGGER.warn("Fail to get note: " + id, e);
      return null;
    }
  }

  public void saveNote(Note note, AuthenticationInfo subject) throws IOException {
    noteManager.saveNote(note, subject);
    fireNoteUpdateEvent(note, subject);
  }

  public boolean containsNote(String notePath) {
    return noteManager.containsNote(notePath);
  }

  public boolean containsFolder(String folderPath) {
    return noteManager.containsFolder(folderPath);
  }

  public void moveNote(String noteId, String newNotePath, AuthenticationInfo subject) throws IOException {
    LOGGER.info("Move note " + noteId + " to " + newNotePath);
    noteManager.moveNote(noteId, newNotePath, subject);
  }

  public void moveFolder(String folderPath, String newFolderPath, AuthenticationInfo subject) throws IOException {
    LOGGER.info("Move folder from " + folderPath + " to " + newFolderPath);
    noteManager.moveFolder(folderPath, newFolderPath, subject);
  }

  public void removeFolder(String folderPath, AuthenticationInfo subject) throws IOException {
    LOGGER.info("Remove folder " + folderPath);
    // TODO(zjffdu) NotebookRepo.remove is called twice here
    List<Note> notes = noteManager.removeFolder(folderPath, subject);
    for (Note note : notes) {
      fireNoteRemoveEvent(note, subject);
    }
  }

  public void emptyTrash(AuthenticationInfo subject) throws IOException {
    LOGGER.info("Empty Trash");
    removeFolder("/" + NoteManager.TRASH_FOLDER, subject);
  }

  public void restoreAll(AuthenticationInfo subject) throws IOException {
    NoteManager.Folder trash = noteManager.getTrashFolder();
    // restore notes under trash folder
    for (NoteManager.NoteNode noteNode : trash.getNotes().values()) {
      moveNote(noteNode.getNoteId(), noteNode.getNotePath().replace("/~Trash", ""), subject);
    }
    // restore folders under trash folder
    for (NoteManager.Folder folder : trash.getFolders().values()) {
      moveFolder(folder.getPath(), folder.getPath().replace("/~Trash", ""), subject);
    }
  }

  public Revision checkpointNote(String noteId, String noteName, String checkpointMessage,
      AuthenticationInfo subject) throws IOException {
    if (((NotebookRepoSync) notebookRepo).isRevisionSupportedInDefaultRepo()) {
      return ((NotebookRepoWithVersionControl) notebookRepo)
          .checkpoint(noteId, noteName, checkpointMessage, subject);
    } else {
      return null;
    }
  }

  public List<Revision> listRevisionHistory(String noteId,
                                            String noteName,
                                            AuthenticationInfo subject) throws IOException {
    if (((NotebookRepoSync) notebookRepo).isRevisionSupportedInDefaultRepo()) {
      return ((NotebookRepoWithVersionControl) notebookRepo)
          .revisionHistory(noteId, noteName, subject);
    } else {
      return null;
    }
  }

  public Note setNoteRevision(String noteId, String noteName, String revisionId, AuthenticationInfo subject)
      throws IOException {
    if (((NotebookRepoSync) notebookRepo).isRevisionSupportedInDefaultRepo()) {
      return ((NotebookRepoWithVersionControl) notebookRepo)
          .setNoteRevision(noteId, noteName, revisionId, subject);
    } else {
      return null;
    }
  }

  public Note getNoteByRevision(String noteId, String noteName,
                                String revisionId, AuthenticationInfo subject)
      throws IOException {
    if (((NotebookRepoSync) notebookRepo).isRevisionSupportedInDefaultRepo()) {
      return ((NotebookRepoWithVersionControl) notebookRepo).get(noteId, noteName,
          revisionId, subject);
    } else {
      return null;
    }
  }

  @SuppressWarnings("rawtypes")
  public Note loadNoteFromRepo(String id, AuthenticationInfo subject) {
    Note note = null;
    try {
      note = noteManager.getNote(id);
    } catch (IOException e) {
      LOGGER.error("Failed to load " + id, e);
    }
    if (note == null) {
      return null;
    }

    //Manually inject ALL dependencies, as DI constructor was NOT used
    note.setCredentials(this.credentials);

    note.setInterpreterFactory(replFactory);
    note.setInterpreterSettingManager(interpreterSettingManager);

    note.setParagraphJobListener(this.paragraphJobListener);
    note.setCronSupported(getConf());

    if (note.getDefaultInterpreterGroup() == null) {
      note.setDefaultInterpreterGroup(conf.getString(ConfVars.ZEPPELIN_INTERPRETER_GROUP_DEFAULT));
    }

    Map<String, SnapshotAngularObject> angularObjectSnapshot = new HashMap<>();

    // restore angular object --------------
    Date lastUpdatedDate = new Date(0);
    for (Paragraph p : note.getParagraphs()) {
      p.setNote(note);
      if (p.getDateFinished() != null && lastUpdatedDate.before(p.getDateFinished())) {
        lastUpdatedDate = p.getDateFinished();
      }
    }

    Map<String, List<AngularObject>> savedObjects = note.getAngularObjects();

    if (savedObjects != null) {
      for (String intpGroupName : savedObjects.keySet()) {
        List<AngularObject> objectList = savedObjects.get(intpGroupName);

        for (AngularObject object : objectList) {
          SnapshotAngularObject snapshot = angularObjectSnapshot.get(object.getName());
          if (snapshot == null || snapshot.getLastUpdate().before(lastUpdatedDate)) {
            angularObjectSnapshot.put(object.getName(),
                new SnapshotAngularObject(intpGroupName, object, lastUpdatedDate));
          }
        }
      }
    }

    note.setNoteEventListeners(this.noteEventListeners);

    for (String name : angularObjectSnapshot.keySet()) {
      SnapshotAngularObject snapshot = angularObjectSnapshot.get(name);
      List<InterpreterSetting> settings = interpreterSettingManager.get();
      for (InterpreterSetting setting : settings) {
        InterpreterGroup intpGroup = setting.getInterpreterGroup(subject.getUser(), note.getId());
        if (intpGroup != null && intpGroup.getId().equals(snapshot.getIntpGroupId())) {
          AngularObjectRegistry registry = intpGroup.getAngularObjectRegistry();
          String noteId = snapshot.getAngularObject().getNoteId();
          String paragraphId = snapshot.getAngularObject().getParagraphId();
          // at this point, remote interpreter process is not created.
          // so does not make sense add it to the remote.
          //
          // therefore instead of addAndNotifyRemoteProcess(), need to use add()
          // that results add angularObject only in ZeppelinServer side not remoteProcessSide
          registry.add(name, snapshot.getAngularObject().get(), noteId, paragraphId);
        }
      }
    }

    return note;
  }

  /**
   * Reload all notes from repository after clearing `notes` and `folders`
   * to reflect the changes of added/deleted/modified notes on file system level.
   *
   * @throws IOException
   */
  public void reloadAllNotes(AuthenticationInfo subject) throws IOException {
    this.noteManager.reloadNotes();

    if (notebookRepo instanceof NotebookRepoSync) {
      NotebookRepoSync mainRepo = (NotebookRepoSync) notebookRepo;
      if (mainRepo.getRepoCount() > 1) {
        mainRepo.sync(subject);
      }
    }
  }

  private class SnapshotAngularObject {
    String intpGroupId;
    AngularObject angularObject;
    Date lastUpdate;

    SnapshotAngularObject(String intpGroupId, AngularObject angularObject, Date lastUpdate) {
      super();
      this.intpGroupId = intpGroupId;
      this.angularObject = angularObject;
      this.lastUpdate = lastUpdate;
    }

    String getIntpGroupId() {
      return intpGroupId;
    }

    AngularObject getAngularObject() {
      return angularObject;
    }

    Date getLastUpdate() {
      return lastUpdate;
    }
  }

  public List<NoteInfo> getNotesInfo() {
    return noteManager.getNotesInfo().entrySet().stream()
        .map(entry -> new NoteInfo(entry.getKey(), entry.getValue()))
        .collect(Collectors.toList());
  }

  public List<Note> getAllNotes() {
    List<Note> noteList = noteManager.getAllNotes();
    Collections.sort(noteList, Comparator.comparing(Note::getPath));
    return noteList;
  }

  public List<Note> getAllNotes(Set<String> userAndRoles) {
    final Set<String> entities = Sets.newHashSet();
    if (userAndRoles != null) {
      entities.addAll(userAndRoles);
    }
    return getAllNotes().stream()
        .filter(note -> notebookAuthorization.isReader(note.getId(), entities))
        .collect(Collectors.toList());
  }

  public List<NoteInfo> getNotesInfo(Set<String> userAndRoles) {
    final Set<String> entities = Sets.newHashSet();
    if (userAndRoles != null) {
      entities.addAll(userAndRoles);
    }
    String homescreenNoteId = conf.getString(ConfVars.ZEPPELIN_NOTEBOOK_HOMESCREEN);
    boolean hideHomeScreenNotebookFromList =
        conf.getBoolean(ConfVars.ZEPPELIN_NOTEBOOK_HOMESCREEN_HIDE);

    synchronized (noteManager.getNotesInfo()) {
      List<NoteInfo> notesInfo = noteManager.getNotesInfo().entrySet().stream().filter(entry ->
          notebookAuthorization.isReader(entry.getKey(), entities) &&
              ((!hideHomeScreenNotebookFromList) ||
                  ((hideHomeScreenNotebookFromList) && !entry.getKey().equals(homescreenNoteId))))
          .map(entry -> new NoteInfo(entry.getKey(), entry.getValue()))
          .collect(Collectors.toList());

      notesInfo.sort((note1, note2) -> {
            String name1 = note1.getId();
            if (note1.getPath() != null) {
              name1 = note1.getPath();
            }
            String name2 = note2.getId();
            if (note2.getPath() != null) {
              name2 = note2.getPath();
            }
            return name1.compareTo(name2);
          });
      return notesInfo;
    }
  }


  public List<InterpreterSetting> getBindedInterpreterSettings(String noteId) {
    Note note = getNote(noteId);
    if (note != null) {
      Set<InterpreterSetting> settings = new HashSet<>();
      for (Paragraph p : note.getParagraphs()) {
        try {
          Interpreter intp = p.getBindedInterpreter();
          settings.add((
              (ManagedInterpreterGroup) intp.getInterpreterGroup()).getInterpreterSetting());
        } catch (InterpreterNotFoundException e) {
          // ignore this
        }
      }
      // add the default interpreter group
      InterpreterSetting defaultIntpSetting =
          interpreterSettingManager.getByName(note.getDefaultInterpreterGroup());
      if (defaultIntpSetting != null) {
        settings.add(defaultIntpSetting);
      }
      return new ArrayList<>(settings);
    } else {
      return new LinkedList<>();
    }
  }


  /**
   * Cron task for the note.
   */
  public static class CronJob implements org.quartz.Job {
    public static Notebook notebook;

    @Override
    public void execute(JobExecutionContext context) throws JobExecutionException {

      String noteId = context.getJobDetail().getJobDataMap().getString("noteId");
      Note note = notebook.getNote(noteId);
      if (note.haveRunningOrPendingParagraphs()) {
        LOGGER.warn("execution of the cron job is skipped because there is a running or pending " +
            "paragraph (note id: {})", noteId);
        return;
      }

      if (!note.isCronSupported(notebook.getConf())) {
        LOGGER.warn("execution of the cron job is skipped cron is not enabled from Zeppelin server");
        return;
      }

<<<<<<< HEAD
      LOGGER.info("Start schedule run note: {}, cronExpr:\"{}\"", noteId,
          note.getConfig().get("cron"));
      runAll(note);
      LOGGER.info("End schedule run note: {}", noteId);
=======
      runAll(note);
>>>>>>> 66390251

      boolean releaseResource = false;
      String cronExecutingUser = null;
      try {
        Map<String, Object> config = note.getConfig();
        if (config != null) {
          if (config.containsKey("releaseresource")) {
            releaseResource = (boolean) config.get("releaseresource");
          }
          cronExecutingUser = (String) config.get("cronExecutingUser");
        }
      } catch (ClassCastException e) {
        LOGGER.error(e.getMessage(), e);
      }
      if (releaseResource) {
        for (InterpreterSetting setting : notebook.getInterpreterSettingManager()
            .getInterpreterSettings(note.getId())) {
          try {
            notebook.getInterpreterSettingManager().restart(setting.getId(), noteId,
                    cronExecutingUser != null ? cronExecutingUser : "anonymous");
          } catch (InterpreterException e) {
            LOGGER.error("Fail to restart interpreter: " + setting.getId(), e);
          }
        }
      }
    }

    void runAll(Note note) {
      String cronExecutingUser = (String) note.getConfig().get("cronExecutingUser");
      String cronExecutingRoles = (String) note.getConfig().get("cronExecutingRoles");
      if (null == cronExecutingUser) {
        cronExecutingUser = "anonymous";
      }
      AuthenticationInfo authenticationInfo = new AuthenticationInfo(
          cronExecutingUser,
          StringUtils.isEmpty(cronExecutingRoles) ? null : cronExecutingRoles,
          null);
      note.runAll(authenticationInfo, true);
    }
  }

  public void refreshCron(String id) {
    removeCron(id);
    Note note = getNote(id);
    if (note == null || note.isTrash()) {
      return;
    }
    Map<String, Object> config = note.getConfig();
    if (config == null) {
      return;
    }

    if (!note.isCronSupported(getConf())) {
      LOGGER.warn("execution of the cron job is skipped cron is not enabled from Zeppelin server");
      return;
    }

    String cronExpr = (String) note.getConfig().get("cron");
    if (cronExpr == null || cronExpr.trim().length() == 0) {
      return;
    }


    JobDetail newJob =
        JobBuilder.newJob(CronJob.class).withIdentity(id, "note").usingJobData("noteId", id)
            .build();

    Map<String, Object> info = note.getInfo();
    info.put("cron", null);

    CronTrigger trigger = null;
    try {
      trigger = TriggerBuilder.newTrigger().withIdentity("trigger_" + id, "note")
          .withSchedule(CronScheduleBuilder.cronSchedule(cronExpr)).forJob(id, "note").build();
    } catch (Exception e) {
      LOGGER.error("Error", e);
      info.put("cron", e.getMessage());
    }


    try {
      if (trigger != null) {
        quartzSched.scheduleJob(newJob, trigger);
      }
    } catch (SchedulerException e) {
      LOGGER.error("Error", e);
      info.put("cron", "Scheduler Exception");
    }

  }

  public void removeCron(String id) {
    try {
      quartzSched.deleteJob(new JobKey(id, "note"));
    } catch (SchedulerException e) {
      LOGGER.error("Can't remove quertz " + id, e);
    }
  }

  public InterpreterFactory getInterpreterFactory() {
    return replFactory;
  }

  public InterpreterSettingManager getInterpreterSettingManager() {
    return interpreterSettingManager;
  }

  public NotebookAuthorization getNotebookAuthorization() {
    return notebookAuthorization;
  }

  public ZeppelinConfiguration getConf() {
    return conf;
  }

  public void close() {
    this.notebookRepo.close();
    this.noteSearchService.close();
  }

  public void addNotebookEventListener(NoteEventListener listener) {
    noteEventListeners.add(listener);
  }

  private void fireNoteCreateEvent(Note note, AuthenticationInfo subject) throws IOException {
    for (NoteEventListener listener : noteEventListeners) {
      listener.onNoteCreate(note, subject);
    }
  }

  private void fireNoteUpdateEvent(Note note, AuthenticationInfo subject) throws IOException {
    for (NoteEventListener listener : noteEventListeners) {
      listener.onNoteUpdate(note, subject);
    }
  }

  private void fireNoteRemoveEvent(Note note, AuthenticationInfo subject) throws IOException {
    for (NoteEventListener listener : noteEventListeners) {
      listener.onNoteRemove(note, subject);
    }
  }

  public Boolean isRevisionSupported() {
    if (notebookRepo instanceof NotebookRepoSync) {
      return ((NotebookRepoSync) notebookRepo).isRevisionSupportedInDefaultRepo();
    } else if (notebookRepo instanceof NotebookRepoWithVersionControl) {
      return true;
    } else {
      return false;
    }
  }
}<|MERGE_RESOLUTION|>--- conflicted
+++ resolved
@@ -18,8 +18,6 @@
 package org.apache.zeppelin.notebook;
 
 import com.google.common.collect.Sets;
-<<<<<<< HEAD
-=======
 import java.io.IOException;
 import java.util.ArrayList;
 import java.util.Collections;
@@ -33,7 +31,6 @@
 import java.util.Set;
 import java.util.stream.Collectors;
 import javax.inject.Inject;
->>>>>>> 66390251
 import org.apache.commons.lang.StringUtils;
 import org.apache.zeppelin.conf.ZeppelinConfiguration;
 import org.apache.zeppelin.conf.ZeppelinConfiguration.ConfVars;
@@ -590,14 +587,7 @@
         return;
       }
 
-<<<<<<< HEAD
-      LOGGER.info("Start schedule run note: {}, cronExpr:\"{}\"", noteId,
-          note.getConfig().get("cron"));
       runAll(note);
-      LOGGER.info("End schedule run note: {}", noteId);
-=======
-      runAll(note);
->>>>>>> 66390251
 
       boolean releaseResource = false;
       String cronExecutingUser = null;
