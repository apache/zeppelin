--- conflicted
+++ resolved
@@ -34,20 +34,14 @@
 import org.apache.zeppelin.notebook.repo.zeppelinhub.model.UserSessionContainer;
 import org.apache.zeppelin.notebook.repo.zeppelinhub.rest.ZeppelinhubRestApiHandler;
 import org.apache.zeppelin.notebook.repo.zeppelinhub.websocket.Client;
-<<<<<<< HEAD
-=======
 import org.apache.zeppelin.notebook.repo.zeppelinhub.websocket.utils.ZeppelinhubUtils;
->>>>>>> 6eecdecb
 import org.apache.zeppelin.user.AuthenticationInfo;
 import org.slf4j.Logger;
 import org.slf4j.LoggerFactory;
 
 import com.google.common.base.Joiner;
 import com.google.common.collect.ImmutableMap;
-<<<<<<< HEAD
-=======
 import com.google.common.collect.Lists;
->>>>>>> 6eecdecb
 import com.google.gson.Gson;
 import com.google.gson.reflect.TypeToken;
 
@@ -172,15 +166,11 @@
   
   @Override
   public List<NoteInfo> list(AuthenticationInfo subject) throws IOException {
-<<<<<<< HEAD
-    String response = restApiClient.asyncGet("");
-=======
     if (!isSubjectValid(subject)) {
       return Collections.emptyList();
     }
     String token = getUserToken(subject.getUser());
     String response = restApiClient.get(token, StringUtils.EMPTY);
->>>>>>> 6eecdecb
     List<NoteInfo> notes = GSON.fromJson(response, new TypeToken<List<NoteInfo>>() {}.getType());
     if (notes == null) {
       return Collections.emptyList();
@@ -191,11 +181,7 @@
 
   @Override
   public Note get(String noteId, AuthenticationInfo subject) throws IOException {
-<<<<<<< HEAD
-    if (StringUtils.isBlank(noteId)) {
-=======
     if (StringUtils.isBlank(noteId) || !isSubjectValid(subject)) {
->>>>>>> 6eecdecb
       return EMPTY_NOTE;
     }
     String token = getUserToken(subject.getUser());
@@ -210,13 +196,8 @@
 
   @Override
   public void save(Note note, AuthenticationInfo subject) throws IOException {
-<<<<<<< HEAD
-    if (note == null) {
-      throw new IOException("Zeppelinhub failed to save empty note");
-=======
     if (note == null || !isSubjectValid(subject)) {
       throw new IOException("Zeppelinhub failed to save note");
->>>>>>> 6eecdecb
     }
     String jsonNote = GSON.toJson(note);
     String token = getUserToken(subject.getUser());
@@ -226,14 +207,10 @@
 
   @Override
   public void remove(String noteId, AuthenticationInfo subject) throws IOException {
-<<<<<<< HEAD
-    restApiClient.asyncDel(noteId);
-=======
     if (StringUtils.isBlank(noteId) || !isSubjectValid(subject)) {
       throw new IOException("Zeppelinhub failed to remove note");
     }
     String token = getUserToken(subject.getUser());
->>>>>>> 6eecdecb
     LOG.info("ZeppelinHub REST API removing note {} ", noteId);
     restApiClient.del(token, noteId);
   }
@@ -298,49 +275,6 @@
   }
 
   @Override
-<<<<<<< HEAD
-  public Revision checkpoint(String noteId, String checkpointMsg, AuthenticationInfo subject)
-      throws IOException {
-    if (StringUtils.isBlank(noteId)) {
-      return null;
-    }
-    String endpoint = Joiner.on("/").join(noteId, "checkpoint");
-    String content = GSON.toJson(ImmutableMap.of("message", checkpointMsg));
-    String response = restApiClient.asyncPutWithResponseBody(endpoint, content);
-    
-    return GSON.fromJson(response, Revision.class);
-  }
-
-  @Override
-  public Note get(String noteId, Revision rev, AuthenticationInfo subject) throws IOException {
-    if (StringUtils.isBlank(noteId) || rev == null) {
-      return EMPTY_NOTE;
-    }
-    String endpoint = Joiner.on("/").join(noteId, "checkpoint", rev.revId);
-    String response = restApiClient.asyncGet(endpoint);
-    Note note = GSON.fromJson(response, Note.class);
-    if (note == null) {
-      return EMPTY_NOTE;
-    }
-    LOG.info("ZeppelinHub REST API get note {} revision {}", noteId, rev.revId);
-    return note;
-  }
-
-  @Override
-  public List<Revision> revisionHistory(String noteId, AuthenticationInfo subject) {
-    if (StringUtils.isBlank(noteId)) {
-      return Collections.emptyList();
-    }
-    String endpoint = Joiner.on("/").join(noteId, "checkpoint");
-    List<Revision> history = Collections.emptyList();
-    try {
-      String response = restApiClient.asyncGet(endpoint);
-      history = GSON.fromJson(response, new TypeToken<List<Revision>>(){}.getType());
-    } catch (IOException e) {
-      LOG.error("Cannot get note history", e);
-    }
-    return history;
-=======
   public List<NotebookRepoSettingsInfo> getSettings(AuthenticationInfo subject) {
     if (!isSubjectValid(subject)) {
       return Collections.emptyList();
@@ -437,7 +371,6 @@
       throws IOException {
     // Auto-generated method stub
     return null;
->>>>>>> 6eecdecb
   }
 
 }