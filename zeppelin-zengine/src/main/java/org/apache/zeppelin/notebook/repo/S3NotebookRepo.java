/*
 * Licensed to the Apache Software Foundation (ASF) under one or more
 * contributor license agreements.  See the NOTICE file distributed with
 * this work for additional information regarding copyright ownership.
 * The ASF licenses this file to You under the Apache License, Version 2.0
 * (the "License"); you may not use this file except in compliance with
 * the License.  You may obtain a copy of the License at
 *
 *    http://www.apache.org/licenses/LICENSE-2.0
 *
 * Unless required by applicable law or agreed to in writing, software
 * distributed under the License is distributed on an "AS IS" BASIS,
 * WITHOUT WARRANTIES OR CONDITIONS OF ANY KIND, either express or implied.
 * See the License for the specific language governing permissions and
 * limitations under the License.
 */

package org.apache.zeppelin.notebook.repo;

import java.io.File;
import java.io.FileOutputStream;
import java.io.IOException;
import java.io.InputStream;
import java.io.OutputStreamWriter;
import java.io.Writer;
import java.util.LinkedList;
import java.util.List;

import org.apache.commons.io.IOUtils;
import org.apache.zeppelin.conf.ZeppelinConfiguration;
import org.apache.zeppelin.conf.ZeppelinConfiguration.ConfVars;
import org.apache.zeppelin.notebook.Note;
import org.apache.zeppelin.notebook.NoteInfo;
import org.apache.zeppelin.notebook.Paragraph;
import org.apache.zeppelin.scheduler.Job.Status;
import org.slf4j.Logger;
import org.slf4j.LoggerFactory;

import com.amazonaws.AmazonClientException;
import com.amazonaws.AmazonServiceException;
import com.amazonaws.auth.DefaultAWSCredentialsProviderChain;
import com.amazonaws.services.s3.AmazonS3;
import com.amazonaws.services.s3.AmazonS3Client;
import com.amazonaws.services.s3.model.GetObjectRequest;
import com.amazonaws.services.s3.model.ListObjectsRequest;
import com.amazonaws.services.s3.model.ObjectListing;
import com.amazonaws.services.s3.model.PutObjectRequest;
import com.amazonaws.services.s3.model.S3Object;
import com.amazonaws.services.s3.model.S3ObjectSummary;
import com.google.gson.Gson;
import com.google.gson.GsonBuilder;

/**
 * Backend for storing Notebooks on S3
 */
public class S3NotebookRepo implements NotebookRepo {
  private static final Logger LOG = LoggerFactory.getLogger(S3NotebookRepo.class);

  // Use a credential provider chain so that instance profiles can be utilized
  // on an EC2 instance. The order of locations where credentials are searched
  // is documented here
  //
  //    http://docs.aws.amazon.com/AWSJavaSDK/latest/javadoc/com/amazonaws/
  //        auth/DefaultAWSCredentialsProviderChain.html
  //
  // In summary, the order is:
  //
  //  1. Environment Variables - AWS_ACCESS_KEY_ID and AWS_SECRET_ACCESS_KEY
  //  2. Java System Properties - aws.accessKeyId and aws.secretKey
  //  3. Credential profiles file at the default location (~/.aws/credentials)
  //       shared by all AWS SDKs and the AWS CLI
  //  4. Instance profile credentials delivered through the Amazon EC2 metadata service
  private AmazonS3 s3client = new AmazonS3Client(new DefaultAWSCredentialsProviderChain());
  private static String bucketName = "";
  private String user = "";

  private ZeppelinConfiguration conf;

  public S3NotebookRepo(ZeppelinConfiguration conf) throws IOException {
    this.conf = conf;
    user = conf.getUser();
    bucketName = conf.getBucketName();
  }

  @Override
  public List<NoteInfo> list() throws IOException {
    return list(null);
  }

  @Override
  public List<NoteInfo> list(String owner) throws IOException {
    List<NoteInfo> infos = new LinkedList<NoteInfo>();
    NoteInfo info = null;
    String ownerPath = owner == null ? "" : "/users/" + owner;
    try {
      ListObjectsRequest listObjectsRequest = new ListObjectsRequest()
          .withBucketName(bucketName)
<<<<<<< HEAD
          .withPrefix(user + "/" + "notebook" + ownerPath);
=======
          .withPrefix(user + "/" + "notebook");
>>>>>>> 3fbca266
      ObjectListing objectListing;
      do {
        objectListing = s3client.listObjects(listObjectsRequest);

        for (S3ObjectSummary objectSummary :
          objectListing.getObjectSummaries()) {
          if (objectSummary.getKey().contains("note.json")) {
            try {
              info = getNoteInfo(objectSummary.getKey());
              if (info != null) {
                infos.add(info);
              }
            } catch (IOException e) {
              LOG.error("Can't read note ", e);
            }
          }
        }
<<<<<<< HEAD

=======
>>>>>>> 3fbca266
        listObjectsRequest.setMarker(objectListing.getNextMarker());
      } while (objectListing.isTruncated());
    } catch (AmazonServiceException ase) {

    } catch (AmazonClientException ace) {
      LOG.info("Caught an AmazonClientException, " +
          "which means the client encountered " +
          "an internal error while trying to communicate" +
          " with S3, " +
          "such as not being able to access the network.");
      LOG.info("Error Message: " + ace.getMessage());
    }
    return infos;
  }

  private Note getNote(String key) throws IOException {
    GsonBuilder gsonBuilder = new GsonBuilder();
    gsonBuilder.setPrettyPrinting();
    Gson gson = gsonBuilder.create();

    S3Object s3object = s3client.getObject(new GetObjectRequest(
        bucketName, key));

    InputStream ins = s3object.getObjectContent();
    String json = IOUtils.toString(ins, conf.getString(ConfVars.ZEPPELIN_ENCODING));
    ins.close();
    Note note = gson.fromJson(json, Note.class);

    for (Paragraph p : note.getParagraphs()) {
      if (p.getStatus() == Status.PENDING || p.getStatus() == Status.RUNNING) {
        p.setStatus(Status.ABORT);
      }
    }
    return note;
  }

  private NoteInfo getNoteInfo(String key) throws IOException {
    Note note = getNote(key);
    return new NoteInfo(note);
  }

  @Override
  public Note get(String noteId, String owner) throws IOException {
    return getNote(user + "/notebook/users/" + owner + "/" + noteId + "/note.json");
  }

  @Override
  public void save(Note note) throws IOException {
    GsonBuilder gsonBuilder = new GsonBuilder();
    gsonBuilder.setPrettyPrinting();
    Gson gson = gsonBuilder.create();
    String json = gson.toJson(note);
<<<<<<< HEAD
    String key = user + "/notebook/users/" +
            note.getOwner() + "/" + note.id() + "/note.json";
    
=======
    String key = user + "/" + "notebook" + "/" + note.id() + "/" + "note.json";

>>>>>>> 3fbca266
    File file = File.createTempFile("note", "json");
    file.deleteOnExit();
    Writer writer = new OutputStreamWriter(new FileOutputStream(file));

    writer.write(json);
    writer.close();
    s3client.putObject(new PutObjectRequest(bucketName, key, file));
  }

  @Override
<<<<<<< HEAD
  public void remove(String noteId, String owner) throws IOException {
    
    String key = user + "/notebook/users/" + owner + "/" + noteId;
=======
  public void remove(String noteId) throws IOException {
    String key = user + "/" + "notebook" + "/" + noteId;
>>>>>>> 3fbca266
    final ListObjectsRequest listObjectsRequest = new ListObjectsRequest()
        .withBucketName(bucketName).withPrefix(key);

    ObjectListing objects = s3client.listObjects(listObjectsRequest);
    do {
      for (S3ObjectSummary objectSummary : objects.getObjectSummaries()) {
        s3client.deleteObject(bucketName, objectSummary.getKey());
      }
      objects = s3client.listNextBatchOfObjects(objects);
    } while (objects.isTruncated());
  }

  @Override
  public void close() {
    //no-op
  }
}<|MERGE_RESOLUTION|>--- conflicted
+++ resolved
@@ -95,11 +95,7 @@
     try {
       ListObjectsRequest listObjectsRequest = new ListObjectsRequest()
           .withBucketName(bucketName)
-<<<<<<< HEAD
           .withPrefix(user + "/" + "notebook" + ownerPath);
-=======
-          .withPrefix(user + "/" + "notebook");
->>>>>>> 3fbca266
       ObjectListing objectListing;
       do {
         objectListing = s3client.listObjects(listObjectsRequest);
@@ -117,10 +113,6 @@
             }
           }
         }
-<<<<<<< HEAD
-
-=======
->>>>>>> 3fbca266
         listObjectsRequest.setMarker(objectListing.getNextMarker());
       } while (objectListing.isTruncated());
     } catch (AmazonServiceException ase) {
@@ -173,14 +165,9 @@
     gsonBuilder.setPrettyPrinting();
     Gson gson = gsonBuilder.create();
     String json = gson.toJson(note);
-<<<<<<< HEAD
     String key = user + "/notebook/users/" +
             note.getOwner() + "/" + note.id() + "/note.json";
     
-=======
-    String key = user + "/" + "notebook" + "/" + note.id() + "/" + "note.json";
-
->>>>>>> 3fbca266
     File file = File.createTempFile("note", "json");
     file.deleteOnExit();
     Writer writer = new OutputStreamWriter(new FileOutputStream(file));
@@ -191,14 +178,9 @@
   }
 
   @Override
-<<<<<<< HEAD
   public void remove(String noteId, String owner) throws IOException {
     
     String key = user + "/notebook/users/" + owner + "/" + noteId;
-=======
-  public void remove(String noteId) throws IOException {
-    String key = user + "/" + "notebook" + "/" + noteId;
->>>>>>> 3fbca266
     final ListObjectsRequest listObjectsRequest = new ListObjectsRequest()
         .withBucketName(bucketName).withPrefix(key);
 
