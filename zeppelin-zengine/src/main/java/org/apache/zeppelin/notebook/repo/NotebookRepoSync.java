/*
 * Licensed to the Apache Software Foundation (ASF) under one or more
 * contributor license agreements.  See the NOTICE file distributed with
 * this work for additional information regarding copyright ownership.
 * The ASF licenses this file to You under the Apache License, Version 2.0
 * (the "License"); you may not use this file except in compliance with
 * the License.  You may obtain a copy of the License at
 *
 *    http://www.apache.org/licenses/LICENSE-2.0
 *
 * Unless required by applicable law or agreed to in writing, software
 * distributed under the License is distributed on an "AS IS" BASIS,
 * WITHOUT WARRANTIES OR CONDITIONS OF ANY KIND, either express or implied.
 * See the License for the specific language governing permissions and
 * limitations under the License.
 */

package org.apache.zeppelin.notebook.repo;

import java.io.IOException;
import java.lang.reflect.Constructor;
import java.lang.reflect.InvocationTargetException;
import java.util.ArrayList;
import java.util.Date;
import java.util.HashMap;
import java.util.List;
import java.util.Map;

import org.apache.zeppelin.conf.ZeppelinConfiguration;
import org.apache.zeppelin.conf.ZeppelinConfiguration.ConfVars;
import org.apache.zeppelin.notebook.Note;
import org.apache.zeppelin.notebook.NoteInfo;
import org.apache.zeppelin.notebook.Paragraph;
import org.slf4j.Logger;
import org.slf4j.LoggerFactory;

/**
 * Notebook repository sync with remote storage
 */
public class NotebookRepoSync implements NotebookRepo {
  private static final Logger LOG = LoggerFactory.getLogger(NotebookRepoSync.class);
  private static final int maxRepoNum = 2;
  private static final String pushKey = "pushNoteIDs";
  private static final String pullKey = "pullNoteIDs";
<<<<<<< HEAD
  private static ZeppelinConfiguration config;
  private static final String defaultStorage = "org.apache.zeppelin.notebook.repo.VFSNotebookRepo";
=======
>>>>>>> e4f6f9cd

  private List<NotebookRepo> repos = new ArrayList<NotebookRepo>();

  /**
   * @param noteIndex
   * @param (conf)
   * @throws - Exception
   */
<<<<<<< HEAD
  @SuppressWarnings("static-access")
  public NotebookRepoSync(ZeppelinConfiguration conf) {
    config = conf;

=======
  public NotebookRepoSync(ZeppelinConfiguration conf) throws Exception {
>>>>>>> e4f6f9cd
    String allStorageClassNames = conf.getString(ConfVars.ZEPPELIN_NOTEBOOK_STORAGE).trim();
    if (allStorageClassNames.isEmpty()) {
      allStorageClassNames = defaultStorage;
      LOG.warn("Empty ZEPPELIN_NOTEBOOK_STORAGE conf parameter, using default {}", defaultStorage);
    }
    String[] storageClassNames = allStorageClassNames.split(",");
    if (storageClassNames.length > getMaxRepoNum()) {
      LOG.warn("Unsupported number {} of storage classes in ZEPPELIN_NOTEBOOK_STORAGE : {}\n" +
        "first {} will be used", storageClassNames.length, allStorageClassNames, getMaxRepoNum());
    }

    for (int i = 0; i < Math.min(storageClassNames.length, getMaxRepoNum()); i++) {
      @SuppressWarnings("static-access")
      Class<?> notebookStorageClass;
      try {
        notebookStorageClass = getClass().forName(storageClassNames[i].trim());
        Constructor<?> constructor = notebookStorageClass.getConstructor(
                  ZeppelinConfiguration.class);
        repos.add((NotebookRepo) constructor.newInstance(conf));
      } catch (ClassNotFoundException | NoSuchMethodException | SecurityException |
          InstantiationException | IllegalAccessException | IllegalArgumentException |
          InvocationTargetException e) {
        LOG.warn("Failed to initialize {} notebook storage class {}", storageClassNames[i], e);
      }
    }
    // couldn't initialize any storage, use default
    if (getRepoCount() == 0) {
      LOG.info("No storages could be initialized, using default {} storage", defaultStorage);
      initializeDefaultStorage(conf);
    }
    if (getRepoCount() > 1) {
      try {
        sync(0, 1);
      } catch (IOException e) {
        LOG.warn("Failed to sync with secondary storage on start {}", e);
      }
    }
  }

  @SuppressWarnings("static-access")
  private void initializeDefaultStorage(ZeppelinConfiguration conf) {
    Class<?> notebookStorageClass;
    try {
      notebookStorageClass = getClass().forName(defaultStorage);
      Constructor<?> constructor = notebookStorageClass.getConstructor(
                ZeppelinConfiguration.class);
      repos.add((NotebookRepo) constructor.newInstance(conf));
    } catch (ClassNotFoundException | NoSuchMethodException | SecurityException |
        InstantiationException | IllegalAccessException | IllegalArgumentException |
        InvocationTargetException e) {
      LOG.warn("Failed to initialize {} notebook storage class {}", defaultStorage, e);
    }
  }

  /**
   *  Lists Notebooks from the first repository
   */
  @Override
  public List<NoteInfo> list() throws IOException {
    return getRepo(0).list();
  }

  /* list from specific repo (for tests) */
  List<NoteInfo> list(int repoIndex) throws IOException {
    return getRepo(repoIndex).list();
  }

  /**
   *  Returns from Notebook from the first repository
   */
  @Override
  public Note get(String noteId) throws IOException {
    return getRepo(0).get(noteId);
  }

  /* get note from specific repo (for tests) */
  Note get(int repoIndex, String noteId) throws IOException {
    return getRepo(repoIndex).get(noteId);
  }

  /**
   *  Saves to all repositories
   */
  @Override
  public void save(Note note) throws IOException {
    getRepo(0).save(note);
    if (getRepoCount() > 1) {
      try {
        getRepo(1).save(note);
      }
      catch (IOException e) {
        LOG.info(e.getMessage() + ": Failed to write to secondary storage");
      }
    }
  }

  /* save note to specific repo (for tests) */
  void save(int repoIndex, Note note) throws IOException {
    getRepo(repoIndex).save(note);
  }

  @Override
  public void remove(String noteId) throws IOException {
    for (NotebookRepo repo : repos) {
      repo.remove(noteId);
    }
    /* TODO(khalid): handle case when removing from secondary storage fails */
  }

  /**
   * Copies new/updated notes from source to destination storage
   *
   * @throws IOException
   */
  void sync(int sourceRepoIndex, int destRepoIndex) throws IOException {
    LOG.info("Sync started");
    NotebookRepo srcRepo = getRepo(sourceRepoIndex);
    NotebookRepo dstRepo = getRepo(destRepoIndex);
    List <NoteInfo> srcNotes = srcRepo.list();
    List <NoteInfo> dstNotes = dstRepo.list();

    Map<String, List<String>> noteIDs = notesCheckDiff(srcNotes, srcRepo, dstNotes, dstRepo);
    List<String> pushNoteIDs = noteIDs.get(pushKey);
    List<String> pullNoteIDs = noteIDs.get(pullKey);
    if (!pushNoteIDs.isEmpty()) {
      LOG.info("Notes with the following IDs will be pushed");
      for (String id : pushNoteIDs) {
        LOG.info("ID : " + id);
      }
      pushNotes(pushNoteIDs, srcRepo, dstRepo);
    } else {
      LOG.info("Nothing to push");
    }

    if (!pullNoteIDs.isEmpty()) {
      LOG.info("Notes with the following IDs will be pulled");
      for (String id : pullNoteIDs) {
        LOG.info("ID : " + id);
      }
      pushNotes(pullNoteIDs, dstRepo, srcRepo);
    } else {
      LOG.info("Nothing to pull");
    }

    LOG.info("Sync ended");
  }

  public void sync() throws IOException {
    sync(0, 1);
  }

  private void pushNotes(List<String> ids, NotebookRepo localRepo,
      NotebookRepo remoteRepo) throws IOException {
    for (String id : ids) {
      remoteRepo.save(localRepo.get(id));
    }
  }

  public int getRepoCount() {
    return repos.size();
  }

  int getMaxRepoNum() {
    return maxRepoNum;
  }

  NotebookRepo getRepo(int repoIndex) throws IOException {
    if (repoIndex < 0 || repoIndex >= getRepoCount()) {
      throw new IOException("Storage repo index is out of range");
    }
    return repos.get(repoIndex);
  }

  private Map<String, List<String>> notesCheckDiff(List<NoteInfo> sourceNotes,
      NotebookRepo sourceRepo, List<NoteInfo> destNotes, NotebookRepo destRepo)
      throws IOException {
    List <String> pushIDs = new ArrayList<String>();
    List <String> pullIDs = new ArrayList<String>();

    NoteInfo dnote;
    Date sdate, ddate;
    for (NoteInfo snote : sourceNotes) {
      dnote = containsID(destNotes, snote.getId());
      if (dnote != null) {
        /* note exists in source and destination storage systems */
        sdate = lastModificationDate(sourceRepo.get(snote.getId()));
        ddate = lastModificationDate(destRepo.get(dnote.getId()));
        if (sdate.after(ddate)) {
          /* source contains more up to date note - push */
          pushIDs.add(snote.getId());
          LOG.info("Modified note is added to push list : " + sdate);
        } else if (sdate.compareTo(ddate) != 0) {
          /* destination contains more up to date note - pull */
          LOG.info("Modified note is added to pull list : " + ddate);
          pullIDs.add(snote.getId());
        }
      } else {
        /* note exists in source storage, and absent in destination
         * view source as up to date - push
         * (another scenario : note was deleted from destination - not considered)*/
        pushIDs.add(snote.getId());
      }
    }

    for (NoteInfo note : destNotes) {
      dnote = containsID(sourceNotes, note.getId());
      if (dnote == null) {
        /* note exists in destination storage, and absent in source - pull*/
        pullIDs.add(note.getId());
      }
    }

    Map<String, List<String>> map = new HashMap<String, List<String>>();
    map.put(pushKey, pushIDs);
    map.put(pullKey, pullIDs);
    return map;
  }

  private NoteInfo containsID(List <NoteInfo> notes, String id) {
    for (NoteInfo note : notes) {
      if (note.getId().equals(id)) {
        return note;
      }
    }
    return null;
  }
  /**
   * checks latest modification date based on Paragraph fields
   * @return -Date
   */
  private Date lastModificationDate(Note note) {
    Date latest = new Date(0L);
    Date tempCreated, tempStarted, tempFinished;

    for (Paragraph paragraph : note.getParagraphs()) {
      tempCreated = paragraph.getDateCreated();
      tempStarted = paragraph.getDateStarted();
      tempFinished = paragraph.getDateFinished();

      if (tempCreated != null && tempCreated.after(latest)) {
        latest = tempCreated;
      }
      if (tempStarted != null && tempStarted.after(latest)) {
        latest = tempStarted;
      }
      if (tempFinished != null && tempFinished.after(latest)) {
        latest = tempFinished;
      }
    }
    return latest;
  }

  @SuppressWarnings("unused")
  private void printParagraphs(Note note) {
    LOG.info("Note name :  " + note.getName());
    LOG.info("Note ID :  " + note.id());
    for (Paragraph p : note.getParagraphs()) {
      printParagraph(p);
    }
  }

  private void printParagraph(Paragraph paragraph) {
    LOG.info("Date created :  " + paragraph.getDateCreated());
    LOG.info("Date started :  " + paragraph.getDateStarted());
    LOG.info("Date finished :  " + paragraph.getDateFinished());
    LOG.info("Paragraph ID : " + paragraph.getId());
    LOG.info("Paragraph title : " + paragraph.getTitle());
  }

  @SuppressWarnings("unused")
  private void printNoteInfos(List <NoteInfo> notes) {
    LOG.info("The following is a list of note infos");
    for (NoteInfo note : notes) {
      printNoteInfo(note);
    }
  }

  private void printNoteInfo(NoteInfo note) {
    LOG.info("Note info of notebook with name : " + note.getName());
    LOG.info("ID : " + note.getId());
    Map<String, Object> configs = note.getConfig();
    for (Map.Entry<String, Object> entry : configs.entrySet()) {
      LOG.info("Config Key = " + entry.getKey() + "  , Value = " +
        entry.getValue().toString() + "of class " + entry.getClass());
    }
  }

  @Override
  public void close() {
    LOG.info("Closing all notebook storages");
    for (NotebookRepo repo: repos) {
      repo.close();
    }
  }

}<|MERGE_RESOLUTION|>--- conflicted
+++ resolved
@@ -42,11 +42,9 @@
   private static final int maxRepoNum = 2;
   private static final String pushKey = "pushNoteIDs";
   private static final String pullKey = "pullNoteIDs";
-<<<<<<< HEAD
+
   private static ZeppelinConfiguration config;
   private static final String defaultStorage = "org.apache.zeppelin.notebook.repo.VFSNotebookRepo";
-=======
->>>>>>> e4f6f9cd
 
   private List<NotebookRepo> repos = new ArrayList<NotebookRepo>();
 
@@ -55,14 +53,9 @@
    * @param (conf)
    * @throws - Exception
    */
-<<<<<<< HEAD
   @SuppressWarnings("static-access")
   public NotebookRepoSync(ZeppelinConfiguration conf) {
     config = conf;
-
-=======
-  public NotebookRepoSync(ZeppelinConfiguration conf) throws Exception {
->>>>>>> e4f6f9cd
     String allStorageClassNames = conf.getString(ConfVars.ZEPPELIN_NOTEBOOK_STORAGE).trim();
     if (allStorageClassNames.isEmpty()) {
       allStorageClassNames = defaultStorage;
