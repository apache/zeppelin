--- conflicted
+++ resolved
@@ -95,12 +95,7 @@
     // sync for anonymous mode on start
     if (getRepoCount() > 1 && conf.getBoolean(ConfVars.ZEPPELIN_ANONYMOUS_ALLOWED)) {
       try {
-<<<<<<< HEAD
-        AuthenticationInfo subject = new AuthenticationInfo("anonymous");
-        sync(0, 1, subject);
-=======
         sync(AuthenticationInfo.ANONYMOUS);
->>>>>>> 6eecdecb
       } catch (IOException e) {
         LOG.error("Couldn't sync on start ", e);
       }
@@ -224,10 +219,6 @@
     NotebookAuthorization auth = NotebookAuthorization.getInstance();
     NotebookRepo srcRepo = getRepo(sourceRepoIndex);
     NotebookRepo dstRepo = getRepo(destRepoIndex);
-<<<<<<< HEAD
-    List <NoteInfo> srcNotes = srcRepo.list(subject);
-    List <NoteInfo> dstNotes = dstRepo.list(subject);
-=======
     List <NoteInfo> allSrcNotes = srcRepo.list(subject);
     List <NoteInfo> srcNotes = auth.filterByUser(allSrcNotes, subject);
     List <NoteInfo> dstNotes = dstRepo.list(subject);
@@ -237,18 +228,13 @@
     List<String> pushNoteIds = noteIds.get(pushKey);
     List<String> pullNoteIds = noteIds.get(pullKey);
     List<String> delDstNoteIds = noteIds.get(delDstKey);
->>>>>>> 6eecdecb
 
     if (!pushNoteIds.isEmpty()) {
       LOG.info("Notes with the following IDs will be pushed");
       for (String id : pushNoteIds) {
         LOG.info("ID : " + id);
       }
-<<<<<<< HEAD
-      pushNotes(subject, pushNoteIDs, srcRepo, dstRepo);
-=======
       pushNotes(subject, pushNoteIds, srcRepo, dstRepo, false);
->>>>>>> 6eecdecb
     } else {
       LOG.info("Nothing to push");
     }
@@ -258,11 +244,7 @@
       for (String id : pullNoteIds) {
         LOG.info("ID : " + id);
       }
-<<<<<<< HEAD
-      pushNotes(subject, pullNoteIDs, dstRepo, srcRepo);
-=======
       pushNotes(subject, pullNoteIds, dstRepo, srcRepo, true);
->>>>>>> 6eecdecb
     } else {
       LOG.info("Nothing to pull");
     }
@@ -285,11 +267,6 @@
   }
 
   private void pushNotes(AuthenticationInfo subject, List<String> ids, NotebookRepo localRepo,
-<<<<<<< HEAD
-      NotebookRepo remoteRepo) throws IOException {
-    for (String id : ids) {
-      remoteRepo.save(localRepo.get(id, subject), subject);
-=======
       NotebookRepo remoteRepo, boolean setPermissions) {
     for (String id : ids) {
       try {
@@ -331,7 +308,6 @@
       throws IOException {
     for (String id : ids) {
       repo.remove(id, subject);
->>>>>>> 6eecdecb
     }
   }
 
@@ -363,19 +339,6 @@
     for (NoteInfo snote : sourceNotes) {
       dnote = containsID(destNotes, snote.getId());
       if (dnote != null) {
-<<<<<<< HEAD
-        /* note exists in source and destination storage systems */
-        sdate = lastModificationDate(sourceRepo.get(snote.getId(), null));
-        ddate = lastModificationDate(destRepo.get(dnote.getId(), null));
-        if (sdate.after(ddate)) {
-          /* source contains more up to date note - push */
-          pushIDs.add(snote.getId());
-          LOG.info("Modified note is added to push list : " + sdate);
-        } else if (sdate.compareTo(ddate) != 0) {
-          /* destination contains more up to date note - pull */
-          LOG.info("Modified note is added to pull list : " + ddate);
-          pullIDs.add(snote.getId());
-=======
         try {
           /* note exists in source and destination storage systems */
           sdate = lastModificationDate(sourceRepo.get(snote.getId(), subject));
@@ -396,7 +359,6 @@
             LOG.info("Modified note is added to pull list : " + ddate);
             pullIDs.add(snote.getId());
           }
->>>>>>> 6eecdecb
         }
       } else {
         /* note exists in source storage, and absent in destination
@@ -479,11 +441,7 @@
     int repoBound = Math.min(repoCount, getMaxRepoNum());
     int errorCount = 0;
     String errorMessage = "";
-<<<<<<< HEAD
-    List<Revision> allRepoCheckpoints = new ArrayList<Revision>();
-=======
     List<Revision> allRepoCheckpoints = new ArrayList<>();
->>>>>>> 6eecdecb
     Revision rev = null;
     for (int i = 0; i < repoBound; i++) {
       try {
@@ -511,11 +469,6 @@
   }
 
   @Override
-<<<<<<< HEAD
-  public Note get(String noteId, Revision rev, AuthenticationInfo subject) throws IOException {
-    // Auto-generated method stub
-    return null;
-=======
   public Note get(String noteId, String revId, AuthenticationInfo subject) {
     Note revisionNote = null;
     try {
@@ -524,15 +477,10 @@
       LOG.error("Failed to get revision {} of note {}", revId, noteId, e);
     }
     return revisionNote;
->>>>>>> 6eecdecb
   }
 
   @Override
   public List<Revision> revisionHistory(String noteId, AuthenticationInfo subject) {
-<<<<<<< HEAD
-    // Auto-generated method stub
-    return null;
-=======
     List<Revision> revisions = Collections.emptyList();
     try {
       revisions = getRepo(0).revisionHistory(noteId, subject);
@@ -581,6 +529,5 @@
       }
     }
     return revisionNote;
->>>>>>> 6eecdecb
   }
 }