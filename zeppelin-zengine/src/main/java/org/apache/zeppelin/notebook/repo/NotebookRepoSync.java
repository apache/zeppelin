--- conflicted
+++ resolved
@@ -193,11 +193,7 @@
       for (String id : pushNoteIds) {
         LOG.info("ID : " + id);
       }
-<<<<<<< HEAD
-      pushNotes(subject, pushNoteIds, srcRepo, dstRepo);
-=======
       pushNotes(subject, pushNoteIDs, srcRepo, dstRepo, false);
->>>>>>> dfbea2eb
     } else {
       LOG.info("Nothing to push");
     }
@@ -207,11 +203,7 @@
       for (String id : pullNoteIds) {
         LOG.info("ID : " + id);
       }
-<<<<<<< HEAD
-      pushNotes(subject, pullNoteIds, dstRepo, srcRepo);
-=======
       pushNotes(subject, pullNoteIDs, dstRepo, srcRepo, true);
->>>>>>> dfbea2eb
     } else {
       LOG.info("Nothing to pull");
     }
