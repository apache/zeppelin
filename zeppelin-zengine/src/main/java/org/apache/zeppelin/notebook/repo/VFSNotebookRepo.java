/*
 * Licensed to the Apache Software Foundation (ASF) under one or more
 * contributor license agreements.  See the NOTICE file distributed with
 * this work for additional information regarding copyright ownership.
 * The ASF licenses this file to You under the Apache License, Version 2.0
 * (the "License"); you may not use this file except in compliance with
 * the License.  You may obtain a copy of the License at
 *
 *    http://www.apache.org/licenses/LICENSE-2.0
 *
 * Unless required by applicable law or agreed to in writing, software
 * distributed under the License is distributed on an "AS IS" BASIS,
 * WITHOUT WARRANTIES OR CONDITIONS OF ANY KIND, either express or implied.
 * See the License for the specific language governing permissions and
 * limitations under the License.
 */

package org.apache.zeppelin.notebook.repo;

import java.io.File;
import java.io.IOException;
import java.io.InputStream;
import java.io.OutputStream;
import java.net.URI;
import java.net.URISyntaxException;
import java.util.LinkedList;
import java.util.List;

import org.apache.commons.io.IOUtils;
import org.apache.commons.vfs2.FileContent;
import org.apache.commons.vfs2.FileObject;
import org.apache.commons.vfs2.FileSystemManager;
import org.apache.commons.vfs2.FileType;
import org.apache.commons.vfs2.NameScope;
import org.apache.commons.vfs2.Selectors;
import org.apache.commons.vfs2.VFS;
import org.apache.zeppelin.conf.ZeppelinConfiguration;
import org.apache.zeppelin.conf.ZeppelinConfiguration.ConfVars;
import org.apache.zeppelin.notebook.Note;
import org.apache.zeppelin.notebook.NoteInfo;
import org.apache.zeppelin.notebook.Paragraph;
import org.apache.zeppelin.scheduler.Job.Status;
import org.slf4j.Logger;
import org.slf4j.LoggerFactory;

import com.google.gson.Gson;
import com.google.gson.GsonBuilder;

/**
*
*/
public class VFSNotebookRepo implements NotebookRepo {
  Logger logger = LoggerFactory.getLogger(VFSNotebookRepo.class);

  private FileSystemManager fsManager;
  private URI filesystemRoot;
  private ZeppelinConfiguration conf;

  public VFSNotebookRepo(ZeppelinConfiguration conf) throws IOException {
    this.conf = conf;

    try {
      filesystemRoot = new URI(conf.getNotebookDir());
    } catch (URISyntaxException e1) {
      throw new IOException(e1);
    }

    if (filesystemRoot.getScheme() == null) { // it is local path
      try {
        this.filesystemRoot = new URI(new File(
            conf.getRelativeDir(filesystemRoot.getPath())).getAbsolutePath());
      } catch (URISyntaxException e) {
        throw new IOException(e);
      }
    } else {
      this.filesystemRoot = filesystemRoot;
    }
    fsManager = VFS.getManager();
  }

  private String getPath(String path) {
    if (path == null || path.trim().length() == 0) {
      return filesystemRoot.toString();
    }
    if (path.startsWith("/")) {
      return filesystemRoot.toString() + path;
    } else {
      return filesystemRoot.toString() + "/" + path;
    }
  }

  private boolean isDirectory(FileObject fo) throws IOException {
    if (fo == null) return false;
    if (fo.getType() == FileType.FOLDER) {
      return true;
    } else {
      return false;
    }
  }

  @Override
  public List<NoteInfo> list(String owner) throws IOException {
    FileObject rootDir = getRootDir(owner);

    FileObject[] children = rootDir.getChildren();

    List<NoteInfo> infos = new LinkedList<NoteInfo>();
    for (FileObject f : children) {
      String fileName = f.getName().getBaseName();
      if (f.isHidden()
        || fileName.startsWith(".")
        || fileName.startsWith("#")
        || fileName.startsWith("~")) {
        // skip hidden, temporary files
        continue;
      }

      if (!isDirectory(f)) {
        // currently single note is saved like, [NOTE_ID]/note.json.
        // so it must be a directory
        continue;
      }

      NoteInfo info = null;

      try {
        info = getNoteInfo(f);
        if (info != null) {
          infos.add(info);
        }
      } catch (IOException e) {
        logger.error("Can't read note " + f.getName().toString(), e);
      }
    }
    return infos;
  }

  @Override
  public List<NoteInfo> list() throws IOException {
    FileObject rootDir = fsManager.resolveFile(getRootDir(), "users");
    if (!rootDir.exists())
      rootDir.createFolder();

    logger.info(rootDir.getName().getPath());
    FileObject[] children = rootDir.getChildren();

    List<NoteInfo> infos = new LinkedList<>();
    for (FileObject f : children) {
      String owner = f.getName().getBaseName();
      if (f.isHidden()
        || owner.startsWith(".")
        || owner.startsWith("#")
        || owner.startsWith("~")) {
        // skip hidden, temporary files
        continue;
      }
      logger.info("OWNER=" + owner);

      if (!isDirectory(f)) {
        // currently one directory per user saved like, users/[OWNER]/[NOTE_ID]/note.json.
        // so it must be a directory
        continue;
      }

      try {
        List<NoteInfo> ownerInfos = list(owner);
        if (ownerInfos != null) {
          infos.addAll(ownerInfos);
        }
      } catch (IOException e) {
        logger.error("Can't read note " + f.getName().toString(), e);
      }
    }
    return infos;
  }

  private Note getNote(FileObject noteDir) throws IOException {
    if (!isDirectory(noteDir)) {
      throw new IOException(noteDir.getName().toString() + " is not a directory");
    }

    FileObject noteJson = noteDir.resolveFile("note.json", NameScope.CHILD);
    if (!noteJson.exists()) {
      throw new IOException(noteJson.getName().toString() + " not found");
    }

    GsonBuilder gsonBuilder = new GsonBuilder();
    gsonBuilder.setPrettyPrinting();
    Gson gson = gsonBuilder.create();

    FileContent content = noteJson.getContent();
    InputStream ins = content.getInputStream();
    String json = IOUtils.toString(ins, conf.getString(ConfVars.ZEPPELIN_ENCODING));
    ins.close();

    Note note = gson.fromJson(json, Note.class);
//    note.setReplLoader(replLoader);
//    note.jobListenerFactory = jobListenerFactory;

    for (Paragraph p : note.getParagraphs()) {
      if (p.getStatus() == Status.PENDING || p.getStatus() == Status.RUNNING) {
        p.setStatus(Status.ABORT);
      }
    }

    return note;
  }

  private NoteInfo getNoteInfo(FileObject noteDir) throws IOException {
    Note note = getNote(noteDir);
    return new NoteInfo(note);
  }

  @Override
  public Note get(String noteId, String owner) throws IOException {
    FileObject rootDir = fsManager.resolveFile(getPath("/users/" + owner));
    FileObject noteDir = rootDir.resolveFile(noteId, NameScope.CHILD);

    return getNote(noteDir);
  }

<<<<<<< HEAD
  private FileObject getRootDir(String owner) throws IOException {
    FileObject rootDir = fsManager.resolveFile(getPath(owner != null ? "/users/" + owner : "/"));
=======
  protected FileObject getRootDir() throws IOException {
    FileObject rootDir = fsManager.resolveFile(getPath("/"));
>>>>>>> 3fbca266

    if (!rootDir.exists()) {
      throw new IOException("Root path does not exists");
    }

    if (!isDirectory(rootDir)) {
      throw new IOException("Root path is not a directory");
    }

    return rootDir;
  }

  private FileObject getRootDir() throws IOException {
    return getRootDir(null);
  }

  @Override
  public synchronized void save(Note note) throws IOException {
    GsonBuilder gsonBuilder = new GsonBuilder();
    gsonBuilder.setPrettyPrinting();
    Gson gson = gsonBuilder.create();
    String json = gson.toJson(note);
    FileObject rootDir = getRootDir();

    rootDir.createFolder();

    FileObject usersDir = fsManager.resolveFile(rootDir, "users");
    if (!usersDir.exists())
      usersDir.createFolder();

    FileObject ownerDir = fsManager.resolveFile(usersDir, note.getOwner());
    if (!ownerDir.exists())
      ownerDir.createFolder();

    FileObject noteDir = ownerDir.resolveFile(note.id(), NameScope.CHILD);

    if (!noteDir.exists()) {
      noteDir.createFolder();
    }
    if (!isDirectory(noteDir)) {
      throw new IOException(noteDir.getName().toString() + " is not a directory");
    }

    FileObject noteJson = noteDir.resolveFile(".note.json", NameScope.CHILD);
    // false means not appending. creates file if not exists
    OutputStream out = noteJson.getContent().getOutputStream(false);
    out.write(json.getBytes(conf.getString(ConfVars.ZEPPELIN_ENCODING)));
    out.close();
    noteJson.moveTo(noteDir.resolveFile("note.json", NameScope.CHILD));
  }

  @Override
  public void remove(String noteId, String owner) throws IOException {
    FileObject rootDir = fsManager.resolveFile(getPath("/users/" + owner));
    FileObject noteDir = rootDir.resolveFile(noteId, NameScope.CHILD);

    if (!noteDir.exists()) {
      // nothing to do
      return;
    }

    if (!isDirectory(noteDir)) {
      // it is not look like zeppelin note savings
      throw new IOException("Can not remove " + noteDir.getName().toString());
    }

    noteDir.delete(Selectors.SELECT_SELF_AND_CHILDREN);
  }

  @Override
  public void close() {
    //no-op    
  }

}<|MERGE_RESOLUTION|>--- conflicted
+++ resolved
@@ -219,13 +219,8 @@
     return getNote(noteDir);
   }
 
-<<<<<<< HEAD
   private FileObject getRootDir(String owner) throws IOException {
     FileObject rootDir = fsManager.resolveFile(getPath(owner != null ? "/users/" + owner : "/"));
-=======
-  protected FileObject getRootDir() throws IOException {
-    FileObject rootDir = fsManager.resolveFile(getPath("/"));
->>>>>>> 3fbca266
 
     if (!rootDir.exists()) {
       throw new IOException("Root path does not exists");
