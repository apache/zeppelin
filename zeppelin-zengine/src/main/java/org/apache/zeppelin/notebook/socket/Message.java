--- conflicted
+++ resolved
@@ -114,14 +114,12 @@
     CHECKPOINT_NOTEBOOK,    // [c-s] checkpoint notebook to storage repository
                             // @param noteId
                             // @param checkpointName
-<<<<<<< HEAD
+
     LIST_REVISION_HISTORY,  // [c-s] list revision history of the notebook
                             // @param noteId
-=======
     NOTE_REVISION,          // [c-s] get certain revision of note
                             // @param noteId
                             // @param revisionId
->>>>>>> 67cb8289
 
     APP_APPEND_OUTPUT,      // [s-c] append output
     APP_UPDATE_OUTPUT,      // [s-c] update (replace) output
