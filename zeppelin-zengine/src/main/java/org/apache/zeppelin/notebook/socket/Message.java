--- conflicted
+++ resolved
@@ -185,19 +185,16 @@
     RUN_PARAGRAPH_USING_SPELL,    // [s-c] run paragraph using spell
     PARAS_INFO,                   // [s-c] paragraph runtime infos
     SAVE_NOTE_FORMS,              // save note forms
-<<<<<<< HEAD
-    REMOVE_NOTE_FORMS,             // remove note forms
+    REMOVE_NOTE_FORMS,            // remove note forms
+    INTERPRETER_INSTALL_STARTED,  // [s-c] start to download an interpreter
+    INTERPRETER_INSTALL_RESULT,   // [s-c] Status of an interpreter installation
+    REMOVE_NOTE_FORMS,            // remove note forms
     REMOVE_SELECTED_PARAGRAPHS,   // [c-s] remove selected paragraphs
     SELECTED_PARAGRAPHS_REMOVED,  // [s-c] selected paragraphs removed
     CLEAR_SELECTED_PARAGRAPHS_OUTPUT,   // [c-s] clear output selected paragraphs
     SELECTED_PARAGRAPHS,                // [s-c] selected paragraph info
     MOVE_SEVERAL_PARAGRAPHS,            // [c-s] move paragraphs on new index
     SEVERAL_PARAGRAPHS_MOVED            // [s-c] several paragraph moved
-=======
-    REMOVE_NOTE_FORMS,            // remove note forms
-    INTERPRETER_INSTALL_STARTED,  // [s-c] start to download an interpreter
-    INTERPRETER_INSTALL_RESULT    // [s-c] Status of an interpreter installation
->>>>>>> 468cea29
   }
 
   private static final Gson gson = new Gson();
