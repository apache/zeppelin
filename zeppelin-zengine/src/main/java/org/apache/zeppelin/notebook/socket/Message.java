/*
 * Licensed to the Apache Software Foundation (ASF) under one or more
 * contributor license agreements.  See the NOTICE file distributed with
 * this work for additional information regarding copyright ownership.
 * The ASF licenses this file to You under the Apache License, Version 2.0
 * (the "License"); you may not use this file except in compliance with
 * the License.  You may obtain a copy of the License at
 *
 *    http://www.apache.org/licenses/LICENSE-2.0
 *
 * Unless required by applicable law or agreed to in writing, software
 * distributed under the License is distributed on an "AS IS" BASIS,
 * WITHOUT WARRANTIES OR CONDITIONS OF ANY KIND, either express or implied.
 * See the License for the specific language governing permissions and
 * limitations under the License.
 */

package org.apache.zeppelin.notebook.socket;

import com.google.gson.Gson;
import org.apache.zeppelin.common.JsonSerializable;
import org.slf4j.Logger;

import java.util.HashMap;
import java.util.Map;

/**
 * Zeppelin websocket massage template class.
 */
public class Message implements JsonSerializable {
  /**
   * Representation of event type.
   */
  public static enum OP {
    GET_HOME_NOTE,    // [c-s] load note for home screen

    GET_NOTE,         // [c-s] client load note
                      // @param id note id

    NOTE,             // [s-c] note info
                      // @param note serialized Note object

    PARAGRAPH,        // [s-c] paragraph info
                      // @param paragraph serialized paragraph object

    PROGRESS,         // [s-c] progress update
                      // @param id paragraph id
                      // @param progress percentage progress

    NEW_NOTE,         // [c-s] create new notebook
    DEL_NOTE,         // [c-s] delete notebook
                      // @param id note id
    REMOVE_FOLDER,
    MOVE_NOTE_TO_TRASH,
    MOVE_FOLDER_TO_TRASH,
    RESTORE_FOLDER,
    RESTORE_NOTE,
    RESTORE_ALL,
    EMPTY_TRASH,
    CLONE_NOTE,       // [c-s] clone new notebook
                      // @param id id of note to clone
                      // @param name name for the cloned note
    IMPORT_NOTE,      // [c-s] import notebook
                      // @param object notebook
    NOTE_UPDATE,

    NOTE_RENAME,

    UPDATE_PERSONALIZED_MODE, // [c-s] update personalized mode (boolean)
                              // @param note id and boolean personalized mode value

    FOLDER_RENAME,

    RUN_PARAGRAPH,    // [c-s] run paragraph
                      // @param id paragraph id
                      // @param paragraph paragraph content.ie. script
                      // @param config paragraph config
                      // @param params paragraph params

    COMMIT_PARAGRAPH, // [c-s] commit paragraph
                      // @param id paragraph id
                      // @param title paragraph title
                      // @param paragraph paragraph content.ie. script
                      // @param config paragraph config
                      // @param params paragraph params

    CANCEL_PARAGRAPH, // [c-s] cancel paragraph run
                      // @param id paragraph id

    MOVE_PARAGRAPH,   // [c-s] move paragraph order
                      // @param id paragraph id
                      // @param index index the paragraph want to go

    INSERT_PARAGRAPH, // [c-s] create new paragraph below current paragraph
                      // @param target index

    COPY_PARAGRAPH,   // [c-s] create new para below current para as a copy of current para
                      // @param target index
                      // @param title paragraph title
                      // @param paragraph paragraph content.ie. script
                      // @param config paragraph config
                      // @param params paragraph params

    EDITOR_SETTING,   // [c-s] ask paragraph editor setting
                      // @param magic magic keyword written in paragraph
                      // ex) spark.spark or spark

    COMPLETION,       // [c-s] ask completion candidates
                      // @param id
                      // @param buf current code
                      // @param cursor cursor position in code

    COMPLETION_LIST,  // [s-c] send back completion candidates list
                      // @param id
                      // @param completions list of string

    LIST_NOTES,                   // [c-s] ask list of note
    RELOAD_NOTES_FROM_REPO,       // [c-s] reload notes from repo

    NOTES_INFO,                   // [s-c] list of note infos
                                  // @param notes serialized List<NoteInfo> object

    PARAGRAPH_REMOVE,
    PARAGRAPH_CLEAR_OUTPUT,       // [c-s] clear output of paragraph
    PARAGRAPH_CLEAR_ALL_OUTPUT,   // [c-s] clear output of all paragraphs
    PARAGRAPH_APPEND_OUTPUT,      // [s-c] append output
    PARAGRAPH_UPDATE_OUTPUT,      // [s-c] update (replace) output
    PING,
    AUTH_INFO,

    ANGULAR_OBJECT_UPDATE,        // [s-c] add/update angular object
    ANGULAR_OBJECT_REMOVE,        // [s-c] add angular object del
    
    ANGULAR_OBJECT_UPDATED,       // [c-s] angular object value updated,

    ANGULAR_OBJECT_CLIENT_BIND,   // [c-s] angular object updated from AngularJS z object

    ANGULAR_OBJECT_CLIENT_UNBIND, // [c-s] angular object unbind from AngularJS z object

    LIST_CONFIGURATIONS,          // [c-s] ask all key/value pairs of configurations
    CONFIGURATIONS_INFO,          // [s-c] all key/value pairs of configurations
                                  // @param settings serialized Map<String, String> object

    CHECKPOINT_NOTE,              // [c-s] checkpoint note to storage repository
                                  // @param noteId
                                  // @param checkpointName

    LIST_REVISION_HISTORY,        // [c-s] list revision history of the notebook
                                  // @param noteId
    NOTE_REVISION,                // [c-s] get certain revision of note
                                  // @param noteId
                                  // @param revisionId
    SET_NOTE_REVISION,            // [c-s] set current notebook head to this revision
                                  // @param noteId
                                  // @param revisionId
    NOTE_REVISION_FOR_COMPARE,    // [c-s] get certain revision of note for compare
                                  // @param noteId
                                  // @param revisionId
                                  // @param position
    APP_APPEND_OUTPUT,            // [s-c] append output
    APP_UPDATE_OUTPUT,            // [s-c] update (replace) output
    APP_LOAD,                     // [s-c] on app load
    APP_STATUS_CHANGE,            // [s-c] on app status change

    LIST_NOTE_JOBS,               // [c-s] get note job management information
    LIST_UPDATE_NOTE_JOBS,        // [c-s] get job management information for until unixtime
    UNSUBSCRIBE_UPDATE_NOTE_JOBS, // [c-s] unsubscribe job information for job management
                                  // @param unixTime
    GET_INTERPRETER_BINDINGS,     // [c-s] get interpreter bindings
                                  // @param noteId
    SAVE_INTERPRETER_BINDINGS,    // [c-s] save interpreter bindings
                                  // @param noteId
                                  // @param selectedSettingIds
    INTERPRETER_BINDINGS,         // [s-c] interpreter bindings
    GET_INTERPRETER_SETTINGS,     // [c-s] get interpreter settings
    INTERPRETER_SETTINGS,         // [s-c] interpreter settings
    ERROR_INFO,                   // [s-c] error information to be sent
    SESSION_LOGOUT,               // [s-c] error information to be sent
    WATCHER,                      // [s-c] Change websocket to watcher mode.
    PARAGRAPH_ADDED,              // [s-c] paragraph is added
    PARAGRAPH_REMOVED,            // [s-c] paragraph deleted
    PARAGRAPH_MOVED,              // [s-c] paragraph moved
    NOTE_UPDATED,                 // [s-c] paragraph updated(name, config)
    RUN_ALL_PARAGRAPHS,           // [c-s] run all paragraphs
    PARAGRAPH_EXECUTED_BY_SPELL,  // [c-s] paragraph was executed by spell
    RUN_PARAGRAPH_USING_SPELL,    // [s-c] run paragraph using spell
    PARAS_INFO,                   // [s-c] paragraph runtime infos
    SAVE_NOTE_FORMS,              // save note forms
    REMOVE_NOTE_FORMS,            // remove note forms
    INTERPRETER_INSTALL_STARTED,  // [s-c] start to download an interpreter
    INTERPRETER_INSTALL_RESULT,   // [s-c] Status of an interpreter installation
<<<<<<< HEAD
    SEQUENTIAL_RUN_STATUS         // [s-c] sequential run status will be change
=======
    COLLABORATIVE_MODE_STATUS,    // [s-c] collaborative mode status
    PATCH_PARAGRAPH,              // [c-s][s-c] patch editor text
    NOTICE                        // [s-c] Notice
>>>>>>> 6137c2a8
  }

  private static final Gson gson = new Gson();
  public static final Message EMPTY = new Message(null);
  
  public OP op;
  public Map<String, Object> data = new HashMap<>();
  public String ticket = "anonymous";
  public String principal = "anonymous";
  public String roles = "";

  public Message(OP op) {
    this.op = op;
  }

  public Message put(String k, Object v) {
    data.put(k, v);
    return this;
  }

  public Object get(String k) {
    return data.get(k);
  }

  public <T> T getType(String key) {
    return (T) data.get(key);
  }

  public <T> T getType(String key, Logger LOG) {
    try {
      return getType(key);
    } catch (ClassCastException e) {
      LOG.error("Failed to get " + key + " from message (Invalid type). " , e);
      return null;
    }
  }

  @Override
  public String toString() {
    final StringBuilder sb = new StringBuilder("Message{");
    sb.append("data=").append(data);
    sb.append(", op=").append(op);
    sb.append('}');
    return sb.toString();
  }

  public String toJson() {
    return gson.toJson(this);
  }

  public static Message fromJson(String json) {
    return gson.fromJson(json, Message.class);
  }
}<|MERGE_RESOLUTION|>--- conflicted
+++ resolved
@@ -189,13 +189,10 @@
     REMOVE_NOTE_FORMS,            // remove note forms
     INTERPRETER_INSTALL_STARTED,  // [s-c] start to download an interpreter
     INTERPRETER_INSTALL_RESULT,   // [s-c] Status of an interpreter installation
-<<<<<<< HEAD
-    SEQUENTIAL_RUN_STATUS         // [s-c] sequential run status will be change
-=======
     COLLABORATIVE_MODE_STATUS,    // [s-c] collaborative mode status
     PATCH_PARAGRAPH,              // [c-s][s-c] patch editor text
-    NOTICE                        // [s-c] Notice
->>>>>>> 6137c2a8
+    NOTICE,                       // [s-c] Notice
+    SEQUENTIAL_RUN_STATUS         // [s-c] sequential run status will be change
   }
 
   private static final Gson gson = new Gson();
