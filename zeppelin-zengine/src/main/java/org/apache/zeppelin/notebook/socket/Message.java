--- conflicted
+++ resolved
@@ -111,7 +111,6 @@
     CONFIGURATIONS_INFO, // [s-c] all key/value pairs of configurations
                   // @param settings serialized Map<String, String> object
 
-<<<<<<< HEAD
     CHECKPOINT_NOTEBOOK,    // [c-s] checkpoint notebook to storage repository
                             // @param noteId
                             // @param checkpointName
@@ -120,14 +119,10 @@
     APP_UPDATE_OUTPUT,      // [s-c] update (replace) output
     APP_LOAD,               // [s-c] on app load
     APP_STATUS_CHANGE       // [s-c] on app status change
-=======
-    CHECKPOINT_NOTEBOOK,     // [c-s] checkpoint notebook to storage repository
-                             // @param noteId
-                             // @param checkpointName
+
     LIST_NOTEBOOK_JOBS,     // [c-s] get notebook job management infomations
     LIST_UPDATE_NOTEBOOK_JOBS // [c-s] get job management informations for until unixtime
                                // @param unixTime
->>>>>>> cfe677b8
   }
 
   public OP op;
