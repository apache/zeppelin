--- conflicted
+++ resolved
@@ -184,17 +184,14 @@
     PARAGRAPH_EXECUTED_BY_SPELL,  // [c-s] paragraph was executed by spell
     RUN_PARAGRAPH_USING_SPELL,    // [s-c] run paragraph using spell
     PARAS_INFO,                   // [s-c] paragraph runtime infos
-<<<<<<< HEAD
+    SAVE_NOTE_FORMS,              // save note forms
+    REMOVE_NOTE_FORMS,            // remove note forms
     RECENT_NOTES_LIST,            // [s-c] list of recent notes
                                   // @param List<Notes>
     GET_RECENT_NOTES,             // [c-s] ask list of recent notes
     REMOVE_FROM_RECENT,           // [c-s] remove note from recent
                                   // @param noteId
     CLEAR_RECENT                  // [c-s] clear recent list for requesting user
-=======
-    SAVE_NOTE_FORMS,              // save note forms
-    REMOVE_NOTE_FORMS             // remove note forms
->>>>>>> 50cfabdf
   }
 
   private static final Gson gson = new Gson();
