/*
 * Licensed to the Apache Software Foundation (ASF) under one or more
 * contributor license agreements.  See the NOTICE file distributed with
 * this work for additional information regarding copyright ownership.
 * The ASF licenses this file to You under the Apache License, Version 2.0
 * (the "License"); you may not use this file except in compliance with
 * the License.  You may obtain a copy of the License at
 *
 *    http://www.apache.org/licenses/LICENSE-2.0
 *
 * Unless required by applicable law or agreed to in writing, software
 * distributed under the License is distributed on an "AS IS" BASIS,
 * WITHOUT WARRANTIES OR CONDITIONS OF ANY KIND, either express or implied.
 * See the License for the specific language governing permissions and
 * limitations under the License.
 */

package org.apache.zeppelin.notebook;

import java.io.IOException;
import java.io.Serializable;
import java.util.HashMap;
import java.util.LinkedList;
import java.util.List;
import java.util.Map;
import java.util.Random;

import org.apache.zeppelin.conf.ZeppelinConfiguration;
import org.apache.zeppelin.display.AngularObject;
import org.apache.zeppelin.display.AngularObjectRegistry;
import org.apache.zeppelin.display.Input;
import org.apache.zeppelin.interpreter.Interpreter;
import org.apache.zeppelin.interpreter.InterpreterException;
import org.apache.zeppelin.interpreter.InterpreterGroup;
import org.apache.zeppelin.interpreter.InterpreterResult;
import org.apache.zeppelin.interpreter.InterpreterSetting;
import org.apache.zeppelin.notebook.repo.NotebookRepo;
import org.apache.zeppelin.notebook.utility.IdHashes;
import org.apache.zeppelin.scheduler.Job;
import org.apache.zeppelin.scheduler.Job.Status;
import org.apache.zeppelin.scheduler.JobListener;
import org.slf4j.Logger;
import org.slf4j.LoggerFactory;

import com.google.gson.Gson;

/**
 * Binded interpreters for a note
 */
public class Note implements Serializable, JobListener {
  transient Logger logger = LoggerFactory.getLogger(Note.class);
  List<Paragraph> paragraphs = new LinkedList<Paragraph>();
  private String name;
  private String id;

  Map<String, List<AngularObject>> angularObjects = new HashMap<String, List<AngularObject>>();

  private transient NoteInterpreterLoader replLoader;
  private transient ZeppelinConfiguration conf;
  private transient JobListenerFactory jobListenerFactory;
  private transient NotebookRepo repo;

  /**
   * note configurations.
   *
   * - looknfeel - cron
   */
  private Map<String, Object> config = new HashMap<String, Object>();

  /**
   * note information.
   *
   * - cron : cron expression validity.
   */
  private Map<String, Object> info = new HashMap<String, Object>();


  public Note() {}

  public Note(NotebookRepo repo,
      NoteInterpreterLoader replLoader,
      JobListenerFactory jobListenerFactory) {
    this.repo = repo;
    this.replLoader = replLoader;
    this.jobListenerFactory = jobListenerFactory;
    generateId();
  }

  private void generateId() {
    id = IdHashes.encode(System.currentTimeMillis() + new Random().nextInt());
  }

  public String id() {
    return id;
  }
  
  public String getId() {
    return id;
  }

  public String getName() {
    return name;
  }

  public void setName(String name) {
    this.name = name;
  }

  public NoteInterpreterLoader getNoteReplLoader() {
    return replLoader;
  }

  public void setReplLoader(NoteInterpreterLoader replLoader) {
    this.replLoader = replLoader;
  }

  public JobListenerFactory getJobListenerFactory() {
    return jobListenerFactory;
  }

  public void setJobListenerFactory(JobListenerFactory jobListenerFactory) {
    this.jobListenerFactory = jobListenerFactory;
  }

  public NotebookRepo getNotebookRepo() {
    return repo;
  }

  public void setNotebookRepo(NotebookRepo repo) {
    this.repo = repo;
  }

  public Map<String, List<AngularObject>> getAngularObjects() {
    return angularObjects;
  }

  /**
   * Add paragraph last.
   *
   * @param p
   */
  public Paragraph addParagraph() {
    Paragraph p = new Paragraph(this, this, replLoader);
    synchronized (paragraphs) {
      paragraphs.add(p);
    }
    return p;
  }

  /**
   * Clone paragraph and add it to note.
   *
   * @param srcParagraph
   */
  public void addCloneParagraph(Paragraph srcParagraph) {
    Paragraph newParagraph = new Paragraph(this, this, replLoader);

    Map<String, Object> config = new HashMap<>(srcParagraph.getConfig());
    Map<String, Object> param = new HashMap<>(srcParagraph.settings.getParams());
    Map<String, Input> form = new HashMap<>(srcParagraph.settings.getForms());
    Gson gson = new Gson();
    InterpreterResult result = gson.fromJson(
        gson.toJson(srcParagraph.getReturn()),
        InterpreterResult.class);

    newParagraph.setConfig(config);
    newParagraph.settings.setParams(param);
    newParagraph.settings.setForms(form);
    newParagraph.setText(srcParagraph.getText());
    newParagraph.setTitle(srcParagraph.getTitle());
    newParagraph.setReturn(result, null);

    synchronized (paragraphs) {
      paragraphs.add(newParagraph);
    }
  }
  
  /**
   * Insert paragraph in given index.
   *
   * @param index
   * @param p
   */
  public Paragraph insertParagraph(int index) {
    Paragraph p = new Paragraph(this, this, replLoader);
    synchronized (paragraphs) {
      paragraphs.add(index, p);
    }
    return p;
  }

  /**
   * Remove paragraph by id.
   *
   * @param paragraphId
   * @return
   */
  public Paragraph removeParagraph(String paragraphId) {
    synchronized (paragraphs) {
      for (int i = 0; i < paragraphs.size(); i++) {
        Paragraph p = paragraphs.get(i);
        if (p.getId().equals(paragraphId)) {
          paragraphs.remove(i);
          return p;
        }
      }
    }
    return null;
  }

  /**
   * Clear paragraph output by id.
   *
   * @param paragraphId
   * @return
   */
  public Paragraph clearParagraphOutput(String paragraphId) {
    synchronized (paragraphs) {
      for (int i = 0; i < paragraphs.size(); i++) {
        Paragraph p = paragraphs.get(i);
        if (p.getId().equals(paragraphId)) {
          p.setReturn(null, null);
          return p;
        }
      }
    }
    return null;
  }

  /**
   * Move paragraph into the new index (order from 0 ~ n-1).
   *
   * @param paragraphId
   * @param index new index
   */
  public void moveParagraph(String paragraphId, int index) {
    synchronized (paragraphs) {
      int oldIndex = -1;
      Paragraph p = null;

      if (index < 0 || index >= paragraphs.size()) {
        return;
      }

      for (int i = 0; i < paragraphs.size(); i++) {
        if (paragraphs.get(i).getId().equals(paragraphId)) {
          oldIndex = i;
          if (oldIndex == index) {
            return;
          }
          p = paragraphs.remove(i);
        }
      }

      if (p == null) {
        return;
      } else {
        if (oldIndex < index) {
          paragraphs.add(index, p);
        } else {
          paragraphs.add(index, p);
        }
      }
    }
  }

  public boolean isLastParagraph(String paragraphId) {
    if (!paragraphs.isEmpty()) {
      synchronized (paragraphs) {
        if (paragraphId.equals(paragraphs.get(paragraphs.size() - 1).getId())) {
          return true;
        }
      }
      return false;
    }
    /** because empty list, cannot remove nothing right? */
    return true;
  }

  public Paragraph getParagraph(String paragraphId) {
    synchronized (paragraphs) {
      for (Paragraph p : paragraphs) {
        if (p.getId().equals(paragraphId)) {
          return p;
        }
      }
    }
    return null;
  }

  public Paragraph getLastParagraph() {
    synchronized (paragraphs) {
      return paragraphs.get(paragraphs.size() - 1);
    }
  }

  public List<Map<String, String>> generateParagraphsInfo (){
    List<Map<String, String>> paragraphsInfo = new LinkedList<>();
    synchronized (paragraphs) {
      for (Paragraph p : paragraphs) {
        Map<String, String> info = new HashMap<>();
        info.put("id", p.getId());
        info.put("status", p.getStatus().toString());
        info.put("started", p.getDateStarted().toString());
        info.put("finished", p.getDateFinished().toString());
        paragraphsInfo.add(info);
      }
    }
    return paragraphsInfo;
  }

  /**
   * Run all paragraphs sequentially.
   *
   * @param jobListener
   */
  public void runAll() {
    synchronized (paragraphs) {
      for (Paragraph p : paragraphs) {
        p.setNoteReplLoader(replLoader);
        p.setListener(jobListenerFactory.getParagraphJobListener(this));
        Interpreter intp = replLoader.get(p.getRequiredReplName());
        intp.getScheduler().submit(p);
      }
    }
  }

  /**
   * Run a single paragraph.
   *
   * @param paragraphId
   */
  public void run(String paragraphId) {
    Paragraph p = getParagraph(paragraphId);
    p.setNoteReplLoader(replLoader);
    p.setListener(jobListenerFactory.getParagraphJobListener(this));
    logger.info("Note Run Paragraph=" + p);
    Interpreter intp = replLoader.get(p.getRequiredReplName());
    logger.info("Note Run intp=" + intp);
    if (intp == null) {
      throw new InterpreterException("Interpreter " + p.getRequiredReplName() + " not found");
    }
<<<<<<< HEAD
    logger.info("Note Run intp=" + intp);
    intp.getScheduler().submit(p);
=======
    if ((Boolean) p.getConfig().get("enabled")) {
      intp.getScheduler().submit(p);
    }
>>>>>>> dff32b2a
  }

  public List<String> completion(String paragraphId, String buffer, int cursor) {
    Paragraph p = getParagraph(paragraphId);
    p.setNoteReplLoader(replLoader);
    p.setListener(jobListenerFactory.getParagraphJobListener(this));
    return p.completion(buffer, cursor);
  }

  public List<Paragraph> getParagraphs() {
    synchronized (paragraphs) {
      return new LinkedList<Paragraph>(paragraphs);
    }
  }

  private void snapshotAngularObjectRegistry() {
    angularObjects = new HashMap<String, List<AngularObject>>();

    List<InterpreterSetting> settings = replLoader.getInterpreterSettings();
    if (settings == null || settings.size() == 0) {
      return;
    }

    for (InterpreterSetting setting : settings) {
      InterpreterGroup intpGroup = setting.getInterpreterGroup();
      AngularObjectRegistry registry = intpGroup.getAngularObjectRegistry();
      angularObjects.put(intpGroup.getId(), registry.getAllWithGlobal(id));
    }
  }

  public void persist() throws IOException {
    snapshotAngularObjectRegistry();
    repo.save(this);
  }

  public void unpersist() throws IOException {
    repo.remove(id());
  }

  public Map<String, Object> getConfig() {
    if (config == null) {
      config = new HashMap<String, Object>();
    }
    return config;
  }

  public void setConfig(Map<String, Object> config) {
    this.config = config;
  }

  public Map<String, Object> getInfo() {
    if (info == null) {
      info = new HashMap<String, Object>();
    }
    return info;
  }

  public void setInfo(Map<String, Object> info) {
    this.info = info;
  }

  @Override
  public void beforeStatusChange(Job job, Status before, Status after) {
    Paragraph p = (Paragraph) job;
  }

  @Override
  public void afterStatusChange(Job job, Status before, Status after) {
    Paragraph p = (Paragraph) job;
  }

  private static Logger logger() {
    Logger logger = LoggerFactory.getLogger(Note.class);
    return logger;
  }

  @Override
  public void onProgressUpdate(Job job, int progress) {}

}<|MERGE_RESOLUTION|>--- conflicted
+++ resolved
@@ -294,21 +294,6 @@
     }
   }
 
-  public List<Map<String, String>> generateParagraphsInfo (){
-    List<Map<String, String>> paragraphsInfo = new LinkedList<>();
-    synchronized (paragraphs) {
-      for (Paragraph p : paragraphs) {
-        Map<String, String> info = new HashMap<>();
-        info.put("id", p.getId());
-        info.put("status", p.getStatus().toString());
-        info.put("started", p.getDateStarted().toString());
-        info.put("finished", p.getDateFinished().toString());
-        paragraphsInfo.add(info);
-      }
-    }
-    return paragraphsInfo;
-  }
-
   /**
    * Run all paragraphs sequentially.
    *
@@ -334,20 +319,13 @@
     Paragraph p = getParagraph(paragraphId);
     p.setNoteReplLoader(replLoader);
     p.setListener(jobListenerFactory.getParagraphJobListener(this));
-    logger.info("Note Run Paragraph=" + p);
     Interpreter intp = replLoader.get(p.getRequiredReplName());
-    logger.info("Note Run intp=" + intp);
     if (intp == null) {
       throw new InterpreterException("Interpreter " + p.getRequiredReplName() + " not found");
     }
-<<<<<<< HEAD
-    logger.info("Note Run intp=" + intp);
-    intp.getScheduler().submit(p);
-=======
     if ((Boolean) p.getConfig().get("enabled")) {
       intp.getScheduler().submit(p);
     }
->>>>>>> dff32b2a
   }
 
   public List<String> completion(String paragraphId, String buffer, int cursor) {
