/*
 * Licensed to the Apache Software Foundation (ASF) under one or more
 * contributor license agreements.  See the NOTICE file distributed with
 * this work for additional information regarding copyright ownership.
 * The ASF licenses this file to You under the Apache License, Version 2.0
 * (the "License"); you may not use this file except in compliance with
 * the License.  You may obtain a copy of the License at
 *
 *    http://www.apache.org/licenses/LICENSE-2.0
 *
 * Unless required by applicable law or agreed to in writing, software
 * distributed under the License is distributed on an "AS IS" BASIS,
 * WITHOUT WARRANTIES OR CONDITIONS OF ANY KIND, either express or implied.
 * See the License for the specific language governing permissions and
 * limitations under the License.
 */

package org.apache.zeppelin.notebook;

import java.io.IOException;
import java.io.Serializable;
import java.util.*;
import java.util.concurrent.Callable;
import java.util.concurrent.ScheduledFuture;
import java.util.concurrent.ScheduledThreadPoolExecutor;
import java.util.concurrent.TimeUnit;

import org.apache.zeppelin.display.AngularObject;
import org.apache.zeppelin.display.AngularObjectRegistry;
import org.apache.zeppelin.display.Input;
import org.apache.zeppelin.interpreter.*;
import org.apache.zeppelin.notebook.repo.NotebookRepo;
import org.apache.zeppelin.notebook.utility.IdHashes;
import org.apache.zeppelin.scheduler.Job;
import org.apache.zeppelin.scheduler.Job.Status;
import org.apache.zeppelin.scheduler.JobListener;
import org.apache.zeppelin.search.SearchService;

import com.google.gson.Gson;
import org.slf4j.Logger;
import org.slf4j.LoggerFactory;

/**
 * Binded interpreters for a note
 */
public class Note implements Serializable, JobListener {
  static Logger logger = LoggerFactory.getLogger(Note.class);
  private static final long serialVersionUID = 7920699076577612429L;

  // threadpool for delayed persist of note
  private static final ScheduledThreadPoolExecutor delayedPersistThreadPool =
          new ScheduledThreadPoolExecutor(0);
  static {
    delayedPersistThreadPool.setRemoveOnCancelPolicy(true);
  }

  final List<Paragraph> paragraphs = new LinkedList<>();

  private String name = "";
  private String id;

  @SuppressWarnings("rawtypes")
  Map<String, List<AngularObject>> angularObjects = new HashMap<>();

  private transient NoteInterpreterLoader replLoader;
  private transient JobListenerFactory jobListenerFactory;
  private transient NotebookRepo repo;
  private transient SearchService index;
  private transient ScheduledFuture delayedPersist;

  /**
   * note configurations.
   *
   * - looknfeel - cron
   */
  private Map<String, Object> config = new HashMap<>();

  /**
   * note information.
   *
   * - cron : cron expression validity.
   */
  private Map<String, Object> info = new HashMap<>();


  public Note() {}

  public Note(NotebookRepo repo, NoteInterpreterLoader replLoader,
      JobListenerFactory jlFactory, SearchService noteIndex) {
    this.repo = repo;
    this.replLoader = replLoader;
    this.jobListenerFactory = jlFactory;
    this.index = noteIndex;
    generateId();
  }

  private void generateId() {
    id = IdHashes.encode(System.currentTimeMillis() + new Random().nextInt());
  }

  public String id() {
    return id;
  }

  public String getId() {
    return id;
  }

  public String getName() {
    return name;
  }

  public void setName(String name) {
    this.name = name;
  }

  public NoteInterpreterLoader getNoteReplLoader() {
    return replLoader;
  }

  public void setReplLoader(NoteInterpreterLoader replLoader) {
    this.replLoader = replLoader;
  }

  public JobListenerFactory getJobListenerFactory() {
    return jobListenerFactory;
  }

  public void setJobListenerFactory(JobListenerFactory jobListenerFactory) {
    this.jobListenerFactory = jobListenerFactory;
  }

  public NotebookRepo getNotebookRepo() {
    return repo;
  }

  public void setNotebookRepo(NotebookRepo repo) {
    this.repo = repo;
  }

  public void setIndex(SearchService index) {
    this.index = index;
  }

  @SuppressWarnings("rawtypes")
  public Map<String, List<AngularObject>> getAngularObjects() {
    return angularObjects;
  }

  /**
   * Add paragraph last.
<<<<<<< HEAD
   *
=======
>>>>>>> 0d157aeb
   */

  public Paragraph addParagraph() {
    Paragraph p = new Paragraph(this, this, replLoader);
    synchronized (paragraphs) {
      paragraphs.add(p);
    }
    return p;
  }

  /**
   * Clone paragraph and add it to note.
   *
   * @param srcParagraph
   */
  public void addCloneParagraph(Paragraph srcParagraph) {
    Paragraph newParagraph = new Paragraph(this, this, replLoader);

    Map<String, Object> config = new HashMap<>(srcParagraph.getConfig());
    Map<String, Object> param = new HashMap<>(srcParagraph.settings.getParams());
    Map<String, Input> form = new HashMap<>(srcParagraph.settings.getForms());
    Gson gson = new Gson();
    InterpreterResult result = gson.fromJson(
        gson.toJson(srcParagraph.getReturn()),
        InterpreterResult.class);

    newParagraph.setConfig(config);
    newParagraph.settings.setParams(param);
    newParagraph.settings.setForms(form);
    newParagraph.setText(srcParagraph.getText());
    newParagraph.setTitle(srcParagraph.getTitle());
    newParagraph.setReturn(result, null);

    synchronized (paragraphs) {
      paragraphs.add(newParagraph);
    }
  }

  /**
   * Insert paragraph in given index.
   *
   * @param index
   */
  public Paragraph insertParagraph(int index) {
    Paragraph p = new Paragraph(this, this, replLoader);
    synchronized (paragraphs) {
      paragraphs.add(index, p);
    }
    return p;
  }

  /**
   * Remove paragraph by id.
   *
   * @param paragraphId
   * @return a paragraph that was deleted, or <code>null</code> otherwise
   */
  public Paragraph removeParagraph(String paragraphId) {
    synchronized (paragraphs) {
      Iterator<Paragraph> i = paragraphs.iterator();
      while (i.hasNext()) {
        Paragraph p = i.next();
        if (p.getId().equals(paragraphId)) {
          index.deleteIndexDoc(this, p);
          i.remove();
          return p;
        }
      }
    }

    removeAllAngularObjectInParagraph(paragraphId);
    return null;
  }

  /**
   * Clear paragraph output by id.
   *
   * @param paragraphId
   * @return
   */
  public Paragraph clearParagraphOutput(String paragraphId) {
    synchronized (paragraphs) {
      for (int i = 0; i < paragraphs.size(); i++) {
        Paragraph p = paragraphs.get(i);
        if (p.getId().equals(paragraphId)) {
          p.setReturn(null, null);
          return p;
        }
      }
    }
    return null;
  }

  /**
   * Move paragraph into the new index (order from 0 ~ n-1).
   *
   * @param paragraphId
   * @param index new index
   */
  public void moveParagraph(String paragraphId, int index) {
    moveParagraph(paragraphId, index, false);
  }

  /**
   * Move paragraph into the new index (order from 0 ~ n-1).
   *
   * @param paragraphId
   * @param index new index
   * @param throwWhenIndexIsOutOfBound whether throw IndexOutOfBoundException
   *                                   when index is out of bound
   */
  public void moveParagraph(String paragraphId, int index, boolean throwWhenIndexIsOutOfBound) {
    synchronized (paragraphs) {
      int oldIndex;
      Paragraph p = null;

      if (index < 0 || index >= paragraphs.size()) {
        if (throwWhenIndexIsOutOfBound) {
          throw new IndexOutOfBoundsException("paragraph size is " + paragraphs.size() +
              " , index is " + index);
        } else {
          return;
        }
      }

      for (int i = 0; i < paragraphs.size(); i++) {
        if (paragraphs.get(i).getId().equals(paragraphId)) {
          oldIndex = i;
          if (oldIndex == index) {
            return;
          }
          p = paragraphs.remove(i);
        }
      }

      if (p != null) {
        paragraphs.add(index, p);
      }
    }
  }

  public boolean isLastParagraph(String paragraphId) {
    if (!paragraphs.isEmpty()) {
      synchronized (paragraphs) {
        if (paragraphId.equals(paragraphs.get(paragraphs.size() - 1).getId())) {
          return true;
        }
      }
      return false;
    }
    /** because empty list, cannot remove nothing right? */
    return true;
  }

  public Paragraph getParagraph(String paragraphId) {
    synchronized (paragraphs) {
      for (Paragraph p : paragraphs) {
        if (p.getId().equals(paragraphId)) {
          return p;
        }
      }
    }
    return null;
  }

  public Paragraph getLastParagraph() {
    synchronized (paragraphs) {
      return paragraphs.get(paragraphs.size() - 1);
    }
  }

  public List<Map<String, String>> generateParagraphsInfo (){
    List<Map<String, String>> paragraphsInfo = new LinkedList<>();
    synchronized (paragraphs) {
      for (Paragraph p : paragraphs) {
        Map<String, String> info = new HashMap<>();
        info.put("id", p.getId());
        info.put("status", p.getStatus().toString());
        if (p.getDateStarted() != null) {
          info.put("started", p.getDateStarted().toString());
        }
        if (p.getDateFinished() != null) {
          info.put("finished", p.getDateFinished().toString());
        }
        if (p.getStatus().isRunning()) {
          info.put("progress", String.valueOf(p.progress()));
        }
        paragraphsInfo.add(info);
      }
    }
    return paragraphsInfo;
  }

  /**
   * Run all paragraphs sequentially.
   */
  public void runAll() {
    synchronized (paragraphs) {
      for (Paragraph p : paragraphs) {
        p.setNoteReplLoader(replLoader);
        p.setListener(jobListenerFactory.getParagraphJobListener(this));
        Interpreter intp = replLoader.get(p.getRequiredReplName());
        intp.getScheduler().submit(p);
      }
    }
  }

  /**
   * Run a single paragraph.
   *
   * @param paragraphId
   */
  public void run(String paragraphId) {
    Paragraph p = getParagraph(paragraphId);
    p.setNoteReplLoader(replLoader);
    p.setListener(jobListenerFactory.getParagraphJobListener(this));
    Interpreter intp = replLoader.get(p.getRequiredReplName());
    if (intp == null) {
      throw new InterpreterException("Interpreter " + p.getRequiredReplName() + " not found");
    }
    if (p.getConfig().get("enabled") == null || (Boolean) p.getConfig().get("enabled")) {
      intp.getScheduler().submit(p);
    }
  }

  public List<String> completion(String paragraphId, String buffer, int cursor) {
    Paragraph p = getParagraph(paragraphId);
    p.setNoteReplLoader(replLoader);
    p.setListener(jobListenerFactory.getParagraphJobListener(this));
    return p.completion(buffer, cursor);
  }

  public List<Paragraph> getParagraphs() {
    synchronized (paragraphs) {
      return new LinkedList<Paragraph>(paragraphs);
    }
  }

  private void snapshotAngularObjectRegistry() {
    angularObjects = new HashMap<>();

    List<InterpreterSetting> settings = replLoader.getInterpreterSettings();
    if (settings == null || settings.size() == 0) {
      return;
    }

    for (InterpreterSetting setting : settings) {
      InterpreterGroup intpGroup = setting.getInterpreterGroup();
      AngularObjectRegistry registry = intpGroup.getAngularObjectRegistry();
      angularObjects.put(intpGroup.getId(), registry.getAllWithGlobal(id));
    }
  }

  private void removeAllAngularObjectInParagraph(String paragraphId) {
    angularObjects = new HashMap<String, List<AngularObject>>();

    List<InterpreterSetting> settings = replLoader.getInterpreterSettings();
    if (settings == null || settings.size() == 0) {
      return;
    }

    for (InterpreterSetting setting : settings) {
      InterpreterGroup intpGroup = setting.getInterpreterGroup();
      AngularObjectRegistry registry = intpGroup.getAngularObjectRegistry();
      registry.removeAll(id, paragraphId);
    }
  }

  public void persist() throws IOException {
    stopDelayedPersistTimer();
    snapshotAngularObjectRegistry();
    index.updateIndexDoc(this);
    repo.save(this);
  }

  /**
   * Persist this note with maximum delay.
   * @param maxDelaySec
   */
  public void persist(int maxDelaySec) {
    startDelayedPersistTimer(maxDelaySec);
  }

  public void unpersist() throws IOException {
    repo.remove(id());
  }


  private void startDelayedPersistTimer(int maxDelaySec) {
    synchronized (this) {
      if (delayedPersist != null) {
        return;
      }

      delayedPersist = delayedPersistThreadPool.schedule(new Runnable() {

        @Override
        public void run() {
          try {
            persist();
          } catch (IOException e) {
            logger.error(e.getMessage(), e);
          }
        }
      }, maxDelaySec, TimeUnit.SECONDS);
    }
  }

  private void stopDelayedPersistTimer() {
    synchronized (this) {
      if (delayedPersist == null) {
        return;
      }

      delayedPersist.cancel(false);
    }
  }

  public Map<String, Object> getConfig() {
    if (config == null) {
      config = new HashMap<>();
    }
    return config;
  }

  public void setConfig(Map<String, Object> config) {
    this.config = config;
  }

  public Map<String, Object> getInfo() {
    if (info == null) {
      info = new HashMap<>();
    }
    return info;
  }

  public void setInfo(Map<String, Object> info) {
    this.info = info;
  }

  @Override
  public void beforeStatusChange(Job job, Status before, Status after) {
  }

  @Override
  public void afterStatusChange(Job job, Status before, Status after) {
  }

  @Override
  public void onProgressUpdate(Job job, int progress) {}

}<|MERGE_RESOLUTION|>--- conflicted
+++ resolved
@@ -149,10 +149,6 @@
 
   /**
    * Add paragraph last.
-<<<<<<< HEAD
-   *
-=======
->>>>>>> 0d157aeb
    */
 
   public Paragraph addParagraph() {
