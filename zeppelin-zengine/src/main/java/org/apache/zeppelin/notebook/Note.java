--- conflicted
+++ resolved
@@ -679,7 +679,6 @@
   }
 
   @Override
-<<<<<<< HEAD
   public void onProgressUpdate(Job job, int progress) {
     if (jobListenerFactory != null) {
       ParagraphJobListener listener = jobListenerFactory.getParagraphJobListener(this);
@@ -720,7 +719,4 @@
     this.noteEventListener = noteEventListener;
   }
 
-=======
-  public void onProgressUpdate(Job job, int progress) {}
->>>>>>> 9b0fb6ec
 }