/*
 * Licensed to the Apache Software Foundation (ASF) under one or more
 * contributor license agreements.  See the NOTICE file distributed with
 * this work for additional information regarding copyright ownership.
 * The ASF licenses this file to You under the Apache License, Version 2.0
 * (the "License"); you may not use this file except in compliance with
 * the License.  You may obtain a copy of the License at
 *
 *    http://www.apache.org/licenses/LICENSE-2.0
 *
 * Unless required by applicable law or agreed to in writing, software
 * distributed under the License is distributed on an "AS IS" BASIS,
 * WITHOUT WARRANTIES OR CONDITIONS OF ANY KIND, either express or implied.
 * See the License for the specific language governing permissions and
 * limitations under the License.
 */

package org.apache.zeppelin.notebook;

import java.io.IOException;
import java.io.Serializable;
import java.util.HashMap;
import java.util.Iterator;
import java.util.LinkedList;
import java.util.List;
import java.util.Map;
import java.util.Random;

import org.apache.zeppelin.display.AngularObject;
import org.apache.zeppelin.display.AngularObjectRegistry;
import org.apache.zeppelin.display.Input;
import org.apache.zeppelin.interpreter.Interpreter;
import org.apache.zeppelin.interpreter.InterpreterException;
import org.apache.zeppelin.interpreter.InterpreterGroup;
import org.apache.zeppelin.interpreter.InterpreterResult;
import org.apache.zeppelin.interpreter.InterpreterSetting;
import org.apache.zeppelin.notebook.repo.NotebookRepo;
import org.apache.zeppelin.notebook.utility.IdHashes;
import org.apache.zeppelin.scheduler.Job;
import org.apache.zeppelin.scheduler.Job.Status;
import org.apache.zeppelin.scheduler.JobListener;
import org.apache.zeppelin.search.SearchService;
import org.slf4j.Logger;
import org.slf4j.LoggerFactory;

import com.google.gson.Gson;

/**
 * Binded interpreters for a note
 */
public class Note implements Serializable, JobListener {
  transient Logger logger = LoggerFactory.getLogger(Note.class);
  private static final long serialVersionUID = 7920699076577612429L;

  List<Paragraph> paragraphs = new LinkedList<>();
  private String name = "";
  private String id;

  @SuppressWarnings("rawtypes")
  Map<String, List<AngularObject>> angularObjects = new HashMap<>();

  private transient NoteInterpreterLoader replLoader;
  private transient JobListenerFactory jobListenerFactory;
  private transient NotebookRepo repo;
  private transient SearchService index;

  /**
   * note configurations.
   *
   * - looknfeel - cron
   */
  private Map<String, Object> config = new HashMap<>();

  /**
   * note information.
   *
   * - cron : cron expression validity.
   */
  private Map<String, Object> info = new HashMap<>();


  public Note() {}

  public Note(NotebookRepo repo, NoteInterpreterLoader replLoader,
      JobListenerFactory jlFactory, SearchService noteIndex) {
    this.repo = repo;
    this.replLoader = replLoader;
    this.jobListenerFactory = jlFactory;
    this.index = noteIndex;
    generateId();
  }

  private void generateId() {
    id = IdHashes.encode(System.currentTimeMillis() + new Random().nextInt());
  }

  public String id() {
    return id;
  }

  public String getId() {
    return id;
  }

  public String getName() {
    return name;
  }

  public void setName(String name) {
    this.name = name;
  }

  public NoteInterpreterLoader getNoteReplLoader() {
    return replLoader;
  }

  public void setReplLoader(NoteInterpreterLoader replLoader) {
    this.replLoader = replLoader;
  }

  public JobListenerFactory getJobListenerFactory() {
    return jobListenerFactory;
  }

  public void setJobListenerFactory(JobListenerFactory jobListenerFactory) {
    this.jobListenerFactory = jobListenerFactory;
  }

  public NotebookRepo getNotebookRepo() {
    return repo;
  }

  public void setNotebookRepo(NotebookRepo repo) {
    this.repo = repo;
  }

  public void setIndex(SearchService index) {
    this.index = index;
  }

  @SuppressWarnings("rawtypes")
  public Map<String, List<AngularObject>> getAngularObjects() {
    return angularObjects;
  }

  /**
   * Add paragraph last.
   *
   * @param p
   */
  public Paragraph addParagraph() {
    Paragraph p = new Paragraph(this, this, replLoader);
    synchronized (paragraphs) {
      paragraphs.add(p);
    }
    return p;
  }

  /**
   * Clone paragraph and add it to note.
   *
   * @param srcParagraph
   */
  public void addCloneParagraph(Paragraph srcParagraph) {
    Paragraph newParagraph = new Paragraph(this, this, replLoader);

    Map<String, Object> config = new HashMap<>(srcParagraph.getConfig());
    Map<String, Object> param = new HashMap<>(srcParagraph.settings.getParams());
    Map<String, Input> form = new HashMap<>(srcParagraph.settings.getForms());
    Gson gson = new Gson();
    InterpreterResult result = gson.fromJson(
        gson.toJson(srcParagraph.getReturn()),
        InterpreterResult.class);

    newParagraph.setConfig(config);
    newParagraph.settings.setParams(param);
    newParagraph.settings.setForms(form);
    newParagraph.setText(srcParagraph.getText());
    newParagraph.setTitle(srcParagraph.getTitle());
    newParagraph.setReturn(result, null);

    synchronized (paragraphs) {
      paragraphs.add(newParagraph);
    }
  }

  /**
   * Insert paragraph in given index.
   *
   * @param index
   * @param p
   */
  public Paragraph insertParagraph(int index) {
    Paragraph p = new Paragraph(this, this, replLoader);
    synchronized (paragraphs) {
      paragraphs.add(index, p);
    }
    return p;
  }

  /**
   * Remove paragraph by id.
   *
   * @param paragraphId
   * @return a paragraph that was deleted, or <code>null</code> otherwise
   */
  public Paragraph removeParagraph(String paragraphId) {
    synchronized (paragraphs) {
      Iterator<Paragraph> i = paragraphs.iterator();
      while (i.hasNext()) {
        Paragraph p = i.next();
        if (p.getId().equals(paragraphId)) {
          index.deleteIndexDoc(this, p);
          i.remove();
          return p;
        }
      }
    }
    return null;
  }

  /**
   * Clear paragraph output by id.
   *
   * @param paragraphId
   * @return
   */
  public Paragraph clearParagraphOutput(String paragraphId) {
    synchronized (paragraphs) {
      for (int i = 0; i < paragraphs.size(); i++) {
        Paragraph p = paragraphs.get(i);
        if (p.getId().equals(paragraphId)) {
          p.setReturn(null, null);
          return p;
        }
      }
    }
    return null;
  }

  /**
   * Move paragraph into the new index (order from 0 ~ n-1).
   *
   * @param paragraphId
   * @param index new index
   */
  public void moveParagraph(String paragraphId, int index) {
    synchronized (paragraphs) {
      int oldIndex = -1;
      Paragraph p = null;

      if (index < 0 || index >= paragraphs.size()) {
        return;
      }

      for (int i = 0; i < paragraphs.size(); i++) {
        if (paragraphs.get(i).getId().equals(paragraphId)) {
          oldIndex = i;
          if (oldIndex == index) {
            return;
          }
          p = paragraphs.remove(i);
        }
      }

      if (p == null) {
        return;
      } else {
        if (oldIndex < index) {
          paragraphs.add(index, p);
        } else {
          paragraphs.add(index, p);
        }
      }
    }
  }

  public boolean isLastParagraph(String paragraphId) {
    if (!paragraphs.isEmpty()) {
      synchronized (paragraphs) {
        if (paragraphId.equals(paragraphs.get(paragraphs.size() - 1).getId())) {
          return true;
        }
      }
      return false;
    }
    /** because empty list, cannot remove nothing right? */
    return true;
  }

  public Paragraph getParagraph(String paragraphId) {
    synchronized (paragraphs) {
      for (Paragraph p : paragraphs) {
        if (p.getId().equals(paragraphId)) {
          return p;
        }
      }
    }
    return null;
  }

  public Paragraph getLastParagraph() {
    synchronized (paragraphs) {
      return paragraphs.get(paragraphs.size() - 1);
    }
  }

  public List<Map<String, String>> generateParagraphsInfo (){
    List<Map<String, String>> paragraphsInfo = new LinkedList<>();
    synchronized (paragraphs) {
      for (Paragraph p : paragraphs) {
        Map<String, String> info = new HashMap<>();
        info.put("id", p.getId());
        info.put("status", p.getStatus().toString());
<<<<<<< HEAD
        info.put("started", p.getDateStarted().toString());
        info.put("finished", p.getDateFinished().toString());
        if (p.getStatus().isRunning()) {
          info.put("progress", String.valueOf(p.progress()));
=======
        if (p.getDateStarted() != null) {
          info.put("started", p.getDateStarted().toString());
        }
        if (p.getDateFinished() != null) {
          info.put("finished", p.getDateFinished().toString());
>>>>>>> 927f4822
        }
        paragraphsInfo.add(info);
      }
    }
    return paragraphsInfo;
  }

  /**
   * Run all paragraphs sequentially.
   *
   * @param jobListener
   */
  public void runAll() {
    synchronized (paragraphs) {
      for (Paragraph p : paragraphs) {
        p.setNoteReplLoader(replLoader);
        p.setListener(jobListenerFactory.getParagraphJobListener(this));
        Interpreter intp = replLoader.get(p.getRequiredReplName());
        intp.getScheduler().submit(p);
      }
    }
  }

  /**
   * Run a single paragraph.
   *
   * @param paragraphId
   */
  public void run(String paragraphId) {
    Paragraph p = getParagraph(paragraphId);
    p.setNoteReplLoader(replLoader);
    p.setListener(jobListenerFactory.getParagraphJobListener(this));
    Interpreter intp = replLoader.get(p.getRequiredReplName());
    if (intp == null) {
      throw new InterpreterException("Interpreter " + p.getRequiredReplName() + " not found");
    }
    if (p.getConfig().get("enabled") == null || (Boolean) p.getConfig().get("enabled")) {
      intp.getScheduler().submit(p);
    }
  }

  public List<String> completion(String paragraphId, String buffer, int cursor) {
    Paragraph p = getParagraph(paragraphId);
    p.setNoteReplLoader(replLoader);
    p.setListener(jobListenerFactory.getParagraphJobListener(this));
    return p.completion(buffer, cursor);
  }

  public List<Paragraph> getParagraphs() {
    synchronized (paragraphs) {
      return new LinkedList<Paragraph>(paragraphs);
    }
  }

  private void snapshotAngularObjectRegistry() {
    angularObjects = new HashMap<>();

    List<InterpreterSetting> settings = replLoader.getInterpreterSettings();
    if (settings == null || settings.size() == 0) {
      return;
    }

    for (InterpreterSetting setting : settings) {
      InterpreterGroup intpGroup = setting.getInterpreterGroup();
      AngularObjectRegistry registry = intpGroup.getAngularObjectRegistry();
      angularObjects.put(intpGroup.getId(), registry.getAllWithGlobal(id));
    }
  }

  public void persist() throws IOException {
    snapshotAngularObjectRegistry();
    index.updateIndexDoc(this);
    repo.save(this);
  }

  public void unpersist() throws IOException {
    repo.remove(id());
  }

  public Map<String, Object> getConfig() {
    if (config == null) {
      config = new HashMap<>();
    }
    return config;
  }

  public void setConfig(Map<String, Object> config) {
    this.config = config;
  }

  public Map<String, Object> getInfo() {
    if (info == null) {
      info = new HashMap<>();
    }
    return info;
  }

  public void setInfo(Map<String, Object> info) {
    this.info = info;
  }

  @Override
  public void beforeStatusChange(Job job, Status before, Status after) {
  }

  @Override
  public void afterStatusChange(Job job, Status before, Status after) {
  }

  @Override
  public void onProgressUpdate(Job job, int progress) {}

}<|MERGE_RESOLUTION|>--- conflicted
+++ resolved
@@ -312,18 +312,14 @@
         Map<String, String> info = new HashMap<>();
         info.put("id", p.getId());
         info.put("status", p.getStatus().toString());
-<<<<<<< HEAD
-        info.put("started", p.getDateStarted().toString());
-        info.put("finished", p.getDateFinished().toString());
+        if (p.getDateStarted() != null) {
+          info.put("started", p.getDateStarted().toString());
+        }
+        if (p.getDateFinished() != null) {
+          info.put("finished", p.getDateFinished().toString());
+        }
         if (p.getStatus().isRunning()) {
           info.put("progress", String.valueOf(p.progress()));
-=======
-        if (p.getDateStarted() != null) {
-          info.put("started", p.getDateStarted().toString());
-        }
-        if (p.getDateFinished() != null) {
-          info.put("finished", p.getDateFinished().toString());
->>>>>>> 927f4822
         }
         paragraphsInfo.add(info);
       }
