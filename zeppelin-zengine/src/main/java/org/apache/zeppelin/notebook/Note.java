--- conflicted
+++ resolved
@@ -72,11 +72,8 @@
   private transient NotebookRepo repo;
   private transient SearchService index;
   private transient ScheduledFuture delayedPersist;
-<<<<<<< HEAD
   private transient NoteEventListener noteEventListener;
-=======
   private transient Credentials credentials;
->>>>>>> 58cb48a2
 
   /**
    * note configurations.
@@ -96,20 +93,14 @@
   public Note() {}
 
   public Note(NotebookRepo repo, NoteInterpreterLoader replLoader,
-<<<<<<< HEAD
-      JobListenerFactory jlFactory, SearchService noteIndex, NoteEventListener noteEventListener) {
-=======
-      JobListenerFactory jlFactory, SearchService noteIndex, Credentials credentials) {
->>>>>>> 58cb48a2
+      JobListenerFactory jlFactory, SearchService noteIndex, Credentials credentials,
+      NoteEventListener noteEventListener) {
     this.repo = repo;
     this.replLoader = replLoader;
     this.jobListenerFactory = jlFactory;
     this.index = noteIndex;
-<<<<<<< HEAD
     this.noteEventListener = noteEventListener;
-=======
     this.credentials = credentials;
->>>>>>> 58cb48a2
     generateId();
   }
 
