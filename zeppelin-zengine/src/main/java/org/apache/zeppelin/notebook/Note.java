/*
 * Licensed to the Apache Software Foundation (ASF) under one or more
 * contributor license agreements.  See the NOTICE file distributed with
 * this work for additional information regarding copyright ownership.
 * The ASF licenses this file to You under the Apache License, Version 2.0
 * (the "License"); you may not use this file except in compliance with
 * the License.  You may obtain a copy of the License at
 *
 *    http://www.apache.org/licenses/LICENSE-2.0
 *
 * Unless required by applicable law or agreed to in writing, software
 * distributed under the License is distributed on an "AS IS" BASIS,
 * WITHOUT WARRANTIES OR CONDITIONS OF ANY KIND, either express or implied.
 * See the License for the specific language governing permissions and
 * limitations under the License.
 */

package org.apache.zeppelin.notebook;

import java.io.IOException;
import java.io.Serializable;
import java.util.*;
import java.util.concurrent.Callable;
import java.util.concurrent.ScheduledFuture;
import java.util.concurrent.ScheduledThreadPoolExecutor;
import java.util.concurrent.TimeUnit;

import org.apache.zeppelin.display.AngularObject;
import org.apache.zeppelin.display.AngularObjectRegistry;
import org.apache.zeppelin.display.Input;
import org.apache.zeppelin.interpreter.*;
import org.apache.zeppelin.interpreter.remote.RemoteAngularObjectRegistry;
import org.apache.zeppelin.notebook.repo.NotebookRepo;
import org.apache.zeppelin.notebook.NotebookEventObserver.ACTIONS;
import org.apache.zeppelin.notebook.utility.IdHashes;
import org.apache.zeppelin.resource.ResourcePoolUtils;
import org.apache.zeppelin.scheduler.Job;
import org.apache.zeppelin.scheduler.Job.Status;
import org.apache.zeppelin.scheduler.JobListener;
import org.apache.zeppelin.search.SearchService;

import com.google.gson.Gson;
import org.apache.zeppelin.user.AuthenticationInfo;
import org.apache.zeppelin.user.Credentials;
import org.slf4j.Logger;
import org.slf4j.LoggerFactory;

/**
 * Binded interpreters for a note
 */
public class Note implements Serializable, JobListener {
  static Logger logger = LoggerFactory.getLogger(Note.class);
  private static final long serialVersionUID = 7920699076577612429L;

  // threadpool for delayed persist of note
  private static final ScheduledThreadPoolExecutor delayedPersistThreadPool =
          new ScheduledThreadPoolExecutor(0);
  static {
    delayedPersistThreadPool.setRemoveOnCancelPolicy(true);
  }

  final List<Paragraph> paragraphs = new LinkedList<>();

  private String name = "";
  private String id;

  @SuppressWarnings("rawtypes")
  Map<String, List<AngularObject>> angularObjects = new HashMap<>();

  private transient NoteInterpreterLoader replLoader;
  private transient JobListenerFactory jobListenerFactory;
  private transient NotebookRepo repo;
  private transient SearchService index;
  private transient ScheduledFuture delayedPersist;
<<<<<<< HEAD
  private transient NotebookEventObserver notebookEventObserver;
=======
  private transient Credentials credentials;
>>>>>>> bdc78da0

  /**
   * note configurations.
   *
   * - looknfeel - cron
   */
  private Map<String, Object> config = new HashMap<>();

  /**
   * note information.
   *
   * - cron : cron expression validity.
   */
  private Map<String, Object> info = new HashMap<>();


  public Note() {}

  public Note(NotebookRepo repo, NoteInterpreterLoader replLoader,
<<<<<<< HEAD
      JobListenerFactory jlFactory, SearchService noteIndex,
      NotebookEventObserver notebookEventObserver) {
=======
      JobListenerFactory jlFactory, SearchService noteIndex, Credentials credentials) {
>>>>>>> bdc78da0
    this.repo = repo;
    this.replLoader = replLoader;
    this.jobListenerFactory = jlFactory;
    this.index = noteIndex;
<<<<<<< HEAD
    this.notebookEventObserver = notebookEventObserver;
=======
    this.credentials = credentials;
>>>>>>> bdc78da0
    generateId();
  }

  private void notifyChanged(ACTIONS event) {
    if (notebookEventObserver != null) {
      notebookEventObserver.notifyChanged(id, event);
    }
  }

  private void generateId() {
    id = IdHashes.encode(System.currentTimeMillis() + new Random().nextInt());
  }

  public String id() {
    return id;
  }

  public String getId() {
    return id;
  }

  public String getName() {
    return name;
  }

  public void setName(String name) {
    this.name = name;
    notifyChanged(NotebookEventObserver.ACTIONS.CHNAGED_NOTE_NAME);
  }

  public NotebookEventObserver getNotebookEventObserver() {
    return notebookEventObserver;
  }

  public void setNotebookEventObserver(NotebookEventObserver notebookEventObserver) {
    this.notebookEventObserver = notebookEventObserver;
  }

  public NoteInterpreterLoader getNoteReplLoader() {
    return replLoader;
  }

  public void setReplLoader(NoteInterpreterLoader replLoader) {
    this.replLoader = replLoader;
    notifyChanged(NotebookEventObserver.ACTIONS.BIND_INTERPRETER);
  }

  public JobListenerFactory getJobListenerFactory() {
    return jobListenerFactory;
  }

  public void setJobListenerFactory(JobListenerFactory jobListenerFactory) {
    this.jobListenerFactory = jobListenerFactory;
  }

  public NotebookRepo getNotebookRepo() {
    return repo;
  }

  public void setNotebookRepo(NotebookRepo repo) {
    this.repo = repo;
  }

  public void setIndex(SearchService index) {
    this.index = index;
  }

  public Credentials getCredentials() {
    return credentials;
  };

  public void setCredentials(Credentials credentials) {
    this.credentials = credentials;
  }


  @SuppressWarnings("rawtypes")
  public Map<String, List<AngularObject>> getAngularObjects() {
    return angularObjects;
  }

  /**
   * Add paragraph last.
   */

  public Paragraph addParagraph() {
    Paragraph p = new Paragraph(this, this, replLoader);
    synchronized (paragraphs) {
      paragraphs.add(p);
    }

    notifyChanged(NotebookEventObserver.ACTIONS.ADD_PARAGRAPH);

    return p;
  }

  /**
   * Clone paragraph and add it to note.
   *
   * @param srcParagraph
   */
  public void addCloneParagraph(Paragraph srcParagraph) {

    // Keep paragraph original ID
    final Paragraph newParagraph = new Paragraph(srcParagraph.getId(), this, this, replLoader);

    Map<String, Object> config = new HashMap<>(srcParagraph.getConfig());
    Map<String, Object> param = new HashMap<>(srcParagraph.settings.getParams());
    Map<String, Input> form = new HashMap<>(srcParagraph.settings.getForms());
    Gson gson = new Gson();
    InterpreterResult result = gson.fromJson(
        gson.toJson(srcParagraph.getReturn()),
        InterpreterResult.class);

    newParagraph.setConfig(config);
    newParagraph.settings.setParams(param);
    newParagraph.settings.setForms(form);
    newParagraph.setText(srcParagraph.getText());
    newParagraph.setTitle(srcParagraph.getTitle());
    newParagraph.setReturn(result, null);

    synchronized (paragraphs) {
      paragraphs.add(newParagraph);
    }

    notifyChanged(NotebookEventObserver.ACTIONS.ADD_PARAGRAPH);
  }

  /**
   * Insert paragraph in given index.
   *
   * @param index
   */
  public Paragraph insertParagraph(int index) {
    Paragraph p = new Paragraph(this, this, replLoader);
    synchronized (paragraphs) {
      paragraphs.add(index, p);
    }

    notifyChanged(NotebookEventObserver.ACTIONS.ADD_PARAGRAPH);

    return p;
  }

  /**
   * Remove paragraph by id.
   *
   * @param paragraphId
   * @return a paragraph that was deleted, or <code>null</code> otherwise
   */
  public Paragraph removeParagraph(String paragraphId) {
    removeAllAngularObjectInParagraph(paragraphId);
    ResourcePoolUtils.removeResourcesBelongsToParagraph(id(), paragraphId);
    synchronized (paragraphs) {
      Iterator<Paragraph> i = paragraphs.iterator();
      while (i.hasNext()) {
        Paragraph p = i.next();
        if (p.getId().equals(paragraphId)) {
          index.deleteIndexDoc(this, p);
          i.remove();
          return p;
        }
      }
    }


    return null;
  }

  /**
   * Clear paragraph output by id.
   *
   * @param paragraphId
   * @return
   */
  public Paragraph clearParagraphOutput(String paragraphId) {
    synchronized (paragraphs) {
      for (int i = 0; i < paragraphs.size(); i++) {
        Paragraph p = paragraphs.get(i);
        if (p.getId().equals(paragraphId)) {
          p.setReturn(null, null);
          return p;
        }
      }
    }
    return null;
  }

  /**
   * Move paragraph into the new index (order from 0 ~ n-1).
   *
   * @param paragraphId
   * @param index new index
   */
  public void moveParagraph(String paragraphId, int index) {
    moveParagraph(paragraphId, index, false);
  }

  /**
   * Move paragraph into the new index (order from 0 ~ n-1).
   *
   * @param paragraphId
   * @param index new index
   * @param throwWhenIndexIsOutOfBound whether throw IndexOutOfBoundException
   *                                   when index is out of bound
   */
  public void moveParagraph(String paragraphId, int index, boolean throwWhenIndexIsOutOfBound) {
    synchronized (paragraphs) {
      int oldIndex;
      Paragraph p = null;

      if (index < 0 || index >= paragraphs.size()) {
        if (throwWhenIndexIsOutOfBound) {
          throw new IndexOutOfBoundsException("paragraph size is " + paragraphs.size() +
              " , index is " + index);
        } else {
          return;
        }
      }

      for (int i = 0; i < paragraphs.size(); i++) {
        if (paragraphs.get(i).getId().equals(paragraphId)) {
          oldIndex = i;
          if (oldIndex == index) {
            return;
          }
          p = paragraphs.remove(i);
        }
      }

      if (p != null) {
        paragraphs.add(index, p);
        notifyChanged(NotebookEventObserver.ACTIONS.MOVED_PARAGRAPH);
      }
    }
  }

  public boolean isLastParagraph(String paragraphId) {
    if (!paragraphs.isEmpty()) {
      synchronized (paragraphs) {
        if (paragraphId.equals(paragraphs.get(paragraphs.size() - 1).getId())) {
          return true;
        }
      }
      return false;
    }
    /** because empty list, cannot remove nothing right? */
    return true;
  }

  public Paragraph getParagraph(String paragraphId) {
    synchronized (paragraphs) {
      for (Paragraph p : paragraphs) {
        if (p.getId().equals(paragraphId)) {
          return p;
        }
      }
    }
    return null;
  }

  public Paragraph getLastParagraph() {
    synchronized (paragraphs) {
      return paragraphs.get(paragraphs.size() - 1);
    }
  }

  public List<Map<String, String>> generateParagraphsInfo (){
    List<Map<String, String>> paragraphsInfo = new LinkedList<>();
    synchronized (paragraphs) {
      for (Paragraph p : paragraphs) {
        Map<String, String> info = new HashMap<>();
        info.put("id", p.getId());
        info.put("status", p.getStatus().toString());
        if (p.getDateStarted() != null) {
          info.put("started", p.getDateStarted().toString());
        }
        if (p.getDateFinished() != null) {
          info.put("finished", p.getDateFinished().toString());
        }
        if (p.getStatus().isRunning()) {
          info.put("progress", String.valueOf(p.progress()));
        }
        paragraphsInfo.add(info);
      }
    }
    return paragraphsInfo;
  }

  /**
   * Run all paragraphs sequentially.
   */
  public void runAll() {
    String cronExecutingUser = (String) getConfig().get("cronExecutingUser");
    synchronized (paragraphs) {
      for (Paragraph p : paragraphs) {
        if (!p.isEnabled()) {
          continue;
        }
        AuthenticationInfo authenticationInfo = new AuthenticationInfo();
        authenticationInfo.setUser(cronExecutingUser);
        p.setAuthenticationInfo(authenticationInfo);
        p.setNoteReplLoader(replLoader);
        p.setListener(jobListenerFactory.getParagraphJobListener(this));
        Interpreter intp = replLoader.get(p.getRequiredReplName());
        intp.getScheduler().submit(p);
      }
    }
  }

  /**
   * Run a single paragraph.
   *
   * @param paragraphId
   */
  public void run(String paragraphId) {
    Paragraph p = getParagraph(paragraphId);
    p.setNoteReplLoader(replLoader);
    p.setListener(jobListenerFactory.getParagraphJobListener(this));
    Interpreter intp = replLoader.get(p.getRequiredReplName());
    if (intp == null) {
      throw new InterpreterException("Interpreter " + p.getRequiredReplName() + " not found");
    }
    if (p.getConfig().get("enabled") == null || (Boolean) p.getConfig().get("enabled")) {
      intp.getScheduler().submit(p);
    }

  }

  public List<String> completion(String paragraphId, String buffer, int cursor) {
    Paragraph p = getParagraph(paragraphId);
    p.setNoteReplLoader(replLoader);
    p.setListener(jobListenerFactory.getParagraphJobListener(this));
    return p.completion(buffer, cursor);
  }

  public List<Paragraph> getParagraphs() {
    synchronized (paragraphs) {
      return new LinkedList<Paragraph>(paragraphs);
    }
  }

  private void snapshotAngularObjectRegistry() {
    angularObjects = new HashMap<>();

    List<InterpreterSetting> settings = replLoader.getInterpreterSettings();
    if (settings == null || settings.size() == 0) {
      return;
    }

    for (InterpreterSetting setting : settings) {
      InterpreterGroup intpGroup = setting.getInterpreterGroup(id);
      AngularObjectRegistry registry = intpGroup.getAngularObjectRegistry();
      angularObjects.put(intpGroup.getId(), registry.getAllWithGlobal(id));
    }
  }

  private void removeAllAngularObjectInParagraph(String paragraphId) {
    angularObjects = new HashMap<String, List<AngularObject>>();

    List<InterpreterSetting> settings = replLoader.getInterpreterSettings();
    if (settings == null || settings.size() == 0) {
      return;
    }

    for (InterpreterSetting setting : settings) {
      InterpreterGroup intpGroup = setting.getInterpreterGroup(id);
      AngularObjectRegistry registry = intpGroup.getAngularObjectRegistry();

      if (registry instanceof RemoteAngularObjectRegistry) {
        // remove paragraph scope object
        ((RemoteAngularObjectRegistry) registry).removeAllAndNotifyRemoteProcess(id, paragraphId);
      } else {
        registry.removeAll(id, paragraphId);
      }
    }
  }

  public void persist() throws IOException {
    stopDelayedPersistTimer();
    snapshotAngularObjectRegistry();
    index.updateIndexDoc(this);
    repo.save(this);
  }

  /**
   * Persist this note with maximum delay.
   * @param maxDelaySec
   */
  public void persist(int maxDelaySec) {
    startDelayedPersistTimer(maxDelaySec);
  }

  public void unpersist() throws IOException {
    repo.remove(id());
  }


  private void startDelayedPersistTimer(int maxDelaySec) {
    synchronized (this) {
      if (delayedPersist != null) {
        return;
      }

      delayedPersist = delayedPersistThreadPool.schedule(new Runnable() {

        @Override
        public void run() {
          try {
            persist();
          } catch (IOException e) {
            logger.error(e.getMessage(), e);
          }
        }
      }, maxDelaySec, TimeUnit.SECONDS);
    }
  }

  private void stopDelayedPersistTimer() {
    synchronized (this) {
      if (delayedPersist == null) {
        return;
      }

      delayedPersist.cancel(false);
    }
  }

  public Map<String, Object> getConfig() {
    if (config == null) {
      config = new HashMap<>();
    }
    return config;
  }

  public void setConfig(Map<String, Object> config) {
    this.config = config;
  }

  public Map<String, Object> getInfo() {
    if (info == null) {
      info = new HashMap<>();
    }
    return info;
  }

  public void setInfo(Map<String, Object> info) {
    this.info = info;
  }

  @Override
  public void beforeStatusChange(Job job, Status before, Status after) {
  }

  @Override
  public void afterStatusChange(Job job, Status before, Status after) {
  }

  @Override
  public void onProgressUpdate(Job job, int progress) {}

}<|MERGE_RESOLUTION|>--- conflicted
+++ resolved
@@ -72,11 +72,8 @@
   private transient NotebookRepo repo;
   private transient SearchService index;
   private transient ScheduledFuture delayedPersist;
-<<<<<<< HEAD
   private transient NotebookEventObserver notebookEventObserver;
-=======
   private transient Credentials credentials;
->>>>>>> bdc78da0
 
   /**
    * note configurations.
@@ -96,21 +93,15 @@
   public Note() {}
 
   public Note(NotebookRepo repo, NoteInterpreterLoader replLoader,
-<<<<<<< HEAD
       JobListenerFactory jlFactory, SearchService noteIndex,
+      Credentials credentials,
       NotebookEventObserver notebookEventObserver) {
-=======
-      JobListenerFactory jlFactory, SearchService noteIndex, Credentials credentials) {
->>>>>>> bdc78da0
     this.repo = repo;
     this.replLoader = replLoader;
     this.jobListenerFactory = jlFactory;
     this.index = noteIndex;
-<<<<<<< HEAD
     this.notebookEventObserver = notebookEventObserver;
-=======
     this.credentials = credentials;
->>>>>>> bdc78da0
     generateId();
   }
 
