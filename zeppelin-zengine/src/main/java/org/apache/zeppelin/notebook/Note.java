--- conflicted
+++ resolved
@@ -26,11 +26,8 @@
 import java.util.concurrent.ScheduledThreadPoolExecutor;
 import java.util.concurrent.TimeUnit;
 
-<<<<<<< HEAD
-=======
 import com.google.gson.GsonBuilder;
 import org.apache.commons.lang.StringUtils;
->>>>>>> 6eecdecb
 import org.apache.zeppelin.conf.ZeppelinConfiguration;
 import org.apache.zeppelin.display.AngularObject;
 import org.apache.zeppelin.display.AngularObjectRegistry;
@@ -77,12 +74,7 @@
 
   private transient ZeppelinConfiguration conf = ZeppelinConfiguration.create();
 
-<<<<<<< HEAD
-  @SuppressWarnings("rawtypes")
-  Map<String, List<AngularObject>> angularObjects = new HashMap<>();
-=======
   private Map<String, List<AngularObject>> angularObjects = new HashMap<>();
->>>>>>> 6eecdecb
 
   private transient InterpreterFactory factory;
   private transient InterpreterSettingManager interpreterSettingManager;
@@ -319,13 +311,8 @@
         interpreterSettingManager);
 
     Map<String, Object> config = new HashMap<>(srcParagraph.getConfig());
-<<<<<<< HEAD
-    Map<String, Object> param = new HashMap<>(srcParagraph.settings.getParams());
-    Map<String, Input> form = new HashMap<>(srcParagraph.settings.getForms());
-=======
     Map<String, Object> param = srcParagraph.settings.getParams();
     LinkedHashMap<String, Input> form = srcParagraph.settings.getForms();
->>>>>>> 6eecdecb
 
     newParagraph.setConfig(config);
     newParagraph.settings.setParams(param);
@@ -340,13 +327,8 @@
       newParagraph.setReturn(result, null);
     } catch (Exception e) {
       // 'result' part of Note consists of exception, instead of actual interpreter results
-<<<<<<< HEAD
-      logger.warn("Paragraph " + srcParagraph.getId() + " has a result with exception. "
-              + e.getMessage());
-=======
       logger.warn(
           "Paragraph " + srcParagraph.getId() + " has a result with exception. " + e.getMessage());
->>>>>>> 6eecdecb
     }
 
     synchronized (paragraphs) {
@@ -604,25 +586,12 @@
    */
   public synchronized void runAll() {
     String cronExecutingUser = (String) getConfig().get("cronExecutingUser");
-<<<<<<< HEAD
-    synchronized (paragraphs) {
-      for (Paragraph p : paragraphs) {
-        if (!p.isEnabled()) {
-          continue;
-        }
-        AuthenticationInfo authenticationInfo = new AuthenticationInfo();
-        authenticationInfo.setUser(cronExecutingUser);
-        p.setAuthenticationInfo(authenticationInfo);
-        p.setNoteReplLoader(replLoader);
-        run(p.getId());
-=======
     if (null == cronExecutingUser) {
       cronExecutingUser = "anonymous";
     }
     for (Paragraph p : getParagraphs()) {
       if (!p.isEnabled()) {
         continue;
->>>>>>> 6eecdecb
       }
       AuthenticationInfo authenticationInfo = new AuthenticationInfo();
       authenticationInfo.setUser(cronExecutingUser);
@@ -639,30 +608,6 @@
   public void run(String paragraphId) {
     Paragraph p = getParagraph(paragraphId);
     p.setListener(jobListenerFactory.getParagraphJobListener(this));
-<<<<<<< HEAD
-    String requiredReplName = p.getRequiredReplName();
-    Interpreter intp = replLoader.get(requiredReplName);
-    if (intp == null) {
-      // TODO(jongyoul): Make "%jdbc" configurable from JdbcInterpreter
-      if (conf.getUseJdbcAlias() && null != (intp = replLoader.get("jdbc"))) {
-        String pText = p.getText().replaceFirst(requiredReplName, "jdbc(" + requiredReplName + ")");
-        logger.debug("New paragraph: {}", pText);
-        p.setEffectiveText(pText);
-      } else {
-        String intpExceptionMsg = String.format("%s",
-          p.getJobName()
-          + "'s Interpreter "
-          + requiredReplName + " not found"
-        );
-        InterpreterException intpException = new InterpreterException(intpExceptionMsg);
-        InterpreterResult intpResult = new InterpreterResult(
-          InterpreterResult.Code.ERROR, intpException.getMessage()
-        );
-        p.setReturn(intpResult, intpException);
-        p.setStatus(Job.Status.ERROR);
-        throw intpException;
-      }
-=======
     
     if (p.isBlankParagraph()) {
       logger.info("skip to run blank paragraph. {}", p.getId());
@@ -683,7 +628,6 @@
       p.setReturn(intpResult, intpException);
       p.setStatus(Job.Status.ERROR);
       throw intpException;
->>>>>>> 6eecdecb
     }
     if (p.getConfig().get("enabled") == null || (Boolean) p.getConfig().get("enabled")) {
       p.setAuthenticationInfo(p.getAuthenticationInfo());
@@ -693,14 +637,8 @@
 
   /**
    * Check whether all paragraphs belongs to this note has terminated
-<<<<<<< HEAD
-   * @return
-   */
-  public boolean isTerminated() {
-=======
    */
   boolean isTerminated() {
->>>>>>> 6eecdecb
     synchronized (paragraphs) {
       for (Paragraph p : paragraphs) {
         if (!p.isTerminated()) {
@@ -712,8 +650,6 @@
     return true;
   }
 
-<<<<<<< HEAD
-=======
   public boolean isTrash() {
     String path = getName();
     if (path.charAt(0) == '/') {
@@ -722,18 +658,11 @@
     return path.split("/")[0].equals(Folder.TRASH_FOLDER_ID);
   }
 
->>>>>>> 6eecdecb
   public List<InterpreterCompletion> completion(String paragraphId, String buffer, int cursor) {
     Paragraph p = getParagraph(paragraphId);
     p.setListener(jobListenerFactory.getParagraphJobListener(this));
-<<<<<<< HEAD
-    List completion = p.completion(buffer, cursor);
-
-    return completion;
-=======
 
     return p.completion(buffer, cursor);
->>>>>>> 6eecdecb
   }
 
   public List<Paragraph> getParagraphs() {
@@ -796,10 +725,7 @@
   }
 
   public void persist(AuthenticationInfo subject) throws IOException {
-<<<<<<< HEAD
-=======
     Preconditions.checkNotNull(subject, "AuthenticationInfo should not be null");
->>>>>>> 6eecdecb
     stopDelayedPersistTimer();
     snapshotAngularObjectRegistry(subject.getUser());
     index.updateIndexDoc(this);
@@ -813,13 +739,6 @@
     startDelayedPersistTimer(maxDelaySec, subject);
   }
 
-<<<<<<< HEAD
-  public void unpersist(AuthenticationInfo subject) throws IOException {
-    repo.remove(id(), subject);
-  }
-
-
-=======
   void unpersist(AuthenticationInfo subject) throws IOException {
     repo.remove(getId(), subject);
   }
@@ -851,7 +770,6 @@
     return newNote;
   }
 
->>>>>>> 6eecdecb
   private void startDelayedPersistTimer(int maxDelaySec, final AuthenticationInfo subject) {
     synchronized (this) {
       if (delayedPersist != null) {
@@ -929,9 +847,6 @@
   }
 
   @Override
-<<<<<<< HEAD
-  public void onProgressUpdate(Job job, int progress) {}
-=======
   public void onProgressUpdate(Job job, int progress) {
     if (jobListenerFactory != null) {
       ParagraphJobListener listener = jobListenerFactory.getParagraphJobListener(this);
@@ -990,5 +905,4 @@
       p.settings.convertOldInput();
     }
   }
->>>>>>> 6eecdecb
 }