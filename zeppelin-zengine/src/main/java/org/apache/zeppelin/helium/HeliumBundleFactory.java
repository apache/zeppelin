--- conflicted
+++ resolved
@@ -275,16 +275,6 @@
       mainFileName = mainFileName.substring(0, mainFileName.length() - 3);
     }
 
-<<<<<<< HEAD
-    FileUtils.write(new File(workingDirectory, "package.json"), pkgJson);
-    FileUtils.write(new File(workingDirectory, "webpack.config.js"), webpackConfig);
-    File loadJsDirectory = new File(workingDirectory, File.separator + "src");
-    loadJsDirectory.mkdirs();
-    FileUtils.write(new File(loadJsDirectory, "load.js"),
-        loadJsImport.append(loadJsRegister).toString());
-
-    copyFrameworkModuleToInstallPath(npmPackageCopyFilter);
-=======
     loadJsImport
         .append("import ")
         .append(className)
@@ -303,7 +293,6 @@
     FileUtils.write(new File(srcDir, HELIUM_BUNDLES_SRC),
             loadJsImport.append(loadJsRegister).toString());
   }
->>>>>>> f9830a7d
 
   public synchronized void installNodeModules(FrontendPluginFactory fpf) throws IOException {
     try {
