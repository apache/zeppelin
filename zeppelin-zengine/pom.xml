--- conflicted
+++ resolved
@@ -16,37 +16,25 @@
   ~ limitations under the License.
   -->
 
-<project xmlns="http://maven.apache.org/POM/4.0.0" xmlns:xsi="http://www.w3.org/2001/XMLSchema-instance"
-         xsi:schemaLocation="http://maven.apache.org/POM/4.0.0 http://maven.apache.org/xsd/maven-4.0.0.xsd">
+<project xmlns="http://maven.apache.org/POM/4.0.0" xmlns:xsi="http://www.w3.org/2001/XMLSchema-instance" xsi:schemaLocation="http://maven.apache.org/POM/4.0.0 http://maven.apache.org/xsd/maven-4.0.0.xsd">
 
   <modelVersion>4.0.0</modelVersion>
 
   <parent>
     <artifactId>zeppelin</artifactId>
     <groupId>org.apache.zeppelin</groupId>
-<<<<<<< HEAD
-    <version>0.6.2-SNAPSHOT</version>
-=======
     <version>0.8.0-SNAPSHOT</version>
->>>>>>> 6eecdecb
     <relativePath>..</relativePath>
   </parent>
 
   <groupId>org.apache.zeppelin</groupId>
   <artifactId>zeppelin-zengine</artifactId>
   <packaging>jar</packaging>
-<<<<<<< HEAD
-  <version>0.6.2-SNAPSHOT</version>
-=======
   <version>0.8.0-SNAPSHOT</version>
->>>>>>> 6eecdecb
   <name>Zeppelin: Zengine</name>
   <description>Zeppelin Zengine</description>
 
   <properties>
-<<<<<<< HEAD
-    <hadoop.version>2.6.0</hadoop.version>
-=======
     <!--library versions-->
     <commons.lang3.version>3.4</commons.lang3.version>
     <commons.vfs2.version>2.0</commons.vfs2.version>
@@ -62,7 +50,6 @@
 
     <!--test library versions-->
     <google.truth.version>0.27</google.truth.version>
->>>>>>> 6eecdecb
   </properties>
 
   <dependencies>
@@ -112,19 +99,11 @@
     <dependency>
       <groupId>org.apache.jackrabbit</groupId>
       <artifactId>jackrabbit-webdav</artifactId>
-<<<<<<< HEAD
-      <version>1.5.2</version>
-      <exclusions>
-        <exclusion>
-          <groupId>org.apache.httpcomponents</groupId>
-          <artifactId>httpclient</artifactId>
-=======
       <version>${jackrabbit.webdav.version}</version>
       <exclusions>
         <exclusion>
           <groupId>commons-httpclient</groupId>
           <artifactId>commons-httpclient</artifactId>
->>>>>>> 6eecdecb
         </exclusion>
       </exclusions>
     </dependency>
@@ -186,92 +165,6 @@
     <dependency>
       <groupId>com.google.code.gson</groupId>
       <artifactId>gson</artifactId>
-    </dependency>
-
-    <dependency>
-      <groupId>org.apache.hadoop</groupId>
-      <artifactId>hadoop-common</artifactId>
-      <version>${hadoop.version}</version>
-      <scope>provided</scope>
-      <exclusions>
-        <exclusion>
-          <groupId>com.sun.jersey</groupId>
-          <artifactId>jersey-core</artifactId>
-        </exclusion>
-        <exclusion>
-          <groupId>com.sun.jersey</groupId>
-          <artifactId>jersey-json</artifactId>
-        </exclusion>
-        <exclusion>
-          <groupId>com.sun.jersey</groupId>
-          <artifactId>jersey-server</artifactId>
-        </exclusion>
-        <exclusion>
-          <groupId>javax.servlet</groupId>
-          <artifactId>servlet-api</artifactId>
-        </exclusion>
-        <exclusion>
-          <groupId>org.apache.avro</groupId>
-          <artifactId>avro</artifactId>
-        </exclusion>
-        <exclusion>
-          <groupId>org.apache.jackrabbit</groupId>
-          <artifactId>jackrabbit-webdav</artifactId>
-        </exclusion>
-        <exclusion>
-          <groupId>io.netty</groupId>
-          <artifactId>netty</artifactId>
-        </exclusion>
-        <exclusion>
-          <groupId>commons-httpclient</groupId>
-          <artifactId>commons-httpclient</artifactId>
-        </exclusion>
-        <exclusion>
-          <groupId>org.apache.zookeeper</groupId>
-          <artifactId>zookeeper</artifactId>
-        </exclusion>
-        <exclusion>
-          <groupId>org.eclipse.jgit</groupId>
-          <artifactId>org.eclipse.jgit</artifactId>
-        </exclusion>
-        <exclusion>
-          <groupId>com.jcraft</groupId>
-          <artifactId>jsch</artifactId>
-        </exclusion>
-      </exclusions>
-    </dependency>
-
-    <dependency>
-      <groupId>org.apache.hadoop</groupId>
-      <artifactId>hadoop-hdfs</artifactId>
-      <version>${hadoop.version}</version>
-      <scope>provided</scope>
-      <exclusions>
-        <exclusion>
-          <groupId>xml-apis</groupId>
-          <artifactId>xml-apis</artifactId>
-        </exclusion>
-        <exclusion>
-          <groupId>xerces</groupId>
-          <artifactId>xercesImpl</artifactId>
-        </exclusion>
-        <exclusion>
-          <groupId>javax.servlet</groupId>
-          <artifactId>servlet-api</artifactId>
-        </exclusion>
-        <exclusion>
-          <groupId>io.netty</groupId>
-          <artifactId>netty</artifactId>
-        </exclusion>
-        <exclusion>
-          <groupId>com.sun.jersey</groupId>
-          <artifactId>jersey-server</artifactId>
-        </exclusion>
-        <exclusion>
-          <groupId>com.sun.jersey</groupId>
-          <artifactId>jersey-core</artifactId>
-        </exclusion>
-      </exclusions>
     </dependency>
 
     <dependency>
