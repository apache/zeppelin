<?xml version="1.0" encoding="UTF-8"?>
<!--
  ~ Licensed to the Apache Software Foundation (ASF) under one or more
  ~ contributor license agreements.  See the NOTICE file distributed with
  ~ this work for additional information regarding copyright ownership.
  ~ The ASF licenses this file to You under the Apache License, Version 2.0
  ~ (the "License"); you may not use this file except in compliance with
  ~ the License.  You may obtain a copy of the License at
  ~
  ~    http://www.apache.org/licenses/LICENSE-2.0
  ~
  ~ Unless required by applicable law or agreed to in writing, software
  ~ distributed under the License is distributed on an "AS IS" BASIS,
  ~ WITHOUT WARRANTIES OR CONDITIONS OF ANY KIND, either express or implied.
  ~ See the License for the specific language governing permissions and
  ~ limitations under the License.
  -->

<project xmlns="http://maven.apache.org/POM/4.0.0" xmlns:xsi="http://www.w3.org/2001/XMLSchema-instance" xsi:schemaLocation="http://maven.apache.org/POM/4.0.0 http://maven.apache.org/xsd/maven-4.0.0.xsd">
  <modelVersion>4.0.0</modelVersion>

  <parent>
    <artifactId>zeppelin</artifactId>
    <groupId>org.apache.zeppelin</groupId>
<<<<<<< HEAD
    <version>0.6.2-SNAPSHOT</version>
=======
    <version>0.8.0-SNAPSHOT</version>
>>>>>>> 6eecdecb
    <relativePath>..</relativePath>
  </parent>

  <groupId>org.apache.zeppelin</groupId>
  <artifactId>zeppelin-spark_2.10</artifactId>
  <packaging>jar</packaging>
<<<<<<< HEAD
  <version>0.6.2-SNAPSHOT</version>
=======
  <version>0.8.0-SNAPSHOT</version>
>>>>>>> 6eecdecb
  <name>Zeppelin: Spark</name>
  <description>Zeppelin spark support</description>

  <properties>
    <!--library versions-->
    <jsoup.version>1.8.2</jsoup.version>
<<<<<<< HEAD
    <mockito.version>1.10.19</mockito.version>
    <powermock.version>1.6.4</powermock.version>
    <spark.version>2.0.0</spark.version>
=======
    <spark.version>2.0.2</spark.version>
    <guava.version>14.0.1</guava.version>
    <commons.exec.version>1.3</commons.exec.version>
    <commons.compress.version>1.9</commons.compress.version>
    <maven.plugin.api.version>3.0</maven.plugin.api.version>
    <aether.version>1.12</aether.version>
    <maven.aeither.provider.version>3.0.3</maven.aeither.provider.version>
    <wagon.version>1.0</wagon.version>

    <datanucleus.rdbms.version>3.2.9</datanucleus.rdbms.version>
    <datanucleus.apijdo.version>3.2.6</datanucleus.apijdo.version>
    <datanucleus.core.version>3.2.10</datanucleus.core.version>

    <!--plugin versions-->
    <plugin.shade.version>2.3</plugin.shade.version>
    <plugin.scala.version>2.15.2</plugin.scala.version>

    <!-- settings -->
    <pyspark.test.exclude>**/PySparkInterpreterMatplotlibTest.java</pyspark.test.exclude>
    <pyspark.test.include>**/*Test.*</pyspark.test.include>
>>>>>>> 6eecdecb
  </properties>

  <dependencies>
    <dependency>
      <groupId>${project.groupId}</groupId>
      <artifactId>zeppelin-display_${scala.binary.version}</artifactId>
      <version>${project.version}</version>
    </dependency>

    <dependency>
      <groupId>${project.groupId}</groupId>
      <artifactId>zeppelin-interpreter</artifactId>
      <version>${project.version}</version>
    </dependency>

    <dependency>
      <groupId>org.slf4j</groupId>
      <artifactId>slf4j-api</artifactId>
    </dependency>

    <dependency>
<<<<<<< HEAD
      <groupId>${project.groupId}</groupId>
      <artifactId>zeppelin-display_${scala.binary.version}</artifactId>
      <version>${project.version}</version>
=======
      <groupId>org.slf4j</groupId>
      <artifactId>slf4j-log4j12</artifactId>
>>>>>>> 6eecdecb
    </dependency>

    <dependency>
      <groupId>org.apache.spark</groupId>
      <artifactId>spark-repl_${scala.binary.version}</artifactId>
      <version>${spark.version}</version>
      <scope>provided</scope>
    </dependency>

    <dependency>
<<<<<<< HEAD
      <groupId>${project.groupId}</groupId>
      <artifactId>zeppelin-spark-dependencies_${scala.binary.version}</artifactId>
      <version>${project.version}</version>
=======
      <groupId>org.apache.spark</groupId>
      <artifactId>spark-hive_${scala.binary.version}</artifactId>
      <version>${spark.version}</version>
>>>>>>> 6eecdecb
      <scope>provided</scope>
    </dependency>

    <dependency>
      <groupId>com.google.guava</groupId>
      <artifactId>guava</artifactId>
      <version>${guava.version}</version>
    </dependency>

    <!-- Aether :: maven dependency resolution -->
    <dependency>
      <groupId>org.apache.maven</groupId>
      <artifactId>maven-plugin-api</artifactId>
      <version>${maven.plugin.api.version}</version>
      <exclusions>
        <exclusion>
          <groupId>org.codehaus.plexus</groupId>
          <artifactId>plexus-utils</artifactId>
        </exclusion>
        <exclusion>
          <groupId>org.sonatype.sisu</groupId>
          <artifactId>sisu-inject-plexus</artifactId>
        </exclusion>
        <exclusion>
          <groupId>org.apache.maven</groupId>
          <artifactId>maven-model</artifactId>
        </exclusion>
      </exclusions>
    </dependency>

    <dependency>
      <groupId>org.sonatype.aether</groupId>
      <artifactId>aether-api</artifactId>
      <version>${aether.version}</version>
    </dependency>

    <dependency>
      <groupId>org.sonatype.aether</groupId>
      <artifactId>aether-util</artifactId>
      <version>${aether.version}</version>
    </dependency>

    <dependency>
      <groupId>org.sonatype.aether</groupId>
      <artifactId>aether-impl</artifactId>
      <version>${aether.version}</version>
    </dependency>

    <dependency>
      <groupId>org.apache.maven</groupId>
      <artifactId>maven-aether-provider</artifactId>
      <version>${maven.aeither.provider.version}</version>
      <exclusions>
        <exclusion>
          <groupId>org.sonatype.aether</groupId>
          <artifactId>aether-api</artifactId>
        </exclusion>
        <exclusion>
          <groupId>org.sonatype.aether</groupId>
          <artifactId>aether-spi</artifactId>
        </exclusion>
        <exclusion>
          <groupId>org.sonatype.aether</groupId>
          <artifactId>aether-util</artifactId>
        </exclusion>
        <exclusion>
          <groupId>org.sonatype.aether</groupId>
          <artifactId>aether-impl</artifactId>
        </exclusion>
        <exclusion>
          <groupId>org.codehaus.plexus</groupId>
          <artifactId>plexus-utils</artifactId>
        </exclusion>
      </exclusions>
    </dependency>

    <dependency>
      <groupId>org.sonatype.aether</groupId>
      <artifactId>aether-connector-file</artifactId>
      <version>${aether.version}</version>
    </dependency>

    <dependency>
      <groupId>org.sonatype.aether</groupId>
      <artifactId>aether-connector-wagon</artifactId>
      <version>${aether.version}</version>
      <exclusions>
        <exclusion>
          <groupId>org.apache.maven.wagon</groupId>
          <artifactId>wagon-provider-api</artifactId>
        </exclusion>
      </exclusions>
    </dependency>

    <dependency>
      <groupId>org.apache.maven.wagon</groupId>
      <artifactId>wagon-provider-api</artifactId>
      <version>${wagon.version}</version>
      <exclusions>
        <exclusion>
          <groupId>org.codehaus.plexus</groupId>
          <artifactId>plexus-utils</artifactId>
        </exclusion>
      </exclusions>
    </dependency>

    <dependency>
      <groupId>org.apache.maven.wagon</groupId>
      <artifactId>wagon-http-lightweight</artifactId>
      <version>${wagon.version}</version>
      <exclusions>
        <exclusion>
          <groupId>org.apache.maven.wagon</groupId>
          <artifactId>wagon-http-shared</artifactId>
        </exclusion>
      </exclusions>
    </dependency>

    <dependency>
      <groupId>org.apache.maven.wagon</groupId>
      <artifactId>wagon-http</artifactId>
      <version>${wagon.version}</version>
      <exclusions>
      </exclusions>
    </dependency>

    <dependency>
      <groupId>org.apache.commons</groupId>
      <artifactId>commons-exec</artifactId>
      <version>${commons.exec.version}</version>
    </dependency>

    <dependency>
      <groupId>org.scala-lang</groupId>
      <artifactId>scala-library</artifactId>
      <version>${scala.version}</version>
      <scope>provided</scope>
    </dependency>

    <dependency>
      <groupId>org.scala-lang</groupId>
      <artifactId>scala-compiler</artifactId>
      <version>${scala.version}</version>
      <scope>provided</scope>
    </dependency>

    <dependency>
      <groupId>org.scala-lang</groupId>
      <artifactId>scala-reflect</artifactId>
      <version>${scala.version}</version>
      <scope>provided</scope>
    </dependency>

    <dependency>
      <groupId>commons-lang</groupId>
      <artifactId>commons-lang</artifactId>
      <scope>provided</scope>
    </dependency>

    <dependency>
      <groupId>org.apache.commons</groupId>
      <artifactId>commons-compress</artifactId>
      <version>${commons.compress.version}</version>
      <scope>provided</scope>
    </dependency>

    <dependency>
      <groupId>org.jsoup</groupId>
      <artifactId>jsoup</artifactId>
      <version>${jsoup.version}</version>
    </dependency>

    <!--test libraries-->
    <dependency>
      <groupId>org.scalatest</groupId>
      <artifactId>scalatest_${scala.binary.version}</artifactId>
      <version>${scalatest.version}</version>
      <scope>test</scope>
    </dependency>

    <dependency>
      <groupId>junit</groupId>
      <artifactId>junit</artifactId>
      <scope>test</scope>
    </dependency>

    <dependency>
      <groupId>org.datanucleus</groupId>
      <artifactId>datanucleus-core</artifactId>
      <version>${datanucleus.core.version}</version>
      <scope>test</scope>
    </dependency>

    <dependency>
      <groupId>org.datanucleus</groupId>
      <artifactId>datanucleus-api-jdo</artifactId>
      <version>${datanucleus.apijdo.version}</version>
      <scope>test</scope>
    </dependency>

    <dependency>
      <groupId>org.datanucleus</groupId>
      <artifactId>datanucleus-rdbms</artifactId>
      <version>${datanucleus.rdbms.version}</version>
      <scope>test</scope>
    </dependency>

    <dependency>
      <groupId>org.mockito</groupId>
      <artifactId>mockito-core</artifactId>
      <scope>test</scope>
    </dependency>

    <dependency>
      <groupId>org.powermock</groupId>
      <artifactId>powermock-api-mockito</artifactId>
      <scope>test</scope>
    </dependency>

    <dependency>
      <groupId>org.powermock</groupId>
      <artifactId>powermock-module-junit4</artifactId>
      <scope>test</scope>
    </dependency>

  </dependencies>

  <build>
    <!-- sparkr resources -->
    <resources>
      <resource>
        <directory>src/main/resources</directory>
        <excludes>
          <exclude>interpreter-setting.json</exclude>
        </excludes>
      </resource>
      <resource>
        <directory>src/main/sparkr-resources</directory>
      </resource>
    </resources>

    <plugins>
      <plugin>
        <artifactId>maven-enforcer-plugin</artifactId>
        <executions>
          <execution>
            <id>enforce</id>
            <phase>none</phase>
          </execution>
        </executions>
      </plugin>

      <plugin>
        <groupId>org.apache.maven.plugins</groupId>
        <artifactId>maven-surefire-plugin</artifactId>
        <configuration>
          <forkCount>1</forkCount>
          <reuseForks>false</reuseForks>
          <argLine>-Xmx1024m -XX:MaxPermSize=256m</argLine>
          <excludes>
            <exclude>**/SparkRInterpreterTest.java</exclude>
            <exclude>${pyspark.test.exclude}</exclude>
          </excludes>
        </configuration>
      </plugin>

      <plugin>
        <groupId>org.apache.maven.plugins</groupId>
        <artifactId>maven-shade-plugin</artifactId>
        <version>${plugin.shade.version}</version>
        <configuration>
          <filters>
            <filter>
              <artifact>*:*</artifact>
              <excludes>
                <exclude>META-INF/*.SF</exclude>
                <exclude>META-INF/*.DSA</exclude>
                <exclude>META-INF/*.RSA</exclude>
              </excludes>
            </filter>
          </filters>
          <transformers>
            <transformer implementation="org.apache.maven.plugins.shade.resource.ServicesResourceTransformer"/>
            <transformer implementation="org.apache.maven.plugins.shade.resource.AppendingTransformer">
              <resource>reference.conf</resource>
            </transformer>
          </transformers>
        </configuration>
        <executions>
          <execution>
            <phase>package</phase>
            <goals>
              <goal>shade</goal>
            </goals>
          </execution>
        </executions>
      </plugin>

      <plugin>
        <groupId>org.apache.maven.plugins</groupId>
        <artifactId>maven-dependency-plugin</artifactId>
        <executions>
          <execution>
            <phase>package</phase>
            <goals>
              <goal>copy</goal>
            </goals>
            <configuration>
              <outputDirectory>${project.build.directory}/../../interpreter/spark</outputDirectory>
              <overWriteReleases>false</overWriteReleases>
              <overWriteSnapshots>false</overWriteSnapshots>
              <overWriteIfNewer>true</overWriteIfNewer>
              <includeScope>runtime</includeScope>
              <artifactItems>
                <artifactItem>
                  <groupId>${project.groupId}</groupId>
                  <artifactId>${project.artifactId}</artifactId>
                  <version>${project.version}</version>
                  <type>${project.packaging}</type>
                </artifactItem>
              </artifactItems>
            </configuration>
          </execution>
        </executions>
      </plugin>

      <!-- Plugin to compile Scala code -->
      <plugin>
        <groupId>org.scala-tools</groupId>
        <artifactId>maven-scala-plugin</artifactId>
<<<<<<< HEAD
        <version>2.15.2</version>
=======
        <version>${plugin.scala.version}</version>
        <configuration>
          <excludes>
            <exclude>**/ZeppelinR.scala</exclude>
            <exclude>**/SparkRBackend.scala</exclude>
          </excludes>
        </configuration>
>>>>>>> 6eecdecb
        <executions>
          <execution>
            <id>compile</id>
            <goals>
              <goal>compile</goal>
            </goals>
            <phase>compile</phase>
          </execution>
          <execution>
            <id>test-compile</id>
            <goals>
              <goal>testCompile</goal>
            </goals>
            <phase>test-compile</phase>
          </execution>
          <execution>
            <phase>process-resources</phase>
            <goals>
              <goal>compile</goal>
            </goals>
          </execution>
        </executions>
      </plugin>

      <plugin>
        <groupId>org.apache.maven.plugins</groupId>
        <artifactId>maven-compiler-plugin</artifactId>
        <configuration>
          <excludes combine.self="override"></excludes>
          <testExcludes combine.self="override">
            <testExclude>${pyspark.test.exclude}</testExclude>
          </testExcludes>
        </configuration>
      </plugin>
      <plugin>
        <groupId>org.scala-tools</groupId>
        <artifactId>maven-scala-plugin</artifactId>
        <configuration>
          <excludes combine.self="override">
          </excludes>
        </configuration>
      </plugin>
      <plugin>
        <groupId>org.apache.maven.plugins</groupId>
        <artifactId>maven-surefire-plugin</artifactId>
        <configuration>
          <excludes combine.self="override">
            <exclude>${pyspark.test.exclude}</exclude>
          </excludes>
        </configuration>
      </plugin>

      <!-- include sparkr by default -->
      <plugin>
        <groupId>org.apache.maven.plugins</groupId>
        <artifactId>maven-compiler-plugin</artifactId>
        <configuration>
          <excludes combine.self="override"></excludes>
          <testExcludes combine.self="override">
            <testExclude>${pyspark.test.exclude}</testExclude>
          </testExcludes>
        </configuration>
      </plugin>
      <plugin>
        <groupId>org.scala-tools</groupId>
        <artifactId>maven-scala-plugin</artifactId>
        <configuration>
          <excludes combine.self="override">
          </excludes>
        </configuration>
      </plugin>
      <plugin>
        <groupId>org.apache.maven.plugins</groupId>
        <artifactId>maven-surefire-plugin</artifactId>
        <configuration>
          <excludes combine.self="override">
            <exclude>${pyspark.test.exclude}</exclude>
          </excludes>
        </configuration>
      </plugin>
    </plugins>
  </build>

  <profiles>
<<<<<<< HEAD
    <!-- to deactivate 'exclude-sparkr' automatically when 'spark' is activated -->
    <profile>
      <id>sparkr</id>
      <build>
        <resources>
          <resource>
            <directory>src/main/resources</directory>
            <excludes>
              <exclude>interpreter-setting.json</exclude>
            </excludes>
          </resource>
          <resource>
            <directory>src/main/sparkr-resources</directory>
          </resource>
        </resources>
      </build>
=======
    <profile>
      <id>spark-1.4</id>
      <properties>
        <spark.version>1.4.1</spark.version>
      </properties>

      <dependencies>
      </dependencies>
    </profile>

    <profile>
      <id>spark-1.5</id>
      <properties>
        <spark.version>1.5.2</spark.version>
        <akka.group>com.typesafe.akka</akka.group>
        <akka.version>2.3.11</akka.version>
        <protobuf.version>2.5.0</protobuf.version>
      </properties>
    </profile>

    <profile>
      <id>spark-1.6</id>
      <properties>
        <spark.version>1.6.3</spark.version>
        <spark.py4j.version>0.9</spark.py4j.version>
        <akka.group>com.typesafe.akka</akka.group>
        <akka.version>2.3.11</akka.version>
        <protobuf.version>2.5.0</protobuf.version>
      </properties>
>>>>>>> 6eecdecb
    </profile>

    <profile>
      <id>spark-2.0</id>
      <properties>
        <spark.version>2.0.2</spark.version>
        <protobuf.version>2.5.0</protobuf.version>
        <spark.py4j.version>0.10.3</spark.py4j.version>
        <scala.version>2.11.8</scala.version>
      </properties>
    </profile>

    <profile>
      <id>spark-2.1</id>
      <activation>
        <activeByDefault>true</activeByDefault>
      </activation>
      <properties>
        <spark.version>2.1.0</spark.version>
        <protobuf.version>2.5.0</protobuf.version>
        <spark.py4j.version>0.10.4</spark.py4j.version>
        <scala.version>2.11.8</scala.version>
      </properties>
    </profile>

    <profile>
      <id>hadoop-0.23</id>
      <!-- SPARK-1121: Adds an explicit dependency on Avro to work around a
        Hadoop 0.23.X issue -->
      <dependencies>
        <dependency>
          <groupId>org.apache.avro</groupId>
          <artifactId>avro</artifactId>
        </dependency>
      </dependencies>
      <properties>
        <hadoop.version>0.23.10</hadoop.version>
      </properties>
    </profile>

    <profile>
      <id>hadoop-1</id>
      <properties>
        <hadoop.version>1.0.4</hadoop.version>
        <avro.mapred.classifier>hadoop1</avro.mapred.classifier>
        <codehaus.jackson.version>1.8.8</codehaus.jackson.version>
        <akka.group>org.spark-project.akka</akka.group>
      </properties>
    </profile>
<<<<<<< HEAD
=======

    <profile>
      <id>hadoop-2.2</id>
      <properties>
        <hadoop.version>2.2.0</hadoop.version>
        <protobuf.version>2.5.0</protobuf.version>
        <avro.mapred.classifier>hadoop2</avro.mapred.classifier>
      </properties>
    </profile>

    <profile>
      <id>hadoop-2.3</id>
      <properties>
        <hadoop.version>2.3.0</hadoop.version>
        <protobuf.version>2.5.0</protobuf.version>
        <jets3t.version>0.9.3</jets3t.version>
        <avro.mapred.classifier>hadoop2</avro.mapred.classifier>
      </properties>
    </profile>

    <profile>
      <id>hadoop-2.4</id>
      <properties>
        <hadoop.version>2.4.0</hadoop.version>
        <protobuf.version>2.5.0</protobuf.version>
        <jets3t.version>0.9.3</jets3t.version>
        <avro.mapred.classifier>hadoop2</avro.mapred.classifier>
      </properties>
    </profile>

    <profile>
      <id>hadoop-2.6</id>
      <properties>
        <hadoop.version>2.6.0</hadoop.version>
        <protobuf.version>2.5.0</protobuf.version>
        <jets3t.version>0.9.3</jets3t.version>
        <avro.mapred.classifier>hadoop2</avro.mapred.classifier>
      </properties>
    </profile>

    <profile>
      <id>hadoop-2.7</id>
      <properties>
        <hadoop.version>2.7.2</hadoop.version>
        <protobuf.version>2.5.0</protobuf.version>
        <jets3t.version>0.9.0</jets3t.version>
        <avro.mapred.classifier>hadoop2</avro.mapred.classifier>
      </properties>
    </profile>
>>>>>>> 6eecdecb
  </profiles>
</project><|MERGE_RESOLUTION|>--- conflicted
+++ resolved
@@ -22,33 +22,20 @@
   <parent>
     <artifactId>zeppelin</artifactId>
     <groupId>org.apache.zeppelin</groupId>
-<<<<<<< HEAD
-    <version>0.6.2-SNAPSHOT</version>
-=======
     <version>0.8.0-SNAPSHOT</version>
->>>>>>> 6eecdecb
     <relativePath>..</relativePath>
   </parent>
 
   <groupId>org.apache.zeppelin</groupId>
   <artifactId>zeppelin-spark_2.10</artifactId>
   <packaging>jar</packaging>
-<<<<<<< HEAD
-  <version>0.6.2-SNAPSHOT</version>
-=======
   <version>0.8.0-SNAPSHOT</version>
->>>>>>> 6eecdecb
   <name>Zeppelin: Spark</name>
   <description>Zeppelin spark support</description>
 
   <properties>
     <!--library versions-->
     <jsoup.version>1.8.2</jsoup.version>
-<<<<<<< HEAD
-    <mockito.version>1.10.19</mockito.version>
-    <powermock.version>1.6.4</powermock.version>
-    <spark.version>2.0.0</spark.version>
-=======
     <spark.version>2.0.2</spark.version>
     <guava.version>14.0.1</guava.version>
     <commons.exec.version>1.3</commons.exec.version>
@@ -69,7 +56,6 @@
     <!-- settings -->
     <pyspark.test.exclude>**/PySparkInterpreterMatplotlibTest.java</pyspark.test.exclude>
     <pyspark.test.include>**/*Test.*</pyspark.test.include>
->>>>>>> 6eecdecb
   </properties>
 
   <dependencies>
@@ -91,14 +77,8 @@
     </dependency>
 
     <dependency>
-<<<<<<< HEAD
-      <groupId>${project.groupId}</groupId>
-      <artifactId>zeppelin-display_${scala.binary.version}</artifactId>
-      <version>${project.version}</version>
-=======
       <groupId>org.slf4j</groupId>
       <artifactId>slf4j-log4j12</artifactId>
->>>>>>> 6eecdecb
     </dependency>
 
     <dependency>
@@ -109,15 +89,9 @@
     </dependency>
 
     <dependency>
-<<<<<<< HEAD
-      <groupId>${project.groupId}</groupId>
-      <artifactId>zeppelin-spark-dependencies_${scala.binary.version}</artifactId>
-      <version>${project.version}</version>
-=======
       <groupId>org.apache.spark</groupId>
       <artifactId>spark-hive_${scala.binary.version}</artifactId>
       <version>${spark.version}</version>
->>>>>>> 6eecdecb
       <scope>provided</scope>
     </dependency>
 
@@ -448,9 +422,6 @@
       <plugin>
         <groupId>org.scala-tools</groupId>
         <artifactId>maven-scala-plugin</artifactId>
-<<<<<<< HEAD
-        <version>2.15.2</version>
-=======
         <version>${plugin.scala.version}</version>
         <configuration>
           <excludes>
@@ -458,7 +429,6 @@
             <exclude>**/SparkRBackend.scala</exclude>
           </excludes>
         </configuration>
->>>>>>> 6eecdecb
         <executions>
           <execution>
             <id>compile</id>
@@ -543,24 +513,6 @@
   </build>
 
   <profiles>
-<<<<<<< HEAD
-    <!-- to deactivate 'exclude-sparkr' automatically when 'spark' is activated -->
-    <profile>
-      <id>sparkr</id>
-      <build>
-        <resources>
-          <resource>
-            <directory>src/main/resources</directory>
-            <excludes>
-              <exclude>interpreter-setting.json</exclude>
-            </excludes>
-          </resource>
-          <resource>
-            <directory>src/main/sparkr-resources</directory>
-          </resource>
-        </resources>
-      </build>
-=======
     <profile>
       <id>spark-1.4</id>
       <properties>
@@ -590,7 +542,6 @@
         <akka.version>2.3.11</akka.version>
         <protobuf.version>2.5.0</protobuf.version>
       </properties>
->>>>>>> 6eecdecb
     </profile>
 
     <profile>
@@ -640,8 +591,6 @@
         <akka.group>org.spark-project.akka</akka.group>
       </properties>
     </profile>
-<<<<<<< HEAD
-=======
 
     <profile>
       <id>hadoop-2.2</id>
@@ -691,6 +640,5 @@
         <avro.mapred.classifier>hadoop2</avro.mapred.classifier>
       </properties>
     </profile>
->>>>>>> 6eecdecb
   </profiles>
 </project>