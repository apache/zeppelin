--- conflicted
+++ resolved
@@ -46,22 +46,11 @@
 import org.apache.spark.SparkConf;
 import org.apache.spark.api.java.JavaSparkContext;
 import org.apache.spark.sql.SQLContext;
-<<<<<<< HEAD
-import org.apache.zeppelin.interpreter.Interpreter;
-import org.apache.zeppelin.interpreter.InterpreterContext;
-import org.apache.zeppelin.interpreter.InterpreterException;
-import org.apache.zeppelin.interpreter.InterpreterResult;
-import org.apache.zeppelin.interpreter.InterpreterResult.Code;
-import org.apache.zeppelin.interpreter.LazyOpenInterpreter;
-import org.apache.zeppelin.interpreter.WrappedInterpreter;
-import org.apache.zeppelin.interpreter.thrift.InterpreterCompletion;
-=======
 import org.apache.zeppelin.interpreter.*;
 import org.apache.zeppelin.interpreter.InterpreterHookRegistry.HookType;
 import org.apache.zeppelin.interpreter.InterpreterResult.Code;
 import org.apache.zeppelin.interpreter.thrift.InterpreterCompletion;
 import org.apache.zeppelin.interpreter.util.InterpreterOutputStream;
->>>>>>> 6eecdecb
 import org.apache.zeppelin.spark.dep.SparkDependencyContext;
 import org.slf4j.Logger;
 import org.slf4j.LoggerFactory;
@@ -85,10 +74,7 @@
   private String scriptPath;
   boolean pythonscriptRunning = false;
   private static final int MAX_TIMEOUT_SEC = 10;
-<<<<<<< HEAD
-=======
   private long pythonPid;
->>>>>>> 6eecdecb
 
   public PySparkInterpreter(Properties property) {
     super(property);
@@ -231,11 +217,7 @@
     cmd.addArgument(Integer.toString(port), false);
     cmd.addArgument(Integer.toString(getSparkInterpreter().getSparkVersion().toNumber()), false);
     executor = new DefaultExecutor();
-<<<<<<< HEAD
-    outputStream = new SparkOutputStream(logger);
-=======
     outputStream = new InterpreterOutputStream(logger);
->>>>>>> 6eecdecb
     PipedOutputStream ps = new PipedOutputStream();
     in = null;
     try {
@@ -476,12 +458,8 @@
 
 
   @Override
-<<<<<<< HEAD
-  public List<InterpreterCompletion> completion(String buf, int cursor) {
-=======
   public List<InterpreterCompletion> completion(String buf, int cursor,
       InterpreterContext interpreterContext) {
->>>>>>> 6eecdecb
     if (buf.length() < cursor) {
       cursor = buf.length();
     }
@@ -490,12 +468,7 @@
 
     //start code for completion
     SparkInterpreter sparkInterpreter = getSparkInterpreter();
-<<<<<<< HEAD
-    if (sparkInterpreter.getSparkVersion().isUnsupportedVersion() == false
-            && pythonscriptRunning == false) {
-=======
     if (sparkInterpreter.isUnsupportedSparkVersion() || pythonscriptRunning == false) {
->>>>>>> 6eecdecb
       return new LinkedList<>();
     }
 
@@ -510,16 +483,9 @@
     synchronized (statementFinishedNotifier) {
       long startTime = System.currentTimeMillis();
       while (statementOutput == null
-<<<<<<< HEAD
-        && pythonScriptInitialized == false
-        && pythonscriptRunning) {
-        try {
-          if (System.currentTimeMillis() - startTime < MAX_TIMEOUT_SEC * 1000) {
-=======
         && pythonscriptRunning) {
         try {
           if (System.currentTimeMillis() - startTime > MAX_TIMEOUT_SEC * 1000) {
->>>>>>> 6eecdecb
             logger.error("pyspark completion didn't have response for {}sec.", MAX_TIMEOUT_SEC);
             break;
           }
@@ -536,14 +502,6 @@
       Gson gson = new Gson();
       completionList = gson.fromJson(statementOutput, String[].class);
     }
-<<<<<<< HEAD
-
-    if (statementError) {
-      return new LinkedList<>();
-    }
-    InterpreterResult completionResult = new InterpreterResult(Code.SUCCESS, statementOutput);
-=======
->>>>>>> 6eecdecb
     //end code for completion
 
     if (completionList == null) {
