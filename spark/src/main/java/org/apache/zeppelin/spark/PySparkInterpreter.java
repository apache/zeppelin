--- conflicted
+++ resolved
@@ -45,17 +45,13 @@
 import org.apache.spark.SparkConf;
 import org.apache.spark.api.java.JavaSparkContext;
 import org.apache.spark.sql.SQLContext;
-<<<<<<< HEAD
-import org.apache.zeppelin.interpreter.*;
-=======
 import org.apache.zeppelin.interpreter.Interpreter;
 import org.apache.zeppelin.interpreter.InterpreterContext;
 import org.apache.zeppelin.interpreter.InterpreterException;
 import org.apache.zeppelin.interpreter.InterpreterResult;
+import org.apache.zeppelin.interpreter.InterpreterResult.Code;
 import org.apache.zeppelin.interpreter.LazyOpenInterpreter;
 import org.apache.zeppelin.interpreter.WrappedInterpreter;
->>>>>>> 2ea1ce54
-import org.apache.zeppelin.interpreter.InterpreterResult.Code;
 import org.apache.zeppelin.interpreter.thrift.InterpreterCompletion;
 import org.apache.zeppelin.spark.dep.SparkDependencyContext;
 import org.slf4j.Logger;
@@ -119,7 +115,7 @@
 
     // load libraries from Dependency Interpreter
     URL [] urls = new URL[0];
-    List<URL> urlList = new LinkedList<>();
+    List<URL> urlList = new LinkedList<URL>();
 
     if (depInterpreter != null) {
       SparkDependencyContext depc = depInterpreter.getDependencyContext();
@@ -169,19 +165,6 @@
     }
   }
 
-  private Map setupPySparkEnv() throws IOException{
-    Map env = EnvironmentUtils.getProcEnvironment();
-    if (!env.containsKey("PYTHONPATH")) {
-      SparkConf conf = getSparkConf();
-<<<<<<< HEAD
-      env.put("PYTHONPATH", conf.get("spark.files").replaceAll(",", ":"));
-=======
-      env.put("PYTHONPATH", conf.get("spark.submit.pyFiles").replaceAll(",", ":"));
->>>>>>> 2ea1ce54
-    }
-    return env;
-  }
-
   private void createGatewayServerAndStartScript() {
     // create python script
     createPythonScript();
@@ -213,8 +196,10 @@
     executor.setStreamHandler(streamHandler);
     executor.setWatchdog(new ExecuteWatchdog(ExecuteWatchdog.INFINITE_TIMEOUT));
 
-    try {
-      Map env = setupPySparkEnv();
+
+    try {
+      Map env = EnvironmentUtils.getProcEnvironment();
+
       executor.execute(cmd, env, this);
       pythonscriptRunning = true;
     } catch (IOException e) {
