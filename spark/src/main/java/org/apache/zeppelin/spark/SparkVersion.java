/*
 * Licensed to the Apache Software Foundation (ASF) under one or more
 * contributor license agreements.  See the NOTICE file distributed with
 * this work for additional information regarding copyright ownership.
 * The ASF licenses this file to You under the Apache License, Version 2.0
 * (the "License"); you may not use this file except in compliance with
 * the License.  You may obtain a copy of the License at
 *
 *    http://www.apache.org/licenses/LICENSE-2.0
 *
 * Unless required by applicable law or agreed to in writing, software
 * distributed under the License is distributed on an "AS IS" BASIS,
 * WITHOUT WARRANTIES OR CONDITIONS OF ANY KIND, either express or implied.
 * See the License for the specific language governing permissions and
 * limitations under the License.
 */
package org.apache.zeppelin.spark;

import org.slf4j.Logger;
import org.slf4j.LoggerFactory;

/**
 * Provide reading comparing capability of spark version returned from SparkContext.version()
 */
public class SparkVersion {
  Logger logger = LoggerFactory.getLogger(SparkVersion.class);

  public static final SparkVersion SPARK_1_0_0 = SparkVersion.fromVersionString("1.0.0");
  public static final SparkVersion SPARK_1_1_0 = SparkVersion.fromVersionString("1.1.0");
  public static final SparkVersion SPARK_1_2_0 = SparkVersion.fromVersionString("1.2.0");
  public static final SparkVersion SPARK_1_3_0 = SparkVersion.fromVersionString("1.3.0");
  public static final SparkVersion SPARK_1_4_0 = SparkVersion.fromVersionString("1.4.0");
  public static final SparkVersion SPARK_1_5_0 = SparkVersion.fromVersionString("1.5.0");
  public static final SparkVersion SPARK_1_6_0 = SparkVersion.fromVersionString("1.6.0");

  public static final SparkVersion SPARK_2_0_0 = SparkVersion.fromVersionString("2.0.0");
<<<<<<< HEAD
  public static final SparkVersion SPARK_2_1_0 = SparkVersion.fromVersionString("2.1.0");

  public static final SparkVersion MIN_SUPPORTED_VERSION =  SPARK_1_0_0;
  public static final SparkVersion UNSUPPORTED_FUTURE_VERSION = SPARK_2_1_0;
=======
  public static final SparkVersion SPARK_2_2_0 = SparkVersion.fromVersionString("2.2.0");

  public static final SparkVersion MIN_SUPPORTED_VERSION =  SPARK_1_0_0;
  public static final SparkVersion UNSUPPORTED_FUTURE_VERSION = SPARK_2_2_0;
>>>>>>> 6eecdecb

  private int version;
  private String versionString;

  SparkVersion(String versionString) {
    this.versionString = versionString;

    try {
      int pos = versionString.indexOf('-');

      String numberPart = versionString;
      if (pos > 0) {
        numberPart = versionString.substring(0, pos);
      }

      String versions[] = numberPart.split("\\.");
      int major = Integer.parseInt(versions[0]);
      int minor = Integer.parseInt(versions[1]);
      int patch = Integer.parseInt(versions[2]);
      // version is always 5 digits. (e.g. 2.0.0 -> 20000, 1.6.2 -> 10602)
      version = Integer.parseInt(String.format("%d%02d%02d", major, minor, patch));
    } catch (Exception e) {
      logger.error("Can not recognize Spark version " + versionString +
          ". Assume it's a future release", e);

      // assume it is future release
      version = 99999;
    }
  }

  public int toNumber() {
    return version;
  }

  public String toString() {
    return versionString;
  }

  public boolean isUnsupportedVersion() {
    return olderThan(MIN_SUPPORTED_VERSION) || newerThanEquals(UNSUPPORTED_FUTURE_VERSION);
  }

  public static SparkVersion fromVersionString(String versionString) {
    return new SparkVersion(versionString);
  }

  public boolean isPysparkSupported() {
    return this.newerThanEquals(SPARK_1_2_0);
  }

  public boolean isSparkRSupported() {
    return this.newerThanEquals(SPARK_1_4_0);
  }

  public boolean hasDataFrame() {
    return this.newerThanEquals(SPARK_1_4_0);
  }

  public boolean getProgress1_0() {
    return this.olderThan(SPARK_1_1_0);
  }

  public boolean oldLoadFilesMethodName() {
    return this.olderThan(SPARK_1_3_0);
  }

  public boolean oldSqlContextImplicits() {
    return this.olderThan(SPARK_1_3_0);
  }

  public boolean equals(Object versionToCompare) {
    return version == ((SparkVersion) versionToCompare).version;
  }

  public boolean newerThan(SparkVersion versionToCompare) {
    return version > versionToCompare.version;
  }

  public boolean newerThanEquals(SparkVersion versionToCompare) {
    return version >= versionToCompare.version;
  }

  public boolean olderThan(SparkVersion versionToCompare) {
    return version < versionToCompare.version;
  }

  public boolean olderThanEquals(SparkVersion versionToCompare) {
    return version <= versionToCompare.version;
  }
}<|MERGE_RESOLUTION|>--- conflicted
+++ resolved
@@ -34,17 +34,10 @@
   public static final SparkVersion SPARK_1_6_0 = SparkVersion.fromVersionString("1.6.0");
 
   public static final SparkVersion SPARK_2_0_0 = SparkVersion.fromVersionString("2.0.0");
-<<<<<<< HEAD
-  public static final SparkVersion SPARK_2_1_0 = SparkVersion.fromVersionString("2.1.0");
-
-  public static final SparkVersion MIN_SUPPORTED_VERSION =  SPARK_1_0_0;
-  public static final SparkVersion UNSUPPORTED_FUTURE_VERSION = SPARK_2_1_0;
-=======
   public static final SparkVersion SPARK_2_2_0 = SparkVersion.fromVersionString("2.2.0");
 
   public static final SparkVersion MIN_SUPPORTED_VERSION =  SPARK_1_0_0;
   public static final SparkVersion UNSUPPORTED_FUTURE_VERSION = SPARK_2_2_0;
->>>>>>> 6eecdecb
 
   private int version;
   private String versionString;
