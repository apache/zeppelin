--- conflicted
+++ resolved
@@ -326,21 +326,16 @@
       }
     }
     pythonLibUris.trimToSize();
-<<<<<<< HEAD
 
     // Distribute two libraries(pyspark.zip and py4j-*.zip) to workers
     // when spark version is less than or equal to 1.4.1
     if (pythonLibUris.size() == 2) {
-      conf.set("spark.yarn.dist.files", Joiner.on(",").join(pythonLibUris));
-=======
-    if (pythonLibs.length == pythonLibUris.size()) {
       try {
         String confValue = conf.get("spark.yarn.dist.files");
         conf.set("spark.yarn.dist.files", confValue + "," + Joiner.on(",").join(pythonLibUris));
       } catch (NoSuchElementException e) {
         conf.set("spark.yarn.dist.files", Joiner.on(",").join(pythonLibUris));
       }
->>>>>>> 98cb8e8c
       if (!useSparkSubmit()) {
         conf.set("spark.files", conf.get("spark.yarn.dist.files"));
       }
