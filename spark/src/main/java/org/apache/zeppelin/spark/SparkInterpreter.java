/*
 * Licensed to the Apache Software Foundation (ASF) under one or more
 * contributor license agreements.  See the NOTICE file distributed with
 * this work for additional information regarding copyright ownership.
 * The ASF licenses this file to You under the Apache License, Version 2.0
 * (the "License"); you may not use this file except in compliance with
 * the License.  You may obtain a copy of the License at
 *
 *    http://www.apache.org/licenses/LICENSE-2.0
 *
 * Unless required by applicable law or agreed to in writing, software
 * distributed under the License is distributed on an "AS IS" BASIS,
 * WITHOUT WARRANTIES OR CONDITIONS OF ANY KIND, either express or implied.
 * See the License for the specific language governing permissions and
 * limitations under the License.
 */

package org.apache.zeppelin.spark;

import java.io.File;
import java.io.IOException;
import java.io.PrintWriter;
import java.lang.reflect.Constructor;
import java.lang.reflect.Field;
import java.lang.reflect.InvocationTargetException;
import java.lang.reflect.Method;
import java.net.URL;
import java.net.URLClassLoader;
import java.util.*;
import java.util.List;
import java.util.Map;
import java.util.concurrent.atomic.AtomicInteger;

import com.google.common.base.Joiner;

import org.apache.commons.lang3.StringUtils;
import org.apache.hadoop.security.UserGroupInformation;
import org.apache.spark.SparkConf;
import org.apache.spark.SparkContext;
import org.apache.spark.SparkEnv;

import org.apache.spark.SecurityManager;
<<<<<<< HEAD
=======
import org.apache.spark.api.java.JavaSparkContext;
>>>>>>> 6eecdecb
import org.apache.spark.repl.SparkILoop;
import org.apache.spark.scheduler.ActiveJob;
import org.apache.spark.scheduler.DAGScheduler;
import org.apache.spark.scheduler.Pool;
import org.apache.spark.scheduler.SparkListenerJobStart;
import org.apache.spark.sql.SQLContext;
import org.apache.spark.ui.SparkUI;
import org.apache.spark.ui.jobs.JobProgressListener;
import org.apache.zeppelin.interpreter.Interpreter;
import org.apache.zeppelin.interpreter.InterpreterContext;
import org.apache.zeppelin.interpreter.InterpreterException;
<<<<<<< HEAD
=======
import org.apache.zeppelin.interpreter.InterpreterHookRegistry;
import org.apache.zeppelin.interpreter.InterpreterProperty;
>>>>>>> 6eecdecb
import org.apache.zeppelin.interpreter.InterpreterResult;
import org.apache.zeppelin.interpreter.InterpreterResult.Code;
import org.apache.zeppelin.interpreter.InterpreterUtils;
import org.apache.zeppelin.interpreter.WrappedInterpreter;
<<<<<<< HEAD
=======
import org.apache.zeppelin.interpreter.util.InterpreterOutputStream;
import org.apache.zeppelin.resource.ResourcePool;
import org.apache.zeppelin.resource.WellKnownResourceName;
import org.apache.zeppelin.interpreter.remote.RemoteEventClientWrapper;
>>>>>>> 6eecdecb
import org.apache.zeppelin.interpreter.thrift.InterpreterCompletion;
import org.apache.zeppelin.scheduler.Scheduler;
import org.apache.zeppelin.scheduler.SchedulerFactory;
import org.apache.zeppelin.spark.dep.SparkDependencyContext;
import org.apache.zeppelin.spark.dep.SparkDependencyResolver;
import org.slf4j.Logger;
import org.slf4j.LoggerFactory;

import scala.*;
import scala.Enumeration.Value;
import scala.collection.Iterator;
import scala.collection.JavaConversions;
import scala.collection.JavaConverters;
import scala.collection.Seq;
import scala.collection.convert.WrapAsJava$;
import scala.collection.mutable.HashMap;
import scala.collection.mutable.HashSet;
import scala.reflect.io.AbstractFile;
import scala.tools.nsc.Global;
import scala.tools.nsc.Settings;
import scala.tools.nsc.interpreter.Completion.Candidates;
import scala.tools.nsc.interpreter.Completion.ScalaCompleter;
import scala.tools.nsc.interpreter.IMain;
import scala.tools.nsc.interpreter.Results;
import scala.tools.nsc.settings.MutableSettings;
import scala.tools.nsc.settings.MutableSettings.BooleanSetting;
import scala.tools.nsc.settings.MutableSettings.PathSetting;

/**
 * Spark interpreter for Zeppelin.
 *
 */
public class SparkInterpreter extends Interpreter {
  public static Logger logger = LoggerFactory.getLogger(SparkInterpreter.class);

  private ZeppelinContext z;
  private SparkILoop interpreter;
  /**
   * intp - org.apache.spark.repl.SparkIMain (scala 2.10)
   * intp - scala.tools.nsc.interpreter.IMain; (scala 2.11)
   */
  private Object intp;
  private SparkConf conf;
  private static SparkContext sc;
  private static SQLContext sqlc;
  private static InterpreterHookRegistry hooks;
  private static SparkEnv env;
  private static Object sparkSession;    // spark 2.x
  private static JobProgressListener sparkListener;
  private static AbstractFile classOutputDir;
  private static Integer sharedInterpreterLock = new Integer(0);
  private static AtomicInteger numReferenceOfSparkContext = new AtomicInteger(0);

  private InterpreterOutputStream out;
  private SparkDependencyResolver dep;
<<<<<<< HEAD
=======
  private static String sparkUrl;
>>>>>>> 6eecdecb

  /**
   * completer - org.apache.spark.repl.SparkJLineCompletion (scala 2.10)
   */
  private Object completer = null;

  private Map<String, Object> binder;
  private SparkVersion sparkVersion;
  private static File outputDir;          // class outputdir for scala 2.11
  private Object classServer;      // classserver for scala 2.11
<<<<<<< HEAD


  public SparkInterpreter(Properties property) {
    super(property);
    out = new SparkOutputStream(logger);
=======
  private JavaSparkContext jsc;
  private boolean enableSupportedVersionCheck;

  public SparkInterpreter(Properties property) {
    super(property);
    out = new InterpreterOutputStream(logger);
>>>>>>> 6eecdecb
  }

  public SparkInterpreter(Properties property, SparkContext sc) {
    this(property);

    this.sc = sc;
    env = SparkEnv.get();
    sparkListener = setupListeners(this.sc);
  }

  public SparkContext getSparkContext() {
    synchronized (sharedInterpreterLock) {
      if (sc == null) {
        sc = createSparkContext();
        env = SparkEnv.get();
        sparkListener = setupListeners(sc);
      }
      return sc;
    }
  }

  public JavaSparkContext getJavaSparkContext() {
    synchronized (sharedInterpreterLock) {
      if (jsc == null) {
        jsc = JavaSparkContext.fromSparkContext(sc);
      }
      return jsc;
    }
  }

  public boolean isSparkContextInitialized() {
    synchronized (sharedInterpreterLock) {
      return sc != null;
    }
  }

  static JobProgressListener setupListeners(SparkContext context) {
    JobProgressListener pl = new JobProgressListener(context.getConf()) {
      @Override
      public synchronized void onJobStart(SparkListenerJobStart jobStart) {
        super.onJobStart(jobStart);
        int jobId = jobStart.jobId();
        String jobGroupId = jobStart.properties().getProperty("spark.jobGroup.id");
        String jobUrl = getJobUrl(jobId);
        String noteId = Utils.getNoteId(jobGroupId);
        String paragraphId = Utils.getParagraphId(jobGroupId);
        if (jobUrl != null && noteId != null && paragraphId != null) {
          RemoteEventClientWrapper eventClient = ZeppelinContext.getEventClient();
          Map<String, String> infos = new java.util.HashMap<>();
          infos.put("jobUrl", jobUrl);
          infos.put("label", "SPARK JOB");
          infos.put("tooltip", "View in Spark web UI");
          if (eventClient != null) {
            eventClient.onParaInfosReceived(noteId, paragraphId, infos);
          }
        }
      }

      private String getJobUrl(int jobId) {
        String jobUrl = null;
        if (sparkUrl != null) {
          jobUrl = sparkUrl + "/jobs/job?id=" + jobId;
        }
        return jobUrl;
      }

    };
    try {
      Object listenerBus = context.getClass().getMethod("listenerBus").invoke(context);

      Method[] methods = listenerBus.getClass().getMethods();
      Method addListenerMethod = null;
      for (Method m : methods) {
        if (!m.getName().equals("addListener")) {
          continue;
        }

        Class<?>[] parameterTypes = m.getParameterTypes();

        if (parameterTypes.length != 1) {
          continue;
        }

        if (!parameterTypes[0].isAssignableFrom(JobProgressListener.class)) {
          continue;
        }

        addListenerMethod = m;
        break;
      }

      if (addListenerMethod != null) {
        addListenerMethod.invoke(listenerBus, pl);
      } else {
        return null;
      }
    } catch (NoSuchMethodException | SecurityException | IllegalAccessException
        | IllegalArgumentException | InvocationTargetException e) {
      logger.error(e.toString(), e);
      return null;
    }
    return pl;
  }

  private boolean useHiveContext() {
    return java.lang.Boolean.parseBoolean(getProperty("zeppelin.spark.useHiveContext"));
  }

  /**
   * See org.apache.spark.sql.SparkSession.hiveClassesArePresent
   * @return
   */
  private boolean hiveClassesArePresent() {
    try {
<<<<<<< HEAD
      this.getClass().forName("org.apache.spark.sql.hive.HiveSessionState");
      this.getClass().forName("org.apache.spark.sql.hive.HiveSharedState");
=======
      this.getClass().forName("org.apache.spark.sql.hive.execution.InsertIntoHiveTable");
>>>>>>> 6eecdecb
      this.getClass().forName("org.apache.hadoop.hive.conf.HiveConf");
      return true;
    } catch (ClassNotFoundException | NoClassDefFoundError e) {
      return false;
    }
  }

  private boolean importImplicit() {
    return java.lang.Boolean.parseBoolean(getProperty("zeppelin.spark.importImplicit"));
  }

  public Object getSparkSession() {
    synchronized (sharedInterpreterLock) {
      if (sparkSession == null) {
        createSparkSession();
      }
      return sparkSession;
    }
  }

  public SQLContext getSQLContext() {
    synchronized (sharedInterpreterLock) {
      if (Utils.isSpark2()) {
        return getSQLContext_2();
      } else {
        return getSQLContext_1();
      }
    }
  }

  /**
   * Get SQLContext for spark 2.x
   */
  private SQLContext getSQLContext_2() {
    if (sqlc == null) {
      sqlc = (SQLContext) Utils.invokeMethod(sparkSession, "sqlContext");
    }
    return sqlc;
  }

  public SQLContext getSQLContext_1() {
    if (sqlc == null) {
      if (useHiveContext()) {
        String name = "org.apache.spark.sql.hive.HiveContext";
        Constructor<?> hc;
        try {
          hc = getClass().getClassLoader().loadClass(name)
              .getConstructor(SparkContext.class);
          sqlc = (SQLContext) hc.newInstance(getSparkContext());
        } catch (NoSuchMethodException | SecurityException
            | ClassNotFoundException | InstantiationException
            | IllegalAccessException | IllegalArgumentException
            | InvocationTargetException e) {
          logger.warn("Can't create HiveContext. Fallback to SQLContext", e);
          // when hive dependency is not loaded, it'll fail.
          // in this case SQLContext can be used.
          sqlc = new SQLContext(getSparkContext());
        }
      } else {
        sqlc = new SQLContext(getSparkContext());
      }
    }
    return sqlc;
  }


  public SparkDependencyResolver getDependencyResolver() {
    if (dep == null) {
      dep = new SparkDependencyResolver(
          (Global) Utils.invokeMethod(intp, "global"),
          (ClassLoader) Utils.invokeMethod(Utils.invokeMethod(intp, "classLoader"), "getParent"),
          sc,
          getProperty("zeppelin.dep.localrepo"),
          getProperty("zeppelin.dep.additionalRemoteRepository"));
    }
    return dep;
  }

  private DepInterpreter getDepInterpreter() {
    Interpreter p = getInterpreterInTheSameSessionByClassName(DepInterpreter.class.getName());
    if (p == null) {
      return null;
    }

    while (p instanceof WrappedInterpreter) {
      p = ((WrappedInterpreter) p).getInnerInterpreter();
    }
    return (DepInterpreter) p;
  }

<<<<<<< HEAD
=======
  public boolean isYarnMode() {
    return getProperty("master").startsWith("yarn");
  }

>>>>>>> 6eecdecb
  /**
   * Spark 2.x
   * Create SparkSession
   */
  public Object createSparkSession() {
    logger.info("------ Create new SparkContext {} -------", getProperty("master"));
    String execUri = System.getenv("SPARK_EXECUTOR_URI");
    conf.setAppName(getProperty("spark.app.name"));

    if (outputDir != null) {
      conf.set("spark.repl.class.outputDir", outputDir.getAbsolutePath());
    }

    if (execUri != null) {
      conf.set("spark.executor.uri", execUri);
    }

    if (System.getenv("SPARK_HOME") != null) {
      conf.setSparkHome(System.getenv("SPARK_HOME"));
    }

    conf.set("spark.scheduler.mode", "FAIR");
    conf.setMaster(getProperty("master"));
<<<<<<< HEAD
=======
    if (isYarnMode()) {
      conf.set("master", "yarn");
      conf.set("spark.submit.deployMode", "client");
    }
>>>>>>> 6eecdecb

    Properties intpProperty = getProperty();

    for (Object k : intpProperty.keySet()) {
      String key = (String) k;
      String val = toString(intpProperty.get(key));
<<<<<<< HEAD
      if (!key.startsWith("spark.") || !val.trim().isEmpty()) {
=======
      if (key.startsWith("spark.") && !val.trim().isEmpty()) {
>>>>>>> 6eecdecb
        logger.debug(String.format("SparkConf: key = [%s], value = [%s]", key, val));
        conf.set(key, val);
      }
    }

    setupConfForPySpark(conf);
    setupConfForSparkR(conf);
    Class SparkSession = Utils.findClass("org.apache.spark.sql.SparkSession");
    Object builder = Utils.invokeStaticMethod(SparkSession, "builder");
    Utils.invokeMethod(builder, "config", new Class[]{ SparkConf.class }, new Object[]{ conf });

    if (useHiveContext()) {
      if (hiveClassesArePresent()) {
        Utils.invokeMethod(builder, "enableHiveSupport");
        sparkSession = Utils.invokeMethod(builder, "getOrCreate");
        logger.info("Created Spark session with Hive support");
      } else {
        Utils.invokeMethod(builder, "config",
            new Class[]{ String.class, String.class},
            new Object[]{ "spark.sql.catalogImplementation", "in-memory"});
        sparkSession = Utils.invokeMethod(builder, "getOrCreate");
<<<<<<< HEAD
        logger.info("Created Spark session with Hive support");
=======
        logger.info("Created Spark session with Hive support use in-memory catalogImplementation");
>>>>>>> 6eecdecb
      }
    } else {
      sparkSession = Utils.invokeMethod(builder, "getOrCreate");
      logger.info("Created Spark session");
    }

    return sparkSession;
  }

  public SparkContext createSparkContext() {
    if (Utils.isSpark2()) {
      return createSparkContext_2();
    } else {
      return createSparkContext_1();
    }
  }

  /**
   * Create SparkContext for spark 2.x
   * @return
   */
  private SparkContext createSparkContext_2() {
    return (SparkContext) Utils.invokeMethod(sparkSession, "sparkContext");
  }

  public SparkContext createSparkContext_1() {
    logger.info("------ Create new SparkContext {} -------", getProperty("master"));

    String execUri = System.getenv("SPARK_EXECUTOR_URI");
    String[] jars = null;

    if (Utils.isScala2_10()) {
      jars = (String[]) Utils.invokeStaticMethod(SparkILoop.class, "getAddedJars");
    } else {
      jars = (String[]) Utils.invokeStaticMethod(
              Utils.findClass("org.apache.spark.repl.Main"), "getAddedJars");
    }

    String classServerUri = null;
    String replClassOutputDirectory = null;

    try { // in case of spark 1.1x, spark 1.2x
      Method classServer = intp.getClass().getMethod("classServer");
      Object httpServer = classServer.invoke(intp);
      classServerUri = (String) Utils.invokeMethod(httpServer, "uri");
    } catch (NoSuchMethodException | SecurityException | IllegalAccessException
        | IllegalArgumentException | InvocationTargetException e) {
      // continue
    }

    if (classServerUri == null) {
      try { // for spark 1.3x
        Method classServer = intp.getClass().getMethod("classServerUri");
        classServerUri = (String) classServer.invoke(intp);
      } catch (NoSuchMethodException | SecurityException | IllegalAccessException
          | IllegalArgumentException | InvocationTargetException e) {
        // continue instead of: throw new InterpreterException(e);
        // Newer Spark versions (like the patched CDH5.7.0 one) don't contain this method
        logger.warn(String.format("Spark method classServerUri not available due to: [%s]",
          e.getMessage()));
      }
    }

<<<<<<< HEAD
=======
    if (classServerUri == null) {
      try { // for RcpEnv
        Method getClassOutputDirectory = intp.getClass().getMethod("getClassOutputDirectory");
        File classOutputDirectory = (File) getClassOutputDirectory.invoke(intp);
        replClassOutputDirectory = classOutputDirectory.getAbsolutePath();
      } catch (NoSuchMethodException | SecurityException | IllegalAccessException
              | IllegalArgumentException | InvocationTargetException e) {
        // continue
      }
    }
>>>>>>> 6eecdecb

    if (Utils.isScala2_11()) {
      classServer = createHttpServer(outputDir);
      Utils.invokeMethod(classServer, "start");
      classServerUri = (String) Utils.invokeMethod(classServer, "uri");
    }

    conf.setMaster(getProperty("master"))
        .setAppName(getProperty("spark.app.name"));

    if (classServerUri != null) {
      conf.set("spark.repl.class.uri", classServerUri);
    }

    if (replClassOutputDirectory != null) {
      conf.set("spark.repl.class.outputDir", replClassOutputDirectory);
    }

    if (jars.length > 0) {
      conf.setJars(jars);
    }

    if (execUri != null) {
      conf.set("spark.executor.uri", execUri);
    }
    if (System.getenv("SPARK_HOME") != null) {
      conf.setSparkHome(System.getenv("SPARK_HOME"));
    }
    conf.set("spark.scheduler.mode", "FAIR");

    Properties intpProperty = getProperty();

    for (Object k : intpProperty.keySet()) {
      String key = (String) k;
      String val = toString(intpProperty.get(key));
      if (key.startsWith("spark.") && !val.trim().isEmpty()) {
        logger.debug(String.format("SparkConf: key = [%s], value = [%s]", key, val));
        conf.set(key, val);
      }
    }
    setupConfForPySpark(conf);
    setupConfForSparkR(conf);
    SparkContext sparkContext = new SparkContext(conf);
    return sparkContext;
  }

  private void setupConfForPySpark(SparkConf conf) {
<<<<<<< HEAD
    String pysparkBasePath = getSystemDefault("SPARK_HOME", null, null);
=======
    String pysparkBasePath = new InterpreterProperty("SPARK_HOME", null, null, null).getValue();
>>>>>>> 6eecdecb
    File pysparkPath;
    if (null == pysparkBasePath) {
      pysparkBasePath =
              new InterpreterProperty("ZEPPELIN_HOME", "zeppelin.home", "../", null).getValue();
      pysparkPath = new File(pysparkBasePath,
          "interpreter" + File.separator + "spark" + File.separator + "pyspark");
    } else {
      pysparkPath = new File(pysparkBasePath,
          "python" + File.separator + "lib");
    }

    //Only one of py4j-0.9-src.zip and py4j-0.8.2.1-src.zip should exist
<<<<<<< HEAD
    String[] pythonLibs = new String[]{"pyspark.zip", "py4j-0.9-src.zip", "py4j-0.8.2.1-src.zip",
      "py4j-0.10.1-src.zip"};
=======
    //TODO(zjffdu), this is not maintainable when new version is added.
    String[] pythonLibs = new String[]{"pyspark.zip", "py4j-0.9-src.zip", "py4j-0.8.2.1-src.zip",
      "py4j-0.10.1-src.zip", "py4j-0.10.3-src.zip", "py4j-0.10.4-src.zip"};
>>>>>>> 6eecdecb
    ArrayList<String> pythonLibUris = new ArrayList<>();
    for (String lib : pythonLibs) {
      File libFile = new File(pysparkPath, lib);
      if (libFile.exists()) {
        pythonLibUris.add(libFile.toURI().toString());
      }
    }
    pythonLibUris.trimToSize();

    // Distribute two libraries(pyspark.zip and py4j-*.zip) to workers
    // when spark version is less than or equal to 1.4.1
    if (pythonLibUris.size() == 2) {
      try {
        String confValue = conf.get("spark.yarn.dist.files");
        conf.set("spark.yarn.dist.files", confValue + "," + Joiner.on(",").join(pythonLibUris));
      } catch (NoSuchElementException e) {
        conf.set("spark.yarn.dist.files", Joiner.on(",").join(pythonLibUris));
      }
      if (!useSparkSubmit()) {
        conf.set("spark.files", conf.get("spark.yarn.dist.files"));
      }
      conf.set("spark.submit.pyArchives", Joiner.on(":").join(pythonLibs));
      conf.set("spark.submit.pyFiles", Joiner.on(",").join(pythonLibUris));
    }

    // Distributes needed libraries to workers
    // when spark version is greater than or equal to 1.5.0
    if (isYarnMode()) {
      conf.set("spark.yarn.isPython", "true");
    }
  }

  private void setupConfForSparkR(SparkConf conf) {
<<<<<<< HEAD
    String sparkRBasePath = getSystemDefault("SPARK_HOME", null, null);
    File sparkRPath;
    if (null == sparkRBasePath) {
      sparkRBasePath = getSystemDefault("ZEPPELIN_HOME", "zeppelin.home", "../");
      sparkRPath = new File(sparkRBasePath,
          "interpreter" + File.separator + "spark" + File.separator + "R");
=======
    String sparkRBasePath = new InterpreterProperty("SPARK_HOME", null, null, null).getValue();
    File sparkRPath;
    if (null == sparkRBasePath) {
      sparkRBasePath =
              new InterpreterProperty("ZEPPELIN_HOME", "zeppelin.home", "../", null).getValue();
      sparkRPath = new File(sparkRBasePath,
              "interpreter" + File.separator + "spark" + File.separator + "R");
>>>>>>> 6eecdecb
    } else {
      sparkRPath = new File(sparkRBasePath, "R" + File.separator + "lib");
    }

    sparkRPath = new File(sparkRPath, "sparkr.zip");
    if (sparkRPath.exists() && sparkRPath.isFile()) {
      String archives = null;
      if (conf.contains("spark.yarn.dist.archives")) {
        archives = conf.get("spark.yarn.dist.archives");
      }
      if (archives != null) {
        archives = archives + "," + sparkRPath + "#sparkr";
      } else {
        archives = sparkRPath + "#sparkr";
      }
      conf.set("spark.yarn.dist.archives", archives);
    } else {
      logger.warn("sparkr.zip is not found, sparkr may not work.");
    }
  }

  static final String toString(Object o) {
    return (o instanceof String) ? (String) o : "";
  }

  public static boolean useSparkSubmit() {
    return null != System.getenv("SPARK_SUBMIT");
  }

  public boolean printREPLOutput() {
    return java.lang.Boolean.parseBoolean(getProperty("zeppelin.spark.printREPLOutput"));
  }

  @Override
  public void open() {
<<<<<<< HEAD
    // set properties and do login before creating any spark stuff for secured cluster
    if (getProperty("master").equals("yarn-client")) {
=======
    this.enableSupportedVersionCheck = java.lang.Boolean.parseBoolean(
            property.getProperty("zeppelin.spark.enableSupportedVersionCheck", "true"));

    // set properties and do login before creating any spark stuff for secured cluster
    if (isYarnMode()) {
>>>>>>> 6eecdecb
      System.setProperty("SPARK_YARN_MODE", "true");
    }
    if (getProperty().containsKey("spark.yarn.keytab") &&
            getProperty().containsKey("spark.yarn.principal")) {
      try {
        String keytab = getProperty().getProperty("spark.yarn.keytab");
        String principal = getProperty().getProperty("spark.yarn.principal");
        UserGroupInformation.loginUserFromKeytab(principal, keytab);
      } catch (IOException e) {
        throw new RuntimeException("Can not pass kerberos authentication", e);
      }
    }

    conf = new SparkConf();
    URL[] urls = getClassloaderUrls();

    // Very nice discussion about how scala compiler handle classpath
    // https://groups.google.com/forum/#!topic/scala-user/MlVwo2xCCI0

    /*
     * > val env = new nsc.Settings(errLogger) > env.usejavacp.value = true > val p = new
     * Interpreter(env) > p.setContextClassLoader > Alternatively you can set the class path through
     * nsc.Settings.classpath.
     *
     * >> val settings = new Settings() >> settings.usejavacp.value = true >>
     * settings.classpath.value += File.pathSeparator + >> System.getProperty("java.class.path") >>
     * val in = new Interpreter(settings) { >> override protected def parentClassLoader =
     * getClass.getClassLoader >> } >> in.setContextClassLoader()
     */
    Settings settings = new Settings();

    // process args
    String args = getProperty("args");
    if (args == null) {
      args = "";
    }

    String[] argsArray = args.split(" ");
<<<<<<< HEAD
    LinkedList<String> argList = new LinkedList<String>();
=======
    LinkedList<String> argList = new LinkedList<>();
>>>>>>> 6eecdecb
    for (String arg : argsArray) {
      argList.add(arg);
    }

<<<<<<< HEAD
=======
    DepInterpreter depInterpreter = getDepInterpreter();
    String depInterpreterClasspath = "";
    if (depInterpreter != null) {
      SparkDependencyContext depc = depInterpreter.getDependencyContext();
      if (depc != null) {
        List<File> files = depc.getFiles();
        if (files != null) {
          for (File f : files) {
            if (depInterpreterClasspath.length() > 0) {
              depInterpreterClasspath += File.pathSeparator;
            }
            depInterpreterClasspath += f.getAbsolutePath();
          }
        }
      }
    }


>>>>>>> 6eecdecb
    if (Utils.isScala2_10()) {
      scala.collection.immutable.List<String> list =
          JavaConversions.asScalaBuffer(argList).toList();

      Object sparkCommandLine = Utils.instantiateClass(
          "org.apache.spark.repl.SparkCommandLine",
          new Class[]{ scala.collection.immutable.List.class },
          new Object[]{ list });

      settings = (Settings) Utils.invokeMethod(sparkCommandLine, "settings");
    } else {
      String sparkReplClassDir = getProperty("spark.repl.classdir");
      if (sparkReplClassDir == null) {
        sparkReplClassDir = System.getProperty("spark.repl.classdir");
      }
      if (sparkReplClassDir == null) {
        sparkReplClassDir = System.getProperty("java.io.tmpdir");
<<<<<<< HEAD
      }

      synchronized (sharedInterpreterLock) {
        if (outputDir == null) {
          outputDir = createTempDir(sparkReplClassDir);
        }
      }
      argList.add("-Yrepl-class-based");
      argList.add("-Yrepl-outdir");
      argList.add(outputDir.getAbsolutePath());
      if (conf.contains("spark.jars")) {
        String jars = StringUtils.join(conf.get("spark.jars").split(","), File.separator);
        argList.add("-classpath");
        argList.add(jars);
      }

=======
      }

      synchronized (sharedInterpreterLock) {
        if (outputDir == null) {
          outputDir = createTempDir(sparkReplClassDir);
        }
      }
      argList.add("-Yrepl-class-based");
      argList.add("-Yrepl-outdir");
      argList.add(outputDir.getAbsolutePath());

      String classpath = "";
      if (conf.contains("spark.jars")) {
        classpath = StringUtils.join(conf.get("spark.jars").split(","), File.separator);
      }

      if (!depInterpreterClasspath.isEmpty()) {
        if (!classpath.isEmpty()) {
          classpath += File.separator;
        }
        classpath += depInterpreterClasspath;
      }

      if (!classpath.isEmpty()) {
        argList.add("-classpath");
        argList.add(classpath);
      }

>>>>>>> 6eecdecb
      scala.collection.immutable.List<String> list =
          JavaConversions.asScalaBuffer(argList).toList();

      settings.processArguments(list, true);
    }

    // set classpath for scala compiler
    PathSetting pathSettings = settings.classpath();
    String classpath = "";

    List<File> paths = currentClassPath();
    for (File f : paths) {
      if (classpath.length() > 0) {
        classpath += File.pathSeparator;
      }
      classpath += f.getAbsolutePath();
    }

    if (urls != null) {
      for (URL u : urls) {
        if (classpath.length() > 0) {
          classpath += File.pathSeparator;
        }
        classpath += u.getFile();
      }
    }

    // add dependency from DepInterpreter
    if (classpath.length() > 0) {
      classpath += File.pathSeparator;
    }
    classpath += depInterpreterClasspath;

    // add dependency from local repo
    String localRepo = getProperty("zeppelin.interpreter.localRepo");
    if (localRepo != null) {
      File localRepoDir = new File(localRepo);
      if (localRepoDir.exists()) {
        File[] files = localRepoDir.listFiles();
        if (files != null) {
          for (File f : files) {
            if (classpath.length() > 0) {
              classpath += File.pathSeparator;
            }
            classpath += f.getAbsolutePath();
          }
        }
      }
    }

    pathSettings.v_$eq(classpath);
    settings.scala$tools$nsc$settings$ScalaSettings$_setter_$classpath_$eq(pathSettings);

    // set classloader for scala compiler
    settings.explicitParentLoader_$eq(new Some<>(Thread.currentThread()
        .getContextClassLoader()));
    BooleanSetting b = (BooleanSetting) settings.usejavacp();
    b.v_$eq(true);
    settings.scala$tools$nsc$settings$StandardScalaSettings$_setter_$usejavacp_$eq(b);

    /* Required for scoped mode.
     * In scoped mode multiple scala compiler (repl) generates class in the same directory.
     * Class names is not randomly generated and look like '$line12.$read$$iw$$iw'
     * Therefore it's possible to generated class conflict(overwrite) with other repl generated
     * class.
     *
     * To prevent generated class name conflict,
     * change prefix of generated class name from each scala compiler (repl) instance.
     *
     * In Spark 2.x, REPL generated wrapper class name should compatible with the pattern
     * ^(\$line(?:\d+)\.\$read)(?:\$\$iw)+$
<<<<<<< HEAD
     */
    System.setProperty("scala.repl.name.line", "$line" + this.hashCode());
=======
     *
     * As hashCode() can return a negative integer value and the minus character '-' is invalid
     * in a package name we change it to a numeric value '0' which still conforms to the regexp.
     * 
     */
    System.setProperty("scala.repl.name.line", ("$line" + this.hashCode()).replace('-', '0'));
>>>>>>> 6eecdecb

    // To prevent 'File name too long' error on some file system.
    MutableSettings.IntSetting numClassFileSetting = settings.maxClassfileName();
    numClassFileSetting.v_$eq(128);
    settings.scala$tools$nsc$settings$ScalaSettings$_setter_$maxClassfileName_$eq(
        numClassFileSetting);

    synchronized (sharedInterpreterLock) {
      /* create scala repl */
      if (printREPLOutput()) {
        this.interpreter = new SparkILoop((java.io.BufferedReader) null, new PrintWriter(out));
      } else {
        this.interpreter = new SparkILoop((java.io.BufferedReader) null,
            new PrintWriter(Console.out(), false));
      }

      interpreter.settings_$eq(settings);

      interpreter.createInterpreter();

      intp = Utils.invokeMethod(interpreter, "intp");
      Utils.invokeMethod(intp, "setContextClassLoader");
      Utils.invokeMethod(intp, "initializeSynchronous");

      if (Utils.isScala2_10()) {
        if (classOutputDir == null) {
          classOutputDir = settings.outputDirs().getSingleOutput().get();
        } else {
          // change SparkIMain class output dir
          settings.outputDirs().setSingleOutput(classOutputDir);
          ClassLoader cl = (ClassLoader) Utils.invokeMethod(intp, "classLoader");
          try {
            Field rootField = cl.getClass().getSuperclass().getDeclaredField("root");
            rootField.setAccessible(true);
            rootField.set(cl, classOutputDir);
          } catch (NoSuchFieldException | IllegalAccessException e) {
            logger.error(e.getMessage(), e);
          }
        }
      }

      if (Utils.findClass("org.apache.spark.repl.SparkJLineCompletion", true) != null) {
        completer = Utils.instantiateClass(
            "org.apache.spark.repl.SparkJLineCompletion",
            new Class[]{Utils.findClass("org.apache.spark.repl.SparkIMain")},
            new Object[]{intp});
      } else if (Utils.findClass(
          "scala.tools.nsc.interpreter.PresentationCompilerCompleter", true) != null) {
        completer = Utils.instantiateClass(
            "scala.tools.nsc.interpreter.PresentationCompilerCompleter",
            new Class[]{ IMain.class },
            new Object[]{ intp });
      } else if (Utils.findClass(
          "scala.tools.nsc.interpreter.JLineCompletion", true) != null) {
        completer = Utils.instantiateClass(
            "scala.tools.nsc.interpreter.JLineCompletion",
            new Class[]{ IMain.class },
            new Object[]{ intp });
      }

      if (Utils.isSpark2()) {
        sparkSession = getSparkSession();
      }
      sc = getSparkContext();
      if (sc.getPoolForName("fair").isEmpty()) {
        Value schedulingMode = org.apache.spark.scheduler.SchedulingMode.FAIR();
        int minimumShare = 0;
        int weight = 1;
        Pool pool = new Pool("fair", schedulingMode, minimumShare, weight);
        sc.taskScheduler().rootPool().addSchedulable(pool);
      }

      sparkVersion = SparkVersion.fromVersionString(sc.version());

      sqlc = getSQLContext();

      dep = getDependencyResolver();
      
      hooks = getInterpreterGroup().getInterpreterHookRegistry();

      z = new ZeppelinContext(sc, sqlc, null, dep, hooks,
              Integer.parseInt(getProperty("zeppelin.spark.maxResult")));

      interpret("@transient val _binder = new java.util.HashMap[String, Object]()");
      Map<String, Object> binder;
      if (Utils.isScala2_10()) {
        binder = (Map<String, Object>) getValue("_binder");
      } else {
        binder = (Map<String, Object>) getLastObject();
      }
      binder.put("sc", sc);
      binder.put("sqlc", sqlc);
      binder.put("z", z);

      if (Utils.isSpark2()) {
        binder.put("spark", sparkSession);
      }

      interpret("@transient val z = "
              + "_binder.get(\"z\").asInstanceOf[org.apache.zeppelin.spark.ZeppelinContext]");
      interpret("@transient val sc = "
              + "_binder.get(\"sc\").asInstanceOf[org.apache.spark.SparkContext]");
      interpret("@transient val sqlc = "
              + "_binder.get(\"sqlc\").asInstanceOf[org.apache.spark.sql.SQLContext]");
      interpret("@transient val sqlContext = "
              + "_binder.get(\"sqlc\").asInstanceOf[org.apache.spark.sql.SQLContext]");

      if (Utils.isSpark2()) {
        interpret("@transient val spark = "
            + "_binder.get(\"spark\").asInstanceOf[org.apache.spark.sql.SparkSession]");
      }

      interpret("import org.apache.spark.SparkContext._");

      if (importImplicit()) {
        if (Utils.isSpark2()) {
          interpret("import spark.implicits._");
          interpret("import spark.sql");
          interpret("import org.apache.spark.sql.functions._");
        } else {
          if (sparkVersion.oldSqlContextImplicits()) {
            interpret("import sqlContext._");
          } else {
            interpret("import sqlContext.implicits._");
            interpret("import sqlContext.sql");
            interpret("import org.apache.spark.sql.functions._");
          }
        }
      }
    }

    /* Temporary disabling DisplayUtils. see https://issues.apache.org/jira/browse/ZEPPELIN-127
     *
    // Utility functions for display
    intp.interpret("import org.apache.zeppelin.spark.utils.DisplayUtils._");

    // Scala implicit value for spark.maxResult
    intp.interpret("import org.apache.zeppelin.spark.utils.SparkMaxResult");
    intp.interpret("implicit val sparkMaxResult = new SparkMaxResult(" +
            Integer.parseInt(getProperty("zeppelin.spark.maxResult")) + ")");
     */

    if (Utils.isScala2_10()) {
      try {
        if (sparkVersion.oldLoadFilesMethodName()) {
          Method loadFiles = this.interpreter.getClass().getMethod("loadFiles", Settings.class);
          loadFiles.invoke(this.interpreter, settings);
        } else {
          Method loadFiles = this.interpreter.getClass().getMethod(
              "org$apache$spark$repl$SparkILoop$$loadFiles", Settings.class);
          loadFiles.invoke(this.interpreter, settings);
        }
      } catch (NoSuchMethodException | SecurityException | IllegalAccessException
          | IllegalArgumentException | InvocationTargetException e) {
        throw new InterpreterException(e);
      }
    }

    // add jar from DepInterpreter
    if (depInterpreter != null) {
      SparkDependencyContext depc = depInterpreter.getDependencyContext();
      if (depc != null) {
        List<File> files = depc.getFilesDist();
        if (files != null) {
          for (File f : files) {
            if (f.getName().toLowerCase().endsWith(".jar")) {
              sc.addJar(f.getAbsolutePath());
              logger.info("sc.addJar(" + f.getAbsolutePath() + ")");
            } else {
              sc.addFile(f.getAbsolutePath());
              logger.info("sc.addFile(" + f.getAbsolutePath() + ")");
            }
          }
        }
      }
    }

    // add jar from local repo
    if (localRepo != null) {
      File localRepoDir = new File(localRepo);
      if (localRepoDir.exists()) {
        File[] files = localRepoDir.listFiles();
        if (files != null) {
          for (File f : files) {
            if (f.getName().toLowerCase().endsWith(".jar")) {
              sc.addJar(f.getAbsolutePath());
              logger.info("sc.addJar(" + f.getAbsolutePath() + ")");
            } else {
              sc.addFile(f.getAbsolutePath());
              logger.info("sc.addFile(" + f.getAbsolutePath() + ")");
            }
          }
        }
      }
    }

    numReferenceOfSparkContext.incrementAndGet();
  }

<<<<<<< HEAD
  private Results.Result interpret(String line) {
=======
  public String getSparkUIUrl() {
    if (sparkUrl != null) {
      return sparkUrl;
    }

    if (sparkVersion.newerThanEquals(SparkVersion.SPARK_2_0_0)) {
      Option<String> uiWebUrlOption = (Option<String>) Utils.invokeMethod(sc, "uiWebUrl");
      if (uiWebUrlOption.isDefined()) {
        return uiWebUrlOption.get();
      }
    } else {
      Option<SparkUI> sparkUIOption = (Option<SparkUI>) Utils.invokeMethod(sc, "ui");
      if (sparkUIOption.isDefined()) {
        return (String) Utils.invokeMethod(sparkUIOption.get(), "appUIAddress");
      }
    }
    return null;
  }

  private Results.Result interpret(String line) {
    out.ignoreLeadingNewLinesFromScalaReporter();
>>>>>>> 6eecdecb
    return (Results.Result) Utils.invokeMethod(
        intp,
        "interpret",
        new Class[] {String.class},
        new Object[] {line});
  }

<<<<<<< HEAD
  private List<File> currentClassPath() {
=======
  public void populateSparkWebUrl(InterpreterContext ctx) {
    if (sparkUrl == null) {
      sparkUrl = getSparkUIUrl();
      Map<String, String> infos = new java.util.HashMap<>();
      if (sparkUrl != null) {
        infos.put("url", sparkUrl);
        if (ctx != null && ctx.getClient() != null) {
          logger.info("Sending metainfos to Zeppelin server: {}", infos.toString());
          getZeppelinContext().setEventClient(ctx.getClient());
          ctx.getClient().onMetaInfosReceived(infos);
        }
      }
    }
  }

  public List<File> currentClassPath() {
>>>>>>> 6eecdecb
    List<File> paths = classPath(Thread.currentThread().getContextClassLoader());
    String[] cps = System.getProperty("java.class.path").split(File.pathSeparator);
    if (cps != null) {
      for (String cp : cps) {
        paths.add(new File(cp));
      }
    }
    return paths;
  }

  private List<File> classPath(ClassLoader cl) {
    List<File> paths = new LinkedList<>();
    if (cl == null) {
      return paths;
    }

    if (cl instanceof URLClassLoader) {
      URLClassLoader ucl = (URLClassLoader) cl;
      URL[] urls = ucl.getURLs();
      if (urls != null) {
        for (URL url : urls) {
          paths.add(new File(url.getFile()));
        }
      }
    }
    return paths;
  }

  @Override
<<<<<<< HEAD
  public List<InterpreterCompletion> completion(String buf, int cursor) {
    if (completer == null) {
      logger.warn("Can't find completer");
      return new LinkedList<InterpreterCompletion>();
=======
  public List<InterpreterCompletion> completion(String buf, int cursor,
      InterpreterContext interpreterContext) {
    if (completer == null) {
      logger.warn("Can't find completer");
      return new LinkedList<>();
>>>>>>> 6eecdecb
    }

    if (buf.length() < cursor) {
      cursor = buf.length();
    }
    String completionText = getCompletionTargetString(buf, cursor);
    if (completionText == null) {
      completionText = "";
      cursor = completionText.length();
    }

    ScalaCompleter c = (ScalaCompleter) Utils.invokeMethod(completer, "completer");
    Candidates ret = c.complete(completionText, cursor);

    List<String> candidates = WrapAsJava$.MODULE$.seqAsJavaList(ret.candidates());
<<<<<<< HEAD
    List<InterpreterCompletion> completions = new LinkedList<InterpreterCompletion>();

    for (String candidate : candidates) {
      completions.add(new InterpreterCompletion(candidate, candidate));
=======
    List<InterpreterCompletion> completions = new LinkedList<>();

    for (String candidate : candidates) {
      completions.add(new InterpreterCompletion(candidate, candidate, StringUtils.EMPTY));
>>>>>>> 6eecdecb
    }

    return completions;
  }

  private String getCompletionTargetString(String text, int cursor) {
    String[] completionSeqCharaters = {" ", "\n", "\t"};
    int completionEndPosition = cursor;
    int completionStartPosition = cursor;
    int indexOfReverseSeqPostion = cursor;

    String resultCompletionText = "";
    String completionScriptText = "";
    try {
      completionScriptText = text.substring(0, cursor);
    }
    catch (Exception e) {
      logger.error(e.toString());
      return null;
    }
    completionEndPosition = completionScriptText.length();

    String tempReverseCompletionText = new StringBuilder(completionScriptText).reverse().toString();

    for (String seqCharacter : completionSeqCharaters) {
      indexOfReverseSeqPostion = tempReverseCompletionText.indexOf(seqCharacter);

      if (indexOfReverseSeqPostion < completionStartPosition && indexOfReverseSeqPostion > 0) {
        completionStartPosition = indexOfReverseSeqPostion;
      }

    }

    if (completionStartPosition == completionEndPosition) {
      completionStartPosition = 0;
    }
    else
    {
      completionStartPosition = completionEndPosition - completionStartPosition;
    }
    resultCompletionText = completionScriptText.substring(
            completionStartPosition , completionEndPosition);

    return resultCompletionText;
  }

  /*
   * this method doesn't work in scala 2.11
   * Somehow intp.valueOfTerm returns scala.None always with -Yrepl-class-based option
   */
  public Object getValue(String name) {
    Object ret = Utils.invokeMethod(
            intp, "valueOfTerm", new Class[]{String.class}, new Object[]{name});

    if (ret instanceof None || ret instanceof scala.None$) {
      return null;
    } else if (ret instanceof Some) {
      return ((Some) ret).get();
    } else {
      return ret;
    }
  }

  public Object getLastObject() {
    IMain.Request r = (IMain.Request) Utils.invokeMethod(intp, "lastRequest");
    if (r == null || r.lineRep() == null) {
      return null;
    }
    Object obj = r.lineRep().call("$result",
<<<<<<< HEAD
        JavaConversions.asScalaBuffer(new LinkedList<Object>()));
    return obj;
  }

  String getJobGroup(InterpreterContext context){
    return "zeppelin-" + context.getParagraphId();
=======
        JavaConversions.asScalaBuffer(new LinkedList<>()));
    return obj;
  }

  boolean isUnsupportedSparkVersion() {
    return enableSupportedVersionCheck  && sparkVersion.isUnsupportedVersion();
>>>>>>> 6eecdecb
  }

  /**
   * Interpret a single line.
   */
  @Override
  public InterpreterResult interpret(String line, InterpreterContext context) {
    if (isUnsupportedSparkVersion()) {
      return new InterpreterResult(Code.ERROR, "Spark " + sparkVersion.toString()
          + " is not supported");
    }
    populateSparkWebUrl(context);
    z.setInterpreterContext(context);
    if (line == null || line.trim().length() == 0) {
      return new InterpreterResult(Code.SUCCESS);
    }
    return interpret(line.split("\n"), context);
  }

  public InterpreterResult interpret(String[] lines, InterpreterContext context) {
    synchronized (this) {
      z.setGui(context.getGui());
      sc.setJobGroup(Utils.buildJobGroupId(context), "Zeppelin", false);
      InterpreterResult r = interpretInput(lines, context);
      sc.clearJobGroup();
      return r;
    }
  }

  public InterpreterResult interpretInput(String[] lines, InterpreterContext context) {
    SparkEnv.set(env);

    String[] linesToRun = new String[lines.length];
    for (int i = 0; i < lines.length; i++) {
      linesToRun[i] = lines[i];
    }

    Console.setOut(context.out);
    out.setInterpreterOutput(context.out);
    context.out.clear();
    Code r = null;
    String incomplete = "";
    boolean inComment = false;

    for (int l = 0; l < linesToRun.length; l++) {
      String s = linesToRun[l];
      // check if next line starts with "." (but not ".." or "./") it is treated as an invocation
      if (l + 1 < linesToRun.length) {
        String nextLine = linesToRun[l + 1].trim();
        boolean continuation = false;
        if (nextLine.isEmpty()
           || nextLine.startsWith("//")         // skip empty line or comment
           || nextLine.startsWith("}")
           || nextLine.startsWith("object")) {  // include "} object" for Scala companion object
          continuation = true;
        } else if (!inComment && nextLine.startsWith("/*")) {
          inComment = true;
          continuation = true;
        } else if (inComment && nextLine.lastIndexOf("*/") >= 0) {
          inComment = false;
          continuation = true;
        } else if (nextLine.length() > 1
                && nextLine.charAt(0) == '.'
                && nextLine.charAt(1) != '.'     // ".."
                && nextLine.charAt(1) != '/') {  // "./"
          continuation = true;
        } else if (inComment) {
          continuation = true;
        }
        if (continuation) {
          incomplete += s + "\n";
          continue;
        }
      }

      scala.tools.nsc.interpreter.Results.Result res = null;
      try {
        res = interpret(incomplete + s);
      } catch (Exception e) {
        sc.clearJobGroup();
        out.setInterpreterOutput(null);
        logger.info("Interpreter exception", e);
        return new InterpreterResult(Code.ERROR, InterpreterUtils.getMostRelevantMessage(e));
      }

      r = getResultCode(res);

      if (r == Code.ERROR) {
        sc.clearJobGroup();
        out.setInterpreterOutput(null);
        return new InterpreterResult(r, "");
      } else if (r == Code.INCOMPLETE) {
        incomplete += s + "\n";
      } else {
        incomplete = "";
      }
    }

    // make sure code does not finish with comment
    if (r == Code.INCOMPLETE) {
      scala.tools.nsc.interpreter.Results.Result res = null;
      res = interpret(incomplete + "\nprint(\"\")");
      r = getResultCode(res);
    }

    if (r == Code.INCOMPLETE) {
      sc.clearJobGroup();
      out.setInterpreterOutput(null);
      return new InterpreterResult(r, "Incomplete expression");
    } else {
      sc.clearJobGroup();
      putLatestVarInResourcePool(context);
      out.setInterpreterOutput(null);
      return new InterpreterResult(Code.SUCCESS);
    }
  }

<<<<<<< HEAD
=======
  private void putLatestVarInResourcePool(InterpreterContext context) {
    String varName = (String) Utils.invokeMethod(intp, "mostRecentVar");
    if (varName == null || varName.isEmpty()) {
      return;
    }
    Object lastObj = null;
    try {
      if (Utils.isScala2_10()) {
        lastObj = getValue(varName);
      } else {
        lastObj = getLastObject();
      }
    } catch (NullPointerException e) {
      // Some case, scala.tools.nsc.interpreter.IMain$ReadEvalPrint.call throws an NPE
      logger.error(e.getMessage(), e);
    }

    if (lastObj != null) {
      ResourcePool resourcePool = context.getResourcePool();
      resourcePool.put(context.getNoteId(), context.getParagraphId(),
          WellKnownResourceName.ZeppelinReplResult.toString(), lastObj);
    }
  };


>>>>>>> 6eecdecb
  @Override
  public void cancel(InterpreterContext context) {
    sc.cancelJobGroup(Utils.buildJobGroupId(context));
  }

  @Override
  public int getProgress(InterpreterContext context) {
    String jobGroup = Utils.buildJobGroupId(context);
    int completedTasks = 0;
    int totalTasks = 0;

    DAGScheduler scheduler = sc.dagScheduler();
    if (scheduler == null) {
      return 0;
    }
    HashSet<ActiveJob> jobs = scheduler.activeJobs();
    if (jobs == null || jobs.size() == 0) {
      return 0;
    }
    Iterator<ActiveJob> it = jobs.iterator();
    while (it.hasNext()) {
      ActiveJob job = it.next();
      String g = (String) job.properties().get("spark.jobGroup.id");
      if (jobGroup.equals(g)) {
        int[] progressInfo = null;
        try {
          Object finalStage = job.getClass().getMethod("finalStage").invoke(job);
          if (sparkVersion.getProgress1_0()) {
            progressInfo = getProgressFromStage_1_0x(sparkListener, finalStage);
          } else {
            progressInfo = getProgressFromStage_1_1x(sparkListener, finalStage);
          }
        } catch (IllegalAccessException | IllegalArgumentException
            | InvocationTargetException | NoSuchMethodException
            | SecurityException e) {
          logger.error("Can't get progress info", e);
          return 0;
        }
        totalTasks += progressInfo[0];
        completedTasks += progressInfo[1];
      }
    }

    if (totalTasks == 0) {
      return 0;
    }
    return completedTasks * 100 / totalTasks;
  }

  private int[] getProgressFromStage_1_0x(JobProgressListener sparkListener, Object stage)
      throws IllegalAccessException, IllegalArgumentException,
      InvocationTargetException, NoSuchMethodException, SecurityException {
    int numTasks = (int) stage.getClass().getMethod("numTasks").invoke(stage);
    int completedTasks = 0;

    int id = (int) stage.getClass().getMethod("id").invoke(stage);

    Object completedTaskInfo = null;

    completedTaskInfo = JavaConversions.mapAsJavaMap(
        (HashMap<Object, Object>) sparkListener.getClass()
            .getMethod("stageIdToTasksComplete").invoke(sparkListener)).get(id);

    if (completedTaskInfo != null) {
      completedTasks += (int) completedTaskInfo;
    }
    List<Object> parents = JavaConversions.seqAsJavaList((Seq<Object>) stage.getClass()
        .getMethod("parents").invoke(stage));
    if (parents != null) {
      for (Object s : parents) {
        int[] p = getProgressFromStage_1_0x(sparkListener, s);
        numTasks += p[0];
        completedTasks += p[1];
      }
    }

    return new int[] {numTasks, completedTasks};
  }

  private int[] getProgressFromStage_1_1x(JobProgressListener sparkListener, Object stage)
      throws IllegalAccessException, IllegalArgumentException,
      InvocationTargetException, NoSuchMethodException, SecurityException {
    int numTasks = (int) stage.getClass().getMethod("numTasks").invoke(stage);
    int completedTasks = 0;
    int id = (int) stage.getClass().getMethod("id").invoke(stage);

    try {
      Method stageIdToData = sparkListener.getClass().getMethod("stageIdToData");
      HashMap<Tuple2<Object, Object>, Object> stageIdData =
          (HashMap<Tuple2<Object, Object>, Object>) stageIdToData.invoke(sparkListener);
      Class<?> stageUIDataClass =
          this.getClass().forName("org.apache.spark.ui.jobs.UIData$StageUIData");

      Method numCompletedTasks = stageUIDataClass.getMethod("numCompleteTasks");
      Set<Tuple2<Object, Object>> keys =
          JavaConverters.setAsJavaSetConverter(stageIdData.keySet()).asJava();
      for (Tuple2<Object, Object> k : keys) {
        if (id == (int) k._1()) {
          Object uiData = stageIdData.get(k).get();
          completedTasks += (int) numCompletedTasks.invoke(uiData);
        }
      }
    } catch (Exception e) {
      logger.error("Error on getting progress information", e);
    }

    List<Object> parents = JavaConversions.seqAsJavaList((Seq<Object>) stage.getClass()
        .getMethod("parents").invoke(stage));
    if (parents != null) {
      for (Object s : parents) {
        int[] p = getProgressFromStage_1_1x(sparkListener, s);
        numTasks += p[0];
        completedTasks += p[1];
      }
    }
    return new int[] {numTasks, completedTasks};
  }

  private Code getResultCode(scala.tools.nsc.interpreter.Results.Result r) {
    if (r instanceof scala.tools.nsc.interpreter.Results.Success$) {
      return Code.SUCCESS;
    } else if (r instanceof scala.tools.nsc.interpreter.Results.Incomplete$) {
      return Code.INCOMPLETE;
    } else {
      return Code.ERROR;
    }
  }

  @Override
  public void close() {
    logger.info("Close interpreter");

    if (numReferenceOfSparkContext.decrementAndGet() == 0) {
      if (sparkSession != null) {
        Utils.invokeMethod(sparkSession, "stop");
      } else if (sc != null){
        sc.stop();
      }
      sparkSession = null;
      sc = null;
<<<<<<< HEAD
=======
      jsc = null;
>>>>>>> 6eecdecb
      if (classServer != null) {
        Utils.invokeMethod(classServer, "stop");
        classServer = null;
      }
    }

    Utils.invokeMethod(intp, "close");
  }

  @Override
  public FormType getFormType() {
    return FormType.NATIVE;
  }

  public JobProgressListener getJobProgressListener() {
    return sparkListener;
  }

  @Override
  public Scheduler getScheduler() {
    return SchedulerFactory.singleton().createOrGetFIFOScheduler(
      SparkInterpreter.class.getName() + this.hashCode());
  }

  public ZeppelinContext getZeppelinContext() {
    return z;
  }

  public SparkVersion getSparkVersion() {
    return sparkVersion;
  }

  private File createTempDir(String dir) {
    File file = null;

    // try Utils.createTempDir()
    file = (File) Utils.invokeStaticMethod(
      Utils.findClass("org.apache.spark.util.Utils"),
      "createTempDir",
      new Class[]{String.class, String.class},
      new Object[]{dir, "spark"});

    // fallback to old method
    if (file == null) {
      file = (File) Utils.invokeStaticMethod(
        Utils.findClass("org.apache.spark.util.Utils"),
        "createTempDir",
        new Class[]{String.class},
        new Object[]{dir});
    }

    return file;
  }

  private Object createHttpServer(File outputDir) {
    SparkConf conf = new SparkConf();
    try {
      // try to create HttpServer
      Constructor<?> constructor = getClass().getClassLoader()
          .loadClass("org.apache.spark.HttpServer")
          .getConstructor(new Class[]{
            SparkConf.class, File.class, SecurityManager.class, int.class, String.class});

<<<<<<< HEAD
      return constructor.newInstance(new Object[] {
        conf, outputDir, new SecurityManager(conf), 0, "HTTP Server"});
=======
      Object securityManager = createSecurityManager(conf);
      return constructor.newInstance(new Object[]{
        conf, outputDir, securityManager, 0, "HTTP Server"});

>>>>>>> 6eecdecb
    } catch (ClassNotFoundException | NoSuchMethodException | IllegalAccessException |
        InstantiationException | InvocationTargetException e) {
      // fallback to old constructor
      Constructor<?> constructor = null;
      try {
        constructor = getClass().getClassLoader()
            .loadClass("org.apache.spark.HttpServer")
            .getConstructor(new Class[]{
              File.class, SecurityManager.class, int.class, String.class});
        return constructor.newInstance(new Object[] {
<<<<<<< HEAD
          outputDir, new SecurityManager(conf), 0, "HTTP Server"});
=======
          outputDir, createSecurityManager(conf), 0, "HTTP Server"});
>>>>>>> 6eecdecb
      } catch (ClassNotFoundException | NoSuchMethodException | IllegalAccessException |
          InstantiationException | InvocationTargetException e1) {
        logger.error(e1.getMessage(), e1);
        return null;
      }
    }
  }
<<<<<<< HEAD
=======

  /**
   * Constructor signature of SecurityManager changes in spark 2.1.0, so we use this method to
   * create SecurityManager properly for different versions of spark
   *
   * @param conf
   * @return
   * @throws ClassNotFoundException
   * @throws NoSuchMethodException
   * @throws IllegalAccessException
   * @throws InvocationTargetException
   * @throws InstantiationException
   */
  private Object createSecurityManager(SparkConf conf) throws ClassNotFoundException,
      NoSuchMethodException, IllegalAccessException, InvocationTargetException,
      InstantiationException {
    Object securityManager = null;
    try {
      Constructor<?> smConstructor = getClass().getClassLoader()
          .loadClass("org.apache.spark.SecurityManager")
          .getConstructor(new Class[]{ SparkConf.class, scala.Option.class });
      securityManager = smConstructor.newInstance(conf, null);
    } catch (NoSuchMethodException e) {
      Constructor<?> smConstructor = getClass().getClassLoader()
          .loadClass("org.apache.spark.SecurityManager")
          .getConstructor(new Class[]{ SparkConf.class });
      securityManager = smConstructor.newInstance(conf);
    }
    return securityManager;
  }
>>>>>>> 6eecdecb
}<|MERGE_RESOLUTION|>--- conflicted
+++ resolved
@@ -27,8 +27,6 @@
 import java.net.URL;
 import java.net.URLClassLoader;
 import java.util.*;
-import java.util.List;
-import java.util.Map;
 import java.util.concurrent.atomic.AtomicInteger;
 
 import com.google.common.base.Joiner;
@@ -40,10 +38,7 @@
 import org.apache.spark.SparkEnv;
 
 import org.apache.spark.SecurityManager;
-<<<<<<< HEAD
-=======
 import org.apache.spark.api.java.JavaSparkContext;
->>>>>>> 6eecdecb
 import org.apache.spark.repl.SparkILoop;
 import org.apache.spark.scheduler.ActiveJob;
 import org.apache.spark.scheduler.DAGScheduler;
@@ -55,22 +50,16 @@
 import org.apache.zeppelin.interpreter.Interpreter;
 import org.apache.zeppelin.interpreter.InterpreterContext;
 import org.apache.zeppelin.interpreter.InterpreterException;
-<<<<<<< HEAD
-=======
 import org.apache.zeppelin.interpreter.InterpreterHookRegistry;
 import org.apache.zeppelin.interpreter.InterpreterProperty;
->>>>>>> 6eecdecb
 import org.apache.zeppelin.interpreter.InterpreterResult;
 import org.apache.zeppelin.interpreter.InterpreterResult.Code;
 import org.apache.zeppelin.interpreter.InterpreterUtils;
 import org.apache.zeppelin.interpreter.WrappedInterpreter;
-<<<<<<< HEAD
-=======
 import org.apache.zeppelin.interpreter.util.InterpreterOutputStream;
 import org.apache.zeppelin.resource.ResourcePool;
 import org.apache.zeppelin.resource.WellKnownResourceName;
 import org.apache.zeppelin.interpreter.remote.RemoteEventClientWrapper;
->>>>>>> 6eecdecb
 import org.apache.zeppelin.interpreter.thrift.InterpreterCompletion;
 import org.apache.zeppelin.scheduler.Scheduler;
 import org.apache.zeppelin.scheduler.SchedulerFactory;
@@ -126,10 +115,7 @@
 
   private InterpreterOutputStream out;
   private SparkDependencyResolver dep;
-<<<<<<< HEAD
-=======
   private static String sparkUrl;
->>>>>>> 6eecdecb
 
   /**
    * completer - org.apache.spark.repl.SparkJLineCompletion (scala 2.10)
@@ -140,20 +126,12 @@
   private SparkVersion sparkVersion;
   private static File outputDir;          // class outputdir for scala 2.11
   private Object classServer;      // classserver for scala 2.11
-<<<<<<< HEAD
-
-
-  public SparkInterpreter(Properties property) {
-    super(property);
-    out = new SparkOutputStream(logger);
-=======
   private JavaSparkContext jsc;
   private boolean enableSupportedVersionCheck;
 
   public SparkInterpreter(Properties property) {
     super(property);
     out = new InterpreterOutputStream(logger);
->>>>>>> 6eecdecb
   }
 
   public SparkInterpreter(Properties property, SparkContext sc) {
@@ -268,12 +246,7 @@
    */
   private boolean hiveClassesArePresent() {
     try {
-<<<<<<< HEAD
-      this.getClass().forName("org.apache.spark.sql.hive.HiveSessionState");
-      this.getClass().forName("org.apache.spark.sql.hive.HiveSharedState");
-=======
       this.getClass().forName("org.apache.spark.sql.hive.execution.InsertIntoHiveTable");
->>>>>>> 6eecdecb
       this.getClass().forName("org.apache.hadoop.hive.conf.HiveConf");
       return true;
     } catch (ClassNotFoundException | NoClassDefFoundError e) {
@@ -364,13 +337,10 @@
     return (DepInterpreter) p;
   }
 
-<<<<<<< HEAD
-=======
   public boolean isYarnMode() {
     return getProperty("master").startsWith("yarn");
   }
 
->>>>>>> 6eecdecb
   /**
    * Spark 2.x
    * Create SparkSession
@@ -394,24 +364,17 @@
 
     conf.set("spark.scheduler.mode", "FAIR");
     conf.setMaster(getProperty("master"));
-<<<<<<< HEAD
-=======
     if (isYarnMode()) {
       conf.set("master", "yarn");
       conf.set("spark.submit.deployMode", "client");
     }
->>>>>>> 6eecdecb
 
     Properties intpProperty = getProperty();
 
     for (Object k : intpProperty.keySet()) {
       String key = (String) k;
       String val = toString(intpProperty.get(key));
-<<<<<<< HEAD
-      if (!key.startsWith("spark.") || !val.trim().isEmpty()) {
-=======
       if (key.startsWith("spark.") && !val.trim().isEmpty()) {
->>>>>>> 6eecdecb
         logger.debug(String.format("SparkConf: key = [%s], value = [%s]", key, val));
         conf.set(key, val);
       }
@@ -433,11 +396,7 @@
             new Class[]{ String.class, String.class},
             new Object[]{ "spark.sql.catalogImplementation", "in-memory"});
         sparkSession = Utils.invokeMethod(builder, "getOrCreate");
-<<<<<<< HEAD
-        logger.info("Created Spark session with Hive support");
-=======
         logger.info("Created Spark session with Hive support use in-memory catalogImplementation");
->>>>>>> 6eecdecb
       }
     } else {
       sparkSession = Utils.invokeMethod(builder, "getOrCreate");
@@ -501,8 +460,6 @@
       }
     }
 
-<<<<<<< HEAD
-=======
     if (classServerUri == null) {
       try { // for RcpEnv
         Method getClassOutputDirectory = intp.getClass().getMethod("getClassOutputDirectory");
@@ -513,7 +470,6 @@
         // continue
       }
     }
->>>>>>> 6eecdecb
 
     if (Utils.isScala2_11()) {
       classServer = createHttpServer(outputDir);
@@ -561,11 +517,7 @@
   }
 
   private void setupConfForPySpark(SparkConf conf) {
-<<<<<<< HEAD
-    String pysparkBasePath = getSystemDefault("SPARK_HOME", null, null);
-=======
     String pysparkBasePath = new InterpreterProperty("SPARK_HOME", null, null, null).getValue();
->>>>>>> 6eecdecb
     File pysparkPath;
     if (null == pysparkBasePath) {
       pysparkBasePath =
@@ -578,14 +530,9 @@
     }
 
     //Only one of py4j-0.9-src.zip and py4j-0.8.2.1-src.zip should exist
-<<<<<<< HEAD
-    String[] pythonLibs = new String[]{"pyspark.zip", "py4j-0.9-src.zip", "py4j-0.8.2.1-src.zip",
-      "py4j-0.10.1-src.zip"};
-=======
     //TODO(zjffdu), this is not maintainable when new version is added.
     String[] pythonLibs = new String[]{"pyspark.zip", "py4j-0.9-src.zip", "py4j-0.8.2.1-src.zip",
       "py4j-0.10.1-src.zip", "py4j-0.10.3-src.zip", "py4j-0.10.4-src.zip"};
->>>>>>> 6eecdecb
     ArrayList<String> pythonLibUris = new ArrayList<>();
     for (String lib : pythonLibs) {
       File libFile = new File(pysparkPath, lib);
@@ -619,14 +566,6 @@
   }
 
   private void setupConfForSparkR(SparkConf conf) {
-<<<<<<< HEAD
-    String sparkRBasePath = getSystemDefault("SPARK_HOME", null, null);
-    File sparkRPath;
-    if (null == sparkRBasePath) {
-      sparkRBasePath = getSystemDefault("ZEPPELIN_HOME", "zeppelin.home", "../");
-      sparkRPath = new File(sparkRBasePath,
-          "interpreter" + File.separator + "spark" + File.separator + "R");
-=======
     String sparkRBasePath = new InterpreterProperty("SPARK_HOME", null, null, null).getValue();
     File sparkRPath;
     if (null == sparkRBasePath) {
@@ -634,7 +573,6 @@
               new InterpreterProperty("ZEPPELIN_HOME", "zeppelin.home", "../", null).getValue();
       sparkRPath = new File(sparkRBasePath,
               "interpreter" + File.separator + "spark" + File.separator + "R");
->>>>>>> 6eecdecb
     } else {
       sparkRPath = new File(sparkRBasePath, "R" + File.separator + "lib");
     }
@@ -670,16 +608,11 @@
 
   @Override
   public void open() {
-<<<<<<< HEAD
-    // set properties and do login before creating any spark stuff for secured cluster
-    if (getProperty("master").equals("yarn-client")) {
-=======
     this.enableSupportedVersionCheck = java.lang.Boolean.parseBoolean(
             property.getProperty("zeppelin.spark.enableSupportedVersionCheck", "true"));
 
     // set properties and do login before creating any spark stuff for secured cluster
     if (isYarnMode()) {
->>>>>>> 6eecdecb
       System.setProperty("SPARK_YARN_MODE", "true");
     }
     if (getProperty().containsKey("spark.yarn.keytab") &&
@@ -718,17 +651,11 @@
     }
 
     String[] argsArray = args.split(" ");
-<<<<<<< HEAD
-    LinkedList<String> argList = new LinkedList<String>();
-=======
     LinkedList<String> argList = new LinkedList<>();
->>>>>>> 6eecdecb
     for (String arg : argsArray) {
       argList.add(arg);
     }
 
-<<<<<<< HEAD
-=======
     DepInterpreter depInterpreter = getDepInterpreter();
     String depInterpreterClasspath = "";
     if (depInterpreter != null) {
@@ -747,7 +674,6 @@
     }
 
 
->>>>>>> 6eecdecb
     if (Utils.isScala2_10()) {
       scala.collection.immutable.List<String> list =
           JavaConversions.asScalaBuffer(argList).toList();
@@ -765,7 +691,6 @@
       }
       if (sparkReplClassDir == null) {
         sparkReplClassDir = System.getProperty("java.io.tmpdir");
-<<<<<<< HEAD
       }
 
       synchronized (sharedInterpreterLock) {
@@ -776,23 +701,6 @@
       argList.add("-Yrepl-class-based");
       argList.add("-Yrepl-outdir");
       argList.add(outputDir.getAbsolutePath());
-      if (conf.contains("spark.jars")) {
-        String jars = StringUtils.join(conf.get("spark.jars").split(","), File.separator);
-        argList.add("-classpath");
-        argList.add(jars);
-      }
-
-=======
-      }
-
-      synchronized (sharedInterpreterLock) {
-        if (outputDir == null) {
-          outputDir = createTempDir(sparkReplClassDir);
-        }
-      }
-      argList.add("-Yrepl-class-based");
-      argList.add("-Yrepl-outdir");
-      argList.add(outputDir.getAbsolutePath());
 
       String classpath = "";
       if (conf.contains("spark.jars")) {
@@ -811,7 +719,6 @@
         argList.add(classpath);
       }
 
->>>>>>> 6eecdecb
       scala.collection.immutable.List<String> list =
           JavaConversions.asScalaBuffer(argList).toList();
 
@@ -883,17 +790,12 @@
      *
      * In Spark 2.x, REPL generated wrapper class name should compatible with the pattern
      * ^(\$line(?:\d+)\.\$read)(?:\$\$iw)+$
-<<<<<<< HEAD
-     */
-    System.setProperty("scala.repl.name.line", "$line" + this.hashCode());
-=======
      *
      * As hashCode() can return a negative integer value and the minus character '-' is invalid
      * in a package name we change it to a numeric value '0' which still conforms to the regexp.
      * 
      */
     System.setProperty("scala.repl.name.line", ("$line" + this.hashCode()).replace('-', '0'));
->>>>>>> 6eecdecb
 
     // To prevent 'File name too long' error on some file system.
     MutableSettings.IntSetting numClassFileSetting = settings.maxClassfileName();
@@ -1093,9 +995,6 @@
     numReferenceOfSparkContext.incrementAndGet();
   }
 
-<<<<<<< HEAD
-  private Results.Result interpret(String line) {
-=======
   public String getSparkUIUrl() {
     if (sparkUrl != null) {
       return sparkUrl;
@@ -1117,7 +1016,6 @@
 
   private Results.Result interpret(String line) {
     out.ignoreLeadingNewLinesFromScalaReporter();
->>>>>>> 6eecdecb
     return (Results.Result) Utils.invokeMethod(
         intp,
         "interpret",
@@ -1125,9 +1023,6 @@
         new Object[] {line});
   }
 
-<<<<<<< HEAD
-  private List<File> currentClassPath() {
-=======
   public void populateSparkWebUrl(InterpreterContext ctx) {
     if (sparkUrl == null) {
       sparkUrl = getSparkUIUrl();
@@ -1144,7 +1039,6 @@
   }
 
   public List<File> currentClassPath() {
->>>>>>> 6eecdecb
     List<File> paths = classPath(Thread.currentThread().getContextClassLoader());
     String[] cps = System.getProperty("java.class.path").split(File.pathSeparator);
     if (cps != null) {
@@ -1174,18 +1068,11 @@
   }
 
   @Override
-<<<<<<< HEAD
-  public List<InterpreterCompletion> completion(String buf, int cursor) {
-    if (completer == null) {
-      logger.warn("Can't find completer");
-      return new LinkedList<InterpreterCompletion>();
-=======
   public List<InterpreterCompletion> completion(String buf, int cursor,
       InterpreterContext interpreterContext) {
     if (completer == null) {
       logger.warn("Can't find completer");
       return new LinkedList<>();
->>>>>>> 6eecdecb
     }
 
     if (buf.length() < cursor) {
@@ -1201,17 +1088,10 @@
     Candidates ret = c.complete(completionText, cursor);
 
     List<String> candidates = WrapAsJava$.MODULE$.seqAsJavaList(ret.candidates());
-<<<<<<< HEAD
-    List<InterpreterCompletion> completions = new LinkedList<InterpreterCompletion>();
-
-    for (String candidate : candidates) {
-      completions.add(new InterpreterCompletion(candidate, candidate));
-=======
     List<InterpreterCompletion> completions = new LinkedList<>();
 
     for (String candidate : candidates) {
       completions.add(new InterpreterCompletion(candidate, candidate, StringUtils.EMPTY));
->>>>>>> 6eecdecb
     }
 
     return completions;
@@ -1281,21 +1161,12 @@
       return null;
     }
     Object obj = r.lineRep().call("$result",
-<<<<<<< HEAD
-        JavaConversions.asScalaBuffer(new LinkedList<Object>()));
-    return obj;
-  }
-
-  String getJobGroup(InterpreterContext context){
-    return "zeppelin-" + context.getParagraphId();
-=======
         JavaConversions.asScalaBuffer(new LinkedList<>()));
     return obj;
   }
 
   boolean isUnsupportedSparkVersion() {
     return enableSupportedVersionCheck  && sparkVersion.isUnsupportedVersion();
->>>>>>> 6eecdecb
   }
 
   /**
@@ -1413,8 +1284,6 @@
     }
   }
 
-<<<<<<< HEAD
-=======
   private void putLatestVarInResourcePool(InterpreterContext context) {
     String varName = (String) Utils.invokeMethod(intp, "mostRecentVar");
     if (varName == null || varName.isEmpty()) {
@@ -1440,7 +1309,6 @@
   };
 
 
->>>>>>> 6eecdecb
   @Override
   public void cancel(InterpreterContext context) {
     sc.cancelJobGroup(Utils.buildJobGroupId(context));
@@ -1581,10 +1449,7 @@
       }
       sparkSession = null;
       sc = null;
-<<<<<<< HEAD
-=======
       jsc = null;
->>>>>>> 6eecdecb
       if (classServer != null) {
         Utils.invokeMethod(classServer, "stop");
         classServer = null;
@@ -1648,15 +1513,10 @@
           .getConstructor(new Class[]{
             SparkConf.class, File.class, SecurityManager.class, int.class, String.class});
 
-<<<<<<< HEAD
-      return constructor.newInstance(new Object[] {
-        conf, outputDir, new SecurityManager(conf), 0, "HTTP Server"});
-=======
       Object securityManager = createSecurityManager(conf);
       return constructor.newInstance(new Object[]{
         conf, outputDir, securityManager, 0, "HTTP Server"});
 
->>>>>>> 6eecdecb
     } catch (ClassNotFoundException | NoSuchMethodException | IllegalAccessException |
         InstantiationException | InvocationTargetException e) {
       // fallback to old constructor
@@ -1667,11 +1527,7 @@
             .getConstructor(new Class[]{
               File.class, SecurityManager.class, int.class, String.class});
         return constructor.newInstance(new Object[] {
-<<<<<<< HEAD
-          outputDir, new SecurityManager(conf), 0, "HTTP Server"});
-=======
           outputDir, createSecurityManager(conf), 0, "HTTP Server"});
->>>>>>> 6eecdecb
       } catch (ClassNotFoundException | NoSuchMethodException | IllegalAccessException |
           InstantiationException | InvocationTargetException e1) {
         logger.error(e1.getMessage(), e1);
@@ -1679,8 +1535,6 @@
       }
     }
   }
-<<<<<<< HEAD
-=======
 
   /**
    * Constructor signature of SecurityManager changes in spark 2.1.0, so we use this method to
@@ -1711,5 +1565,4 @@
     }
     return securityManager;
   }
->>>>>>> 6eecdecb
 }