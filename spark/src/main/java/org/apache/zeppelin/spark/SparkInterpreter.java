/*
 * Licensed to the Apache Software Foundation (ASF) under one or more
 * contributor license agreements.  See the NOTICE file distributed with
 * this work for additional information regarding copyright ownership.
 * The ASF licenses this file to You under the Apache License, Version 2.0
 * (the "License"); you may not use this file except in compliance with
 * the License.  You may obtain a copy of the License at
 *
 *    http://www.apache.org/licenses/LICENSE-2.0
 *
 * Unless required by applicable law or agreed to in writing, software
 * distributed under the License is distributed on an "AS IS" BASIS,
 * WITHOUT WARRANTIES OR CONDITIONS OF ANY KIND, either express or implied.
 * See the License for the specific language governing permissions and
 * limitations under the License.
 */

package org.apache.zeppelin.spark;

import java.io.ByteArrayOutputStream;
import java.io.File;
import java.io.PrintStream;
import java.io.PrintWriter;
import java.lang.reflect.Constructor;
import java.lang.reflect.InvocationTargetException;
import java.lang.reflect.Method;
import java.net.URL;
import java.net.URLClassLoader;
import java.util.*;

import org.apache.spark.HttpServer;
import org.apache.spark.SparkConf;
import org.apache.spark.SparkContext;
import org.apache.spark.SparkEnv;
import org.apache.spark.repl.SparkCommandLine;
import org.apache.spark.repl.SparkILoop;
import org.apache.spark.repl.SparkIMain;
import org.apache.spark.repl.SparkJLineCompletion;
import org.apache.spark.scheduler.ActiveJob;
import org.apache.spark.scheduler.DAGScheduler;
import org.apache.spark.scheduler.Pool;
import org.apache.spark.scheduler.Stage;
import org.apache.spark.sql.SQLContext;
import org.apache.spark.ui.jobs.JobProgressListener;
import org.apache.zeppelin.interpreter.Interpreter;
import org.apache.zeppelin.interpreter.InterpreterContext;
import org.apache.zeppelin.interpreter.InterpreterException;
import org.apache.zeppelin.interpreter.InterpreterGroup;
import org.apache.zeppelin.interpreter.InterpreterPropertyBuilder;
import org.apache.zeppelin.interpreter.InterpreterResult;
import org.apache.zeppelin.interpreter.InterpreterResult.Code;
import org.apache.zeppelin.interpreter.InterpreterUtils;
import org.apache.zeppelin.interpreter.WrappedInterpreter;
import org.apache.zeppelin.scheduler.Scheduler;
import org.apache.zeppelin.scheduler.SchedulerFactory;
import org.apache.zeppelin.spark.dep.DependencyContext;
import org.apache.zeppelin.spark.dep.DependencyResolver;
import org.slf4j.Logger;
import org.slf4j.LoggerFactory;

import scala.Console;
import scala.Enumeration.Value;
import scala.None;
import scala.Some;
import scala.Tuple2;
import scala.collection.Iterator;
import scala.collection.JavaConversions;
import scala.collection.JavaConverters;
import scala.collection.mutable.HashMap;
import scala.collection.mutable.HashSet;
import scala.tools.nsc.Settings;
import scala.tools.nsc.interpreter.Completion.Candidates;
import scala.tools.nsc.interpreter.Completion.ScalaCompleter;
import scala.tools.nsc.settings.MutableSettings.BooleanSetting;
import scala.tools.nsc.settings.MutableSettings.PathSetting;

/**
 * Spark interpreter for Zeppelin.
 *
 */
public class SparkInterpreter extends Interpreter {
  Logger logger = LoggerFactory.getLogger(SparkInterpreter.class);

  static {
    Interpreter.register(
        "spark",
        "spark",
        SparkInterpreter.class.getName(),
        new InterpreterPropertyBuilder()
            .add("spark.app.name", "Zeppelin", "The name of spark application.")
            .add("master",
                getSystemDefault("MASTER", "spark.master", "local[*]"),
                "Spark master uri. ex) spark://masterhost:7077")
            .add("spark.executor.memory",
                getSystemDefault(null, "spark.executor.memory", "512m"),
                "Executor memory per worker instance. ex) 512m, 32g")
            .add("spark.cores.max",
                getSystemDefault(null, "spark.cores.max", ""),
                "Total number of cores to use. Empty value uses all available core.")
            .add("spark.yarn.jar",
                getSystemDefault("SPARK_YARN_JAR", "spark.yarn.jar", ""),
                "The location of the Spark jar file. If you use yarn as a cluster, "
                + "we should set this value")
<<<<<<< HEAD
            .add("zeppelin.spark.useHiveContext", "true",
                 "Use HiveContext instead of SQLContext if it is true.")
            .add("zeppelin.spark.useCassandraContext", "false",
                 "Use CassandraContext instead of SQLContext if it is true")
            .add("zeppelin.spark.maxResult", "1000", "Max number of SparkSQL result to display.")
=======
            .add("zeppelin.spark.useHiveContext",
                getSystemDefault("ZEPPELIN_SPARK_USEHIVECONTEXT",
                    "zeppelin.spark.useHiveContext", "true"),
                "Use HiveContext instead of SQLContext if it is true.")
            .add("zeppelin.spark.maxResult",
                getSystemDefault("ZEPPELIN_SPARK_MAXRESULT", "zeppelin.spark.maxResult", "1000"),
                "Max number of SparkSQL result to display.")
>>>>>>> 0c1b7455
            .add("args", "", "spark commandline args").build());

  }

  private ZeppelinContext z;
  private SparkILoop interpreter;
  private SparkIMain intp;
  private SparkContext sc;
  private ByteArrayOutputStream out;
  private SQLContext sqlc;
  private DependencyResolver dep;
  private SparkJLineCompletion completor;

  private JobProgressListener sparkListener;

  private Map<String, Object> binder;
  private SparkEnv env;


  public SparkInterpreter(Properties property) {
    super(property);
    out = new ByteArrayOutputStream();
  }

  public SparkInterpreter(Properties property, SparkContext sc) {
    this(property);

    this.sc = sc;
    env = SparkEnv.get();
    sparkListener = setupListeners(this.sc);
  }

  public synchronized SparkContext getSparkContext() {
    if (sc == null) {
      sc = createSparkContext();
      env = SparkEnv.get();
      sparkListener = setupListeners(sc);
    }
    return sc;
  }

  public boolean isSparkContextInitialized() {
    return sc != null;
  }

  private static JobProgressListener setupListeners(SparkContext context) {
    JobProgressListener pl = new JobProgressListener(context.getConf());
    context.listenerBus().addListener(pl);
    return pl;
  }

  private boolean useHiveContext() {
    return Boolean.parseBoolean(getProperty("zeppelin.spark.useHiveContext"));
  }

  public DependencyResolver getDependencyResolver() {
    if (dep == null) {
      dep = new DependencyResolver(intp, sc, getProperty("zeppelin.dep.localrepo"));
    }
    return dep;
  }

  private DepInterpreter getDepInterpreter() {
    InterpreterGroup intpGroup = getInterpreterGroup();
    if (intpGroup == null) return null;
    synchronized (intpGroup) {
      for (Interpreter intp : intpGroup) {
        if (intp.getClassName().equals(DepInterpreter.class.getName())) {
          Interpreter p = intp;
          while (p instanceof WrappedInterpreter) {
            p = ((WrappedInterpreter) p).getInnerInterpreter();
          }
          return (DepInterpreter) p;
        }
      }
    }
    return null;
  }

  private boolean useCassandraContext() {
    return Boolean.parseBoolean(getProperty("zeppelin.spark.useCassandraContext"));
  }

  private SQLContext loadCustomContext(final String contextName) {
    Constructor<?> hc;
    SQLContext context;
    try {
      hc = getClass().getClassLoader().loadClass(contextName)
              .getConstructor(SparkContext.class);
      context = (SQLContext) hc.newInstance(getSparkContext());
    } catch (NoSuchMethodException | SecurityException
            | ClassNotFoundException | InstantiationException
            | IllegalAccessException | IllegalArgumentException
            | InvocationTargetException e) {
      logger.warn("Can't create " + contextName + ". Fallback to SQLContext", e);
      // when hive dependency is not loaded, it'll fail.
      // in this case SQLContext can be used.
      context = new SQLContext(getSparkContext());
    }
    return context;
  }

  public SQLContext getSQLContext() {
    if (sqlc == null) {
      if (useCassandraContext()) {
        sqlc = loadCustomContext("org.apache.spark.sql.cassandra.CassandraSQLContext");
        logger.debug("Loading Cassandra SQL Context");
      } else if (useHiveContext()) {
        sqlc = loadCustomContext("org.apache.spark.sql.hive.HiveContext");
        logger.debug("Loading Hive SQL Context");
      } else {
        sqlc = new SQLContext(getSparkContext());
        logger.debug("Loading Standard SQL Context");
      }
    }
    return sqlc;
  }

  public SparkContext createSparkContext() {
    System.err.println("------ Create new SparkContext " + getProperty("master") + " -------");

    String execUri = System.getenv("SPARK_EXECUTOR_URI");
    String[] jars = SparkILoop.getAddedJars();

    String classServerUri = null;

    try { // in case of spark 1.1x, spark 1.2x
      Method classServer = interpreter.intp().getClass().getMethod("classServer");
      HttpServer httpServer = (HttpServer) classServer.invoke(interpreter.intp());
      classServerUri = httpServer.uri();
    } catch (NoSuchMethodException | SecurityException | IllegalAccessException
        | IllegalArgumentException | InvocationTargetException e) {
      // continue
    }

    if (classServerUri == null) {
      try { // for spark 1.3x
        Method classServer = interpreter.intp().getClass().getMethod("classServerUri");
        classServerUri = (String) classServer.invoke(interpreter.intp());
      } catch (NoSuchMethodException | SecurityException | IllegalAccessException
          | IllegalArgumentException | InvocationTargetException e) {
        throw new InterpreterException(e);
      }
    }

    SparkConf conf = new SparkConf()
            .setMaster(getProperty("master"))
            .setAppName(getProperty("spark.app.name"))
            .set("spark.repl.class.uri", classServerUri);

    if (jars.length > 0) {
      conf.setJars(jars);
    }

    if (execUri != null) {
      conf.set("spark.executor.uri", execUri);
    }
    if (System.getenv("SPARK_HOME") != null) {
      conf.setSparkHome(System.getenv("SPARK_HOME"));
    }
    conf.set("spark.scheduler.mode", "FAIR");

    Properties intpProperty = getProperty();

    for (Object k : intpProperty.keySet()) {
      String key = (String) k;
      String val = toString(intpProperty.get(key));
      if (!key.startsWith("spark.") || !val.trim().isEmpty()) {
        logger.debug(String.format("SparkConf: key = [%s], value = [%s]", key, val));
        conf.set(key, val);
      }
    }

    SparkContext sparkContext = new SparkContext(conf);
    return sparkContext;
  }

  static final String toString(Object o) {
    return (o instanceof String) ? (String) o : "";
  }

  public static String getSystemDefault(
      String envName,
      String propertyName,
      String defaultValue) {

    if (envName != null && !envName.isEmpty()) {
      String envValue = System.getenv().get(envName);
      if (envValue != null) {
        return envValue;
      }
    }

    if (propertyName != null && !propertyName.isEmpty()) {
      String propValue = System.getProperty(propertyName);
      if (propValue != null) {
        return propValue;
      }
    }
    return defaultValue;
  }

  @Override
  public void open() {
    URL[] urls = getClassloaderUrls();

    // Very nice discussion about how scala compiler handle classpath
    // https://groups.google.com/forum/#!topic/scala-user/MlVwo2xCCI0

    /*
     * > val env = new nsc.Settings(errLogger) > env.usejavacp.value = true > val p = new
     * Interpreter(env) > p.setContextClassLoader > Alternatively you can set the class path through
     * nsc.Settings.classpath.
     *
     * >> val settings = new Settings() >> settings.usejavacp.value = true >>
     * settings.classpath.value += File.pathSeparator + >> System.getProperty("java.class.path") >>
     * val in = new Interpreter(settings) { >> override protected def parentClassLoader =
     * getClass.getClassLoader >> } >> in.setContextClassLoader()
     */
    Settings settings = new Settings();
    if (getProperty("args") != null) {
      String[] argsArray = getProperty("args").split(" ");
      LinkedList<String> argList = new LinkedList<String>();
      for (String arg : argsArray) {
        argList.add(arg);
      }

      SparkCommandLine command =
          new SparkCommandLine(scala.collection.JavaConversions.asScalaBuffer(
              argList).toList());
      settings = command.settings();
    }

    // set classpath for scala compiler
    PathSetting pathSettings = settings.classpath();
    String classpath = "";
    List<File> paths = currentClassPath();
    for (File f : paths) {
      if (classpath.length() > 0) {
        classpath += File.pathSeparator;
      }
      classpath += f.getAbsolutePath();
    }

    if (urls != null) {
      for (URL u : urls) {
        if (classpath.length() > 0) {
          classpath += File.pathSeparator;
        }
        classpath += u.getFile();
      }
    }

    // add dependency from DepInterpreter
    DepInterpreter depInterpreter = getDepInterpreter();
    if (depInterpreter != null) {
      DependencyContext depc = depInterpreter.getDependencyContext();
      if (depc != null) {
        List<File> files = depc.getFiles();
        if (files != null) {
          for (File f : files) {
            if (classpath.length() > 0) {
              classpath += File.pathSeparator;
            }
            classpath += f.getAbsolutePath();
          }
        }
      }
    }

    pathSettings.v_$eq(classpath);
    settings.scala$tools$nsc$settings$ScalaSettings$_setter_$classpath_$eq(pathSettings);


    // set classloader for scala compiler
    settings.explicitParentLoader_$eq(new Some<ClassLoader>(Thread.currentThread()
        .getContextClassLoader()));
    BooleanSetting b = (BooleanSetting) settings.usejavacp();
    b.v_$eq(true);
    settings.scala$tools$nsc$settings$StandardScalaSettings$_setter_$usejavacp_$eq(b);

    PrintStream printStream = new PrintStream(out);

    /* spark interpreter */
    this.interpreter = new SparkILoop(null, new PrintWriter(out));
    interpreter.settings_$eq(settings);

    interpreter.createInterpreter();

    intp = interpreter.intp();
    intp.setContextClassLoader();
    intp.initializeSynchronous();

    completor = new SparkJLineCompletion(intp);

    sc = getSparkContext();
    if (sc.getPoolForName("fair").isEmpty()) {
      Value schedulingMode = org.apache.spark.scheduler.SchedulingMode.FAIR();
      int minimumShare = 0;
      int weight = 1;
      Pool pool = new Pool("fair", schedulingMode, minimumShare, weight);
      sc.taskScheduler().rootPool().addSchedulable(pool);
    }

    sqlc = getSQLContext();

    dep = getDependencyResolver();

    z = new ZeppelinContext(sc, sqlc, null, dep, printStream,
        Integer.parseInt(getProperty("zeppelin.spark.maxResult")));

    intp.interpret("@transient var _binder = new java.util.HashMap[String, Object]()");
    binder = (Map<String, Object>) getValue("_binder");
    binder.put("sc", sc);
    binder.put("sqlc", sqlc);
    binder.put("z", z);
    binder.put("out", printStream);

    intp.interpret("@transient val z = "
                 + "_binder.get(\"z\").asInstanceOf[org.apache.zeppelin.spark.ZeppelinContext]");
    intp.interpret("@transient val sc = "
                 + "_binder.get(\"sc\").asInstanceOf[org.apache.spark.SparkContext]");
    intp.interpret("@transient val sqlc = "
                 + "_binder.get(\"sqlc\").asInstanceOf[org.apache.spark.sql.SQLContext]");
    intp.interpret("@transient val sqlContext = "
                 + "_binder.get(\"sqlc\").asInstanceOf[org.apache.spark.sql.SQLContext]");
    intp.interpret("import org.apache.spark.SparkContext._");

    if (sc.version().startsWith("1.1")) {
      intp.interpret("import sqlContext._");
    } else if (sc.version().startsWith("1.2")) {
      intp.interpret("import sqlContext._");
    } else if (sc.version().startsWith("1.3")) {
      intp.interpret("import sqlContext.implicits._");
      intp.interpret("import sqlContext.sql");
      intp.interpret("import org.apache.spark.sql.functions._");
    } else if (sc.version().startsWith("1.4")) {
      intp.interpret("import sqlContext.implicits._");
      intp.interpret("import sqlContext.sql");
      intp.interpret("import org.apache.spark.sql.functions._");
    }

    /* Temporary disabling DisplayUtils. see https://issues.apache.org/jira/browse/ZEPPELIN-127
     *
    // Utility functions for display
    intp.interpret("import org.apache.zeppelin.spark.utils.DisplayUtils._");

    // Scala implicit value for spark.maxResult
    intp.interpret("import org.apache.zeppelin.spark.utils.SparkMaxResult");
    intp.interpret("implicit val sparkMaxResult = new SparkMaxResult(" +
            Integer.parseInt(getProperty("zeppelin.spark.maxResult")) + ")");
     */

    try {
      if (sc.version().startsWith("1.1") || sc.version().startsWith("1.2")) {
        Method loadFiles = this.interpreter.getClass().getMethod("loadFiles", Settings.class);
        loadFiles.invoke(this.interpreter, settings);
      } else if (sc.version().startsWith("1.3")) {
        Method loadFiles = this.interpreter.getClass().getMethod(
                "org$apache$spark$repl$SparkILoop$$loadFiles", Settings.class);
        loadFiles.invoke(this.interpreter, settings);
      } else if (sc.version().startsWith("1.4")) {
        Method loadFiles = this.interpreter.getClass().getMethod(
                "org$apache$spark$repl$SparkILoop$$loadFiles", Settings.class);
        loadFiles.invoke(this.interpreter, settings);
      }
    } catch (NoSuchMethodException | SecurityException | IllegalAccessException
            | IllegalArgumentException | InvocationTargetException e) {
      throw new InterpreterException(e);
    }

    // add jar
    if (depInterpreter != null) {
      DependencyContext depc = depInterpreter.getDependencyContext();
      if (depc != null) {
        List<File> files = depc.getFilesDist();
        if (files != null) {
          for (File f : files) {
            if (f.getName().toLowerCase().endsWith(".jar")) {
              sc.addJar(f.getAbsolutePath());
              logger.info("sc.addJar(" + f.getAbsolutePath() + ")");
            } else {
              sc.addFile(f.getAbsolutePath());
              logger.info("sc.addFile(" + f.getAbsolutePath() + ")");
            }
          }
        }
      }
    }
  }

  private List<File> currentClassPath() {
    List<File> paths = classPath(Thread.currentThread().getContextClassLoader());
    String[] cps = System.getProperty("java.class.path").split(File.pathSeparator);
    if (cps != null) {
      for (String cp : cps) {
        paths.add(new File(cp));
      }
    }
    return paths;
  }

  private List<File> classPath(ClassLoader cl) {
    List<File> paths = new LinkedList<File>();
    if (cl == null) {
      return paths;
    }

    if (cl instanceof URLClassLoader) {
      URLClassLoader ucl = (URLClassLoader) cl;
      URL[] urls = ucl.getURLs();
      if (urls != null) {
        for (URL url : urls) {
          paths.add(new File(url.getFile()));
        }
      }
    }
    return paths;
  }

  @Override
  public List<String> completion(String buf, int cursor) {
    ScalaCompleter c = completor.completer();
    Candidates ret = c.complete(buf, cursor);
    return scala.collection.JavaConversions.asJavaList(ret.candidates());
  }

  public Object getValue(String name) {
    Object ret = intp.valueOfTerm(name);
    if (ret instanceof None) {
      return null;
    } else if (ret instanceof Some) {
      return ((Some) ret).get();
    } else {
      return ret;
    }
  }

  String getJobGroup(InterpreterContext context){
    return "zeppelin-" + context.getParagraphId();
  }

  /**
   * Interpret a single line.
   */
  @Override
  public InterpreterResult interpret(String line, InterpreterContext context) {
    z.setInterpreterContext(context);
    if (line == null || line.trim().length() == 0) {
      return new InterpreterResult(Code.SUCCESS);
    }
    return interpret(line.split("\n"), context);
  }

  public InterpreterResult interpret(String[] lines, InterpreterContext context) {
    synchronized (this) {
      z.setGui(context.getGui());
      sc.setJobGroup(getJobGroup(context), "Zeppelin", false);
      InterpreterResult r = interpretInput(lines);
      sc.clearJobGroup();
      return r;
    }
  }

  public InterpreterResult interpretInput(String[] lines) {
    SparkEnv.set(env);

    // add print("") to make sure not finishing with comment
    // see https://github.com/NFLabs/zeppelin/issues/151
    String[] linesToRun = new String[lines.length + 1];
    for (int i = 0; i < lines.length; i++) {
      linesToRun[i] = lines[i];
    }
    linesToRun[lines.length] = "print(\"\")";

    Console.setOut((java.io.PrintStream) binder.get("out"));
    out.reset();
    Code r = null;
    String incomplete = "";
    for (String s : linesToRun) {
      scala.tools.nsc.interpreter.Results.Result res = null;
      try {
        res = intp.interpret(incomplete + s);
      } catch (Exception e) {
        sc.clearJobGroup();
        logger.info("Interpreter exception", e);
        return new InterpreterResult(Code.ERROR, InterpreterUtils.getMostRelevantMessage(e));
      }

      r = getResultCode(res);

      if (r == Code.ERROR) {
        sc.clearJobGroup();
        return new InterpreterResult(r, out.toString());
      } else if (r == Code.INCOMPLETE) {
        incomplete += s + "\n";
      } else {
        incomplete = "";
      }
    }

    if (r == Code.INCOMPLETE) {
      return new InterpreterResult(r, "Incomplete expression");
    } else {
      return new InterpreterResult(r, out.toString());
    }
  }


  @Override
  public void cancel(InterpreterContext context) {
    sc.cancelJobGroup(getJobGroup(context));
  }

  @Override
  public int getProgress(InterpreterContext context) {
    String jobGroup = getJobGroup(context);
    int completedTasks = 0;
    int totalTasks = 0;

    DAGScheduler scheduler = sc.dagScheduler();
    if (scheduler == null) {
      return 0;
    }
    HashSet<ActiveJob> jobs = scheduler.activeJobs();
    if (jobs == null || jobs.size() == 0) {
      return 0;
    }
    Iterator<ActiveJob> it = jobs.iterator();
    while (it.hasNext()) {
      ActiveJob job = it.next();
      String g = (String) job.properties().get("spark.jobGroup.id");

      if (jobGroup.equals(g)) {
        int[] progressInfo = null;
        if (sc.version().startsWith("1.0")) {
          progressInfo = getProgressFromStage_1_0x(sparkListener, job.finalStage());
        } else if (sc.version().startsWith("1.1")) {
          progressInfo = getProgressFromStage_1_1x(sparkListener, job.finalStage());
        } else if (sc.version().startsWith("1.2")) {
          progressInfo = getProgressFromStage_1_1x(sparkListener, job.finalStage());
        } else if (sc.version().startsWith("1.3")) {
          progressInfo = getProgressFromStage_1_1x(sparkListener, job.finalStage());
        } else if (sc.version().startsWith("1.4")) {
          progressInfo = getProgressFromStage_1_1x(sparkListener, job.finalStage());
        } else {
          continue;
        }
        totalTasks += progressInfo[0];
        completedTasks += progressInfo[1];
      }
    }

    if (totalTasks == 0) {
      return 0;
    }
    return completedTasks * 100 / totalTasks;
  }

  private int[] getProgressFromStage_1_0x(JobProgressListener sparkListener, Stage stage) {
    int numTasks = stage.numTasks();
    int completedTasks = 0;

    Method method;
    Object completedTaskInfo = null;
    try {
      method = sparkListener.getClass().getMethod("stageIdToTasksComplete");
      completedTaskInfo =
          JavaConversions.asJavaMap((HashMap<Object, Object>) method.invoke(sparkListener)).get(
              stage.id());
    } catch (NoSuchMethodException | SecurityException e) {
      logger.error("Error while getting progress", e);
    } catch (IllegalAccessException e) {
      logger.error("Error while getting progress", e);
    } catch (IllegalArgumentException e) {
      logger.error("Error while getting progress", e);
    } catch (InvocationTargetException e) {
      logger.error("Error while getting progress", e);
    }

    if (completedTaskInfo != null) {
      completedTasks += (int) completedTaskInfo;
    }
    List<Stage> parents = JavaConversions.asJavaList(stage.parents());
    if (parents != null) {
      for (Stage s : parents) {
        int[] p = getProgressFromStage_1_0x(sparkListener, s);
        numTasks += p[0];
        completedTasks += p[1];
      }
    }

    return new int[] {numTasks, completedTasks};
  }

  private int[] getProgressFromStage_1_1x(JobProgressListener sparkListener, Stage stage) {
    int numTasks = stage.numTasks();
    int completedTasks = 0;

    try {
      Method stageIdToData = sparkListener.getClass().getMethod("stageIdToData");
      HashMap<Tuple2<Object, Object>, Object> stageIdData =
          (HashMap<Tuple2<Object, Object>, Object>) stageIdToData.invoke(sparkListener);
      Class<?> stageUIDataClass =
          this.getClass().forName("org.apache.spark.ui.jobs.UIData$StageUIData");

      Method numCompletedTasks = stageUIDataClass.getMethod("numCompleteTasks");

      Set<Tuple2<Object, Object>> keys =
          JavaConverters.asJavaSetConverter(stageIdData.keySet()).asJava();
      for (Tuple2<Object, Object> k : keys) {
        if (stage.id() == (int) k._1()) {
          Object uiData = stageIdData.get(k).get();
          completedTasks += (int) numCompletedTasks.invoke(uiData);
        }
      }
    } catch (Exception e) {
      logger.error("Error on getting progress information", e);
    }

    List<Stage> parents = JavaConversions.asJavaList(stage.parents());
    if (parents != null) {
      for (Stage s : parents) {
        int[] p = getProgressFromStage_1_1x(sparkListener, s);
        numTasks += p[0];
        completedTasks += p[1];
      }
    }
    return new int[] {numTasks, completedTasks};
  }

  private Code getResultCode(scala.tools.nsc.interpreter.Results.Result r) {
    if (r instanceof scala.tools.nsc.interpreter.Results.Success$) {
      return Code.SUCCESS;
    } else if (r instanceof scala.tools.nsc.interpreter.Results.Incomplete$) {
      return Code.INCOMPLETE;
    } else {
      return Code.ERROR;
    }
  }

  @Override
  public void close() {
    sc.stop();
    sc = null;

    intp.close();
  }

  @Override
  public FormType getFormType() {
    return FormType.NATIVE;
  }

  public JobProgressListener getJobProgressListener() {
    return sparkListener;
  }

  @Override
  public Scheduler getScheduler() {
    return SchedulerFactory.singleton().createOrGetFIFOScheduler(
      SparkInterpreter.class.getName() + this.hashCode());
  }

  public ZeppelinContext getZeppelinContext() {
    return z;
  }
}<|MERGE_RESOLUTION|>--- conflicted
+++ resolved
@@ -26,7 +26,11 @@
 import java.lang.reflect.Method;
 import java.net.URL;
 import java.net.URLClassLoader;
-import java.util.*;
+import java.util.LinkedList;
+import java.util.List;
+import java.util.Map;
+import java.util.Properties;
+import java.util.Set;
 
 import org.apache.spark.HttpServer;
 import org.apache.spark.SparkConf;
@@ -101,13 +105,6 @@
                 getSystemDefault("SPARK_YARN_JAR", "spark.yarn.jar", ""),
                 "The location of the Spark jar file. If you use yarn as a cluster, "
                 + "we should set this value")
-<<<<<<< HEAD
-            .add("zeppelin.spark.useHiveContext", "true",
-                 "Use HiveContext instead of SQLContext if it is true.")
-            .add("zeppelin.spark.useCassandraContext", "false",
-                 "Use CassandraContext instead of SQLContext if it is true")
-            .add("zeppelin.spark.maxResult", "1000", "Max number of SparkSQL result to display.")
-=======
             .add("zeppelin.spark.useHiveContext",
                 getSystemDefault("ZEPPELIN_SPARK_USEHIVECONTEXT",
                     "zeppelin.spark.useHiveContext", "true"),
@@ -115,7 +112,6 @@
             .add("zeppelin.spark.maxResult",
                 getSystemDefault("ZEPPELIN_SPARK_MAXRESULT", "zeppelin.spark.maxResult", "1000"),
                 "Max number of SparkSQL result to display.")
->>>>>>> 0c1b7455
             .add("args", "", "spark commandline args").build());
 
   }
@@ -169,6 +165,32 @@
 
   private boolean useHiveContext() {
     return Boolean.parseBoolean(getProperty("zeppelin.spark.useHiveContext"));
+  }
+
+  public SQLContext getSQLContext() {
+    if (sqlc == null) {
+      if (useHiveContext()) {
+        String name = "org.apache.spark.sql.hive.HiveContext";
+        Constructor<?> hc;
+        try {
+          hc = getClass().getClassLoader().loadClass(name)
+              .getConstructor(SparkContext.class);
+          sqlc = (SQLContext) hc.newInstance(getSparkContext());
+        } catch (NoSuchMethodException | SecurityException
+            | ClassNotFoundException | InstantiationException
+            | IllegalAccessException | IllegalArgumentException
+            | InvocationTargetException e) {
+          logger.warn("Can't create HiveContext. Fallback to SQLContext", e);
+          // when hive dependency is not loaded, it'll fail.
+          // in this case SQLContext can be used.
+          sqlc = new SQLContext(getSparkContext());
+        }
+      } else {
+        sqlc = new SQLContext(getSparkContext());
+      }
+    }
+
+    return sqlc;
   }
 
   public DependencyResolver getDependencyResolver() {
@@ -195,45 +217,6 @@
     return null;
   }
 
-  private boolean useCassandraContext() {
-    return Boolean.parseBoolean(getProperty("zeppelin.spark.useCassandraContext"));
-  }
-
-  private SQLContext loadCustomContext(final String contextName) {
-    Constructor<?> hc;
-    SQLContext context;
-    try {
-      hc = getClass().getClassLoader().loadClass(contextName)
-              .getConstructor(SparkContext.class);
-      context = (SQLContext) hc.newInstance(getSparkContext());
-    } catch (NoSuchMethodException | SecurityException
-            | ClassNotFoundException | InstantiationException
-            | IllegalAccessException | IllegalArgumentException
-            | InvocationTargetException e) {
-      logger.warn("Can't create " + contextName + ". Fallback to SQLContext", e);
-      // when hive dependency is not loaded, it'll fail.
-      // in this case SQLContext can be used.
-      context = new SQLContext(getSparkContext());
-    }
-    return context;
-  }
-
-  public SQLContext getSQLContext() {
-    if (sqlc == null) {
-      if (useCassandraContext()) {
-        sqlc = loadCustomContext("org.apache.spark.sql.cassandra.CassandraSQLContext");
-        logger.debug("Loading Cassandra SQL Context");
-      } else if (useHiveContext()) {
-        sqlc = loadCustomContext("org.apache.spark.sql.hive.HiveContext");
-        logger.debug("Loading Hive SQL Context");
-      } else {
-        sqlc = new SQLContext(getSparkContext());
-        logger.debug("Loading Standard SQL Context");
-      }
-    }
-    return sqlc;
-  }
-
   public SparkContext createSparkContext() {
     System.err.println("------ Create new SparkContext " + getProperty("master") + " -------");
 
@@ -261,7 +244,8 @@
       }
     }
 
-    SparkConf conf = new SparkConf()
+    SparkConf conf =
+        new SparkConf()
             .setMaster(getProperty("master"))
             .setAppName(getProperty("spark.app.name"))
             .set("spark.repl.class.uri", classServerUri);
