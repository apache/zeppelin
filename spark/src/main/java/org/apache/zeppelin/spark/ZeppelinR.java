--- conflicted
+++ resolved
@@ -140,18 +140,12 @@
     cmd.addArgument(Integer.toString(port));
     cmd.addArgument(libPath);
     cmd.addArgument(Integer.toString(sparkVersion.toNumber()));
-<<<<<<< HEAD
-
-    executor = new DefaultExecutor();
-    outputStream = new SparkOutputStream(logger);
-=======
     
     // dump out the R command to facilitate manually running it, e.g. for fault diagnosis purposes
     logger.debug(cmd.toString());
 
     executor = new DefaultExecutor();
     outputStream = new InterpreterOutputStream(logger);
->>>>>>> 6eecdecb
 
     input = new PipedOutputStream();
     PipedInputStream in = new PipedInputStream(input);
