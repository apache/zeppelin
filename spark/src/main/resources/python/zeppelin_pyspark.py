--- conflicted
+++ resolved
@@ -99,31 +99,10 @@
       if final_code:
         final_code += "\n" + s
       else:
-<<<<<<< HEAD
-        single += "\n" + s
-
-      try :
-        compiledCode = compile(single, "<string>", "single")
-        incomplete = None
-      except SyntaxError as e:
-        if str(e).startswith("unexpected EOF while parsing") :
-          # incomplete expression
-          incomplete = e
-          continue
-        else:
-          # actual error, reraise to keep traceback
-          raise
-
-    if incomplete != None:
-      raise incomplete
-
-    if compiledCode != None:
-=======
         final_code = s
 
     if final_code:
       compiledCode = compile(final_code, "<string>", "exec")
->>>>>>> 956e3f74
       sc.setJobGroup(jobGroup, "Zeppelin")
       eval(compiledCode)
 
