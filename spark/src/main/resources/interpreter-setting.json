[
  {
    "group": "spark",
    "name": "spark",
    "className": "org.apache.zeppelin.spark.SparkInterpreter",
    "defaultInterpreter": true,
    "properties": {
      "spark.executor.memory": {
        "envName": null,
        "propertyName": "spark.executor.memory",
        "defaultValue": "",
        "description": "Executor memory per worker instance. ex) 512m, 32g"
      },
      "args": {
        "envName": null,
        "propertyName": null,
        "defaultValue": "",
        "description": "spark commandline args"
      },
      "zeppelin.spark.useHiveContext": {
        "envName": "ZEPPELIN_SPARK_USEHIVECONTEXT",
        "propertyName": "zeppelin.spark.useHiveContext",
        "defaultValue": "true",
        "description": "Use HiveContext instead of SQLContext if it is true."
      },
      "spark.app.name": {
        "envName": "SPARK_APP_NAME",

        "propertyName": "spark.app.name",
        "defaultValue": "Zeppelin",
        "description": "The name of spark application."
      },
      "zeppelin.spark.printREPLOutput": {
        "envName": null,
        "propertyName": null,
        "defaultValue": "true",
        "description": "Print REPL output"
      },
      "spark.cores.max": {
        "envName": null,
        "propertyName": "spark.cores.max",
        "defaultValue": "",
        "description": "Total number of cores to use. Empty value uses all available core."
      },
      "zeppelin.spark.maxResult": {
        "envName": "ZEPPELIN_SPARK_MAXRESULT",
        "propertyName": "zeppelin.spark.maxResult",
        "defaultValue": "1000",
        "description": "Max number of Spark SQL result to display."
      },
      "master": {
        "envName": "MASTER",
        "propertyName": "spark.master",
        "defaultValue": "local[*]",
        "description": "Spark master uri. ex) spark://masterhost:7077"
      },
      "zeppelin.spark.unSupportedVersionCheck": {
        "envName": null,
        "propertyName": "zeppelin.spark.enableSupportedVersionCheck",
        "defaultValue": "true",
        "description": "Do not change - developer only setting, not for production use"
      }
    },
    "editor": {
      "language": "scala",
      "editOnDblClick": false
    }
  },
  {
    "group": "spark",
    "name": "sql",
    "className": "org.apache.zeppelin.spark.SparkSqlInterpreter",
    "properties": {
      "zeppelin.spark.concurrentSQL": {
        "envName": "ZEPPELIN_SPARK_CONCURRENTSQL",
        "propertyName": "zeppelin.spark.concurrentSQL",
        "defaultValue": "false",
        "description": "Execute multiple SQL concurrently if set true."
      },
      "zeppelin.spark.sql.stacktrace": {
        "envName": "ZEPPELIN_SPARK_SQL_STACKTRACE",
        "propertyName": "zeppelin.spark.sql.stacktrace",
        "defaultValue": "false",
        "description": "Show full exception stacktrace for SQL queries if set to true."
      },
      "zeppelin.spark.maxResult": {
        "envName": "ZEPPELIN_SPARK_MAXRESULT",
        "propertyName": "zeppelin.spark.maxResult",
        "defaultValue": "1000",
<<<<<<< HEAD
        "description": "Max number of SparkSQL result to display."
=======
        "description": "Max number of Spark SQL result to display."
>>>>>>> 6eecdecb
      },
      "zeppelin.spark.importImplicit": {
        "envName": "ZEPPELIN_SPARK_IMPORTIMPLICIT",
        "propertyName": "zeppelin.spark.importImplicit",
        "defaultValue": "true",
        "description": "Import implicits, UDF collection, and sql if set true. true by default."
      }
    },
    "editor": {
      "language": "sql",
      "editOnDblClick": false
    }
  },
  {
    "group": "spark",
    "name": "dep",
    "className": "org.apache.zeppelin.spark.DepInterpreter",
    "properties": {
      "zeppelin.dep.localrepo": {
        "envName": "ZEPPELIN_DEP_LOCALREPO",
        "propertyName": null,
        "defaultValue": "local-repo",
        "description": "local repository for dependency loader"
      },
      "zeppelin.dep.additionalRemoteRepository": {
        "envName": null,
        "propertyName": null,
        "defaultValue": "spark-packages,http://dl.bintray.com/spark-packages/maven,false;",
        "description": "A list of 'id,remote-repository-URL,is-snapshot;' for each remote repository."
      }
    },
    "editor": {
      "language": "scala",
      "editOnDblClick": false
    }
  },
  {
    "group": "spark",
    "name": "pyspark",
    "className": "org.apache.zeppelin.spark.PySparkInterpreter",
    "properties": {
      "zeppelin.pyspark.python": {
        "envName": "PYSPARK_PYTHON",
        "propertyName": null,
        "defaultValue": "python",
        "description": "Python command to run pyspark with"
      }
<<<<<<< HEAD
=======
    },
    "editor": {
      "language": "python",
      "editOnDblClick": false
>>>>>>> 6eecdecb
    }
  }
]<|MERGE_RESOLUTION|>--- conflicted
+++ resolved
@@ -87,11 +87,7 @@
         "envName": "ZEPPELIN_SPARK_MAXRESULT",
         "propertyName": "zeppelin.spark.maxResult",
         "defaultValue": "1000",
-<<<<<<< HEAD
-        "description": "Max number of SparkSQL result to display."
-=======
         "description": "Max number of Spark SQL result to display."
->>>>>>> 6eecdecb
       },
       "zeppelin.spark.importImplicit": {
         "envName": "ZEPPELIN_SPARK_IMPORTIMPLICIT",
@@ -139,13 +135,10 @@
         "defaultValue": "python",
         "description": "Python command to run pyspark with"
       }
-<<<<<<< HEAD
-=======
     },
     "editor": {
       "language": "python",
       "editOnDblClick": false
->>>>>>> 6eecdecb
     }
   }
 ]