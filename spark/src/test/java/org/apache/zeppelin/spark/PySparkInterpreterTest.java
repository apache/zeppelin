/*
 * Licensed to the Apache Software Foundation (ASF) under one or more
 * contributor license agreements.  See the NOTICE file distributed with
 * this work for additional information regarding copyright ownership.
 * The ASF licenses this file to You under the Apache License, Version 2.0
 * (the "License"); you may not use this file except in compliance with
 * the License.  You may obtain a copy of the License at
 *
 *    http://www.apache.org/licenses/LICENSE-2.0
 *
 * Unless required by applicable law or agreed to in writing, software
 * distributed under the License is distributed on an "AS IS" BASIS,
 * WITHOUT WARRANTIES OR CONDITIONS OF ANY KIND, either express or implied.
 * See the License for the specific language governing permissions and
 * limitations under the License.
 */

package org.apache.zeppelin.spark;

import java.io.IOException;
import java.util.HashMap;
import java.util.LinkedList;
import java.util.List;
import java.util.Properties;

import org.apache.zeppelin.display.AngularObjectRegistry;
import org.apache.zeppelin.display.GUI;
import org.apache.zeppelin.interpreter.Interpreter;
import org.apache.zeppelin.interpreter.InterpreterContext;
import org.apache.zeppelin.interpreter.InterpreterContextRunner;
import org.apache.zeppelin.interpreter.InterpreterGroup;
import org.apache.zeppelin.interpreter.InterpreterOutput;
import org.apache.zeppelin.interpreter.InterpreterResult;
import org.apache.zeppelin.interpreter.thrift.InterpreterCompletion;
import org.apache.zeppelin.resource.LocalResourcePool;
import org.apache.zeppelin.user.AuthenticationInfo;
import org.junit.AfterClass;
import org.junit.BeforeClass;
import org.junit.ClassRule;
import org.junit.FixMethodOrder;
import org.junit.Test;
import org.junit.rules.TemporaryFolder;
import org.junit.runners.MethodSorters;
import org.slf4j.Logger;
import org.slf4j.LoggerFactory;
<<<<<<< HEAD
=======
import java.io.IOException;
import java.util.HashMap;
import java.util.LinkedList;
import java.util.List;
import java.util.Properties;
import java.util.regex.Matcher;
import java.util.regex.Pattern;
>>>>>>> 0cb0f36b

import static org.junit.Assert.assertEquals;
import static org.junit.Assert.assertTrue;

@FixMethodOrder(MethodSorters.NAME_ASCENDING)
public class PySparkInterpreterTest {

  @ClassRule
  public static TemporaryFolder tmpDir = new TemporaryFolder();

  static SparkInterpreter sparkInterpreter;
  static PySparkInterpreter pySparkInterpreter;
  static InterpreterGroup intpGroup;
  static Logger LOGGER = LoggerFactory.getLogger(PySparkInterpreterTest.class);
  static InterpreterContext context;

  private static Properties getPySparkTestProperties() throws IOException {
    Properties p = new Properties();
    p.setProperty("master", "local[*]");
    p.setProperty("spark.app.name", "Zeppelin Test");
    p.setProperty("zeppelin.spark.useHiveContext", "true");
    p.setProperty("zeppelin.spark.maxResult", "1000");
    p.setProperty("zeppelin.spark.importImplicit", "true");
    p.setProperty("zeppelin.pyspark.python", "python");
    p.setProperty("zeppelin.pyspark.precode", "precodeVar = 'test'");
    p.setProperty("zeppelin.dep.localrepo", tmpDir.newFolder().getAbsolutePath());
    return p;
  }

  /**
   * Get spark version number as a numerical value.
   * eg. 1.1.x => 11, 1.2.x => 12, 1.3.x => 13 ...
   */
  public static int getSparkVersionNumber() {
    if (sparkInterpreter == null) {
      return 0;
    }

    String[] split = sparkInterpreter.getSparkContext().version().split("\\.");
    int version = Integer.parseInt(split[0]) * 10 + Integer.parseInt(split[1]);
    return version;
  }

  @BeforeClass
  public static void setUp() throws Exception {
    intpGroup = new InterpreterGroup();
    intpGroup.put("note", new LinkedList<Interpreter>());

    sparkInterpreter = new SparkInterpreter(getPySparkTestProperties());
    intpGroup.get("note").add(sparkInterpreter);
    sparkInterpreter.setInterpreterGroup(intpGroup);
    sparkInterpreter.open();

    pySparkInterpreter = new PySparkInterpreter(getPySparkTestProperties());
    intpGroup.get("note").add(pySparkInterpreter);
    pySparkInterpreter.setInterpreterGroup(intpGroup);
    pySparkInterpreter.open();


    context = new InterpreterContext("note", "id", null, "title", "text",
      new AuthenticationInfo(),
      new HashMap<String, Object>(),
      new GUI(),
      new AngularObjectRegistry(intpGroup.getId(), null),
      new LocalResourcePool("id"),
      new LinkedList<InterpreterContextRunner>(),
      new InterpreterOutput(null));
  }

  @AfterClass
  public static void tearDown() {
    pySparkInterpreter.close();
    sparkInterpreter.close();
  }

  @Test
  public void testBasicIntp() {
    if (getSparkVersionNumber() > 11) {
      assertEquals(InterpreterResult.Code.SUCCESS,
        pySparkInterpreter.interpret("a = 1\n", context).code());
    }
  }

  @Test
  public void testCompletion() {
    if (getSparkVersionNumber() > 11) {
      List<InterpreterCompletion> completions = pySparkInterpreter.completion("sc.", "sc.".length());
      assertTrue(completions.size() > 0);
    }
  }

<<<<<<< HEAD
  @Test
  public void testPrecode() {
    assertEquals(InterpreterResult.Code.SUCCESS, pySparkInterpreter.interpret("print(precodeVar)\n", context).code());
=======
  private class infinityPythonJob implements Runnable {
    @Override
    public void run() {
      String code = "import time\nwhile True:\n  time.sleep(1)" ;
      InterpreterResult ret = pySparkInterpreter.interpret(code, context);
      assertNotNull(ret);
      Pattern expectedMessage = Pattern.compile("KeyboardInterrupt");
      Matcher m = expectedMessage.matcher(ret.message().toString());
      assertTrue(m.find());
    }
  }

  @Test
  public void testCancelIntp() throws InterruptedException {
    if (getSparkVersionNumber() > 11) {
      assertEquals(InterpreterResult.Code.SUCCESS,
        pySparkInterpreter.interpret("a = 1\n", context).code());

      Thread t = new Thread(new infinityPythonJob());
      t.start();
      Thread.sleep(5000);
      pySparkInterpreter.cancel(context);
      assertTrue(t.isAlive());
      t.join(2000);
      assertFalse(t.isAlive());
    }
>>>>>>> 0cb0f36b
  }
}<|MERGE_RESOLUTION|>--- conflicted
+++ resolved
@@ -22,6 +22,8 @@
 import java.util.LinkedList;
 import java.util.List;
 import java.util.Properties;
+import java.util.regex.Matcher;
+import java.util.regex.Pattern;
 
 import org.apache.zeppelin.display.AngularObjectRegistry;
 import org.apache.zeppelin.display.GUI;
@@ -43,16 +45,6 @@
 import org.junit.runners.MethodSorters;
 import org.slf4j.Logger;
 import org.slf4j.LoggerFactory;
-<<<<<<< HEAD
-=======
-import java.io.IOException;
-import java.util.HashMap;
-import java.util.LinkedList;
-import java.util.List;
-import java.util.Properties;
-import java.util.regex.Matcher;
-import java.util.regex.Pattern;
->>>>>>> 0cb0f36b
 
 import static org.junit.Assert.assertEquals;
 import static org.junit.Assert.assertTrue;
@@ -111,7 +103,6 @@
     pySparkInterpreter.setInterpreterGroup(intpGroup);
     pySparkInterpreter.open();
 
-
     context = new InterpreterContext("note", "id", null, "title", "text",
       new AuthenticationInfo(),
       new HashMap<String, Object>(),
@@ -144,11 +135,13 @@
     }
   }
 
-<<<<<<< HEAD
   @Test
   public void testPrecode() {
     assertEquals(InterpreterResult.Code.SUCCESS, pySparkInterpreter.interpret("print(precodeVar)\n", context).code());
-=======
+  }
+
+
+
   private class infinityPythonJob implements Runnable {
     @Override
     public void run() {
@@ -175,6 +168,5 @@
       t.join(2000);
       assertFalse(t.isAlive());
     }
->>>>>>> 0cb0f36b
   }
 }