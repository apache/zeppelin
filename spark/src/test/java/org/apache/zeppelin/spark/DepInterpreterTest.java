--- conflicted
+++ resolved
@@ -60,12 +60,8 @@
 
     context = new InterpreterContext("note", "id", "title", "text", new HashMap<String, Object>(), new GUI(),
         new AngularObjectRegistry(intpGroup.getId(), null),
-<<<<<<< HEAD
         null,
-        new LinkedList<InterpreterContextRunner>());
-=======
         new LinkedList<InterpreterContextRunner>(), null);
->>>>>>> 11a45e2e
   }
 
   @After
