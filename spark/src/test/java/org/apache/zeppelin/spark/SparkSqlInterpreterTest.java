--- conflicted
+++ resolved
@@ -70,13 +70,8 @@
       sql.setInterpreterGroup(intpGroup);
       sql.open();
     }
-<<<<<<< HEAD
-
-    context = new InterpreterContext("note", "id", "title", "text", new HashMap<String, Object>(), new GUI(),
-=======
     context = new InterpreterContext("note", "id", "title", "text", new AuthenticationInfo(),
         new HashMap<String, Object>(), new GUI(),
->>>>>>> 98cb8e8c
         new AngularObjectRegistry(intpGroup.getId(), null),
         null,
         new LinkedList<InterpreterContextRunner>(), new InterpreterOutput(new InterpreterOutputListener() {
