--- conflicted
+++ resolved
@@ -76,14 +76,10 @@
 
     InterpreterGroup intpGroup = new InterpreterGroup();
     context = new InterpreterContext("note", "id", "title", "text",
-<<<<<<< HEAD
-        new HashMap<String, Object>(), new GUI(), new AngularObjectRegistry(
-            intpGroup.getId(), null), null,
-        new LinkedList<InterpreterContextRunner>());
-=======
             new HashMap<String, Object>(),
             new GUI(),
             new AngularObjectRegistry(intpGroup.getId(), null),
+            null,
             new LinkedList<InterpreterContextRunner>(),
             new InterpreterOutput(new InterpreterOutputListener() {
               @Override
@@ -96,7 +92,6 @@
 
               }
             }));
->>>>>>> 11a45e2e
   }
 
   @After
