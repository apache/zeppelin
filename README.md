--- conflicted
+++ resolved
@@ -31,14 +31,8 @@
 ```
 sudo apt-get update
 sudo apt-get install git
-<<<<<<< HEAD
-sudo apt-get install maven
-sudo apt-get install nodejs
-=======
 sudo apt-get install openjdk-7-jdk
->>>>>>> 461b3ea9
 sudo apt-get install npm
-sudo ln -s /usr/bin/nodejs /usr/bin/node
 sudo apt-get install libfontconfig
 
 # install maven
@@ -47,21 +41,12 @@
 sudo ln -s /usr/local/apache-maven-3.3.3/bin/mvn /usr/local/bin/mvn
 ```
 
-<<<<<<< HEAD
-_Note:_ 
-Ensure node is installed by running `node --version`  
-Ensure maven is running version 3.1.x or higher with `mvn -version`
-
-### Build
-If you want to build Zeppelin from the source, please first clone this repository. And then:
-=======
 _Notes:_ 
  - Ensure node is installed by running `node --version`  
  - Ensure maven is running version 3.1.x or higher with `mvn -version`
 
 ### Build
 If you want to build Zeppelin from the source, please first clone this repository, then:
->>>>>>> 461b3ea9
 
 ```
 mvn clean package -DskipTests
@@ -69,29 +54,19 @@
 
 To build with a specific Spark version, Hadoop version or specific features, define one or more of the `spark`, `pyspark`, `hadoop` and `yarn` profiles, such as:
 
-<<<<<<< HEAD
-=======
-```
->>>>>>> 461b3ea9
+```
 -Pspark-1.5   [Version to run in local spark mode]
 -Ppyspark     [optional: enable PYTHON support in spark via the %pyspark interpreter]
 -Pyarn        [optional: enable YARN support]
 -Dhadoop.version=2.2.0  [hadoop distribution]
 -Phadoop-2.2            [hadoop version]
-<<<<<<< HEAD
-
-The current default build command runs as:
-
+```
+
+Currently, final/full distributions run with:
+
+```
 mvn clean package -Pspark-1.5 -Phadoop-2.4 -Pyarn -Ppyspark
-=======
-```
-
-Currently, final/full distributions run with:
-
-```
-mvn clean package -Pspark-1.5 -Phadoop-2.4 -Pyarn -Ppyspark
-```
->>>>>>> 461b3ea9
+```
 
 Spark 1.5.x
 
@@ -249,11 +224,7 @@
 For configuration details check __./conf__ subdirectory.
 
 ### Package
-<<<<<<< HEAD
-To package the final distribution includint the compressed archive, run:
-=======
 To package the final distribution including the compressed archive, run:
->>>>>>> 461b3ea9
 
       mvn clean package -Pbuild-distr
 
