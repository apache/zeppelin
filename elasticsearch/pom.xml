--- conflicted
+++ resolved
@@ -22,30 +22,18 @@
   <parent>
     <artifactId>zeppelin</artifactId>
     <groupId>org.apache.zeppelin</groupId>
-<<<<<<< HEAD
-    <version>0.6.2-SNAPSHOT</version>
-=======
     <version>0.8.0-SNAPSHOT</version>
->>>>>>> 6eecdecb
     <relativePath>..</relativePath>
   </parent>
 
   <artifactId>zeppelin-elasticsearch</artifactId>
   <packaging>jar</packaging>
-<<<<<<< HEAD
-  <version>0.6.2-SNAPSHOT</version>
-  <name>Zeppelin: Elasticsearch interpreter</name>
-
-  <properties>
-    <elasticsearch.version>2.3.3</elasticsearch.version>
-=======
   <version>0.8.0-SNAPSHOT</version>
   <name>Zeppelin: Elasticsearch interpreter</name>
 
   <properties>
     <elasticsearch.version>2.4.3</elasticsearch.version>
     <httpasyncclient.version>4.0.2</httpasyncclient.version>
->>>>>>> 6eecdecb
     <guava.version>18.0</guava.version>
     <json-flattener.version>0.1.6</json-flattener.version>
     <unirest.version>1.4.9</unirest.version>
