--- conflicted
+++ resolved
@@ -28,10 +28,7 @@
 
   <artifactId>zeppelin-elasticsearch</artifactId>
   <packaging>jar</packaging>
-<<<<<<< HEAD
-=======
   <version>0.8.0-SNAPSHOT</version>
->>>>>>> 26808e3a
   <name>Zeppelin: Elasticsearch interpreter</name>
 
   <properties>
