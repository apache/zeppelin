--- conflicted
+++ resolved
@@ -26,10 +26,6 @@
 import org.apache.zeppelin.completer.CompletionType;
 import org.apache.zeppelin.interpreter.InterpreterContext;
 import org.apache.zeppelin.interpreter.InterpreterException;
-<<<<<<< HEAD
-import org.apache.zeppelin.interpreter.InterpreterPropertyBuilder;
-=======
->>>>>>> 6eecdecb
 import org.apache.zeppelin.interpreter.thrift.InterpreterCompletion;
 
 /**
@@ -253,16 +249,10 @@
 
 
   @Override
-<<<<<<< HEAD
-  public List<InterpreterCompletion> completion(String buf, int cursor) {
-    logger.info("Completion request at position\t" + cursor + " in string " + buf);
-    final List suggestions = new ArrayList<>();
-=======
   public List<InterpreterCompletion> completion(String buf, int cursor,
       InterpreterContext interpreterContext) {
     logger.info("Completion request at position\t" + cursor + " in string " + buf);
     final List<InterpreterCompletion> suggestions = new ArrayList<>();
->>>>>>> 6eecdecb
     if (StringUtils.isEmpty(buf)) {
       suggestions.add(new InterpreterCompletion("ls", "ls", CompletionType.command.name()));
       suggestions.add(new InterpreterCompletion("cd", "cd", CompletionType.command.name()));
