--- conflicted
+++ resolved
@@ -34,7 +34,6 @@
 import javax.ws.rs.core.Response.Status;
 
 import org.apache.commons.lang3.StringUtils;
-import org.apache.zeppelin.display.Input;
 import org.apache.zeppelin.interpreter.InterpreterSetting;
 import org.apache.zeppelin.notebook.Note;
 import org.apache.zeppelin.notebook.Notebook;
@@ -43,6 +42,7 @@
 import org.apache.zeppelin.rest.message.InterpreterSettingListForNoteBind;
 import org.apache.zeppelin.rest.message.NewNotebookRequest;
 import org.apache.zeppelin.rest.message.NewParagraphRequest;
+import org.apache.zeppelin.rest.message.RunParagraphWithParametersRequest;
 import org.apache.zeppelin.search.SearchService;
 import org.apache.zeppelin.server.JsonResponse;
 import org.apache.zeppelin.socket.NotebookServer;
@@ -140,10 +140,10 @@
   public Response getNotebook(@PathParam("notebookId") String notebookId) throws IOException {
     Note note = notebook.getNote(notebookId);
     if (note == null) {
-      return new JsonResponse(Status.NOT_FOUND, "note not found.").build();
-    }
-
-    return new JsonResponse(Status.OK, "", note).build();
+      return new JsonResponse<>(Status.NOT_FOUND, "note not found.").build();
+    }
+
+    return new JsonResponse<>(Status.OK, "", note).build();
   }
 
   /**
@@ -284,8 +284,10 @@
   
   /**
    * Run paragraph job REST API
+   * 
    * @param message - JSON with params if user wants to update dynamic form's value
    *                null, empty string, empty json if user doesn't want to update
+   *
    * @return JSON with status.OK
    * @throws IOException, IllegalArgumentException
    */
@@ -295,29 +297,16 @@
                                @PathParam("paragraphId") String paragraphId,
                                String message) throws
                                IOException, IllegalArgumentException {
-<<<<<<< HEAD
-    LOG.info("run paragraph job {} {} ", notebookId, paragraphId);
-=======
-    logger.info("run paragraph job {} {} {}", notebookId, paragraphId, message);
-
->>>>>>> 16e921b6
-    Note note = notebook.getNote(notebookId);
-    if (note == null) {
-      return new JsonResponse<>(Status.NOT_FOUND, "note not found.").build();
-    }
-<<<<<<< HEAD
-    
-    if (note.getParagraph(paragraphId) == null) {
-      return new JsonResponse<>(Status.NOT_FOUND, "paragraph not found.").build();
-    }
-
-    note.run(paragraphId);
-    return new JsonResponse<>(Status.OK).build();
-=======
+    LOG.info("run paragraph job {} {} {}", notebookId, paragraphId, message);
+
+    Note note = notebook.getNote(notebookId);
+    if (note == null) {
+      return new JsonResponse<>(Status.NOT_FOUND, "note not found.").build();
+    }
 
     Paragraph paragraph = note.getParagraph(paragraphId);
     if (paragraph == null) {
-      return new JsonResponse(Status.NOT_FOUND, "paragraph not found.").build();
+      return new JsonResponse<>(Status.NOT_FOUND, "paragraph not found.").build();
     }
 
     // handle params if presented
@@ -332,8 +321,7 @@
     }
 
     note.run(paragraph.getId());
-    return new JsonResponse(Status.OK).build();
->>>>>>> 16e921b6
+    return new JsonResponse<>(Status.OK).build();
   }
 
   /**
