/*
 * Licensed to the Apache Software Foundation (ASF) under one or more
 * contributor license agreements.  See the NOTICE file distributed with
 * this work for additional information regarding copyright ownership.
 * The ASF licenses this file to You under the Apache License, Version 2.0
 * (the "License"); you may not use this file except in compliance with
 * the License.  You may obtain a copy of the License at
 *
 *    http://www.apache.org/licenses/LICENSE-2.0
 *
 * Unless required by applicable law or agreed to in writing, software
 * distributed under the License is distributed on an "AS IS" BASIS,
 * WITHOUT WARRANTIES OR CONDITIONS OF ANY KIND, either express or implied.
 * See the License for the specific language governing permissions and
 * limitations under the License.
 */

package org.apache.zeppelin.rest;

import java.io.IOException;
import java.util.LinkedList;
import java.util.List;
import java.util.Map;

import javax.ws.rs.DELETE;
import javax.ws.rs.GET;
import javax.ws.rs.POST;
import javax.ws.rs.PUT;
import javax.ws.rs.Path;
import javax.ws.rs.PathParam;
import javax.ws.rs.Produces;
import javax.ws.rs.QueryParam;
import javax.ws.rs.core.Response;
import javax.ws.rs.core.Response.Status;

<<<<<<< HEAD
import org.apache.shiro.SecurityUtils;
=======
import org.apache.commons.lang3.StringUtils;
>>>>>>> 0a68c0b1
import org.apache.zeppelin.interpreter.InterpreterSetting;
import org.apache.zeppelin.notebook.Note;
import org.apache.zeppelin.notebook.Notebook;
import org.apache.zeppelin.notebook.Paragraph;
import org.apache.zeppelin.rest.message.CronRequest;
import org.apache.zeppelin.rest.message.InterpreterSettingListForNoteBind;
import org.apache.zeppelin.rest.message.NewNotebookRequest;
import org.apache.zeppelin.rest.message.NewParagraphRequest;
import org.apache.zeppelin.rest.message.RunParagraphWithParametersRequest;
import org.apache.zeppelin.search.SearchService;
import org.apache.zeppelin.server.JsonResponse;
import org.apache.zeppelin.socket.NotebookServer;
import org.quartz.CronExpression;
import org.slf4j.Logger;
import org.slf4j.LoggerFactory;

import com.google.gson.Gson;
import com.google.gson.reflect.TypeToken;

/**
 * Rest api endpoint for the noteBook.
 */
@Path("/notebook")
@Produces("application/json")
public class NotebookRestApi {
  private static final Logger LOG = LoggerFactory.getLogger(NotebookRestApi.class);
  Gson gson = new Gson();
  private Notebook notebook;
  private NotebookServer notebookServer;
  private SearchService notebookIndex;

  public NotebookRestApi() {}

  public NotebookRestApi(Notebook notebook, NotebookServer notebookServer, SearchService search) {
    this.notebook = notebook;
    this.notebookServer = notebookServer;
    this.notebookIndex = search;
  }

  /**
   * bind a setting to note
   * @throws IOException
   */
  @PUT
  @Path("interpreter/bind/{noteId}")
  public Response bind(@PathParam("noteId") String noteId, String req) throws IOException {
    String principal = getPrincipal();

    List<String> settingIdList = gson.fromJson(req, new TypeToken<List<String>>(){}.getType());
<<<<<<< HEAD
    notebook.bindInterpretersToNote(noteId, settingIdList, principal);
    return new JsonResponse(Status.OK).build();
=======
    notebook.bindInterpretersToNote(noteId, settingIdList);
    return new JsonResponse<>(Status.OK).build();
>>>>>>> 0a68c0b1
  }

  /**
   * list binded setting
   */
  @GET
  @Path("interpreter/bind/{noteId}")
  public Response bind(@PathParam("noteId") String noteId) {
    String principal = getPrincipal();

    List<InterpreterSettingListForNoteBind> settingList =
      new LinkedList<InterpreterSettingListForNoteBind>();

    List<InterpreterSetting> selectedSettings =
            notebook.getBindedInterpreterSettings(noteId, principal);
    for (InterpreterSetting setting : selectedSettings) {
      settingList.add(new InterpreterSettingListForNoteBind(
          setting.id(),
          setting.getName(),
          setting.getGroup(),
          setting.getInterpreterGroup(),
          true)
      );
    }

    List<InterpreterSetting> availableSettings = notebook.getInterpreterFactory().get();
    for (InterpreterSetting setting : availableSettings) {
      boolean selected = false;
      for (InterpreterSetting selectedSetting : selectedSettings) {
        if (selectedSetting.id().equals(setting.id())) {
          selected = true;
          break;
        }
      }

      if (!selected) {
        settingList.add(new InterpreterSettingListForNoteBind(
            setting.id(),
            setting.getName(),
            setting.getGroup(),
            setting.getInterpreterGroup(),
            false)
        );
      }
    }
    return new JsonResponse<>(Status.OK, "", settingList).build();
  }

  private String getPrincipal() {
    Object oprincipal = SecurityUtils.getSubject().getPrincipal();
    String principal;
    if (oprincipal == null)
      principal = "anonymous";
    else
      principal = oprincipal.toString();
    return principal;
  }

  @GET
  @Path("/")
  public Response getNotebookList() throws IOException {
<<<<<<< HEAD
    List<Map<String, String>> notesInfo = notebookServer.generateNotebooksInfo(getPrincipal());
    return new JsonResponse(Status.OK, "", notesInfo ).build();
=======
    List<Map<String, String>> notesInfo = notebookServer.generateNotebooksInfo();
    return new JsonResponse<>(Status.OK, "", notesInfo ).build();
  }

  @GET
  @Path("{notebookId}")
  public Response getNotebook(@PathParam("notebookId") String notebookId) throws IOException {
    Note note = notebook.getNote(notebookId);
    if (note == null) {
      return new JsonResponse<>(Status.NOT_FOUND, "note not found.").build();
    }

    return new JsonResponse<>(Status.OK, "", note).build();
>>>>>>> 0a68c0b1
  }

  /**
   * Create new note REST API
   * @param message - JSON with new note name
   * @return JSON with new note ID
   * @throws IOException
   */
  @POST
  @Path("/")
  public Response createNote(String message) throws IOException {
<<<<<<< HEAD
    String principal = getPrincipal();
    logger.info("Create new notebook by JSON {}" , message);
    NewNotebookRequest request = gson.fromJson(message,
        NewNotebookRequest.class);
    Note note = notebook.createNote(principal);
    note.addParagraph(); // it's an empty note. so add one paragraph
=======
    LOG.info("Create new notebook by JSON {}" , message);
    NewNotebookRequest request = gson.fromJson(message,
        NewNotebookRequest.class);
    Note note = notebook.createNote();
    List<NewParagraphRequest> initialParagraphs = request.getParagraphs();
    if (initialParagraphs != null) {
      for (NewParagraphRequest paragraphRequest : initialParagraphs) {
        Paragraph p = note.addParagraph();
        p.setTitle(paragraphRequest.getTitle());
        p.setText(paragraphRequest.getText());
      }
    }
    note.addParagraph(); // add one paragraph to the last
>>>>>>> 0a68c0b1
    String noteName = request.getName();
    if (noteName.isEmpty()) {
      noteName = "Note " + note.getId();
    }
    note.setName(noteName);
    note.persist();
    notebookServer.broadcastNote(note);
<<<<<<< HEAD
    notebookServer.broadcastNoteList(principal);
    return new JsonResponse(Status.CREATED, "", note.getId() ).build();
=======
    notebookServer.broadcastNoteList();
    return new JsonResponse<>(Status.CREATED, "", note.getId() ).build();
>>>>>>> 0a68c0b1
  }

  /**
   * Delete note REST API
   * @param
   * @return JSON with status.OK
   * @throws IOException
   */
  @DELETE
  @Path("{notebookId}")
  public Response deleteNote(@PathParam("notebookId") String notebookId) throws IOException {
<<<<<<< HEAD
    logger.info("Delete notebook {} ", notebookId);
    String principal = getPrincipal();
=======
    LOG.info("Delete notebook {} ", notebookId);
>>>>>>> 0a68c0b1
    if (!(notebookId.isEmpty())) {
      Note note = notebook.getNote(notebookId, principal);
      if (note != null) {
        notebook.removeNote(notebookId, principal);
      }
    }
<<<<<<< HEAD
    notebookServer.broadcastNoteList(principal);
    return new JsonResponse(Status.OK, "").build();
=======
    notebookServer.broadcastNoteList();
    return new JsonResponse<>(Status.OK, "").build();
>>>>>>> 0a68c0b1
  }
  
  /**
   * Clone note REST API
   * @param
   * @return JSON with status.CREATED
   * @throws IOException, CloneNotSupportedException, IllegalArgumentException
   */
  @POST
  @Path("{notebookId}")
  public Response cloneNote(@PathParam("notebookId") String notebookId, String message) throws
      IOException, CloneNotSupportedException, IllegalArgumentException {
<<<<<<< HEAD
    logger.info("clone notebook by JSON {}" , message);
    String principal = getPrincipal();
=======
    LOG.info("clone notebook by JSON {}" , message);
>>>>>>> 0a68c0b1
    NewNotebookRequest request = gson.fromJson(message,
        NewNotebookRequest.class);
    String newNoteName = request.getName();
    Note newNote = notebook.cloneNote(notebookId, newNoteName, principal);
    notebookServer.broadcastNote(newNote);
<<<<<<< HEAD
    notebookServer.broadcastNoteList(principal);
    return new JsonResponse(Status.CREATED, "", newNote.getId()).build();
=======
    notebookServer.broadcastNoteList();
    return new JsonResponse<>(Status.CREATED, "", newNote.getId()).build();
>>>>>>> 0a68c0b1
  }

  /**
   * Insert paragraph REST API
   * @param message - JSON containing paragraph's information
   * @return JSON with status.OK
   * @throws IOException
   */
  @POST
  @Path("{notebookId}/paragraph")
  public Response insertParagraph(@PathParam("notebookId") String notebookId, String message)
      throws IOException {
    LOG.info("insert paragraph {} {}", notebookId, message);

    Note note = notebook.getNote(notebookId);
    if (note == null) {
      return new JsonResponse(Status.NOT_FOUND, "note not found.").build();
    }

    NewParagraphRequest request = gson.fromJson(message, NewParagraphRequest.class);

    Paragraph p;
    Double indexDouble = request.getIndex();
    if (indexDouble == null) {
      p = note.addParagraph();
    } else {
      p = note.insertParagraph(indexDouble.intValue());
    }
    p.setTitle(request.getTitle());
    p.setText(request.getText());

    note.persist();
    notebookServer.broadcastNote(note);
    return new JsonResponse(Status.CREATED, "", p.getId()).build();
  }

  /**
   * Get paragraph REST API
   * @param
   * @return JSON with information of the paragraph
   * @throws IOException
   */
  @GET
  @Path("{notebookId}/paragraph/{paragraphId}")
  public Response getParagraph(@PathParam("notebookId") String notebookId,
                               @PathParam("paragraphId") String paragraphId) throws IOException {
    LOG.info("get paragraph {} {}", notebookId, paragraphId);

    Note note = notebook.getNote(notebookId);
    if (note == null) {
      return new JsonResponse(Status.NOT_FOUND, "note not found.").build();
    }

    Paragraph p = note.getParagraph(paragraphId);
    if (p == null) {
      return new JsonResponse(Status.NOT_FOUND, "paragraph not found.").build();
    }

    return new JsonResponse(Status.OK, "", p).build();
  }

  /**
   * Move paragraph REST API
   * @param newIndex - new index to move
   * @return JSON with status.OK
   * @throws IOException
   */
  @POST
  @Path("{notebookId}/paragraph/{paragraphId}/move/{newIndex}")
  public Response moveParagraph(@PathParam("notebookId") String notebookId,
                                @PathParam("paragraphId") String paragraphId,
                                @PathParam("newIndex") String newIndex) throws IOException {
    LOG.info("move paragraph {} {} {}", notebookId, paragraphId, newIndex);

    Note note = notebook.getNote(notebookId);
    if (note == null) {
      return new JsonResponse(Status.NOT_FOUND, "note not found.").build();
    }

    Paragraph p = note.getParagraph(paragraphId);
    if (p == null) {
      return new JsonResponse(Status.NOT_FOUND, "paragraph not found.").build();
    }

    try {
      note.moveParagraph(paragraphId, Integer.parseInt(newIndex), true);

      note.persist();
      notebookServer.broadcastNote(note);
      return new JsonResponse(Status.OK, "").build();
    } catch (IndexOutOfBoundsException e) {
      return new JsonResponse(Status.BAD_REQUEST, "paragraph's new index is out of bound").build();
    }
  }

  /**
   * Delete paragraph REST API
   * @param
   * @return JSON with status.OK
   * @throws IOException
   */
  @DELETE
  @Path("{notebookId}/paragraph/{paragraphId}")
  public Response deleteParagraph(@PathParam("notebookId") String notebookId,
                                  @PathParam("paragraphId") String paragraphId) throws IOException {
    LOG.info("delete paragraph {} {}", notebookId, paragraphId);

    Note note = notebook.getNote(notebookId);
    if (note == null) {
      return new JsonResponse(Status.NOT_FOUND, "note not found.").build();
    }

    Paragraph p = note.getParagraph(paragraphId);
    if (p == null) {
      return new JsonResponse(Status.NOT_FOUND, "paragraph not found.").build();
    }

    note.removeParagraph(paragraphId);
    note.persist();
    notebookServer.broadcastNote(note);

    return new JsonResponse(Status.OK, "").build();
  }

  /**
   * Run notebook jobs REST API
   * @param
   * @return JSON with status.OK
   * @throws IOException, IllegalArgumentException
   */
  @POST
  @Path("job/{notebookId}")
  public Response runNoteJobs(@PathParam("notebookId") String notebookId) throws
      IOException, IllegalArgumentException {
<<<<<<< HEAD
    logger.info("run notebook jobs {} ", notebookId);
    Note note = notebook.getNote(notebookId,
        org.apache.zeppelin.utils.SecurityUtils.getPrincipal());
=======
    LOG.info("run notebook jobs {} ", notebookId);
    Note note = notebook.getNote(notebookId);
>>>>>>> 0a68c0b1
    if (note == null) {
      return new JsonResponse<>(Status.NOT_FOUND, "note not found.").build();
    }
    
    note.runAll();
    return new JsonResponse<>(Status.OK).build();
  }

  /**
   * Stop(delete) notebook jobs REST API
   * @param
   * @return JSON with status.OK
   * @throws IOException, IllegalArgumentException
   */
  @DELETE
  @Path("job/{notebookId}")
  public Response stopNoteJobs(@PathParam("notebookId") String notebookId) throws
      IOException, IllegalArgumentException {
<<<<<<< HEAD
    logger.info("stop notebook jobs {} ", notebookId);
    Note note = notebook.getNote(notebookId,
        org.apache.zeppelin.utils.SecurityUtils.getPrincipal());
=======
    LOG.info("stop notebook jobs {} ", notebookId);
    Note note = notebook.getNote(notebookId);
>>>>>>> 0a68c0b1
    if (note == null) {
      return new JsonResponse<>(Status.NOT_FOUND, "note not found.").build();
    }

    for (Paragraph p : note.getParagraphs()) {
      if (!p.isTerminated()) {
        p.abort();
      }
    }
    return new JsonResponse<>(Status.OK).build();
  }
  
  /**
   * Get notebook job status REST API
   * @param
   * @return JSON with status.OK
   * @throws IOException, IllegalArgumentException
   */
  @GET
  @Path("job/{notebookId}")
  public Response getNoteJobStatus(@PathParam("notebookId") String notebookId) throws
      IOException, IllegalArgumentException {
<<<<<<< HEAD
    logger.info("get notebook job status.");
    Note note = notebook.getNote(notebookId,
        org.apache.zeppelin.utils.SecurityUtils.getPrincipal());
=======
    LOG.info("get notebook job status.");
    Note note = notebook.getNote(notebookId);
>>>>>>> 0a68c0b1
    if (note == null) {
      return new JsonResponse<>(Status.NOT_FOUND, "note not found.").build();
    }

    return new JsonResponse<>(Status.OK, null, note.generateParagraphsInfo()).build();
  }
  
  /**
   * Run paragraph job REST API
   * 
   * @param message - JSON with params if user wants to update dynamic form's value
   *                null, empty string, empty json if user doesn't want to update
   *
   * @return JSON with status.OK
   * @throws IOException, IllegalArgumentException
   */
  @POST
  @Path("job/{notebookId}/{paragraphId}")
  public Response runParagraph(@PathParam("notebookId") String notebookId, 
                               @PathParam("paragraphId") String paragraphId,
                               String message) throws
                               IOException, IllegalArgumentException {
<<<<<<< HEAD
    logger.info("run paragraph job {} {} ", notebookId, paragraphId);
    Note note = notebook.getNote(notebookId,
        org.apache.zeppelin.utils.SecurityUtils.getPrincipal());
=======
    LOG.info("run paragraph job {} {} {}", notebookId, paragraphId, message);

    Note note = notebook.getNote(notebookId);
>>>>>>> 0a68c0b1
    if (note == null) {
      return new JsonResponse<>(Status.NOT_FOUND, "note not found.").build();
    }

    Paragraph paragraph = note.getParagraph(paragraphId);
    if (paragraph == null) {
      return new JsonResponse<>(Status.NOT_FOUND, "paragraph not found.").build();
    }

    // handle params if presented
    if (!StringUtils.isEmpty(message)) {
      RunParagraphWithParametersRequest request = gson.fromJson(message,
          RunParagraphWithParametersRequest.class);
      Map<String, Object> paramsForUpdating = request.getParams();
      if (paramsForUpdating != null) {
        paragraph.settings.getParams().putAll(paramsForUpdating);
        note.persist();
      }
    }

    note.run(paragraph.getId());
    return new JsonResponse<>(Status.OK).build();
  }

  /**
   * Stop(delete) paragraph job REST API
   * @param
   * @return JSON with status.OK
   * @throws IOException, IllegalArgumentException
   */
  @DELETE
  @Path("job/{notebookId}/{paragraphId}")
  public Response stopParagraph(@PathParam("notebookId") String notebookId, 
                                @PathParam("paragraphId") String paragraphId) throws
                                IOException, IllegalArgumentException {
<<<<<<< HEAD
    logger.info("stop paragraph job {} ", notebookId);
    Note note = notebook.getNote(notebookId,
        org.apache.zeppelin.utils.SecurityUtils.getPrincipal());
=======
    LOG.info("stop paragraph job {} ", notebookId);
    Note note = notebook.getNote(notebookId);
>>>>>>> 0a68c0b1
    if (note == null) {
      return new JsonResponse<>(Status.NOT_FOUND, "note not found.").build();
    }

    Paragraph p = note.getParagraph(paragraphId);
    if (p == null) {
      return new JsonResponse<>(Status.NOT_FOUND, "paragraph not found.").build();
    }
    p.abort();
    return new JsonResponse<>(Status.OK).build();
  }
    
  /**
   * Register cron job REST API
   * @param message - JSON with cron expressions.
   * @return JSON with status.OK
   * @throws IOException, IllegalArgumentException
   */
  @POST
  @Path("cron/{notebookId}")
  public Response registerCronJob(@PathParam("notebookId") String notebookId, String message) throws
      IOException, IllegalArgumentException {
    LOG.info("Register cron job note={} request cron msg={}", notebookId, message);

    CronRequest request = gson.fromJson(message,
                          CronRequest.class);
    
    Note note = notebook.getNote(notebookId,
        org.apache.zeppelin.utils.SecurityUtils.getPrincipal());
    if (note == null) {
      return new JsonResponse<>(Status.NOT_FOUND, "note not found.").build();
    }
    
    if (!CronExpression.isValidExpression(request.getCronString())) {
      return new JsonResponse<>(Status.BAD_REQUEST, "wrong cron expressions.").build();
    }

    Map<String, Object> config = note.getConfig();
    config.put("cron", request.getCronString());
    note.setConfig(config);
    notebook.refreshCron(note.id(),
        org.apache.zeppelin.utils.SecurityUtils.getPrincipal());
    
    return new JsonResponse<>(Status.OK).build();
  }
  
  /**
   * Remove cron job REST API
   * @param
   * @return JSON with status.OK
   * @throws IOException, IllegalArgumentException
   */
  @DELETE
  @Path("cron/{notebookId}")
  public Response removeCronJob(@PathParam("notebookId") String notebookId) throws
      IOException, IllegalArgumentException {
    LOG.info("Remove cron job note {}", notebookId);

    Note note = notebook.getNote(notebookId,
        org.apache.zeppelin.utils.SecurityUtils.getPrincipal());
    if (note == null) {
      return new JsonResponse<>(Status.NOT_FOUND, "note not found.").build();
    }
    
    Map<String, Object> config = note.getConfig();
    config.put("cron", null);
    note.setConfig(config);
    notebook.refreshCron(note.id(), org.apache.zeppelin.utils.SecurityUtils.getPrincipal());
    
    return new JsonResponse<>(Status.OK).build();
  }  
  
  /**
   * Get cron job REST API
   * @param
   * @return JSON with status.OK
   * @throws IOException, IllegalArgumentException
   */
  @GET
  @Path("cron/{notebookId}")
  public Response getCronJob(@PathParam("notebookId") String notebookId) throws
      IOException, IllegalArgumentException {
    LOG.info("Get cron job note {}", notebookId);

    Note note = notebook.getNote(notebookId,
        org.apache.zeppelin.utils.SecurityUtils.getPrincipal());
    if (note == null) {
      return new JsonResponse<>(Status.NOT_FOUND, "note not found.").build();
    }
    
    return new JsonResponse<>(Status.OK, note.getConfig().get("cron")).build();
  }  

  /**
   * Search for a Notes
   */
  @GET
  @Path("search")
  public Response search(@QueryParam("q") String queryTerm) {
    LOG.info("Searching notebooks for: {}", queryTerm);
    List<Map<String, String>> notebooksFound = notebookIndex.query(queryTerm);
    LOG.info("{} notbooks found", notebooksFound.size());
    return new JsonResponse<>(Status.OK, notebooksFound).build();
  }

}<|MERGE_RESOLUTION|>--- conflicted
+++ resolved
@@ -33,11 +33,7 @@
 import javax.ws.rs.core.Response;
 import javax.ws.rs.core.Response.Status;
 
-<<<<<<< HEAD
-import org.apache.shiro.SecurityUtils;
-=======
 import org.apache.commons.lang3.StringUtils;
->>>>>>> 0a68c0b1
 import org.apache.zeppelin.interpreter.InterpreterSetting;
 import org.apache.zeppelin.notebook.Note;
 import org.apache.zeppelin.notebook.Notebook;
@@ -50,6 +46,7 @@
 import org.apache.zeppelin.search.SearchService;
 import org.apache.zeppelin.server.JsonResponse;
 import org.apache.zeppelin.socket.NotebookServer;
+import org.apache.zeppelin.utils.SecurityUtils;
 import org.quartz.CronExpression;
 import org.slf4j.Logger;
 import org.slf4j.LoggerFactory;
@@ -84,16 +81,11 @@
   @PUT
   @Path("interpreter/bind/{noteId}")
   public Response bind(@PathParam("noteId") String noteId, String req) throws IOException {
-    String principal = getPrincipal();
+    String principal = SecurityUtils.getPrincipal();
 
     List<String> settingIdList = gson.fromJson(req, new TypeToken<List<String>>(){}.getType());
-<<<<<<< HEAD
     notebook.bindInterpretersToNote(noteId, settingIdList, principal);
     return new JsonResponse(Status.OK).build();
-=======
-    notebook.bindInterpretersToNote(noteId, settingIdList);
-    return new JsonResponse<>(Status.OK).build();
->>>>>>> 0a68c0b1
   }
 
   /**
@@ -102,7 +94,7 @@
   @GET
   @Path("interpreter/bind/{noteId}")
   public Response bind(@PathParam("noteId") String noteId) {
-    String principal = getPrincipal();
+    String principal = SecurityUtils.getPrincipal();
 
     List<InterpreterSettingListForNoteBind> settingList =
       new LinkedList<InterpreterSettingListForNoteBind>();
@@ -142,37 +134,22 @@
     return new JsonResponse<>(Status.OK, "", settingList).build();
   }
 
-  private String getPrincipal() {
-    Object oprincipal = SecurityUtils.getSubject().getPrincipal();
-    String principal;
-    if (oprincipal == null)
-      principal = "anonymous";
-    else
-      principal = oprincipal.toString();
-    return principal;
-  }
-
   @GET
   @Path("/")
   public Response getNotebookList() throws IOException {
-<<<<<<< HEAD
-    List<Map<String, String>> notesInfo = notebookServer.generateNotebooksInfo(getPrincipal());
+    List<Map<String, String>> notesInfo = notebookServer.generateNotebooksInfo(SecurityUtils.getPrincipal());
     return new JsonResponse(Status.OK, "", notesInfo ).build();
-=======
-    List<Map<String, String>> notesInfo = notebookServer.generateNotebooksInfo();
-    return new JsonResponse<>(Status.OK, "", notesInfo ).build();
   }
 
   @GET
   @Path("{notebookId}")
   public Response getNotebook(@PathParam("notebookId") String notebookId) throws IOException {
-    Note note = notebook.getNote(notebookId);
+    Note note = notebook.getNote(notebookId, SecurityUtils.getPrincipal());
     if (note == null) {
       return new JsonResponse<>(Status.NOT_FOUND, "note not found.").build();
     }
 
     return new JsonResponse<>(Status.OK, "", note).build();
->>>>>>> 0a68c0b1
   }
 
   /**
@@ -184,18 +161,11 @@
   @POST
   @Path("/")
   public Response createNote(String message) throws IOException {
-<<<<<<< HEAD
-    String principal = getPrincipal();
-    logger.info("Create new notebook by JSON {}" , message);
+    String principal = SecurityUtils.getPrincipal();
+    LOG.info("Create new notebook by JSON {}" , message);
     NewNotebookRequest request = gson.fromJson(message,
         NewNotebookRequest.class);
     Note note = notebook.createNote(principal);
-    note.addParagraph(); // it's an empty note. so add one paragraph
-=======
-    LOG.info("Create new notebook by JSON {}" , message);
-    NewNotebookRequest request = gson.fromJson(message,
-        NewNotebookRequest.class);
-    Note note = notebook.createNote();
     List<NewParagraphRequest> initialParagraphs = request.getParagraphs();
     if (initialParagraphs != null) {
       for (NewParagraphRequest paragraphRequest : initialParagraphs) {
@@ -205,7 +175,6 @@
       }
     }
     note.addParagraph(); // add one paragraph to the last
->>>>>>> 0a68c0b1
     String noteName = request.getName();
     if (noteName.isEmpty()) {
       noteName = "Note " + note.getId();
@@ -213,13 +182,8 @@
     note.setName(noteName);
     note.persist();
     notebookServer.broadcastNote(note);
-<<<<<<< HEAD
     notebookServer.broadcastNoteList(principal);
     return new JsonResponse(Status.CREATED, "", note.getId() ).build();
-=======
-    notebookServer.broadcastNoteList();
-    return new JsonResponse<>(Status.CREATED, "", note.getId() ).build();
->>>>>>> 0a68c0b1
   }
 
   /**
@@ -231,25 +195,16 @@
   @DELETE
   @Path("{notebookId}")
   public Response deleteNote(@PathParam("notebookId") String notebookId) throws IOException {
-<<<<<<< HEAD
-    logger.info("Delete notebook {} ", notebookId);
-    String principal = getPrincipal();
-=======
+    String principal = SecurityUtils.getPrincipal();
     LOG.info("Delete notebook {} ", notebookId);
->>>>>>> 0a68c0b1
     if (!(notebookId.isEmpty())) {
       Note note = notebook.getNote(notebookId, principal);
       if (note != null) {
         notebook.removeNote(notebookId, principal);
       }
     }
-<<<<<<< HEAD
     notebookServer.broadcastNoteList(principal);
     return new JsonResponse(Status.OK, "").build();
-=======
-    notebookServer.broadcastNoteList();
-    return new JsonResponse<>(Status.OK, "").build();
->>>>>>> 0a68c0b1
   }
   
   /**
@@ -262,24 +217,15 @@
   @Path("{notebookId}")
   public Response cloneNote(@PathParam("notebookId") String notebookId, String message) throws
       IOException, CloneNotSupportedException, IllegalArgumentException {
-<<<<<<< HEAD
-    logger.info("clone notebook by JSON {}" , message);
-    String principal = getPrincipal();
-=======
+    String principal = SecurityUtils.getPrincipal();
     LOG.info("clone notebook by JSON {}" , message);
->>>>>>> 0a68c0b1
     NewNotebookRequest request = gson.fromJson(message,
         NewNotebookRequest.class);
     String newNoteName = request.getName();
     Note newNote = notebook.cloneNote(notebookId, newNoteName, principal);
     notebookServer.broadcastNote(newNote);
-<<<<<<< HEAD
     notebookServer.broadcastNoteList(principal);
     return new JsonResponse(Status.CREATED, "", newNote.getId()).build();
-=======
-    notebookServer.broadcastNoteList();
-    return new JsonResponse<>(Status.CREATED, "", newNote.getId()).build();
->>>>>>> 0a68c0b1
   }
 
   /**
@@ -294,7 +240,7 @@
       throws IOException {
     LOG.info("insert paragraph {} {}", notebookId, message);
 
-    Note note = notebook.getNote(notebookId);
+    Note note = notebook.getNote(notebookId, SecurityUtils.getPrincipal());
     if (note == null) {
       return new JsonResponse(Status.NOT_FOUND, "note not found.").build();
     }
@@ -328,7 +274,7 @@
                                @PathParam("paragraphId") String paragraphId) throws IOException {
     LOG.info("get paragraph {} {}", notebookId, paragraphId);
 
-    Note note = notebook.getNote(notebookId);
+    Note note = notebook.getNote(notebookId, SecurityUtils.getPrincipal());
     if (note == null) {
       return new JsonResponse(Status.NOT_FOUND, "note not found.").build();
     }
@@ -354,7 +300,7 @@
                                 @PathParam("newIndex") String newIndex) throws IOException {
     LOG.info("move paragraph {} {} {}", notebookId, paragraphId, newIndex);
 
-    Note note = notebook.getNote(notebookId);
+    Note note = notebook.getNote(notebookId, SecurityUtils.getPrincipal());
     if (note == null) {
       return new JsonResponse(Status.NOT_FOUND, "note not found.").build();
     }
@@ -387,7 +333,7 @@
                                   @PathParam("paragraphId") String paragraphId) throws IOException {
     LOG.info("delete paragraph {} {}", notebookId, paragraphId);
 
-    Note note = notebook.getNote(notebookId);
+    Note note = notebook.getNote(notebookId, SecurityUtils.getPrincipal());
     if (note == null) {
       return new JsonResponse(Status.NOT_FOUND, "note not found.").build();
     }
@@ -414,14 +360,8 @@
   @Path("job/{notebookId}")
   public Response runNoteJobs(@PathParam("notebookId") String notebookId) throws
       IOException, IllegalArgumentException {
-<<<<<<< HEAD
-    logger.info("run notebook jobs {} ", notebookId);
-    Note note = notebook.getNote(notebookId,
-        org.apache.zeppelin.utils.SecurityUtils.getPrincipal());
-=======
+    Note note = notebook.getNote(notebookId, SecurityUtils.getPrincipal());
     LOG.info("run notebook jobs {} ", notebookId);
-    Note note = notebook.getNote(notebookId);
->>>>>>> 0a68c0b1
     if (note == null) {
       return new JsonResponse<>(Status.NOT_FOUND, "note not found.").build();
     }
@@ -440,14 +380,7 @@
   @Path("job/{notebookId}")
   public Response stopNoteJobs(@PathParam("notebookId") String notebookId) throws
       IOException, IllegalArgumentException {
-<<<<<<< HEAD
-    logger.info("stop notebook jobs {} ", notebookId);
-    Note note = notebook.getNote(notebookId,
-        org.apache.zeppelin.utils.SecurityUtils.getPrincipal());
-=======
-    LOG.info("stop notebook jobs {} ", notebookId);
-    Note note = notebook.getNote(notebookId);
->>>>>>> 0a68c0b1
+    Note note = notebook.getNote(notebookId, SecurityUtils.getPrincipal());
     if (note == null) {
       return new JsonResponse<>(Status.NOT_FOUND, "note not found.").build();
     }
@@ -470,14 +403,8 @@
   @Path("job/{notebookId}")
   public Response getNoteJobStatus(@PathParam("notebookId") String notebookId) throws
       IOException, IllegalArgumentException {
-<<<<<<< HEAD
-    logger.info("get notebook job status.");
-    Note note = notebook.getNote(notebookId,
-        org.apache.zeppelin.utils.SecurityUtils.getPrincipal());
-=======
     LOG.info("get notebook job status.");
-    Note note = notebook.getNote(notebookId);
->>>>>>> 0a68c0b1
+    Note note = notebook.getNote(notebookId, SecurityUtils.getPrincipal());
     if (note == null) {
       return new JsonResponse<>(Status.NOT_FOUND, "note not found.").build();
     }
@@ -500,15 +427,8 @@
                                @PathParam("paragraphId") String paragraphId,
                                String message) throws
                                IOException, IllegalArgumentException {
-<<<<<<< HEAD
-    logger.info("run paragraph job {} {} ", notebookId, paragraphId);
-    Note note = notebook.getNote(notebookId,
-        org.apache.zeppelin.utils.SecurityUtils.getPrincipal());
-=======
+    Note note = notebook.getNote(notebookId, SecurityUtils.getPrincipal());
     LOG.info("run paragraph job {} {} {}", notebookId, paragraphId, message);
-
-    Note note = notebook.getNote(notebookId);
->>>>>>> 0a68c0b1
     if (note == null) {
       return new JsonResponse<>(Status.NOT_FOUND, "note not found.").build();
     }
@@ -544,14 +464,8 @@
   public Response stopParagraph(@PathParam("notebookId") String notebookId, 
                                 @PathParam("paragraphId") String paragraphId) throws
                                 IOException, IllegalArgumentException {
-<<<<<<< HEAD
-    logger.info("stop paragraph job {} ", notebookId);
-    Note note = notebook.getNote(notebookId,
-        org.apache.zeppelin.utils.SecurityUtils.getPrincipal());
-=======
+    Note note = notebook.getNote(notebookId, SecurityUtils.getPrincipal());
     LOG.info("stop paragraph job {} ", notebookId);
-    Note note = notebook.getNote(notebookId);
->>>>>>> 0a68c0b1
     if (note == null) {
       return new JsonResponse<>(Status.NOT_FOUND, "note not found.").build();
     }
@@ -579,8 +493,7 @@
     CronRequest request = gson.fromJson(message,
                           CronRequest.class);
     
-    Note note = notebook.getNote(notebookId,
-        org.apache.zeppelin.utils.SecurityUtils.getPrincipal());
+    Note note = notebook.getNote(notebookId, SecurityUtils.getPrincipal());
     if (note == null) {
       return new JsonResponse<>(Status.NOT_FOUND, "note not found.").build();
     }
@@ -610,8 +523,7 @@
       IOException, IllegalArgumentException {
     LOG.info("Remove cron job note {}", notebookId);
 
-    Note note = notebook.getNote(notebookId,
-        org.apache.zeppelin.utils.SecurityUtils.getPrincipal());
+    Note note = notebook.getNote(notebookId, SecurityUtils.getPrincipal());
     if (note == null) {
       return new JsonResponse<>(Status.NOT_FOUND, "note not found.").build();
     }
@@ -619,7 +531,7 @@
     Map<String, Object> config = note.getConfig();
     config.put("cron", null);
     note.setConfig(config);
-    notebook.refreshCron(note.id(), org.apache.zeppelin.utils.SecurityUtils.getPrincipal());
+    notebook.refreshCron(note.id(), SecurityUtils.getPrincipal());
     
     return new JsonResponse<>(Status.OK).build();
   }  
@@ -636,8 +548,7 @@
       IOException, IllegalArgumentException {
     LOG.info("Get cron job note {}", notebookId);
 
-    Note note = notebook.getNote(notebookId,
-        org.apache.zeppelin.utils.SecurityUtils.getPrincipal());
+    Note note = notebook.getNote(notebookId, SecurityUtils.getPrincipal());
     if (note == null) {
       return new JsonResponse<>(Status.NOT_FOUND, "note not found.").build();
     }
