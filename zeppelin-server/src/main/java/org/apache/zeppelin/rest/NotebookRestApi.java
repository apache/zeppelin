/*
 * Licensed to the Apache Software Foundation (ASF) under one or more
 * contributor license agreements.  See the NOTICE file distributed with
 * this work for additional information regarding copyright ownership.
 * The ASF licenses this file to You under the Apache License, Version 2.0
 * (the "License"); you may not use this file except in compliance with
 * the License.  You may obtain a copy of the License at
 *
 *    http://www.apache.org/licenses/LICENSE-2.0
 *
 * Unless required by applicable law or agreed to in writing, software
 * distributed under the License is distributed on an "AS IS" BASIS,
 * WITHOUT WARRANTIES OR CONDITIONS OF ANY KIND, either express or implied.
 * See the License for the specific language governing permissions and
 * limitations under the License.
 */

package org.apache.zeppelin.rest;

import java.io.IOException;
import java.util.*;

import javax.ws.rs.DELETE;
import javax.ws.rs.GET;
import javax.ws.rs.POST;
import javax.ws.rs.PUT;
import javax.ws.rs.Path;
import javax.ws.rs.PathParam;
import javax.ws.rs.Produces;
import javax.ws.rs.QueryParam;
import javax.ws.rs.core.Response;
import javax.ws.rs.core.Response.Status;

import org.apache.commons.lang3.StringUtils;
import org.apache.zeppelin.annotation.ZeppelinApi;
import org.apache.zeppelin.interpreter.InterpreterResult;
import org.apache.zeppelin.notebook.Note;
import org.apache.zeppelin.notebook.Notebook;
import org.apache.zeppelin.notebook.NotebookAuthorization;
import org.apache.zeppelin.notebook.Paragraph;
import org.apache.zeppelin.rest.exception.BadRequestException;
import org.apache.zeppelin.rest.exception.NotFoundException;
import org.apache.zeppelin.rest.exception.ForbiddenException;
import org.apache.zeppelin.rest.message.CronRequest;
import org.apache.zeppelin.rest.message.NewNoteRequest;
import org.apache.zeppelin.rest.message.NewParagraphRequest;
import org.apache.zeppelin.rest.message.RunParagraphWithParametersRequest;
import org.apache.zeppelin.search.SearchService;
import org.apache.zeppelin.server.JsonResponse;
import org.apache.zeppelin.socket.NotebookServer;
import org.apache.zeppelin.types.InterpreterSettingsList;
import org.apache.zeppelin.user.AuthenticationInfo;
import org.apache.zeppelin.utils.InterpreterBindingUtils;
import org.apache.zeppelin.utils.SecurityUtils;
import org.quartz.CronExpression;
import org.slf4j.Logger;
import org.slf4j.LoggerFactory;

import com.google.common.reflect.TypeToken;
import com.google.gson.Gson;

/**
 * Rest api endpoint for the notebook.
 */
@Path("/notebook")
@Produces("application/json")
public class NotebookRestApi {
  private static final Logger LOG = LoggerFactory.getLogger(NotebookRestApi.class);
  Gson gson = new Gson();
  private Notebook notebook;
  private NotebookServer notebookServer;
  private SearchService noteSearchService;
  private NotebookAuthorization notebookAuthorization;

  public NotebookRestApi() {
  }

  public NotebookRestApi(Notebook notebook, NotebookServer notebookServer, SearchService search) {
    this.notebook = notebook;
    this.notebookServer = notebookServer;
    this.noteSearchService = search;
    this.notebookAuthorization = notebook.getNotebookAuthorization();
  }

  /**
   * get note authorization information
   */
  @GET
  @Path("{noteId}/permissions")
  @ZeppelinApi
  public Response getNotePermissions(@PathParam("noteId") String noteId) throws IOException {
    checkIfUserIsAnon(getBlockNotAuthenticatedUserErrorMsg());
    checkIfUserCanRead(noteId,
        "Insufficient privileges you cannot get the list of permissions for this note");
    HashMap<String, Set<String>> permissionsMap = new HashMap<>();
    permissionsMap.put("owners", notebookAuthorization.getOwners(noteId));
    permissionsMap.put("readers", notebookAuthorization.getReaders(noteId));
    permissionsMap.put("writers", notebookAuthorization.getWriters(noteId));
    permissionsMap.put("runners", notebookAuthorization.getRunners(noteId));
    return new JsonResponse<>(Status.OK, "", permissionsMap).build();
  }

  /**
   * Get folder authorization information.
   */
  @GET
  @Path("folder/{folderId}/permissions")
  @ZeppelinApi
  public Response getFolderPermissions(@PathParam("folderId") String folderId) throws IOException {
    if (folderId.charAt(0) != '/') {
      folderId = '/' + folderId;
    }
    checkIfUserIsAnon(getBlockNotAuthenticatedUserErrorMsg());
    checkIfUserCanRead(folderId,
        "Insufficient privileges you cannot get the list of permissions for this folder");
    HashMap<String, Set<String>> permissionsMap = new HashMap<>();
    permissionsMap.put("owners", notebookAuthorization.getOwners(folderId));
    permissionsMap.put("readers", notebookAuthorization.getReaders(folderId));
    permissionsMap.put("writers", notebookAuthorization.getWriters(folderId));
    return new JsonResponse<>(Status.OK, "", permissionsMap).build();
  }

  private String ownerPermissionError(Set<String> current, Set<String> allowed) throws IOException {
    LOG.info("Cannot change permissions. Connection owners {}. Allowed owners {}",
        current.toString(), allowed.toString());
    return "Insufficient privileges to change permissions.\n\n" +
        "Allowed owners: " + allowed.toString() + "\n\n" +
        "User belongs to: " + current.toString();
  }

  private String getBlockNotAuthenticatedUserErrorMsg() throws IOException {
    return  "Only authenticated user can set the permission.";
  }

  /**
   * Set of utils method to check if current user can perform action to the note.
   * Since we only have security on notebook level, from now we keep this logic in this class.
   * In the future we might want to generalize this for the rest of the api enmdpoints.
   */

  /**
   * Check if the current user is not authenticated(anonymous user) or not
   */
  private void checkIfUserIsAnon(String errorMsg) {
    boolean isAuthenticated = SecurityUtils.isAuthenticated();
    if (isAuthenticated && SecurityUtils.getPrincipal().equals("anonymous")) {
      LOG.info("Anonymous user cannot set any permissions for this note.");
      throw new ForbiddenException(errorMsg);
    }
  }

  /**
   * Check if the current user own the given note.
   */
  private void checkIfUserIsOwner(String resourseId, String errorMsg) {
    Set<String> userAndRoles = getPrincipalUserAndRoles();
    if (!notebookAuthorization.isOwner(userAndRoles, resourseId)) {
      throw new ForbiddenException(errorMsg);
    }
  }
  
  /**
   * Check if the current user is either Owner or Writer for the given note.
   */
  private void checkIfUserCanWrite(String resourseId, String errorMsg) {
    Set<String> userAndRoles = getPrincipalUserAndRoles();
    if (!notebookAuthorization.hasWriteAuthorization(userAndRoles, resourseId)) {
      throw new ForbiddenException(errorMsg);
    }
  }
  
  /**
   * Check if the current user can access (at least he have to be reader) the given note.
   */
  private void checkIfUserCanRead(String resourseId, String errorMsg) {
    Set<String> userAndRoles = getPrincipalUserAndRoles();
    if (!notebookAuthorization.hasReadAuthorization(userAndRoles, resourseId)) {
      throw new ForbiddenException(errorMsg);
    }
  }

  /**
   * Check if the current user can run the given note.
   */
  private void checkIfUserCanRun(String noteId, String errorMsg) {
    Set<String> userAndRoles = Sets.newHashSet();
    userAndRoles.add(SecurityUtils.getPrincipal());
    userAndRoles.addAll(SecurityUtils.getRoles());
    if (!notebookAuthorization.hasRunAuthorization(userAndRoles, noteId)) {
      throw new ForbiddenException(errorMsg);
    }
  }
  
  private void checkIfNoteIsNotNull(Note note) {
    if (note == null) {
      throw new NotFoundException("note not found");
    }
  }
  
  private void checkIfParagraphIsNotNull(Paragraph paragraph) {
    if (paragraph == null) {
      throw new NotFoundException("paragraph not found");
    }
  }

  private void canSetPermissions(String resourceId, Map<String, Set<String>> permMap) {
    Set<String> readers = permMap.get("readers");
    Set<String> owners = permMap.get("owners");
    Set<String> writers = permMap.get("writers");
    try {
      notebookAuthorization.checkCanSetPermissions(resourceId, readers,
          NotebookAuthorization.PermissionType.READER);
      notebookAuthorization.checkCanSetPermissions(resourceId, writers,
          NotebookAuthorization.PermissionType.WRITER);
      notebookAuthorization.checkCanSetPermissions(resourceId, owners,
          NotebookAuthorization.PermissionType.OWNER);
    } catch (RuntimeException e) {
      throw new ForbiddenException(e.getMessage());
    }
  }
  
  /**
   * set note authorization information
   */
  @PUT
  @Path("{noteId}/permissions")
  @ZeppelinApi
  public Response putNotePermissions(@PathParam("noteId") String noteId, String req)
      throws IOException {
    Set<String> userAndRoles = getPrincipalUserAndRoles();
    checkIfUserIsAnon(getBlockNotAuthenticatedUserErrorMsg());
    checkIfUserIsOwner(noteId,
        ownerPermissionError(userAndRoles, notebookAuthorization.getOwners(noteId)));

    Map<String, Set<String>> permMap =
        gson.fromJson(req, new TypeToken<Map<String, Set<String>>>() {}.getType());
    canSetPermissions(noteId, permMap);
    Note note = notebook.getNote(noteId);
<<<<<<< HEAD

    LOG.info("Set permissions {} {} {} {} {}", noteId, SecurityUtils.getPrincipal(),
        permMap.get("owners"), permMap.get("readers"), permMap.get("writers"));
    Set<String> readers = permMap.get("readers");
    Set<String> owners = permMap.get("owners");
    Set<String> writers = permMap.get("writers");
    // Set readers, if writers and owners is empty -> set to user requesting the change
=======

    LOG.info("Set permissions {} {} {} {} {} {}", noteId, principal, permMap.get("owners"),
            permMap.get("readers"), permMap.get("runners"), permMap.get("writers"));

    HashSet<String> readers = permMap.get("readers");
    HashSet<String> runners = permMap.get("runners");
    HashSet<String> owners = permMap.get("owners");
    HashSet<String> writers = permMap.get("writers");
    // Set readers, if runners, writers and owners is empty -> set to user requesting the change
>>>>>>> e47b30a8
    if (readers != null && !readers.isEmpty()) {
      if (runners.isEmpty()) {
        runners = Sets.newHashSet(SecurityUtils.getPrincipal());
      }
      if (writers.isEmpty()) {
        writers = Sets.newHashSet(SecurityUtils.getPrincipal());
      }
      if (owners.isEmpty()) {
        owners = Sets.newHashSet(SecurityUtils.getPrincipal());
      }
    }
    // Set runners, if writers and owners is empty -> set to user requesting the change
    if (runners != null && !runners.isEmpty()) {
      if (writers.isEmpty()) {
        writers = Sets.newHashSet(SecurityUtils.getPrincipal());
      }
      if (owners.isEmpty()) {
        owners = new HashSet<>();
        owners.add(SecurityUtils.getPrincipal());
      }
    }
    // Set writers, if owners is empty -> set to user requesting the change
    if (writers != null && !writers.isEmpty()) {
      if (owners.isEmpty()) {
        owners = new HashSet<>();
        owners.add(SecurityUtils.getPrincipal());
      }
    }

    notebookAuthorization.setReaders(noteId, readers);
    notebookAuthorization.setRunners(noteId, runners);
    notebookAuthorization.setWriters(noteId, writers);
    notebookAuthorization.setOwners(noteId, owners);
    LOG.debug("After set permissions {} {} {} {}", notebookAuthorization.getOwners(noteId),
            notebookAuthorization.getReaders(noteId), notebookAuthorization.getRunners(noteId),
            notebookAuthorization.getWriters(noteId));
    AuthenticationInfo subject = new AuthenticationInfo(SecurityUtils.getPrincipal());
    note.persist(subject);
    notebookServer.broadcastNote(note);
    notebookServer.broadcastNoteList(subject, userAndRoles);
    return new JsonResponse<>(Status.OK).build();
  }

  /**
   * Set folder authorization information.
   */
  @PUT
  @Path("folder/{folderId}/permissions")
  @ZeppelinApi
  public Response putFolderPermissions(@PathParam("folderId") String folderId, String req)
      throws IOException {
    if (folderId.charAt(0) != '/') {
      folderId = '/' + folderId;
    }
    Set<String> userAndRoles = getPrincipalUserAndRoles();

    checkIfUserIsAnon(getBlockNotAuthenticatedUserErrorMsg());
    checkIfUserIsOwner(folderId,
        ownerPermissionError(userAndRoles, notebookAuthorization.getOwners(folderId)));

    Map<String, Set<String>> permMap =
        gson.fromJson(req, new TypeToken<Map<String, Set<String>>>() {}.getType());
    canSetPermissions(folderId, permMap);
    LOG.info("Set permissions {} {} {} {} {}", folderId, SecurityUtils.getPrincipal(),
        permMap.get("owners"), permMap.get("readers"), permMap.get("writers"));

    Set<String> readers = permMap.get("readers");
    Set<String> owners = permMap.get("owners");
    Set<String> writers = permMap.get("writers");

    notebookAuthorization.setReaders(folderId, readers);
    notebookAuthorization.setWriters(folderId, writers);
    notebookAuthorization.setOwners(folderId, owners);
    LOG.debug("After set permissions {} {} {}", notebookAuthorization.getOwners(folderId),
        notebookAuthorization.getReaders(folderId), notebookAuthorization.getWriters(folderId));
    AuthenticationInfo subject = new AuthenticationInfo(SecurityUtils.getPrincipal());
    notebookServer.broadcastFolderPermissions(folderId, subject);
    notebookServer.broadcastNoteList(subject, userAndRoles);
    return new JsonResponse<>(Status.OK).build();
  }

  /**
   * bind a setting to note
   *
   * @throws IOException
   */
  @PUT
  @Path("interpreter/bind/{noteId}")
  @ZeppelinApi
  public Response bind(@PathParam("noteId") String noteId, String req) throws IOException {
    checkIfUserCanWrite(noteId,
        "Insufficient privileges you cannot bind any interpreters to this note");

    List<String> settingIdList = gson.fromJson(req, new TypeToken<List<String>>() {
    }.getType());
    notebook.bindInterpretersToNote(SecurityUtils.getPrincipal(), noteId, settingIdList);
    return new JsonResponse<>(Status.OK).build();
  }

  /**
   * list bound setting
   */
  @GET
  @Path("interpreter/bind/{noteId}")
  @ZeppelinApi
  public Response bind(@PathParam("noteId") String noteId) {
    checkIfUserCanRead(noteId, "Insufficient privileges you cannot get any interpreters settings");

    List<InterpreterSettingsList> settingList =
        InterpreterBindingUtils.getInterpreterBindings(notebook, noteId);
    notebookServer.broadcastInterpreterBindings(noteId, settingList);
    return new JsonResponse<>(Status.OK, "", settingList).build();
  }

  @GET
  @Path("/")
  @ZeppelinApi
  public Response getNoteList() throws IOException {
    AuthenticationInfo subject = new AuthenticationInfo(SecurityUtils.getPrincipal());
    Set<String> userAndRoles = getPrincipalUserAndRoles();
    List<Map<String, String>> notesInfo = notebookServer.generateNotesInfo(false, subject,
        userAndRoles);
    return new JsonResponse<>(Status.OK, "", notesInfo).build();
  }

  @GET
  @Path("{noteId}")
  @ZeppelinApi
  public Response getNote(@PathParam("noteId") String noteId) throws IOException {
    Note note = notebook.getNote(noteId);
    checkIfNoteIsNotNull(note);
    checkIfUserCanRead(noteId, "Insufficient privileges you cannot get this note");

    return new JsonResponse<>(Status.OK, "", note).build();
  }

  /**
   * export note REST API
   *
   * @param noteId ID of Note
   * @return note JSON with status.OK
   * @throws IOException
   */
  @GET
  @Path("export/{noteId}")
  @ZeppelinApi
  public Response exportNote(@PathParam("noteId") String noteId) throws IOException {
    checkIfUserCanRead(noteId, "Insufficient privileges you cannot export this note");
    String exportJson = notebook.exportNote(noteId);
    return new JsonResponse<>(Status.OK, "", exportJson).build();
  }

  /**
   * import new note REST API
   *
   * @param req - note Json
   * @return JSON with new note ID
   * @throws IOException
   */
  @POST
  @Path("import")
  @ZeppelinApi
  public Response importNote(String req) throws IOException {
    AuthenticationInfo subject = new AuthenticationInfo(SecurityUtils.getPrincipal());
    Note newNote = notebook.importNote(req, null, subject);
    return new JsonResponse<>(Status.OK, "", newNote.getId()).build();
  }

  /**
   * Create new note REST API
   *
   * @param message - JSON with new note name
   * @return JSON with new note ID
   * @throws IOException
   */
  @POST
  @Path("/")
  @ZeppelinApi
  public Response createNote(String message) throws IOException {
    String user = SecurityUtils.getPrincipal();
    LOG.info("Create new note by JSON {}", message);
    NewNoteRequest request = NewNoteRequest.fromJson(message);
    AuthenticationInfo subject = new AuthenticationInfo(user);
    String noteName = request == null ? null : request.getName();
    Note note = notebook.createNote(subject, noteName);
    if (request != null) {
      List<NewParagraphRequest> initialParagraphs = request.getParagraphs();
      if (initialParagraphs != null) {
        for (NewParagraphRequest paragraphRequest : initialParagraphs) {
          Paragraph p = note.addNewParagraph(subject);
          initParagraph(p, paragraphRequest, user);
        }
      }
    }
    note.addNewParagraph(subject); // add one paragraph to the last
    note.persist(subject);
    notebookServer.broadcastNote(note);
    notebookServer.broadcastNoteList(subject, SecurityUtils.getRoles());
    return new JsonResponse<>(Status.OK, "", note.getId()).build();
  }

  /**
   * Delete note REST API
   *
   * @param noteId ID of Note
   * @return JSON with status.OK
   * @throws IOException
   */
  @DELETE
  @Path("{noteId}")
  @ZeppelinApi
  public Response deleteNote(@PathParam("noteId") String noteId) throws IOException {
    LOG.info("Delete note {} ", noteId);
    checkIfUserIsOwner(noteId, "Insufficient privileges you cannot delete this note");
    AuthenticationInfo subject = new AuthenticationInfo(SecurityUtils.getPrincipal());
    if (!(noteId.isEmpty())) {
      Note note = notebook.getNote(noteId);
      if (note != null) {
        notebook.removeNote(noteId, subject);
      }
    }

    notebookServer.broadcastNoteList(subject, SecurityUtils.getRoles());
    return new JsonResponse<>(Status.OK, "").build();
  }

  /**
   * Clone note REST API
   *
   * @param noteId ID of Note
   * @return JSON with status.OK
   * @throws IOException, CloneNotSupportedException, IllegalArgumentException
   */
  @POST
  @Path("{noteId}")
  @ZeppelinApi
  public Response cloneNote(@PathParam("noteId") String noteId, String message)
      throws IOException, CloneNotSupportedException, IllegalArgumentException {
    LOG.info("clone note by JSON {}", message);
    checkIfUserCanWrite(noteId, "Insufficient privileges you cannot clone this note");
    NewNoteRequest request = NewNoteRequest.fromJson(message);
    String newNoteName = null;
    if (request != null) {
      newNoteName = request.getName();
    }
    AuthenticationInfo subject = new AuthenticationInfo(SecurityUtils.getPrincipal());
    Note newNote = notebook.cloneNote(noteId, newNoteName, subject);
    notebookServer.broadcastNote(newNote);
    notebookServer.broadcastNoteList(subject, SecurityUtils.getRoles());
    return new JsonResponse<>(Status.OK, "", newNote.getId()).build();
  }

  /**
   * Insert paragraph REST API
   *
   * @param message - JSON containing paragraph's information
   * @return JSON with status.OK
   * @throws IOException
   */
  @POST
  @Path("{noteId}/paragraph")
  @ZeppelinApi
  public Response insertParagraph(@PathParam("noteId") String noteId, String message)
      throws IOException {
    String user = SecurityUtils.getPrincipal();
    LOG.info("insert paragraph {} {}", noteId, message);

    Note note = notebook.getNote(noteId);
    checkIfNoteIsNotNull(note);
    checkIfUserCanWrite(noteId, "Insufficient privileges you cannot add paragraph to this note");

    NewParagraphRequest request = NewParagraphRequest.fromJson(message);
    AuthenticationInfo subject = new AuthenticationInfo(user);
    Paragraph p;
    Double indexDouble = request.getIndex();
    if (indexDouble == null) {
      p = note.addNewParagraph(subject);
    } else {
      p = note.insertNewParagraph(indexDouble.intValue(), subject);
    }
    initParagraph(p, request, user);
    note.persist(subject);
    notebookServer.broadcastNote(note);
    return new JsonResponse<>(Status.OK, "", p.getId()).build();
  }

  /**
   * Get paragraph REST API
   *
   * @param noteId ID of Note
   * @return JSON with information of the paragraph
   * @throws IOException
   */
  @GET
  @Path("{noteId}/paragraph/{paragraphId}")
  @ZeppelinApi
  public Response getParagraph(@PathParam("noteId") String noteId,
      @PathParam("paragraphId") String paragraphId) throws IOException {
    LOG.info("get paragraph {} {}", noteId, paragraphId);

    Note note = notebook.getNote(noteId);
    checkIfNoteIsNotNull(note);
    checkIfUserCanRead(noteId, "Insufficient privileges you cannot get this paragraph");
    Paragraph p = note.getParagraph(paragraphId);
    checkIfParagraphIsNotNull(p);

    return new JsonResponse<>(Status.OK, "", p).build();
  }

  @PUT
  @Path("{noteId}/paragraph/{paragraphId}/config")
  @ZeppelinApi
  public Response updateParagraphConfig(@PathParam("noteId") String noteId,
      @PathParam("paragraphId") String paragraphId, String message) throws IOException {
    String user = SecurityUtils.getPrincipal();
    LOG.info("{} will update paragraph config {} {}", user, noteId, paragraphId);

    Note note = notebook.getNote(noteId);
    checkIfNoteIsNotNull(note);
    checkIfUserCanWrite(noteId, "Insufficient privileges you cannot update this paragraph config");
    Paragraph p = note.getParagraph(paragraphId);
    checkIfParagraphIsNotNull(p);

    Map<String, Object> newConfig = gson.fromJson(message, HashMap.class);
    configureParagraph(p, newConfig, user);
    AuthenticationInfo subject = new AuthenticationInfo(user);
    note.persist(subject);

    return new JsonResponse<>(Status.OK, "", p).build();
  }

  /**
   * Move paragraph REST API
   *
   * @param newIndex - new index to move
   * @return JSON with status.OK
   * @throws IOException
   */
  @POST
  @Path("{noteId}/paragraph/{paragraphId}/move/{newIndex}")
  @ZeppelinApi
  public Response moveParagraph(@PathParam("noteId") String noteId,
      @PathParam("paragraphId") String paragraphId, @PathParam("newIndex") String newIndex)
      throws IOException {
    LOG.info("move paragraph {} {} {}", noteId, paragraphId, newIndex);

    Note note = notebook.getNote(noteId);
    checkIfNoteIsNotNull(note);
    checkIfUserCanWrite(noteId, "Insufficient privileges you cannot move paragraph");

    Paragraph p = note.getParagraph(paragraphId);
    checkIfParagraphIsNotNull(p);

    try {
      note.moveParagraph(paragraphId, Integer.parseInt(newIndex), true);

      AuthenticationInfo subject = new AuthenticationInfo(SecurityUtils.getPrincipal());
      note.persist(subject);
      notebookServer.broadcastNote(note);
      return new JsonResponse(Status.OK, "").build();
    } catch (IndexOutOfBoundsException e) {
      LOG.error("Exception in NotebookRestApi while moveParagraph ", e);
      return new JsonResponse(Status.BAD_REQUEST, "paragraph's new index is out of bound").build();
    }
  }

  /**
   * Delete paragraph REST API
   *
   * @param noteId ID of Note
   * @return JSON with status.OK
   * @throws IOException
   */
  @DELETE
  @Path("{noteId}/paragraph/{paragraphId}")
  @ZeppelinApi
  public Response deleteParagraph(@PathParam("noteId") String noteId,
      @PathParam("paragraphId") String paragraphId) throws IOException {
    LOG.info("delete paragraph {} {}", noteId, paragraphId);

    Note note = notebook.getNote(noteId);
    checkIfNoteIsNotNull(note);
    checkIfUserCanRead(noteId,
        "Insufficient privileges you cannot remove paragraph from this note");

    Paragraph p = note.getParagraph(paragraphId);
    checkIfParagraphIsNotNull(p);

    AuthenticationInfo subject = new AuthenticationInfo(SecurityUtils.getPrincipal());
    note.removeParagraph(SecurityUtils.getPrincipal(), paragraphId);
    note.persist(subject);
    notebookServer.broadcastNote(note);

    return new JsonResponse(Status.OK, "").build();
  }

  /**
   * Clear result of all paragraphs REST API
   *
   * @param noteId ID of Note
   * @return JSON with status.ok
   */
  @PUT
  @Path("{noteId}/clear")
  @ZeppelinApi
  public Response clearAllParagraphOutput(@PathParam("noteId") String noteId)
      throws IOException {
    LOG.info("clear all paragraph output of note {}", noteId);
    checkIfUserCanWrite(noteId, "Insufficient privileges you cannot clear this note");

    Note note = notebook.getNote(noteId);
    checkIfNoteIsNotNull(note);
    note.clearAllParagraphOutput();

    return new JsonResponse(Status.OK, "").build();
  }

  /**
   * Run note jobs REST API
   *
   * @param noteId ID of Note
   * @return JSON with status.OK
   * @throws IOException, IllegalArgumentException
   */
  @POST
  @Path("job/{noteId}")
  @ZeppelinApi
  public Response runNoteJobs(@PathParam("noteId") String noteId)
      throws IOException, IllegalArgumentException {
    LOG.info("run note jobs {} ", noteId);
    Note note = notebook.getNote(noteId);
    AuthenticationInfo subject = new AuthenticationInfo(SecurityUtils.getPrincipal());
    checkIfNoteIsNotNull(note);
    checkIfUserCanRun(noteId, "Insufficient privileges you cannot run job for this note");

    try {
      note.runAll(subject);
    } catch (Exception ex) {
      LOG.error("Exception from run", ex);
      return new JsonResponse<>(Status.PRECONDITION_FAILED,
          ex.getMessage() + "- Not selected or Invalid Interpreter bind").build();
    }
    return new JsonResponse<>(Status.OK).build();
  }

  /**
   * Stop(delete) note jobs REST API
   *
   * @param noteId ID of Note
   * @return JSON with status.OK
   * @throws IOException, IllegalArgumentException
   */
  @DELETE
  @Path("job/{noteId}")
  @ZeppelinApi
  public Response stopNoteJobs(@PathParam("noteId") String noteId)
      throws IOException, IllegalArgumentException {
    LOG.info("stop note jobs {} ", noteId);
    Note note = notebook.getNote(noteId);
    checkIfNoteIsNotNull(note);
    checkIfUserCanRun(noteId, "Insufficient privileges you cannot stop this job for this note");

    for (Paragraph p : note.getParagraphs()) {
      if (!p.isTerminated()) {
        p.abort();
      }
    }
    return new JsonResponse<>(Status.OK).build();
  }

  /**
   * Get note job status REST API
   *
   * @param noteId ID of Note
   * @return JSON with status.OK
   * @throws IOException, IllegalArgumentException
   */
  @GET
  @Path("job/{noteId}")
  @ZeppelinApi
  public Response getNoteJobStatus(@PathParam("noteId") String noteId)
      throws IOException, IllegalArgumentException {
    LOG.info("get note job status.");
    Note note = notebook.getNote(noteId);
    checkIfNoteIsNotNull(note);
    checkIfUserCanRead(noteId, "Insufficient privileges you cannot get job status");

    return new JsonResponse<>(Status.OK, null, note.generateParagraphsInfo()).build();
  }

  /**
   * Get note paragraph job status REST API
   *
   * @param noteId ID of Note
   * @param paragraphId ID of Paragraph
   * @return JSON with status.OK
   * @throws IOException, IllegalArgumentException
   */
  @GET
  @Path("job/{noteId}/{paragraphId}")
  @ZeppelinApi
  public Response getNoteParagraphJobStatus(@PathParam("noteId") String noteId, 
      @PathParam("paragraphId") String paragraphId)
      throws IOException, IllegalArgumentException {
    LOG.info("get note paragraph job status.");
    Note note = notebook.getNote(noteId);
    checkIfNoteIsNotNull(note);
    checkIfUserCanRead(noteId, "Insufficient privileges you cannot get job status");

    Paragraph paragraph = note.getParagraph(paragraphId);
    checkIfParagraphIsNotNull(paragraph);

    return new JsonResponse<>(Status.OK, null, note.generateSingleParagraphInfo(paragraphId)).
      build();
  }

  /**
   * Run asynchronously paragraph job REST API
   *
   * @param message - JSON with params if user wants to update dynamic form's value
   *                null, empty string, empty json if user doesn't want to update
   * @return JSON with status.OK
   * @throws IOException, IllegalArgumentException
   */
  @POST
  @Path("job/{noteId}/{paragraphId}")
  @ZeppelinApi
  public Response runParagraph(@PathParam("noteId") String noteId,
      @PathParam("paragraphId") String paragraphId, String message)
      throws IOException, IllegalArgumentException {
    LOG.info("run paragraph job asynchronously {} {} {}", noteId, paragraphId, message);

    Note note = notebook.getNote(noteId);
    checkIfNoteIsNotNull(note);
    checkIfUserCanRun(noteId, "Insufficient privileges you cannot run job for this note");
    Paragraph paragraph = note.getParagraph(paragraphId);
    checkIfParagraphIsNotNull(paragraph);

    // handle params if presented
    handleParagraphParams(message, note, paragraph);

    AuthenticationInfo subject = new AuthenticationInfo(SecurityUtils.getPrincipal());

    paragraph.setAuthenticationInfo(subject);
    note.persist(subject);

    note.run(paragraph.getId());
    return new JsonResponse<>(Status.OK).build();
  }

/**
   * Run synchronously a paragraph REST API
   *
   * @param noteId - noteId
   * @param paragraphId - paragraphId
   * @param message - JSON with params if user wants to update dynamic form's value
   *                null, empty string, empty json if user doesn't want to update
   *
   * @return JSON with status.OK
   * @throws IOException, IllegalArgumentException
   */
  @POST
  @Path("run/{noteId}/{paragraphId}")
  @ZeppelinApi
  public Response runParagraphSynchronously(@PathParam("noteId") String noteId,
                                            @PathParam("paragraphId") String paragraphId,
                                            String message) throws
                                            IOException, IllegalArgumentException {
    LOG.info("run paragraph synchronously {} {} {}", noteId, paragraphId, message);

    Note note = notebook.getNote(noteId);
    checkIfNoteIsNotNull(note);
    checkIfUserCanRun(noteId, "Insufficient privileges you cannot run paragraph");
    Paragraph paragraph = note.getParagraph(paragraphId);
    checkIfParagraphIsNotNull(paragraph);

    // handle params if presented
    handleParagraphParams(message, note, paragraph);

    if (paragraph.getListener() == null) {
      note.initializeJobListenerForParagraph(paragraph);
    }

    paragraph.run();

    final InterpreterResult result = paragraph.getResult();

    if (result.code() == InterpreterResult.Code.SUCCESS) {
      return new JsonResponse<>(Status.OK, result).build();
    } else {
      return new JsonResponse<>(Status.INTERNAL_SERVER_ERROR, result).build();
    }
  }

  /**
   * Stop(delete) paragraph job REST API
   *
   * @param noteId  ID of Note
   * @param paragraphId ID of Paragraph
   * @return JSON with status.OK
   * @throws IOException, IllegalArgumentException
   */
  @DELETE
  @Path("job/{noteId}/{paragraphId}")
  @ZeppelinApi
  public Response stopParagraph(@PathParam("noteId") String noteId,
      @PathParam("paragraphId") String paragraphId) throws IOException, IllegalArgumentException {
    LOG.info("stop paragraph job {} ", noteId);
    Note note = notebook.getNote(noteId);
    checkIfNoteIsNotNull(note);
    checkIfUserCanRun(noteId, "Insufficient privileges you cannot stop paragraph");
    Paragraph p = note.getParagraph(paragraphId);
    checkIfParagraphIsNotNull(p);
    p.abort();
    return new JsonResponse<>(Status.OK).build();
  }

  /**
   * Register cron job REST API
   *
   * @param message - JSON with cron expressions.
   * @return JSON with status.OK
   * @throws IOException, IllegalArgumentException
   */
  @POST
  @Path("cron/{noteId}")
  @ZeppelinApi
  public Response registerCronJob(@PathParam("noteId") String noteId, String message)
      throws IOException, IllegalArgumentException {
    LOG.info("Register cron job note={} request cron msg={}", noteId, message);

    CronRequest request = CronRequest.fromJson(message);

    Note note = notebook.getNote(noteId);
    checkIfNoteIsNotNull(note);
    checkIfUserCanRun(noteId, "Insufficient privileges you cannot set a cron job for this note");

    if (!CronExpression.isValidExpression(request.getCronString())) {
      return new JsonResponse<>(Status.BAD_REQUEST, "wrong cron expressions.").build();
    }

    Map<String, Object> config = note.getConfig();
    config.put("cron", request.getCronString());
    note.setConfig(config);
    notebook.refreshCron(note.getId());

    return new JsonResponse<>(Status.OK).build();
  }

  /**
   * Remove cron job REST API
   *
   * @param noteId ID of Note
   * @return JSON with status.OK
   * @throws IOException, IllegalArgumentException
   */
  @DELETE
  @Path("cron/{noteId}")
  @ZeppelinApi
  public Response removeCronJob(@PathParam("noteId") String noteId)
      throws IOException, IllegalArgumentException {
    LOG.info("Remove cron job note {}", noteId);

    Note note = notebook.getNote(noteId);
    checkIfNoteIsNotNull(note);
    checkIfUserIsOwner(noteId,
        "Insufficient privileges you cannot remove this cron job from this note");

    Map<String, Object> config = note.getConfig();
    config.put("cron", null);
    note.setConfig(config);
    notebook.refreshCron(note.getId());

    return new JsonResponse<>(Status.OK).build();
  }

  /**
   * Get cron job REST API
   *
   * @param noteId ID of Note
   * @return JSON with status.OK
   * @throws IOException, IllegalArgumentException
   */
  @GET
  @Path("cron/{noteId}")
  @ZeppelinApi
  public Response getCronJob(@PathParam("noteId") String noteId)
      throws IOException, IllegalArgumentException {
    LOG.info("Get cron job note {}", noteId);

    Note note = notebook.getNote(noteId);
    checkIfNoteIsNotNull(note);
    checkIfUserCanRead(noteId, "Insufficient privileges you cannot get cron information");

    return new JsonResponse<>(Status.OK, note.getConfig().get("cron")).build();
  }

  /**
   * Get note jobs for job manager
   *
   * @return JSON with status.OK
   * @throws IOException, IllegalArgumentException
   */
  @GET
  @Path("jobmanager/")
  @ZeppelinApi
  public Response getJobListforNote() throws IOException, IllegalArgumentException {
    LOG.info("Get note jobs for job manager");

    AuthenticationInfo subject = new AuthenticationInfo(SecurityUtils.getPrincipal());
    List<Map<String, Object>> noteJobs = notebook
        .getJobListByUnixTime(false, 0, subject);
    Map<String, Object> response = new HashMap<>();

    response.put("lastResponseUnixTime", System.currentTimeMillis());
    response.put("jobs", noteJobs);

    return new JsonResponse<>(Status.OK, response).build();
  }

  /**
   * Get updated note jobs for job manager
   *
   * Return the `Note` change information within the post unix timestamp.
   *
   * @return JSON with status.OK
   * @throws IOException, IllegalArgumentException
   */
  @GET
  @Path("jobmanager/{lastUpdateUnixtime}/")
  @ZeppelinApi
  public Response getUpdatedJobListforNote(
      @PathParam("lastUpdateUnixtime") long lastUpdateUnixTime)
      throws IOException, IllegalArgumentException {
    LOG.info("Get updated note jobs lastUpdateTime {}", lastUpdateUnixTime);

    List<Map<String, Object>> noteJobs;
    AuthenticationInfo subject = new AuthenticationInfo(SecurityUtils.getPrincipal());
    noteJobs = notebook.getJobListByUnixTime(false, lastUpdateUnixTime, subject);
    Map<String, Object> response = new HashMap<>();

    response.put("lastResponseUnixTime", System.currentTimeMillis());
    response.put("jobs", noteJobs);

    return new JsonResponse<>(Status.OK, response).build();
  }

  /**
   * Search for a Notes with permissions
   */
  @GET
  @Path("search")
  @ZeppelinApi
  public Response search(@QueryParam("q") String queryTerm) {
    LOG.info("Searching notes for: {}", queryTerm);
    Set<String> userAndRoles = getPrincipalUserAndRoles();
    List<Map<String, String>> notesFound = noteSearchService.query(queryTerm);
    for (int i = 0; i < notesFound.size(); i++) {
<<<<<<< HEAD
      String[] id = notesFound.get(i).get("id").split("/", 2);
      String noteId = id[0];
      if (!notebookAuthorization.isReader(noteId, userAndRoles)) {
=======
      String[] Id = notesFound.get(i).get("id").split("/", 2);
      String noteId = Id[0];
      if (!notebookAuthorization.isOwner(noteId, userAndRoles) &&
          !notebookAuthorization.isReader(noteId, userAndRoles) &&
          !notebookAuthorization.isWriter(noteId, userAndRoles) &&
              !notebookAuthorization.isRunner(noteId, userAndRoles)) {
>>>>>>> e47b30a8
        notesFound.remove(i);
        i--;
      }
    }
    LOG.info("{} notes found", notesFound.size());
    return new JsonResponse<>(Status.OK, notesFound).build();
  }

  private Set<String> getPrincipalUserAndRoles() {
    Set<String> userAndRoles = new HashSet<>();
    userAndRoles.add(SecurityUtils.getPrincipal());
    userAndRoles.addAll(SecurityUtils.getRoles());
    return userAndRoles;
  }

  private void handleParagraphParams(String message, Note note, Paragraph paragraph)
      throws IOException {
    // handle params if presented
    if (!StringUtils.isEmpty(message)) {
      RunParagraphWithParametersRequest request =
          RunParagraphWithParametersRequest.fromJson(message);
      Map<String, Object> paramsForUpdating = request.getParams();
      if (paramsForUpdating != null) {
        paragraph.settings.getParams().putAll(paramsForUpdating);
        AuthenticationInfo subject = new AuthenticationInfo(SecurityUtils.getPrincipal());
        note.persist(subject);
      }
    }
  }

  private void initParagraph(Paragraph p, NewParagraphRequest request, String user)
      throws IOException {
    LOG.info("Init Paragraph for user {}", user);
    checkIfParagraphIsNotNull(p);
    p.setTitle(request.getTitle());
    p.setText(request.getText());
    Map< String, Object > config = request.getConfig();
    if ( config != null && !config.isEmpty()) {
      configureParagraph(p, config, user);
    }
  }

  private void configureParagraph(Paragraph p, Map< String, Object> newConfig, String user)
      throws IOException {
    LOG.info("Configure Paragraph for user {}", user);
    if (newConfig == null || newConfig.isEmpty()) {
      LOG.warn("{} is trying to update paragraph {} of note {} with empty config",
              user, p.getId(), p.getNote().getId());
      throw new BadRequestException("paragraph config cannot be empty");
    }
    Map<String, Object> origConfig = p.getConfig();
    for ( final Map.Entry<String, Object> entry : newConfig.entrySet()){
      origConfig.put(entry.getKey(), entry.getValue());
    }

    p.setConfig(origConfig);
  }

}<|MERGE_RESOLUTION|>--- conflicted
+++ resolved
@@ -158,7 +158,7 @@
       throw new ForbiddenException(errorMsg);
     }
   }
-  
+
   /**
    * Check if the current user is either Owner or Writer for the given note.
    */
@@ -168,7 +168,7 @@
       throw new ForbiddenException(errorMsg);
     }
   }
-  
+
   /**
    * Check if the current user can access (at least he have to be reader) the given note.
    */
@@ -183,20 +183,20 @@
    * Check if the current user can run the given note.
    */
   private void checkIfUserCanRun(String noteId, String errorMsg) {
-    Set<String> userAndRoles = Sets.newHashSet();
+    Set<String> userAndRoles = new HashSet<>();
     userAndRoles.add(SecurityUtils.getPrincipal());
     userAndRoles.addAll(SecurityUtils.getRoles());
     if (!notebookAuthorization.hasRunAuthorization(userAndRoles, noteId)) {
       throw new ForbiddenException(errorMsg);
     }
   }
-  
+
   private void checkIfNoteIsNotNull(Note note) {
     if (note == null) {
       throw new NotFoundException("note not found");
     }
   }
-  
+
   private void checkIfParagraphIsNotNull(Paragraph paragraph) {
     if (paragraph == null) {
       throw new NotFoundException("paragraph not found");
@@ -218,7 +218,7 @@
       throw new ForbiddenException(e.getMessage());
     }
   }
-  
+
   /**
    * set note authorization information
    */
@@ -236,40 +236,33 @@
         gson.fromJson(req, new TypeToken<Map<String, Set<String>>>() {}.getType());
     canSetPermissions(noteId, permMap);
     Note note = notebook.getNote(noteId);
-<<<<<<< HEAD
-
-    LOG.info("Set permissions {} {} {} {} {}", noteId, SecurityUtils.getPrincipal(),
-        permMap.get("owners"), permMap.get("readers"), permMap.get("writers"));
+
+    LOG.info("Set permissions {} {} {} {} {} {}", noteId, SecurityUtils.getPrincipal(), permMap.get("owners"),
+        permMap.get("readers"), permMap.get("runners"), permMap.get("writers"));
     Set<String> readers = permMap.get("readers");
+    Set<String> runners = permMap.get("runners");
     Set<String> owners = permMap.get("owners");
     Set<String> writers = permMap.get("writers");
-    // Set readers, if writers and owners is empty -> set to user requesting the change
-=======
-
-    LOG.info("Set permissions {} {} {} {} {} {}", noteId, principal, permMap.get("owners"),
-            permMap.get("readers"), permMap.get("runners"), permMap.get("writers"));
-
-    HashSet<String> readers = permMap.get("readers");
-    HashSet<String> runners = permMap.get("runners");
-    HashSet<String> owners = permMap.get("owners");
-    HashSet<String> writers = permMap.get("writers");
     // Set readers, if runners, writers and owners is empty -> set to user requesting the change
->>>>>>> e47b30a8
     if (readers != null && !readers.isEmpty()) {
       if (runners.isEmpty()) {
-        runners = Sets.newHashSet(SecurityUtils.getPrincipal());
+        runners = new HashSet<>();
+        runners.add(SecurityUtils.getPrincipal());
       }
       if (writers.isEmpty()) {
-        writers = Sets.newHashSet(SecurityUtils.getPrincipal());
+        writers = new HashSet<>();
+        writers.add(SecurityUtils.getPrincipal());
       }
       if (owners.isEmpty()) {
-        owners = Sets.newHashSet(SecurityUtils.getPrincipal());
+        owners = new HashSet<>();
+        owners.add(SecurityUtils.getPrincipal());
       }
     }
     // Set runners, if writers and owners is empty -> set to user requesting the change
     if (runners != null && !runners.isEmpty()) {
       if (writers.isEmpty()) {
-        writers = Sets.newHashSet(SecurityUtils.getPrincipal());
+        writers = new HashSet<>();
+        writers.add(SecurityUtils.getPrincipal());
       }
       if (owners.isEmpty()) {
         owners = new HashSet<>();
@@ -289,8 +282,8 @@
     notebookAuthorization.setWriters(noteId, writers);
     notebookAuthorization.setOwners(noteId, owners);
     LOG.debug("After set permissions {} {} {} {}", notebookAuthorization.getOwners(noteId),
-            notebookAuthorization.getReaders(noteId), notebookAuthorization.getRunners(noteId),
-            notebookAuthorization.getWriters(noteId));
+        notebookAuthorization.getReaders(noteId), notebookAuthorization.getRunners(noteId),
+        notebookAuthorization.getWriters(noteId));
     AuthenticationInfo subject = new AuthenticationInfo(SecurityUtils.getPrincipal());
     note.persist(subject);
     notebookServer.broadcastNote(note);
@@ -715,7 +708,7 @@
     LOG.info("stop note jobs {} ", noteId);
     Note note = notebook.getNote(noteId);
     checkIfNoteIsNotNull(note);
-    checkIfUserCanRun(noteId, "Insufficient privileges you cannot stop this job for this note");
+    checkIfUserCanRun(noteId, "Insufficient privileges you cannot run job for this note");
 
     for (Paragraph p : note.getParagraphs()) {
       if (!p.isTerminated()) {
@@ -756,7 +749,7 @@
   @GET
   @Path("job/{noteId}/{paragraphId}")
   @ZeppelinApi
-  public Response getNoteParagraphJobStatus(@PathParam("noteId") String noteId, 
+  public Response getNoteParagraphJobStatus(@PathParam("noteId") String noteId,
       @PathParam("paragraphId") String paragraphId)
       throws IOException, IllegalArgumentException {
     LOG.info("get note paragraph job status.");
@@ -768,7 +761,7 @@
     checkIfParagraphIsNotNull(paragraph);
 
     return new JsonResponse<>(Status.OK, null, note.generateSingleParagraphInfo(paragraphId)).
-      build();
+        build();
   }
 
   /**
@@ -805,7 +798,7 @@
     return new JsonResponse<>(Status.OK).build();
   }
 
-/**
+  /**
    * Run synchronously a paragraph REST API
    *
    * @param noteId - noteId
@@ -820,14 +813,14 @@
   @Path("run/{noteId}/{paragraphId}")
   @ZeppelinApi
   public Response runParagraphSynchronously(@PathParam("noteId") String noteId,
-                                            @PathParam("paragraphId") String paragraphId,
-                                            String message) throws
-                                            IOException, IllegalArgumentException {
+      @PathParam("paragraphId") String paragraphId,
+      String message) throws
+      IOException, IllegalArgumentException {
     LOG.info("run paragraph synchronously {} {} {}", noteId, paragraphId, message);
 
     Note note = notebook.getNote(noteId);
     checkIfNoteIsNotNull(note);
-    checkIfUserCanRun(noteId, "Insufficient privileges you cannot run paragraph");
+    checkIfUserCanRun(noteId, "Insufficient privileges you cannot run job for this note");
     Paragraph paragraph = note.getParagraph(paragraphId);
     checkIfParagraphIsNotNull(paragraph);
 
@@ -865,7 +858,7 @@
     LOG.info("stop paragraph job {} ", noteId);
     Note note = notebook.getNote(noteId);
     checkIfNoteIsNotNull(note);
-    checkIfUserCanRun(noteId, "Insufficient privileges you cannot stop paragraph");
+    checkIfUserCanRun(noteId, "Insufficient privileges you cannot run job for this note");
     Paragraph p = note.getParagraph(paragraphId);
     checkIfParagraphIsNotNull(p);
     p.abort();
@@ -1013,18 +1006,9 @@
     Set<String> userAndRoles = getPrincipalUserAndRoles();
     List<Map<String, String>> notesFound = noteSearchService.query(queryTerm);
     for (int i = 0; i < notesFound.size(); i++) {
-<<<<<<< HEAD
       String[] id = notesFound.get(i).get("id").split("/", 2);
       String noteId = id[0];
       if (!notebookAuthorization.isReader(noteId, userAndRoles)) {
-=======
-      String[] Id = notesFound.get(i).get("id").split("/", 2);
-      String noteId = Id[0];
-      if (!notebookAuthorization.isOwner(noteId, userAndRoles) &&
-          !notebookAuthorization.isReader(noteId, userAndRoles) &&
-          !notebookAuthorization.isWriter(noteId, userAndRoles) &&
-              !notebookAuthorization.isRunner(noteId, userAndRoles)) {
->>>>>>> e47b30a8
         notesFound.remove(i);
         i--;
       }
@@ -1072,7 +1056,7 @@
     LOG.info("Configure Paragraph for user {}", user);
     if (newConfig == null || newConfig.isEmpty()) {
       LOG.warn("{} is trying to update paragraph {} of note {} with empty config",
-              user, p.getId(), p.getNote().getId());
+          user, p.getId(), p.getNote().getId());
       throw new BadRequestException("paragraph config cannot be empty");
     }
     Map<String, Object> origConfig = p.getConfig();
