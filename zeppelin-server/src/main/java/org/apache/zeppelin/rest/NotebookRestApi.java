--- conflicted
+++ resolved
@@ -38,6 +38,7 @@
 import com.google.common.reflect.TypeToken;
 import com.google.gson.Gson;
 import org.apache.commons.lang3.StringUtils;
+import org.apache.zeppelin.interpreter.InterpreterResult;
 import org.apache.zeppelin.notebook.Notebook;
 import org.apache.zeppelin.notebook.NotebookAuthorization;
 import org.apache.zeppelin.session.ZeppelinSessions;
@@ -617,7 +618,7 @@
                                             IOException, IllegalArgumentException {
     LOG.info("run paragraph synchronously {} {} {}", noteId, paragraphId, message);
 
-    Note note = notebook.getNote(noteId);
+    Note note = notebook().getNote(noteId);
     if (note == null) {
       return new JsonResponse<>(Status.NOT_FOUND, "note not found.").build();
     }
@@ -705,11 +706,7 @@
     Map<String, Object> config = note.getConfig();
     config.put("cron", request.getCronString());
     note.setConfig(config);
-<<<<<<< HEAD
-    notebook().refreshCron(note.id());
-=======
-    notebook.refreshCron(note.getId());
->>>>>>> 33ddc00c
+    notebook().refreshCron(note.getId());
 
     return new JsonResponse<>(Status.OK).build();
   }
@@ -737,11 +734,7 @@
     Map<String, Object> config = note.getConfig();
     config.put("cron", null);
     note.setConfig(config);
-<<<<<<< HEAD
-    notebook().refreshCron(note.id());
-=======
-    notebook.refreshCron(note.getId());
->>>>>>> 33ddc00c
+    notebook().refreshCron(note.getId());
 
     return new JsonResponse<>(Status.OK).build();
   }
@@ -844,30 +837,28 @@
     return new JsonResponse<>(Status.OK, notebooksFound).build();
   }
 
-<<<<<<< HEAD
   private Notebook notebook() {
     return ZeppelinSessions.notebook(SecurityUtils.getPrincipal());
   }
 
   private NotebookAuthorization notebookAuthorization() {
     return ZeppelinSessions.notebookAuthorization(SecurityUtils.getPrincipal());
-=======
+  }
 
   private void handleParagraphParams(String message, Note note, Paragraph paragraph)
-      throws IOException {
-    // handle params if presented
-    if (!StringUtils.isEmpty(message)) {
-      RunParagraphWithParametersRequest request =
-              gson.fromJson(message, RunParagraphWithParametersRequest.class);
-      Map<String, Object> paramsForUpdating = request.getParams();
-      if (paramsForUpdating != null) {
-        paragraph.settings.getParams().putAll(paramsForUpdating);
-        AuthenticationInfo subject = new AuthenticationInfo(SecurityUtils.getPrincipal());
-        note.setLastReplName(paragraph.getId());
-        note.persist(subject);
+    throws IOException {
+      // handle params if presented
+      if (!StringUtils.isEmpty(message)) {
+        RunParagraphWithParametersRequest request =
+                gson.fromJson(message, RunParagraphWithParametersRequest.class);
+        Map<String, Object> paramsForUpdating = request.getParams();
+        if (paramsForUpdating != null) {
+          paragraph.settings.getParams().putAll(paramsForUpdating);
+          AuthenticationInfo subject = new AuthenticationInfo(SecurityUtils.getPrincipal());
+          note.setLastReplName(paragraph.getId());
+          note.persist(subject);
+        }
       }
-    }
->>>>>>> 33ddc00c
   }
 
 }