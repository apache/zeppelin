--- conflicted
+++ resolved
@@ -117,13 +117,8 @@
   @ZeppelinApi
   public Response newSettings(String message) {
     try {
-<<<<<<< HEAD
-      NewInterpreterSettingRequest request = gson.fromJson(message,
-          NewInterpreterSettingRequest.class);
-=======
       NewInterpreterSettingRequest request =
           gson.fromJson(message, NewInterpreterSettingRequest.class);
->>>>>>> 6eecdecb
       if (request == null) {
         return new JsonResponse<>(Status.BAD_REQUEST).build();
       }
