--- conflicted
+++ resolved
@@ -126,25 +126,14 @@
           } else if (name.equals("org.apache.shiro.realm.jdbc.JdbcRealm")) {
             usersList.addAll(getUserListObj.getUserList((JdbcRealm) realm));
           } else if (realm instanceof AuthorizingRealm) {
-<<<<<<< HEAD
         	Subject subject = org.apache.shiro.SecurityUtils.getSubject();
         	List<Object> listPrincipals = subject.getPrincipals().asList();
             Map<String, Object> attributes = (Map<String, Object>) listPrincipals.get(1);
-            Map<String,String> allRoles = (Map<String, String>) attributes.get("roles");
+            Map<String, String> allRoles = (Map<String, String>) attributes.get("roles");
             usersList.add(subject.getPrincipal().toString());
             for (String key : allRoles.keySet()) {
             	rolesList.add(key);
             }
-=======
-        	  Subject subject = org.apache.shiro.SecurityUtils.getSubject();
-        	  List<Object> listPrincipals = subject.getPrincipals().asList();
-              Map<String, Object> attributes = (Map<String, Object>) listPrincipals.get(1);
-              Map<String,String> allRoles = (Map<String,String>)attributes.get("roles");
-              usersList.add(subject.getPrincipal().toString());
-              for (String key : allRoles.keySet()) {
-            	  rolesList.add(key);
-              }
->>>>>>> 11d69741
           }
         }
       }
