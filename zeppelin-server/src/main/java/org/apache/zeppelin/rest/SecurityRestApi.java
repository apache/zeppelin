--- conflicted
+++ resolved
@@ -21,17 +21,12 @@
 import org.apache.commons.lang3.StringUtils;
 import org.apache.shiro.realm.Realm;
 import org.apache.shiro.realm.jdbc.JdbcRealm;
-import org.apache.shiro.realm.ldap.AbstractLdapRealm;
 import org.apache.shiro.realm.ldap.JndiLdapRealm;
 import org.apache.shiro.realm.text.IniRealm;
 import org.apache.zeppelin.annotation.ZeppelinApi;
 import org.apache.zeppelin.conf.ZeppelinConfiguration;
-<<<<<<< HEAD
-import org.apache.zeppelin.server.ActiveDirectoryGroupRealm;
-=======
 import org.apache.zeppelin.realm.ActiveDirectoryGroupRealm;
 import org.apache.zeppelin.realm.LdapRealm;
->>>>>>> 6eecdecb
 import org.apache.zeppelin.server.JsonResponse;
 import org.apache.zeppelin.ticket.TicketContainer;
 import org.apache.zeppelin.utils.SecurityUtils;
@@ -111,17 +106,6 @@
       if (realmsList != null) {
         for (Iterator<Realm> iterator = realmsList.iterator(); iterator.hasNext(); ) {
           Realm realm = iterator.next();
-<<<<<<< HEAD
-          String name = realm.getName();
-          if (name.equals("iniRealm")) {
-            usersList.addAll(getUserListObj.getUserList((IniRealm) realm));
-          } else if (name.equals("ldapRealm")) {
-            usersList.addAll(getUserListObj.getUserList((JndiLdapRealm) realm, searchText));
-          } else if (name.equals("activeDirectoryRealm")) {
-            usersList.addAll(getUserListObj.getUserList((ActiveDirectoryGroupRealm) realm,
-                searchText));
-          } else if (name.equals("jdbcRealm")) {
-=======
           String name = realm.getClass().getName();
           if (LOG.isDebugEnabled()) {
             LOG.debug("RealmClass.getName: " + name);
@@ -138,7 +122,6 @@
             usersList.addAll(getUserListObj.getUserList((ActiveDirectoryGroupRealm) realm,
                 searchText));
           } else if (name.equals("org.apache.shiro.realm.jdbc.JdbcRealm")) {
->>>>>>> 6eecdecb
             usersList.addAll(getUserListObj.getUserList((JdbcRealm) realm));
           }
         }
@@ -149,10 +132,7 @@
     List<String> autoSuggestUserList = new ArrayList<>();
     List<String> autoSuggestRoleList = new ArrayList<>();
     Collections.sort(usersList);
-<<<<<<< HEAD
-=======
     Collections.sort(rolesList);
->>>>>>> 6eecdecb
     Collections.sort(usersList, new Comparator<String>() {
       @Override
       public int compare(String o1, String o2) {
