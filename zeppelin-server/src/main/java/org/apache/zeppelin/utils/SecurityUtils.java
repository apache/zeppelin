--- conflicted
+++ resolved
@@ -16,25 +16,10 @@
  */
 package org.apache.zeppelin.utils;
 
-<<<<<<< HEAD
-import org.apache.shiro.realm.Realm;
-import org.apache.shiro.realm.text.IniRealm;
-import org.apache.shiro.subject.Subject;
-import org.apache.shiro.util.ThreadContext;
-import org.apache.shiro.web.mgt.DefaultWebSecurityManager;
-import org.apache.shiro.mgt.SecurityManager;
-import org.apache.shiro.config.IniSecurityManagerFactory;
-import org.apache.zeppelin.conf.ZeppelinConfiguration;
-
-=======
->>>>>>> 6eecdecb
 import java.net.InetAddress;
 import java.net.URI;
 import java.net.URISyntaxException;
 import java.net.UnknownHostException;
-<<<<<<< HEAD
-import java.util.*;
-=======
 import java.util.Collection;
 import java.util.Collections;
 import java.util.HashSet;
@@ -55,29 +40,22 @@
 import org.slf4j.LoggerFactory;
 
 import com.google.common.collect.Sets;
->>>>>>> 6eecdecb
 
 /**
  * Tools for securing Zeppelin
  */
 public class SecurityUtils {
 
-<<<<<<< HEAD
-=======
   private static final String ANONYMOUS = "anonymous";
   private static final HashSet<String> EMPTY_HASHSET = Sets.newHashSet();
   private static boolean isEnabled = false;
   private static final Logger log = LoggerFactory.getLogger(SecurityUtils.class);
   
->>>>>>> 6eecdecb
   public static void initSecurityManager(String shiroPath) {
     IniSecurityManagerFactory factory = new IniSecurityManagerFactory("file:" + shiroPath);
     SecurityManager securityManager = factory.getInstance();
     org.apache.shiro.SecurityUtils.setSecurityManager(securityManager);
-<<<<<<< HEAD
-=======
     isEnabled = true;
->>>>>>> 6eecdecb
   }
 
   public static Boolean isValidOrigin(String sourceHost, ZeppelinConfiguration conf)
@@ -112,22 +90,15 @@
     if (subject.isAuthenticated()) {
       principal = subject.getPrincipal().toString();
     } else {
-<<<<<<< HEAD
-      principal = "anonymous";
-=======
       principal = ANONYMOUS;
->>>>>>> 6eecdecb
     }
     return principal;
   }
 
   public static Collection getRealmsList() {
-<<<<<<< HEAD
-=======
     if (!isEnabled) {
       return Collections.emptyList();
     }
->>>>>>> 6eecdecb
     DefaultWebSecurityManager defaultWebSecurityManager;
     String key = ThreadContext.SECURITY_MANAGER_KEY;
     defaultWebSecurityManager = (DefaultWebSecurityManager) ThreadContext.get(key);
@@ -153,15 +124,6 @@
       Collection realmsList = SecurityUtils.getRealmsList();
       for (Iterator<Realm> iterator = realmsList.iterator(); iterator.hasNext(); ) {
         Realm realm = iterator.next();
-<<<<<<< HEAD
-        String name = realm.getName();
-        if (name.equals("iniRealm")) {
-          allRoles = ((IniRealm) realm).getIni().get("roles");
-          break;
-        }
-      }
-
-=======
         String name = realm.getClass().getName();
         if (name.equals("org.apache.shiro.realm.text.IniRealm")) {
           allRoles = ((IniRealm) realm).getIni().get("roles");
@@ -171,7 +133,6 @@
           break;
         }
       }
->>>>>>> 6eecdecb
       if (allRoles != null) {
         Iterator it = allRoles.entrySet().iterator();
         while (it.hasNext()) {
