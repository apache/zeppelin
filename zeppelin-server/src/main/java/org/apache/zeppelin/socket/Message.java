--- conflicted
+++ resolved
@@ -99,20 +99,17 @@
 
     ANGULAR_OBJECT_UPDATE,  // [s-c] add/update angular object
     ANGULAR_OBJECT_REMOVE,  // [s-c] add angular object del
+    
+    ANGULAR_OBJECT_UPDATED,  // [c-s] angular object value updated,
 
-<<<<<<< HEAD
-    ANGULAR_OBJECT_UPDATED, // [c-s] angular object value updated
-    
+    LIST_CONFIGURATIONS, // [c-s] ask all key/value pairs of configurations
+    CONFIGURATIONS_INFO, // [s-c] all key/value pairs of configurations
+                  // @param settings serialized Map<String, String> object
+
     CHECKPOINT_NOTEBOOK     // [c-s] checkpoint notebook to storage repository
                             // @param noteId
                             // @param checkpointName
-=======
-    ANGULAR_OBJECT_UPDATED,  // [c-s] angular object value updated,
 
-    LIST_CONFIGURATIONS, // [c-s] ask all key/value pairs of configurations
-    CONFIGURATIONS_INFO // [s-c] all key/value pairs of configurations
-                  // @param settings serialized Map<String, String> object
->>>>>>> 9308ee15
   }
 
   public OP op;
