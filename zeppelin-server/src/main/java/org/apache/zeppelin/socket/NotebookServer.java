--- conflicted
+++ resolved
@@ -57,21 +57,12 @@
  *
  */
 public class NotebookServer extends WebSocketServlet implements
-<<<<<<< HEAD
     NotebookSocketListener, JobListenerFactory, AngularObjectRegistryListener {
-  private static final Logger LOG = LoggerFactory
-      .getLogger(NotebookServer.class);
-=======
-        NotebookSocketListener, JobListenerFactory, AngularObjectRegistryListener {
   private static final Logger LOG = LoggerFactory.getLogger(NotebookServer.class);
->>>>>>> 0a68c0b1
   Gson gson = new Gson();
   Map<String, List<NotebookSocket>> userSocketMap = new HashMap<>();
   final Map<String, List<NotebookSocket>> noteSocketMap = new HashMap<>();
-<<<<<<< HEAD
-=======
   final Queue<NotebookSocket> connectedSockets = new ConcurrentLinkedQueue<>();
->>>>>>> 0a68c0b1
 
   private Notebook notebook() {
     return ZeppelinServer.notebook;
@@ -98,10 +89,7 @@
   public void onOpen(NotebookSocket conn) {
     LOG.info("New connection from {} : {}", conn.getRequest().getRemoteAddr(),
         conn.getRequest().getRemotePort());
-<<<<<<< HEAD
-=======
     connectedSockets.add(conn);
->>>>>>> 0a68c0b1
   }
 
   @Override
@@ -212,7 +200,6 @@
     LOG.info("Closed connection to {} : {}. ({}) {}", conn.getRequest()
         .getRemoteAddr(), conn.getRequest().getRemotePort(), code, reason);
     removeConnectionFromAllNote(conn);
-<<<<<<< HEAD
     synchronized (userSocketMap) {
       Collection<List<NotebookSocket>> allSockets = userSocketMap.values();
       for (List<NotebookSocket> userList : allSockets) {
@@ -230,9 +217,7 @@
         userList.remove(conn);
       }
     }
-=======
     connectedSockets.remove(conn);
->>>>>>> 0a68c0b1
   }
 
   protected Message deserializeMessage(String msg) {
@@ -349,7 +334,6 @@
   }
 
   private void broadcastAll(Message m) {
-<<<<<<< HEAD
     synchronized (userSocketMap) {
       List<Map<String, String>> notesInfo = (List<Map<String, String>>) m.get("notes");
       String principal = m.principal;
@@ -365,13 +349,6 @@
         } catch (IOException e) {
           LOG.error("socket error", e);
         }
-=======
-    for (NotebookSocket conn : connectedSockets) {
-      try {
-        conn.send(serializeMessage(m));
-      } catch (IOException e) {
-        LOG.error("socket error", e);
->>>>>>> 0a68c0b1
       }
     }
   }
@@ -451,8 +428,7 @@
       throws SchedulerException, IOException {
     String noteId = (String) fromMessage.get("id");
     String name = (String) fromMessage.get("name");
-    Map<String, Object> config = (Map<String, Object>) fromMessage
-        .get("config");
+    Map<String, Object> config = (Map<String, Object>) fromMessage.get("config");
     if (noteId == null) {
       return;
     }
@@ -848,12 +824,6 @@
   public JobListener getParagraphJobListener(Note note) {
     return new ParagraphJobListener(this, note);
   }
-<<<<<<< HEAD
-
-  private void pong() {
-  }
-=======
->>>>>>> 0a68c0b1
 
   private void sendAllAngularObjects(Note note, NotebookSocket conn) throws IOException {
     List<InterpreterSetting> settings = note.getNoteReplLoader()
