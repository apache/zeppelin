/*
 * Licensed to the Apache Software Foundation (ASF) under one or more
 * contributor license agreements.  See the NOTICE file distributed with
 * this work for additional information regarding copyright ownership.
 * The ASF licenses this file to You under the Apache License, Version 2.0
 * (the "License"); you may not use this file except in compliance with
 * the License.  You may obtain a copy of the License at
 *
 *    http://www.apache.org/licenses/LICENSE-2.0
 *
 * Unless required by applicable law or agreed to in writing, software
 * distributed under the License is distributed on an "AS IS" BASIS,
 * WITHOUT WARRANTIES OR CONDITIONS OF ANY KIND, either express or implied.
 * See the License for the specific language governing permissions and
 * limitations under the License.
 */
package org.apache.zeppelin.socket;

import java.io.IOException;
import java.net.URISyntaxException;
import java.net.UnknownHostException;
import java.util.ArrayList;
import java.util.Arrays;
import java.util.HashMap;
import java.util.HashSet;
import java.util.LinkedList;
import java.util.List;
import java.util.Map;
import java.util.Queue;
import java.util.Set;
import java.util.concurrent.ConcurrentHashMap;
import java.util.concurrent.ConcurrentLinkedQueue;
import java.util.regex.Matcher;
import java.util.regex.Pattern;

import javax.servlet.http.HttpServletRequest;

import com.google.common.base.Strings;
<<<<<<< HEAD
import com.google.gson.Gson;
import com.google.gson.GsonBuilder;
import com.google.gson.reflect.TypeToken;

import org.apache.commons.lang.StringUtils;
=======
import com.google.common.collect.Sets;
import org.apache.commons.lang.StringUtils;
import org.apache.commons.vfs2.FileSystemException;
>>>>>>> 6eecdecb
import org.apache.zeppelin.conf.ZeppelinConfiguration;
import org.apache.zeppelin.conf.ZeppelinConfiguration.ConfVars;
import org.apache.zeppelin.display.AngularObject;
import org.apache.zeppelin.display.AngularObjectRegistry;
import org.apache.zeppelin.display.AngularObjectRegistryListener;
import org.apache.zeppelin.display.Input;
import org.apache.zeppelin.helium.ApplicationEventListener;
import org.apache.zeppelin.helium.HeliumPackage;
import org.apache.zeppelin.interpreter.Interpreter;
import org.apache.zeppelin.interpreter.InterpreterContextRunner;
import org.apache.zeppelin.interpreter.InterpreterGroup;
<<<<<<< HEAD
import org.apache.zeppelin.interpreter.remote.RemoteAngularObjectRegistry;
import org.apache.zeppelin.interpreter.thrift.InterpreterCompletion;
import org.apache.zeppelin.user.AuthenticationInfo;
import org.apache.zeppelin.interpreter.InterpreterOutput;
=======
>>>>>>> 6eecdecb
import org.apache.zeppelin.interpreter.InterpreterResult;
import org.apache.zeppelin.interpreter.InterpreterResultMessage;
import org.apache.zeppelin.interpreter.InterpreterSetting;
import org.apache.zeppelin.interpreter.remote.RemoteAngularObjectRegistry;
import org.apache.zeppelin.interpreter.remote.RemoteInterpreterProcessListener;
import org.apache.zeppelin.interpreter.thrift.InterpreterCompletion;
import org.apache.zeppelin.json.NotebookTypeAdapterFactory;
import org.apache.zeppelin.notebook.JobListenerFactory;
import org.apache.zeppelin.notebook.Folder;
import org.apache.zeppelin.notebook.Note;
import org.apache.zeppelin.notebook.Notebook;
import org.apache.zeppelin.notebook.NotebookAuthorization;
import org.apache.zeppelin.notebook.NotebookEventListener;
import org.apache.zeppelin.notebook.Paragraph;
import org.apache.zeppelin.notebook.ParagraphJobListener;
import org.apache.zeppelin.notebook.ParagraphRuntimeInfo;
import org.apache.zeppelin.notebook.repo.NotebookRepo.Revision;
import org.apache.zeppelin.notebook.socket.Message;
import org.apache.zeppelin.notebook.socket.Message.OP;
import org.apache.zeppelin.notebook.socket.WatcherMessage;
import org.apache.zeppelin.rest.exception.ForbiddenException;
import org.apache.zeppelin.scheduler.Job;
import org.apache.zeppelin.scheduler.Job.Status;
import org.apache.zeppelin.server.ZeppelinServer;
import org.apache.zeppelin.ticket.TicketContainer;
import org.apache.zeppelin.types.InterpreterSettingsList;
import org.apache.zeppelin.user.AuthenticationInfo;
import org.apache.zeppelin.util.WatcherSecurityKey;
import org.apache.zeppelin.utils.InterpreterBindingUtils;
import org.apache.zeppelin.utils.SecurityUtils;
import org.eclipse.jetty.websocket.servlet.WebSocketServlet;
import org.eclipse.jetty.websocket.servlet.WebSocketServletFactory;
import org.joda.time.DateTime;
import org.joda.time.format.DateTimeFormat;
import org.joda.time.format.DateTimeFormatter;
import org.quartz.SchedulerException;
import org.slf4j.Logger;
import org.slf4j.LoggerFactory;

import com.google.common.collect.Queues;
import com.google.gson.Gson;
import com.google.gson.GsonBuilder;
import com.google.gson.JsonElement;
import com.google.gson.JsonObject;
import com.google.gson.reflect.TypeToken;

/**
 * Zeppelin websocket service.
 */
public class NotebookServer extends WebSocketServlet
    implements NotebookSocketListener, JobListenerFactory, AngularObjectRegistryListener,
    RemoteInterpreterProcessListener, ApplicationEventListener {

  /**
   * Job manager service type
   */
  protected enum JOB_MANAGER_SERVICE {
    JOB_MANAGER_PAGE("JOB_MANAGER_PAGE");
    private String serviceTypeKey;

    JOB_MANAGER_SERVICE(String serviceType) {
      this.serviceTypeKey = serviceType;
    }

    String getKey() {
      return this.serviceTypeKey;
    }
  }


  private static final Logger LOG = LoggerFactory.getLogger(NotebookServer.class);
<<<<<<< HEAD
  Gson gson = new GsonBuilder().setDateFormat("yyyy-MM-dd'T'HH:mm:ssZ").create();
=======
  Gson gson = new GsonBuilder()
      .registerTypeAdapterFactory(new NotebookTypeAdapterFactory<Paragraph>(Paragraph.class) {
        @Override
        protected void beforeWrite(Paragraph source, JsonElement toSerialize) {
          Map<String, ParagraphRuntimeInfo> runtimeInfos = source.getRuntimeInfos();
          if (runtimeInfos != null) {
            JsonElement jsonTree = gson.toJsonTree(runtimeInfos);
            if (toSerialize instanceof JsonObject) {
              JsonObject jsonObj = (JsonObject) toSerialize;
              jsonObj.add("runtimeInfos", jsonTree);
            }
          }
        }
      }).setDateFormat("yyyy-MM-dd'T'HH:mm:ssZ")
      .registerTypeAdapterFactory(Input.TypeAdapterFactory).create();

>>>>>>> 6eecdecb
  final Map<String, List<NotebookSocket>> noteSocketMap = new HashMap<>();
  final Queue<NotebookSocket> connectedSockets = new ConcurrentLinkedQueue<>();
  final Map<String, Queue<NotebookSocket>> userConnectedSockets = new ConcurrentHashMap<>();

  /**
   * This is a special endpoint in the notebook websoket, Every connection in this Queue
   * will be able to watch every websocket event, it doesnt need to be listed into the map of
   * noteSocketMap. This can be used to get information about websocket traffic and watch what
   * is going on.
   */
  final Queue<NotebookSocket> watcherSockets = Queues.newConcurrentLinkedQueue();

  private Notebook notebook() {
    return ZeppelinServer.notebook;
  }

  @Override
  public void configure(WebSocketServletFactory factory) {
    factory.setCreator(new NotebookWebSocketCreator(this));
  }

  public boolean checkOrigin(HttpServletRequest request, String origin) {
    try {
      return SecurityUtils.isValidOrigin(origin, ZeppelinConfiguration.create());
    } catch (UnknownHostException e) {
      LOG.error(e.toString(), e);
    } catch (URISyntaxException e) {
      LOG.error(e.toString(), e);
    }
    return false;
  }

  public NotebookSocket doWebSocketConnect(HttpServletRequest req, String protocol) {
    return new NotebookSocket(req, protocol, this);
  }

  @Override
  public void onOpen(NotebookSocket conn) {
    LOG.info("New connection from {} : {}", conn.getRequest().getRemoteAddr(),
        conn.getRequest().getRemotePort());
    connectedSockets.add(conn);
  }

  @Override
  public void onMessage(NotebookSocket conn, String msg) {
    Notebook notebook = notebook();
    try {
      Message messagereceived = deserializeMessage(msg);
      LOG.debug("RECEIVE << " + messagereceived.op +
          ", RECEIVE PRINCIPAL << " + messagereceived.principal +
          ", RECEIVE TICKET << " + messagereceived.ticket +
          ", RECEIVE ROLES << " + messagereceived.roles +
          ", RECEIVE DATA << " + messagereceived.data);

      if (LOG.isTraceEnabled()) {
        LOG.trace("RECEIVE MSG = " + messagereceived);
      }

      String ticket = TicketContainer.instance.getTicket(messagereceived.principal);
<<<<<<< HEAD
      if (ticket != null && !ticket.equals(messagereceived.ticket)){
=======
      if (ticket != null &&
          (messagereceived.ticket == null || !ticket.equals(messagereceived.ticket))) {
>>>>>>> 6eecdecb
        /* not to pollute logs, log instead of exception */
        if (StringUtils.isEmpty(messagereceived.ticket)) {
          LOG.debug("{} message: invalid ticket {} != {}", messagereceived.op,
              messagereceived.ticket, ticket);
        } else {
<<<<<<< HEAD
          LOG.warn("{} message: invalid ticket {} != {}", messagereceived.op,
              messagereceived.ticket, ticket);
=======
          if (!messagereceived.op.equals(OP.PING)) {
            conn.send(serializeMessage(new Message(OP.SESSION_LOGOUT).put("info",
                "Your ticket is invalid possibly due to server restart. "
                    + "Please login again.")));
          }
>>>>>>> 6eecdecb
        }
        return;
      }

      ZeppelinConfiguration conf = ZeppelinConfiguration.create();
      boolean allowAnonymous = conf.isAnonymousAllowed();
      if (!allowAnonymous && messagereceived.principal.equals("anonymous")) {
        throw new Exception("Anonymous access not allowed ");
      }

      HashSet<String> userAndRoles = new HashSet<>();
      userAndRoles.add(messagereceived.principal);
      if (!messagereceived.roles.equals("")) {
        HashSet<String> roles =
            gson.fromJson(messagereceived.roles, new TypeToken<HashSet<String>>() {
            }.getType());
        if (roles != null) {
          userAndRoles.addAll(roles);
        }
      }
<<<<<<< HEAD
      AuthenticationInfo subject = new AuthenticationInfo(messagereceived.principal);
=======
      if (StringUtils.isEmpty(conn.getUser())) {
        addUserConnection(messagereceived.principal, conn);
      }
      AuthenticationInfo subject =
          new AuthenticationInfo(messagereceived.principal, messagereceived.ticket);
>>>>>>> 6eecdecb

      /** Lets be elegant here */
      switch (messagereceived.op) {
          case LIST_NOTES:
<<<<<<< HEAD
            unicastNoteList(conn, subject);
            break;
          case RELOAD_NOTES_FROM_REPO:
            broadcastReloadedNoteList(subject);
=======
            unicastNoteList(conn, subject, userAndRoles);
            break;
          case RELOAD_NOTES_FROM_REPO:
            broadcastReloadedNoteList(subject, userAndRoles);
>>>>>>> 6eecdecb
            break;
          case GET_HOME_NOTE:
            sendHomeNote(conn, userAndRoles, notebook, messagereceived);
            break;
          case GET_NOTE:
            sendNote(conn, userAndRoles, notebook, messagereceived);
            break;
          case NEW_NOTE:
            createNote(conn, userAndRoles, notebook, messagereceived);
            break;
          case DEL_NOTE:
            removeNote(conn, userAndRoles, notebook, messagereceived);
            break;
          case REMOVE_FOLDER:
            removeFolder(conn, userAndRoles, notebook, messagereceived);
            break;
          case MOVE_NOTE_TO_TRASH:
            moveNoteToTrash(conn, userAndRoles, notebook, messagereceived);
            break;
          case MOVE_FOLDER_TO_TRASH:
            moveFolderToTrash(conn, userAndRoles, notebook, messagereceived);
            break;
          case EMPTY_TRASH:
            emptyTrash(conn, userAndRoles, notebook, messagereceived);
            break;
          case RESTORE_FOLDER:
            restoreFolder(conn, userAndRoles, notebook, messagereceived);
            break;
          case RESTORE_NOTE:
            restoreNote(conn, userAndRoles, notebook, messagereceived);
            break;
          case RESTORE_ALL:
            restoreAll(conn, userAndRoles, notebook, messagereceived);
            break;
          case CLONE_NOTE:
            cloneNote(conn, userAndRoles, notebook, messagereceived);
            break;
          case IMPORT_NOTE:
            importNote(conn, userAndRoles, notebook, messagereceived);
            break;
          case COMMIT_PARAGRAPH:
            updateParagraph(conn, userAndRoles, notebook, messagereceived);
            break;
          case RUN_PARAGRAPH:
            runParagraph(conn, userAndRoles, notebook, messagereceived);
            break;
          case PARAGRAPH_EXECUTED_BY_SPELL:
            broadcastSpellExecution(conn, userAndRoles, notebook, messagereceived);
            break;
          case RUN_ALL_PARAGRAPHS:
            runAllParagraphs(conn, userAndRoles, notebook, messagereceived);
            break;
          case CANCEL_PARAGRAPH:
            cancelParagraph(conn, userAndRoles, notebook, messagereceived);
            break;
          case MOVE_PARAGRAPH:
            moveParagraph(conn, userAndRoles, notebook, messagereceived);
            break;
          case INSERT_PARAGRAPH:
            insertParagraph(conn, userAndRoles, notebook, messagereceived);
            break;
          case COPY_PARAGRAPH:
            copyParagraph(conn, userAndRoles, notebook, messagereceived);
            break;
          case PARAGRAPH_REMOVE:
            removeParagraph(conn, userAndRoles, notebook, messagereceived);
            break;
          case PARAGRAPH_CLEAR_OUTPUT:
            clearParagraphOutput(conn, userAndRoles, notebook, messagereceived);
            break;
          case PARAGRAPH_CLEAR_ALL_OUTPUT:
            clearAllParagraphOutput(conn, userAndRoles, notebook, messagereceived);
            break;
          case NOTE_UPDATE:
            updateNote(conn, userAndRoles, notebook, messagereceived);
            break;
          case NOTE_RENAME:
            renameNote(conn, userAndRoles, notebook, messagereceived);
            break;
          case FOLDER_RENAME:
            renameFolder(conn, userAndRoles, notebook, messagereceived);
            break;
          case UPDATE_PERSONALIZED_MODE:
            updatePersonalizedMode(conn, userAndRoles, notebook, messagereceived);
            break;
          case COMPLETION:
            completion(conn, userAndRoles, notebook, messagereceived);
            break;
          case PING:
            break; //do nothing
          case ANGULAR_OBJECT_UPDATED:
            angularObjectUpdated(conn, userAndRoles, notebook, messagereceived);
            break;
          case ANGULAR_OBJECT_CLIENT_BIND:
            angularObjectClientBind(conn, userAndRoles, notebook, messagereceived);
            break;
          case ANGULAR_OBJECT_CLIENT_UNBIND:
            angularObjectClientUnbind(conn, userAndRoles, notebook, messagereceived);
            break;
          case LIST_CONFIGURATIONS:
            sendAllConfigurations(conn, userAndRoles, notebook);
            break;
          case CHECKPOINT_NOTE:
            checkpointNote(conn, notebook, messagereceived);
            break;
          case LIST_REVISION_HISTORY:
            listRevisionHistory(conn, notebook, messagereceived);
            break;
          case SET_NOTE_REVISION:
            setNoteRevision(conn, userAndRoles, notebook, messagereceived);
            break;
          case NOTE_REVISION:
            getNoteByRevision(conn, notebook, messagereceived);
            break;
          case LIST_NOTE_JOBS:
            unicastNoteJobInfo(conn, messagereceived);
            break;
          case UNSUBSCRIBE_UPDATE_NOTE_JOBS:
            unsubscribeNoteJobInfo(conn);
            break;
          case GET_INTERPRETER_BINDINGS:
            getInterpreterBindings(conn, messagereceived);
            break;
          case SAVE_INTERPRETER_BINDINGS:
            saveInterpreterBindings(conn, messagereceived);
            break;
          case EDITOR_SETTING:
            getEditorSetting(conn, messagereceived);
            break;
          case GET_INTERPRETER_SETTINGS:
            getInterpreterSettings(conn, subject);
            break;
          case WATCHER:
            switchConnectionToWatcher(conn, messagereceived);
            break;
          default:
            break;
      }
    } catch (Exception e) {
      LOG.error("Can't handle message", e);
    }
  }

  @Override
  public void onClose(NotebookSocket conn, int code, String reason) {
    LOG.info("Closed connection to {} : {}. ({}) {}", conn.getRequest().getRemoteAddr(),
        conn.getRequest().getRemotePort(), code, reason);
    removeConnectionFromAllNote(conn);
    connectedSockets.remove(conn);
    removeUserConnection(conn.getUser(), conn);
  }

  private void removeUserConnection(String user, NotebookSocket conn) {
    if (userConnectedSockets.containsKey(user)) {
      userConnectedSockets.get(user).remove(conn);
    } else {
      LOG.warn("Closing connection that is absent in user connections");
    }
  }

  private void addUserConnection(String user, NotebookSocket conn) {
    conn.setUser(user);
    if (userConnectedSockets.containsKey(user)) {
      userConnectedSockets.get(user).add(conn);
    } else {
      Queue<NotebookSocket> socketQueue = new ConcurrentLinkedQueue<>();
      socketQueue.add(conn);
      userConnectedSockets.put(user, socketQueue);
    }
  }

  protected Message deserializeMessage(String msg) {
    return gson.fromJson(msg, Message.class);
  }

  protected String serializeMessage(Message m) {
    return gson.toJson(m);
  }

  private void addConnectionToNote(String noteId, NotebookSocket socket) {
    synchronized (noteSocketMap) {
      removeConnectionFromAllNote(socket); // make sure a socket relates only a
      // single note.
      List<NotebookSocket> socketList = noteSocketMap.get(noteId);
      if (socketList == null) {
        socketList = new LinkedList<>();
        noteSocketMap.put(noteId, socketList);
      }
      if (!socketList.contains(socket)) {
        socketList.add(socket);
      }
    }
  }

  private void removeConnectionFromNote(String noteId, NotebookSocket socket) {
    synchronized (noteSocketMap) {
      List<NotebookSocket> socketList = noteSocketMap.get(noteId);
      if (socketList != null) {
        socketList.remove(socket);
      }
    }
  }

  private void removeNote(String noteId) {
    synchronized (noteSocketMap) {
      List<NotebookSocket> socketList = noteSocketMap.remove(noteId);
    }
  }

  private void removeConnectionFromAllNote(NotebookSocket socket) {
    synchronized (noteSocketMap) {
      Set<String> keys = noteSocketMap.keySet();
      for (String noteId : keys) {
        removeConnectionFromNote(noteId, socket);
      }
    }
  }

  private String getOpenNoteId(NotebookSocket socket) {
    String id = null;
    synchronized (noteSocketMap) {
      Set<String> keys = noteSocketMap.keySet();
      for (String noteId : keys) {
        List<NotebookSocket> sockets = noteSocketMap.get(noteId);
        if (sockets.contains(socket)) {
          id = noteId;
        }
      }
    }

    return id;
  }

  private void broadcastToNoteBindedInterpreter(String interpreterGroupId, Message m) {
    Notebook notebook = notebook();
    List<Note> notes = notebook.getAllNotes();
    for (Note note : notes) {
      List<String> ids = notebook.getInterpreterSettingManager().getInterpreters(note.getId());
      for (String id : ids) {
        if (id.equals(interpreterGroupId)) {
          broadcast(note.getId(), m);
        }
      }
    }
  }

  private void broadcast(String noteId, Message m) {
    synchronized (noteSocketMap) {
      broadcastToWatchers(noteId, StringUtils.EMPTY, m);
      List<NotebookSocket> socketLists = noteSocketMap.get(noteId);
      if (socketLists == null || socketLists.size() == 0) {
        return;
      }
      LOG.debug("SEND >> " + m);
      for (NotebookSocket conn : socketLists) {
        try {
          conn.send(serializeMessage(m));
        } catch (IOException e) {
          LOG.error("socket error", e);
        }
      }
    }
  }

  private void broadcastExcept(String noteId, Message m, NotebookSocket exclude) {
    synchronized (noteSocketMap) {
      broadcastToWatchers(noteId, StringUtils.EMPTY, m);
      List<NotebookSocket> socketLists = noteSocketMap.get(noteId);
      if (socketLists == null || socketLists.size() == 0) {
        return;
      }
      LOG.debug("SEND >> " + m);
      for (NotebookSocket conn : socketLists) {
        if (exclude.equals(conn)) {
          continue;
        }
        try {
          conn.send(serializeMessage(m));
        } catch (IOException e) {
          LOG.error("socket error", e);
        }
      }
    }
  }

  private void multicastToUser(String user, Message m) {
    if (!userConnectedSockets.containsKey(user)) {
      LOG.warn("Multicasting to user {} that is not in connections map", user);
      return;
    }

    for (NotebookSocket conn : userConnectedSockets.get(user)) {
      unicast(m, conn);
    }
  }

  private void unicast(Message m, NotebookSocket conn) {
    try {
      conn.send(serializeMessage(m));
    } catch (IOException e) {
      LOG.error("socket error", e);
    }
    broadcastToWatchers(StringUtils.EMPTY, StringUtils.EMPTY, m);
  }

  public void unicastNoteJobInfo(NotebookSocket conn, Message fromMessage) throws IOException {
    addConnectionToNote(JOB_MANAGER_SERVICE.JOB_MANAGER_PAGE.getKey(), conn);
    AuthenticationInfo subject = new AuthenticationInfo(fromMessage.principal);
    List<Map<String, Object>> noteJobs = notebook().getJobListByUnixTime(false, 0, subject);
    Map<String, Object> response = new HashMap<>();

    response.put("lastResponseUnixTime", System.currentTimeMillis());
    response.put("jobs", noteJobs);

    conn.send(serializeMessage(new Message(OP.LIST_NOTE_JOBS).put("noteJobs", response)));
  }

  public void broadcastUpdateNoteJobInfo(long lastUpdateUnixTime) throws IOException {
    List<Map<String, Object>> noteJobs = new LinkedList<>();
    Notebook notebookObject = notebook();
    List<Map<String, Object>> jobNotes = null;
    if (notebookObject != null) {
      jobNotes = notebook().getJobListByUnixTime(false, lastUpdateUnixTime, null);
      noteJobs = jobNotes == null ? noteJobs : jobNotes;
    }

    Map<String, Object> response = new HashMap<>();
    response.put("lastResponseUnixTime", System.currentTimeMillis());
    response.put("jobs", noteJobs != null ? noteJobs : new LinkedList<>());

    broadcast(JOB_MANAGER_SERVICE.JOB_MANAGER_PAGE.getKey(),
        new Message(OP.LIST_UPDATE_NOTE_JOBS).put("noteRunningJobs", response));
  }

  public void unsubscribeNoteJobInfo(NotebookSocket conn) {
    removeConnectionFromNote(JOB_MANAGER_SERVICE.JOB_MANAGER_PAGE.getKey(), conn);
  }

  public void saveInterpreterBindings(NotebookSocket conn, Message fromMessage) {
    String noteId = (String) fromMessage.data.get("noteId");
    try {
      List<String> settingIdList =
          gson.fromJson(String.valueOf(fromMessage.data.get("selectedSettingIds")),
              new TypeToken<ArrayList<String>>() {
              }.getType());
      AuthenticationInfo subject = new AuthenticationInfo(fromMessage.principal);
      notebook().bindInterpretersToNote(subject.getUser(), noteId, settingIdList);
      broadcastInterpreterBindings(noteId,
          InterpreterBindingUtils.getInterpreterBindings(notebook(), noteId));
    } catch (Exception e) {
      LOG.error("Error while saving interpreter bindings", e);
    }
  }

  public void getInterpreterBindings(NotebookSocket conn, Message fromMessage) throws IOException {
    String noteId = (String) fromMessage.data.get("noteId");
    List<InterpreterSettingsList> settingList =
        InterpreterBindingUtils.getInterpreterBindings(notebook(), noteId);
    conn.send(serializeMessage(
        new Message(OP.INTERPRETER_BINDINGS).put("interpreterBindings", settingList)));
  }

<<<<<<< HEAD
  public List<Map<String, String>> generateNotebooksInfo(boolean needsReload,
      AuthenticationInfo subject) {
=======
  public List<Map<String, String>> generateNotesInfo(boolean needsReload,
      AuthenticationInfo subject, Set<String> userAndRoles) {

>>>>>>> 6eecdecb
    Notebook notebook = notebook();

    ZeppelinConfiguration conf = notebook.getConf();
    String homescreenNoteId = conf.getString(ConfVars.ZEPPELIN_NOTEBOOK_HOMESCREEN);
    boolean hideHomeScreenNotebookFromList =
        conf.getBoolean(ConfVars.ZEPPELIN_NOTEBOOK_HOMESCREEN_HIDE);

    if (needsReload) {
      try {
        notebook.reloadAllNotes(subject);
      } catch (IOException e) {
        LOG.error("Fail to reload notes from repository", e);
      }
    }

    List<Note> notes = notebook.getAllNotes(userAndRoles);
    List<Map<String, String>> notesInfo = new LinkedList<>();
    for (Note note : notes) {
      Map<String, String> info = new HashMap<>();

      if (hideHomeScreenNotebookFromList && note.getId().equals(homescreenNoteId)) {
        continue;
      }

      info.put("id", note.getId());
      info.put("name", note.getName());
      notesInfo.add(info);
    }

    return notesInfo;
  }

  public void broadcastNote(Note note) {
    broadcast(note.getId(), new Message(OP.NOTE).put("note", note));
  }

  public void broadcastInterpreterBindings(String noteId, List settingList) {
    broadcast(noteId, new Message(OP.INTERPRETER_BINDINGS).put("interpreterBindings", settingList));
  }

  public void unicastParagraph(Note note, Paragraph p, String user) {
    if (!note.isPersonalizedMode() || p == null || user == null) {
      return;
    }

    if (!userConnectedSockets.containsKey(user)) {
      LOG.warn("Failed to send unicast. user {} that is not in connections map", user);
      return;
    }

    for (NotebookSocket conn : userConnectedSockets.get(user)) {
      Message m = new Message(OP.PARAGRAPH).put("paragraph", p);
      unicast(m, conn);
    }
  }

  public void broadcastParagraph(Note note, Paragraph p) {
    if (note.isPersonalizedMode()) {
      broadcastParagraphs(p.getUserParagraphMap(), p);
    } else {
      broadcast(note.getId(), new Message(OP.PARAGRAPH).put("paragraph", p));
    }
  }

  public void broadcastParagraphs(Map<String, Paragraph> userParagraphMap,
      Paragraph defaultParagraph) {
    if (null != userParagraphMap) {
      for (String user : userParagraphMap.keySet()) {
        multicastToUser(user,
            new Message(OP.PARAGRAPH).put("paragraph", userParagraphMap.get(user)));
      }
    }
  }

<<<<<<< HEAD
  public void broadcastNoteList(AuthenticationInfo subject) {
    List<Map<String, String>> notesInfo = generateNotebooksInfo(false, subject);
    broadcastAll(new Message(OP.NOTES_INFO).put("notes", notesInfo));
  }

  public void unicastNoteList(NotebookSocket conn, AuthenticationInfo subject) {
    List<Map<String, String>> notesInfo = generateNotebooksInfo(false, subject);
    unicast(new Message(OP.NOTES_INFO).put("notes", notesInfo), conn);
  }

  public void broadcastReloadedNoteList(AuthenticationInfo subject) {
    List<Map<String, String>> notesInfo = generateNotebooksInfo(true, subject);
    broadcastAll(new Message(OP.NOTES_INFO).put("notes", notesInfo));
  }

  void permissionError(NotebookSocket conn, String op,
                       String userName,
                       Set<String> userAndRoles,
                       Set<String> allowed) throws IOException {
    LOG.info("Cannot {}. Connection readers {}. Allowed readers {}",
            op, userAndRoles, allowed);

=======
  private void broadcastNewParagraph(Note note, Paragraph para) {
    LOG.info("Broadcasting paragraph on run call instead of note.");
    int paraIndex = note.getParagraphs().indexOf(para);
    broadcast(note.getId(),
        new Message(OP.PARAGRAPH_ADDED).put("paragraph", para).put("index", paraIndex));
  }

  public void broadcastNoteList(AuthenticationInfo subject, HashSet userAndRoles) {
    if (subject == null) {
      subject = new AuthenticationInfo(StringUtils.EMPTY);
    }
    //send first to requesting user
    List<Map<String, String>> notesInfo = generateNotesInfo(false, subject, userAndRoles);
    multicastToUser(subject.getUser(), new Message(OP.NOTES_INFO).put("notes", notesInfo));
    //to others afterwards
    broadcastNoteListExcept(notesInfo, subject);
  }

  public void unicastNoteList(NotebookSocket conn, AuthenticationInfo subject,
      HashSet<String> userAndRoles) {
    List<Map<String, String>> notesInfo = generateNotesInfo(false, subject, userAndRoles);
    unicast(new Message(OP.NOTES_INFO).put("notes", notesInfo), conn);
  }

  public void broadcastReloadedNoteList(AuthenticationInfo subject, HashSet userAndRoles) {
    if (subject == null) {
      subject = new AuthenticationInfo(StringUtils.EMPTY);
    }

    //reload and reply first to requesting user
    List<Map<String, String>> notesInfo = generateNotesInfo(true, subject, userAndRoles);
    multicastToUser(subject.getUser(), new Message(OP.NOTES_INFO).put("notes", notesInfo));
    //to others afterwards
    broadcastNoteListExcept(notesInfo, subject);
  }

  private void broadcastNoteListExcept(List<Map<String, String>> notesInfo,
      AuthenticationInfo subject) {
    Set<String> userAndRoles;
    NotebookAuthorization authInfo = NotebookAuthorization.getInstance();
    for (String user : userConnectedSockets.keySet()) {
      if (subject.getUser().equals(user)) {
        continue;
      }
      //reloaded already above; parameter - false
      userAndRoles = authInfo.getRoles(user);
      userAndRoles.add(user);
      notesInfo = generateNotesInfo(false, new AuthenticationInfo(user), userAndRoles);
      multicastToUser(user, new Message(OP.NOTES_INFO).put("notes", notesInfo));
    }
  }

  void permissionError(NotebookSocket conn, String op, String userName, Set<String> userAndRoles,
      Set<String> allowed) throws IOException {
    LOG.info("Cannot {}. Connection readers {}. Allowed readers {}", op, userAndRoles, allowed);

>>>>>>> 6eecdecb
    conn.send(serializeMessage(new Message(OP.AUTH_INFO).put("info",
        "Insufficient privileges to " + op + " note.\n\n" + "Allowed users or roles: " + allowed
            .toString() + "\n\n" + "But the user " + userName + " belongs to: " + userAndRoles
            .toString())));
  }

  /**
   * @return false if user doesn't have reader permission for this paragraph
   */
  private boolean hasParagraphReaderPermission(NotebookSocket conn,
                                              Notebook notebook, String noteId,
                                              HashSet<String> userAndRoles,
                                              String principal, String op)
      throws IOException {

    NotebookAuthorization notebookAuthorization = notebook.getNotebookAuthorization();
    if (!notebookAuthorization.isReader(noteId, userAndRoles)) {
      permissionError(conn, op, principal, userAndRoles,
          notebookAuthorization.getOwners(noteId));
      return false;
    }

    return true;
  }

  /**
   * @return false if user doesn't have writer permission for this paragraph
   */
  private boolean hasParagraphWriterPermission(NotebookSocket conn,
                                               Notebook notebook, String noteId,
                                               HashSet<String> userAndRoles,
                                               String principal, String op)
      throws IOException {

    NotebookAuthorization notebookAuthorization = notebook.getNotebookAuthorization();
    if (!notebookAuthorization.isWriter(noteId, userAndRoles)) {
      permissionError(conn, op, principal, userAndRoles,
          notebookAuthorization.getOwners(noteId));
      return false;
    }

    return true;
  }

  /**
   * @return false if user doesn't have owner permission for this paragraph
   */
  private boolean hasParagraphOwnerPermission(NotebookSocket conn,
                                              Notebook notebook, String noteId,
                                              HashSet<String> userAndRoles,
                                              String principal, String op)
      throws IOException {

    NotebookAuthorization notebookAuthorization = notebook.getNotebookAuthorization();
    if (!notebookAuthorization.isOwner(noteId, userAndRoles)) {
      permissionError(conn, op, principal, userAndRoles,
          notebookAuthorization.getOwners(noteId));
      return false;
    }

    return true;
  }

  private void sendNote(NotebookSocket conn, HashSet<String> userAndRoles, Notebook notebook,
      Message fromMessage) throws IOException {

    LOG.info("New operation from {} : {} : {} : {} : {}", conn.getRequest().getRemoteAddr(),
        conn.getRequest().getRemotePort(), fromMessage.principal, fromMessage.op,
        fromMessage.get("id"));

    String noteId = (String) fromMessage.get("id");
    if (noteId == null) {
      return;
    }

    String user = fromMessage.principal;

    Note note = notebook.getNote(noteId);
    if (note != null) {
<<<<<<< HEAD
      if (!notebookAuthorization.isReader(noteId, userAndRoles)) {
        permissionError(conn, "read", fromMessage.principal, userAndRoles,
            notebookAuthorization.getReaders(noteId));
=======

      if (!hasParagraphReaderPermission(conn, notebook, noteId,
          userAndRoles, fromMessage.principal, "read")) {
>>>>>>> 6eecdecb
        return;
      }

      addConnectionToNote(note.getId(), conn);

      if (note.isPersonalizedMode()) {
        note = note.getUserNote(user);
      }
      conn.send(serializeMessage(new Message(OP.NOTE).put("note", note)));
      sendAllAngularObjects(note, user, conn);
    } else {
      conn.send(serializeMessage(new Message(OP.NOTE).put("note", null)));
    }
  }

<<<<<<< HEAD
  private void sendHomeNote(NotebookSocket conn, HashSet<String> userAndRoles,
                            Notebook notebook, Message fromMessage) throws IOException {
=======
  private void sendHomeNote(NotebookSocket conn, HashSet<String> userAndRoles, Notebook notebook,
      Message fromMessage) throws IOException {
>>>>>>> 6eecdecb
    String noteId = notebook.getConf().getString(ConfVars.ZEPPELIN_NOTEBOOK_HOMESCREEN);
    String user = fromMessage.principal;

    Note note = null;
    if (noteId != null) {
      note = notebook.getNote(noteId);
    }

    if (note != null) {
<<<<<<< HEAD
      NotebookAuthorization notebookAuthorization = notebook.getNotebookAuthorization();
      if (!notebookAuthorization.isReader(noteId, userAndRoles)) {
        permissionError(conn, "read", fromMessage.principal,
            userAndRoles, notebookAuthorization.getReaders(noteId));
=======
      if (!hasParagraphReaderPermission(conn, notebook, noteId,
          userAndRoles, fromMessage.principal, "read")) {
>>>>>>> 6eecdecb
        return;
      }

      addConnectionToNote(note.getId(), conn);
      conn.send(serializeMessage(new Message(OP.NOTE).put("note", note)));
      sendAllAngularObjects(note, user, conn);
    } else {
      removeConnectionFromAllNote(conn);
      conn.send(serializeMessage(new Message(OP.NOTE).put("note", null)));
    }
  }

  private void updateNote(NotebookSocket conn, HashSet<String> userAndRoles, Notebook notebook,
      Message fromMessage) throws SchedulerException, IOException {
    String noteId = (String) fromMessage.get("id");
    String name = (String) fromMessage.get("name");
    Map<String, Object> config = (Map<String, Object>) fromMessage.get("config");
    if (noteId == null) {
      return;
    }
    if (config == null) {
      return;
    }

<<<<<<< HEAD
    NotebookAuthorization notebookAuthorization = notebook.getNotebookAuthorization();
    if (!notebookAuthorization.isWriter(noteId, userAndRoles)) {
      permissionError(conn, "update", fromMessage.principal,
          userAndRoles, notebookAuthorization.getWriters(noteId));
=======
    if (!hasParagraphWriterPermission(conn, notebook, noteId,
        userAndRoles, fromMessage.principal, "update")) {
>>>>>>> 6eecdecb
      return;
    }

    Note note = notebook.getNote(noteId);
    if (note != null) {
      boolean cronUpdated = isCronUpdated(config, note.getConfig());
      note.setName(name);
      note.setConfig(config);
      if (cronUpdated) {
        notebook.refreshCron(note.getId());
      }

      AuthenticationInfo subject = new AuthenticationInfo(fromMessage.principal);
      note.persist(subject);
<<<<<<< HEAD
      broadcastNote(note);
      broadcastNoteList(subject);
=======
      broadcast(note.getId(), new Message(OP.NOTE_UPDATED).put("name", name).put("config", config)
          .put("info", note.getInfo()));
      broadcastNoteList(subject, userAndRoles);
    }
  }

  private void updatePersonalizedMode(NotebookSocket conn, HashSet<String> userAndRoles,
      Notebook notebook, Message fromMessage) throws SchedulerException, IOException {
    String noteId = (String) fromMessage.get("id");
    String personalized = (String) fromMessage.get("personalized");
    boolean isPersonalized = personalized.equals("true") ? true : false;

    if (noteId == null) {
      return;
    }

    if (!hasParagraphOwnerPermission(conn, notebook, noteId,
        userAndRoles, fromMessage.principal, "persoanlized")) {
      return;
    }

    Note note = notebook.getNote(noteId);
    if (note != null) {
      note.setPersonalizedMode(isPersonalized);
      AuthenticationInfo subject = new AuthenticationInfo(fromMessage.principal);
      note.persist(subject);
      broadcastNote(note);
    }
  }

  private void renameNote(NotebookSocket conn, HashSet<String> userAndRoles,
                          Notebook notebook, Message fromMessage)
      throws SchedulerException, IOException {
    renameNote(conn, userAndRoles, notebook, fromMessage, "rename");
  }

  private void renameNote(NotebookSocket conn, HashSet<String> userAndRoles,
                          Notebook notebook, Message fromMessage, String op)
      throws SchedulerException, IOException {
    String noteId = (String) fromMessage.get("id");
    String name = (String) fromMessage.get("name");

    if (noteId == null) {
      return;
    }

    if (!hasParagraphOwnerPermission(conn, notebook, noteId,
        userAndRoles, fromMessage.principal, "rename")) {
      return;
    }

    Note note = notebook.getNote(noteId);
    if (note != null) {
      note.setName(name);

      AuthenticationInfo subject = new AuthenticationInfo(fromMessage.principal);
      note.persist(subject);
      broadcastNote(note);
      broadcastNoteList(subject, userAndRoles);
    }
  }

  private void renameFolder(NotebookSocket conn, HashSet<String> userAndRoles,
                            Notebook notebook, Message fromMessage)
      throws SchedulerException, IOException {
    renameFolder(conn, userAndRoles, notebook, fromMessage, "rename");
  }

  private void renameFolder(NotebookSocket conn, HashSet<String> userAndRoles,
                          Notebook notebook, Message fromMessage, String op)
      throws SchedulerException, IOException {
    String oldFolderId = (String) fromMessage.get("id");
    String newFolderId = (String) fromMessage.get("name");

    if (oldFolderId == null) {
      return;
    }

    for (Note note : notebook.getNotesUnderFolder(oldFolderId)) {
      String noteId = note.getId();
      if (!hasParagraphOwnerPermission(conn, notebook, noteId,
          userAndRoles, fromMessage.principal, op + " folder of '" + note.getName() + "'")) {
        return;
      }
    }

    Folder oldFolder = notebook.renameFolder(oldFolderId, newFolderId);

    if (oldFolder != null) {
      AuthenticationInfo subject = new AuthenticationInfo(fromMessage.principal);

      List<Note> renamedNotes = oldFolder.getNotesRecursively();
      for (Note note : renamedNotes) {
        note.persist(subject);
        broadcastNote(note);
      }

      broadcastNoteList(subject, userAndRoles);
>>>>>>> 6eecdecb
    }
  }

  private boolean isCronUpdated(Map<String, Object> configA, Map<String, Object> configB) {
    boolean cronUpdated = false;
    if (configA.get("cron") != null && configB.get("cron") != null && configA.get("cron")
        .equals(configB.get("cron"))) {
      cronUpdated = true;
    } else if (configA.get("cron") == null && configB.get("cron") == null) {
      cronUpdated = false;
    } else if (configA.get("cron") != null || configB.get("cron") != null) {
      cronUpdated = true;
    }

    return cronUpdated;
  }
<<<<<<< HEAD
  private void createNote(NotebookSocket conn, HashSet<String> userAndRoles,
                          Notebook notebook, Message message)
      throws IOException {
    AuthenticationInfo subject = new AuthenticationInfo(message.principal);
    Note note = notebook.createNote(subject);
    note.addParagraph(); // it's an empty note. so add one paragraph
    if (message != null) {
      String noteName = (String) message.get("name");
      if (noteName == null || noteName.isEmpty()){
        noteName = "Note " + note.getId();
=======

  private void createNote(NotebookSocket conn, HashSet<String> userAndRoles, Notebook notebook,
      Message message) throws IOException {
    AuthenticationInfo subject = new AuthenticationInfo(message.principal);

    try {
      Note note = null;

      String defaultInterpreterId = (String) message.get("defaultInterpreterId");
      if (!StringUtils.isEmpty(defaultInterpreterId)) {
        List<String> interpreterSettingIds = new LinkedList<>();
        interpreterSettingIds.add(defaultInterpreterId);
        for (String interpreterSettingId : notebook.getInterpreterSettingManager().
            getDefaultInterpreterSettingList()) {
          if (!interpreterSettingId.equals(defaultInterpreterId)) {
            interpreterSettingIds.add(interpreterSettingId);
          }
        }
        note = notebook.createNote(interpreterSettingIds, subject);
      } else {
        note = notebook.createNote(subject);
      }

      note.addNewParagraph(subject); // it's an empty note. so add one paragraph
      if (message != null) {
        String noteName = (String) message.get("name");
        if (StringUtils.isEmpty(noteName)) {
          noteName = "Note " + note.getId();
        }
        note.setName(noteName);
>>>>>>> 6eecdecb
      }

<<<<<<< HEAD
    note.persist(subject);
    addConnectionToNote(note.id(), (NotebookSocket) conn);
    conn.send(serializeMessage(new Message(OP.NEW_NOTE).put("note", note)));
    broadcastNoteList(subject);
=======
      note.persist(subject);
      addConnectionToNote(note.getId(), (NotebookSocket) conn);
      conn.send(serializeMessage(new Message(OP.NEW_NOTE).put("note", note)));
    } catch (FileSystemException e) {
      LOG.error("Exception from createNote", e);
      conn.send(serializeMessage(new Message(OP.ERROR_INFO).put("info",
          "Oops! There is something wrong with the notebook file system. "
              + "Please check the logs for more details.")));
      return;
    }
    broadcastNoteList(subject, userAndRoles);
>>>>>>> 6eecdecb
  }

  private void removeNote(NotebookSocket conn, HashSet<String> userAndRoles, Notebook notebook,
      Message fromMessage) throws IOException {
    String noteId = (String) fromMessage.get("id");
    if (noteId == null) {
      return;
    }

<<<<<<< HEAD
    Note note = notebook.getNote(noteId);
    NotebookAuthorization notebookAuthorization = notebook.getNotebookAuthorization();
    if (!notebookAuthorization.isOwner(noteId, userAndRoles)) {
      permissionError(conn, "remove", fromMessage.principal,
          userAndRoles, notebookAuthorization.getOwners(noteId));
=======
    if (!hasParagraphOwnerPermission(conn, notebook, noteId,
        userAndRoles, fromMessage.principal, "remove")) {
>>>>>>> 6eecdecb
      return;
    }

    AuthenticationInfo subject = new AuthenticationInfo(fromMessage.principal);
    notebook.removeNote(noteId, subject);
    removeNote(noteId);
<<<<<<< HEAD
    broadcastNoteList(subject);
=======
    broadcastNoteList(subject, userAndRoles);
>>>>>>> 6eecdecb
  }

  private void removeFolder(NotebookSocket conn, HashSet<String> userAndRoles,
                            Notebook notebook, Message fromMessage)
      throws SchedulerException, IOException {
    String folderId = (String) fromMessage.get("id");
    if (folderId == null) {
      return;
    }

<<<<<<< HEAD
    Map<String, Object> params = (Map<String, Object>) fromMessage
        .get("params");
    Map<String, Object> config = (Map<String, Object>) fromMessage
        .get("config");
    String noteId = getOpenNoteId(conn);
    final Note note = notebook.getNote(noteId);
    NotebookAuthorization notebookAuthorization = notebook.getNotebookAuthorization();
    AuthenticationInfo subject = new AuthenticationInfo(fromMessage.principal);
    if (!notebookAuthorization.isWriter(noteId, userAndRoles)) {
      permissionError(conn, "write", fromMessage.principal,
          userAndRoles, notebookAuthorization.getWriters(noteId));
      return;
=======
    List<Note> notes = notebook.getNotesUnderFolder(folderId);
    for (Note note : notes) {
      String noteId = note.getId();

      if (!hasParagraphOwnerPermission(conn, notebook, noteId,
          userAndRoles, fromMessage.principal, "remove folder of '" + note.getName() + "'")) {
        return;
      }
>>>>>>> 6eecdecb
    }

    AuthenticationInfo subject = new AuthenticationInfo(fromMessage.principal);
    for (Note note : notes) {
      notebook.removeNote(note.getId(), subject);
      removeNote(note.getId());
    }
    broadcastNoteList(subject, userAndRoles);
  }

  private void moveNoteToTrash(NotebookSocket conn, HashSet<String> userAndRoles,
                               Notebook notebook, Message fromMessage)
      throws SchedulerException, IOException {
    String noteId = (String) fromMessage.get("id");
    if (noteId == null) {
      return;
    }

    Note note = notebook.getNote(noteId);
    if (note != null && !note.isTrash()){
      fromMessage.put("name", Folder.TRASH_FOLDER_ID + "/" + note.getName());
      renameNote(conn, userAndRoles, notebook, fromMessage, "move");
      notebook.moveNoteToTrash(note.getId());
    }
  }

  private void moveFolderToTrash(NotebookSocket conn, HashSet<String> userAndRoles,
                                 Notebook notebook, Message fromMessage)
      throws SchedulerException, IOException {
    String folderId = (String) fromMessage.get("id");
    if (folderId == null) {
      return;
    }

    Folder folder = notebook.getFolder(folderId);
    if (folder != null && !folder.isTrash()) {
      String trashFolderId = Folder.TRASH_FOLDER_ID + "/" + folderId;
      if (notebook.hasFolder(trashFolderId)){
        DateTime currentDate = new DateTime();
        DateTimeFormatter formatter = DateTimeFormat.forPattern("yyyy-MM-dd HH:mm:ss");
        trashFolderId += Folder.TRASH_FOLDER_CONFLICT_INFIX + formatter.print(currentDate);
      }

      fromMessage.put("name", trashFolderId);
      renameFolder(conn, userAndRoles, notebook, fromMessage, "move");
    }
  }

  private void restoreNote(NotebookSocket conn, HashSet<String> userAndRoles,
                          Notebook notebook, Message fromMessage)
      throws SchedulerException, IOException {
    String noteId = (String) fromMessage.get("id");

    if (noteId == null) {
      return;
    }

    Note note = notebook.getNote(noteId);
    if (note != null && note.isTrash()) {
      fromMessage.put("name", note.getName().replaceFirst(Folder.TRASH_FOLDER_ID + "/", ""));
      renameNote(conn, userAndRoles, notebook, fromMessage, "restore");
    }
  }

  private void restoreFolder(NotebookSocket conn, HashSet<String> userAndRoles,
                            Notebook notebook, Message fromMessage)
      throws SchedulerException, IOException {
    String folderId = (String) fromMessage.get("id");

    if (folderId == null) {
      return;
    }

    Folder folder = notebook.getFolder(folderId);
    if (folder != null && folder.isTrash()) {
      String restoreName = folder.getId().replaceFirst(Folder.TRASH_FOLDER_ID + "/", "").trim();

      // if the folder had conflict when it had moved to trash before
      Pattern p = Pattern.compile("\\d{4}-\\d{2}-\\d{2} \\d{2}:\\d{2}:\\d{2}$");
      Matcher m = p.matcher(restoreName);
      restoreName = m.replaceAll("").trim();

      fromMessage.put("name", restoreName);
      renameFolder(conn, userAndRoles, notebook, fromMessage, "restore");
    }
  }

  private void restoreAll(NotebookSocket conn, HashSet<String> userAndRoles,
                             Notebook notebook, Message fromMessage)
      throws SchedulerException, IOException {
    Folder trashFolder = notebook.getFolder(Folder.TRASH_FOLDER_ID);
    if (trashFolder != null) {
      fromMessage.data = new HashMap<>();
      fromMessage.put("id", Folder.TRASH_FOLDER_ID);
      fromMessage.put("name", Folder.ROOT_FOLDER_ID);
      renameFolder(conn, userAndRoles, notebook, fromMessage, "restore trash");
    }
  }

  private void emptyTrash(NotebookSocket conn, HashSet<String> userAndRoles,
                          Notebook notebook, Message fromMessage)
      throws SchedulerException, IOException {
    fromMessage.data = new HashMap<>();
    fromMessage.put("id", Folder.TRASH_FOLDER_ID);
    removeFolder(conn, userAndRoles, notebook, fromMessage);
  }

  private void updateParagraph(NotebookSocket conn, HashSet<String> userAndRoles,
                               Notebook notebook, Message fromMessage) throws IOException {
    String paragraphId = (String) fromMessage.get("id");
    if (paragraphId == null) {
      return;
    }

    Map<String, Object> params = (Map<String, Object>) fromMessage.get("params");
    Map<String, Object> config = (Map<String, Object>) fromMessage.get("config");
    String noteId = getOpenNoteId(conn);

    if (!hasParagraphWriterPermission(conn, notebook, noteId,
        userAndRoles, fromMessage.principal, "write")) {
      return;
    }

    final Note note = notebook.getNote(noteId);
    Paragraph p = note.getParagraph(paragraphId);

    p.settings.setParams(params);
    p.setConfig(config);
    p.setTitle((String) fromMessage.get("title"));
    p.setText((String) fromMessage.get("paragraph"));
<<<<<<< HEAD
    note.persist(subject);
    broadcast(note.id(), new Message(OP.PARAGRAPH).put("paragraph", p));
=======

    AuthenticationInfo subject = new AuthenticationInfo(fromMessage.principal);
    if (note.isPersonalizedMode()) {
      p = p.getUserParagraph(subject.getUser());
      p.settings.setParams(params);
      p.setConfig(config);
      p.setTitle((String) fromMessage.get("title"));
      p.setText((String) fromMessage.get("paragraph"));
    }


    note.persist(subject);

    if (note.isPersonalizedMode()) {
      Map<String, Paragraph> userParagraphMap =
          note.getParagraph(paragraphId).getUserParagraphMap();
      broadcastParagraphs(userParagraphMap, p);
    } else {
      broadcastParagraph(note, p);
    }
>>>>>>> 6eecdecb
  }

  private void cloneNote(NotebookSocket conn, HashSet<String> userAndRoles, Notebook notebook,
      Message fromMessage) throws IOException, CloneNotSupportedException {
    String noteId = getOpenNoteId(conn);
    String name = (String) fromMessage.get("name");
    Note newNote = notebook.cloneNote(noteId, name, new AuthenticationInfo(fromMessage.principal));
    AuthenticationInfo subject = new AuthenticationInfo(fromMessage.principal);
<<<<<<< HEAD
    addConnectionToNote(newNote.id(), (NotebookSocket) conn);
    conn.send(serializeMessage(new Message(OP.NEW_NOTE).put("note", newNote)));
    broadcastNoteList(subject);
=======
    addConnectionToNote(newNote.getId(), (NotebookSocket) conn);
    conn.send(serializeMessage(new Message(OP.NEW_NOTE).put("note", newNote)));
    broadcastNoteList(subject, userAndRoles);
>>>>>>> 6eecdecb
  }

  private void clearAllParagraphOutput(NotebookSocket conn, HashSet<String> userAndRoles,
      Notebook notebook, Message fromMessage) throws IOException {
    final String noteId = (String) fromMessage.get("id");
    if (StringUtils.isBlank(noteId)) {
      return;
    }

    if (!hasParagraphWriterPermission(conn, notebook, noteId,
        userAndRoles, fromMessage.principal, "clear output")) {
      return;
    }

    Note note = notebook.getNote(noteId);
    note.clearAllParagraphOutput();
    broadcastNote(note);
  }

  protected Note importNote(NotebookSocket conn, HashSet<String> userAndRoles, Notebook notebook,
      Message fromMessage) throws IOException {
    Note note = null;
    if (fromMessage != null) {
<<<<<<< HEAD
      String noteName = (String) ((Map) fromMessage.get("notebook")).get("name");
      String noteJson = gson.toJson(fromMessage.get("notebook"));
      AuthenticationInfo subject = new AuthenticationInfo(fromMessage.principal);
      note = notebook.importNote(noteJson, noteName, subject);
      note.persist(subject);
      broadcastNote(note);
      broadcastNoteList(subject);
=======
      String noteName = (String) ((Map) fromMessage.get("note")).get("name");
      String noteJson = gson.toJson(fromMessage.get("note"));
      AuthenticationInfo subject = null;
      if (fromMessage.principal != null) {
        subject = new AuthenticationInfo(fromMessage.principal);
      } else {
        subject = new AuthenticationInfo("anonymous");
      }
      note = notebook.importNote(noteJson, noteName, subject);
      note.persist(subject);
      broadcastNote(note);
      broadcastNoteList(subject, userAndRoles);
>>>>>>> 6eecdecb
    }
    return note;
  }

  private void removeParagraph(NotebookSocket conn, HashSet<String> userAndRoles, Notebook notebook,
      Message fromMessage) throws IOException {
    final String paragraphId = (String) fromMessage.get("id");
    if (paragraphId == null) {
      return;
    }
    String noteId = getOpenNoteId(conn);
<<<<<<< HEAD
    final Note note = notebook.getNote(noteId);
    NotebookAuthorization notebookAuthorization = notebook.getNotebookAuthorization();
    AuthenticationInfo subject = new AuthenticationInfo(SecurityUtils.getPrincipal());
    if (!notebookAuthorization.isWriter(noteId, userAndRoles)) {
      permissionError(conn, "write", fromMessage.principal,
          userAndRoles, notebookAuthorization.getWriters(noteId));
=======

    if (!hasParagraphWriterPermission(conn, notebook, noteId,
        userAndRoles, fromMessage.principal, "write")) {
>>>>>>> 6eecdecb
      return;
    }

    /** We dont want to remove the last paragraph */
    final Note note = notebook.getNote(noteId);
    if (!note.isLastParagraph(paragraphId)) {
<<<<<<< HEAD
      note.removeParagraph(paragraphId);
      note.persist(subject);
      broadcastNote(note);
=======
      AuthenticationInfo subject = new AuthenticationInfo(fromMessage.principal);
      Paragraph para = note.removeParagraph(subject.getUser(), paragraphId);
      note.persist(subject);
      if (para != null) {
        broadcast(note.getId(), new Message(OP.PARAGRAPH_REMOVED).
            put("id", para.getId()));
      }
>>>>>>> 6eecdecb
    }
  }

  private void clearParagraphOutput(NotebookSocket conn, HashSet<String> userAndRoles,
      Notebook notebook, Message fromMessage) throws IOException {
    final String paragraphId = (String) fromMessage.get("id");
    if (paragraphId == null) {
      return;
    }

    String noteId = getOpenNoteId(conn);
<<<<<<< HEAD
    final Note note = notebook.getNote(noteId);
    NotebookAuthorization notebookAuthorization = notebook.getNotebookAuthorization();
    if (!notebookAuthorization.isWriter(noteId, userAndRoles)) {
      permissionError(conn, "write", fromMessage.principal,
          userAndRoles, notebookAuthorization.getWriters(noteId));
=======
    if (!hasParagraphWriterPermission(conn, notebook, noteId,
        userAndRoles, fromMessage.principal, "write")) {
>>>>>>> 6eecdecb
      return;
    }

    final Note note = notebook.getNote(noteId);
    if (note.isPersonalizedMode()) {
      String user = fromMessage.principal;
      Paragraph p = note.clearPersonalizedParagraphOutput(paragraphId, user);
      unicastParagraph(note, p, user);
    } else {
      note.clearParagraphOutput(paragraphId);
      Paragraph paragraph = note.getParagraph(paragraphId);
      broadcastParagraph(note, paragraph);
    }
  }

  private void completion(NotebookSocket conn, HashSet<String> userAndRoles, Notebook notebook,
      Message fromMessage) throws IOException {
    String paragraphId = (String) fromMessage.get("id");
    String buffer = (String) fromMessage.get("buf");
    int cursor = (int) Double.parseDouble(fromMessage.get("cursor").toString());
    Message resp = new Message(OP.COMPLETION_LIST).put("id", paragraphId);
    if (paragraphId == null) {
      conn.send(serializeMessage(resp));
      return;
    }

    final Note note = notebook.getNote(getOpenNoteId(conn));
    List<InterpreterCompletion> candidates = note.completion(paragraphId, buffer, cursor);
    resp.put("completions", candidates);
    conn.send(serializeMessage(resp));
  }

  /**
   * When angular object updated from client
   *
   * @param conn the web socket.
   * @param notebook the notebook.
   * @param fromMessage the message.
   */
  private void angularObjectUpdated(NotebookSocket conn, HashSet<String> userAndRoles,
      Notebook notebook, Message fromMessage) {
    String noteId = (String) fromMessage.get("noteId");
    String paragraphId = (String) fromMessage.get("paragraphId");
    String interpreterGroupId = (String) fromMessage.get("interpreterGroupId");
    String varName = (String) fromMessage.get("name");
    Object varValue = fromMessage.get("value");
    String user = fromMessage.principal;
    AngularObject ao = null;
    boolean global = false;
    // propagate change to (Remote) AngularObjectRegistry
    Note note = notebook.getNote(noteId);
    if (note != null) {
      List<InterpreterSetting> settings =
          notebook.getInterpreterSettingManager().getInterpreterSettings(note.getId());
      for (InterpreterSetting setting : settings) {
        if (setting.getInterpreterGroup(user, note.getId()) == null) {
          continue;
        }
        if (interpreterGroupId.equals(setting.getInterpreterGroup(user, note.getId()).getId())) {
          AngularObjectRegistry angularObjectRegistry =
              setting.getInterpreterGroup(user, note.getId()).getAngularObjectRegistry();

          // first trying to get local registry
          ao = angularObjectRegistry.get(varName, noteId, paragraphId);
          if (ao == null) {
            // then try notebook scope registry
            ao = angularObjectRegistry.get(varName, noteId, null);
            if (ao == null) {
              // then try global scope registry
              ao = angularObjectRegistry.get(varName, null, null);
              if (ao == null) {
                LOG.warn("Object {} is not binded", varName);
              } else {
                // path from client -> server
                ao.set(varValue, false);
                global = true;
              }
            } else {
              // path from client -> server
              ao.set(varValue, false);
              global = false;
            }
          } else {
            ao.set(varValue, false);
            global = false;
          }
          break;
        }
      }
    }

    if (global) { // broadcast change to all web session that uses related
      // interpreter.
      for (Note n : notebook.getAllNotes()) {
        List<InterpreterSetting> settings =
            notebook.getInterpreterSettingManager().getInterpreterSettings(note.getId());
        for (InterpreterSetting setting : settings) {
          if (setting.getInterpreterGroup(user, n.getId()) == null) {
            continue;
          }
          if (interpreterGroupId.equals(setting.getInterpreterGroup(user, n.getId()).getId())) {
            AngularObjectRegistry angularObjectRegistry =
                setting.getInterpreterGroup(user, n.getId()).getAngularObjectRegistry();
            this.broadcastExcept(n.getId(),
                new Message(OP.ANGULAR_OBJECT_UPDATE).put("angularObject", ao)
                    .put("interpreterGroupId", interpreterGroupId).put("noteId", n.getId())
                    .put("paragraphId", ao.getParagraphId()), conn);
          }
        }
      }
    } else { // broadcast to all web session for the note
      this.broadcastExcept(note.getId(),
          new Message(OP.ANGULAR_OBJECT_UPDATE).put("angularObject", ao)
              .put("interpreterGroupId", interpreterGroupId).put("noteId", note.getId())
              .put("paragraphId", ao.getParagraphId()), conn);
    }
  }

  /**
   * Push the given Angular variable to the target
   * interpreter angular registry given a noteId
   * and a paragraph id
   */
  protected void angularObjectClientBind(NotebookSocket conn, HashSet<String> userAndRoles,
      Notebook notebook, Message fromMessage) throws Exception {
    String noteId = fromMessage.getType("noteId");
    String varName = fromMessage.getType("name");
    Object varValue = fromMessage.get("value");
    String paragraphId = fromMessage.getType("paragraphId");
    Note note = notebook.getNote(noteId);

    if (paragraphId == null) {
      throw new IllegalArgumentException(
          "target paragraph not specified for " + "angular value bind");
    }

    if (note != null) {
      final InterpreterGroup interpreterGroup = findInterpreterGroupForParagraph(note, paragraphId);

      final AngularObjectRegistry registry = interpreterGroup.getAngularObjectRegistry();
      if (registry instanceof RemoteAngularObjectRegistry) {

        RemoteAngularObjectRegistry remoteRegistry = (RemoteAngularObjectRegistry) registry;
        pushAngularObjectToRemoteRegistry(noteId, paragraphId, varName, varValue, remoteRegistry,
            interpreterGroup.getId(), conn);

      } else {
        pushAngularObjectToLocalRepo(noteId, paragraphId, varName, varValue, registry,
            interpreterGroup.getId(), conn);
      }
    }
  }

  /**
   * Remove the given Angular variable to the target
   * interpreter(s) angular registry given a noteId
   * and an optional list of paragraph id(s)
   */
  protected void angularObjectClientUnbind(NotebookSocket conn, HashSet<String> userAndRoles,
      Notebook notebook, Message fromMessage) throws Exception {
    String noteId = fromMessage.getType("noteId");
    String varName = fromMessage.getType("name");
    String paragraphId = fromMessage.getType("paragraphId");
    Note note = notebook.getNote(noteId);

    if (paragraphId == null) {
      throw new IllegalArgumentException(
          "target paragraph not specified for " + "angular value unBind");
    }

    if (note != null) {
      final InterpreterGroup interpreterGroup = findInterpreterGroupForParagraph(note, paragraphId);

      final AngularObjectRegistry registry = interpreterGroup.getAngularObjectRegistry();

      if (registry instanceof RemoteAngularObjectRegistry) {
        RemoteAngularObjectRegistry remoteRegistry = (RemoteAngularObjectRegistry) registry;
        removeAngularFromRemoteRegistry(noteId, paragraphId, varName, remoteRegistry,
            interpreterGroup.getId(), conn);
      } else {
        removeAngularObjectFromLocalRepo(noteId, paragraphId, varName, registry,
            interpreterGroup.getId(), conn);
      }
    }
  }

  private InterpreterGroup findInterpreterGroupForParagraph(Note note, String paragraphId)
      throws Exception {
    final Paragraph paragraph = note.getParagraph(paragraphId);
    if (paragraph == null) {
      throw new IllegalArgumentException("Unknown paragraph with id : " + paragraphId);
    }
    return paragraph.getCurrentRepl().getInterpreterGroup();
  }

  private void pushAngularObjectToRemoteRegistry(String noteId, String paragraphId, String varName,
      Object varValue, RemoteAngularObjectRegistry remoteRegistry, String interpreterGroupId,
      NotebookSocket conn) {

    final AngularObject ao =
        remoteRegistry.addAndNotifyRemoteProcess(varName, varValue, noteId, paragraphId);

    this.broadcastExcept(noteId, new Message(OP.ANGULAR_OBJECT_UPDATE).put("angularObject", ao)
        .put("interpreterGroupId", interpreterGroupId).put("noteId", noteId)
        .put("paragraphId", paragraphId), conn);
  }

  private void removeAngularFromRemoteRegistry(String noteId, String paragraphId, String varName,
      RemoteAngularObjectRegistry remoteRegistry, String interpreterGroupId, NotebookSocket conn) {
    final AngularObject ao =
        remoteRegistry.removeAndNotifyRemoteProcess(varName, noteId, paragraphId);
    this.broadcastExcept(noteId, new Message(OP.ANGULAR_OBJECT_REMOVE).put("angularObject", ao)
        .put("interpreterGroupId", interpreterGroupId).put("noteId", noteId)
        .put("paragraphId", paragraphId), conn);
  }

  private void pushAngularObjectToLocalRepo(String noteId, String paragraphId, String varName,
      Object varValue, AngularObjectRegistry registry, String interpreterGroupId,
      NotebookSocket conn) {
    AngularObject angularObject = registry.get(varName, noteId, paragraphId);
    if (angularObject == null) {
      angularObject = registry.add(varName, varValue, noteId, paragraphId);
    } else {
      angularObject.set(varValue, true);
    }

    this.broadcastExcept(noteId,
        new Message(OP.ANGULAR_OBJECT_UPDATE).put("angularObject", angularObject)
            .put("interpreterGroupId", interpreterGroupId).put("noteId", noteId)
            .put("paragraphId", paragraphId), conn);
  }

  private void removeAngularObjectFromLocalRepo(String noteId, String paragraphId, String varName,
      AngularObjectRegistry registry, String interpreterGroupId, NotebookSocket conn) {
    final AngularObject removed = registry.remove(varName, noteId, paragraphId);
    if (removed != null) {
      this.broadcastExcept(noteId,
          new Message(OP.ANGULAR_OBJECT_REMOVE).put("angularObject", removed)
              .put("interpreterGroupId", interpreterGroupId).put("noteId", noteId)
              .put("paragraphId", paragraphId), conn);
    }
  }

  private void moveParagraph(NotebookSocket conn, HashSet<String> userAndRoles, Notebook notebook,
      Message fromMessage) throws IOException {
    final String paragraphId = (String) fromMessage.get("id");
    if (paragraphId == null) {
      return;
    }

    final int newIndex = (int) Double.parseDouble(fromMessage.get("index").toString());
    String noteId = getOpenNoteId(conn);
    final Note note = notebook.getNote(noteId);
<<<<<<< HEAD
    NotebookAuthorization notebookAuthorization = notebook.getNotebookAuthorization();
    AuthenticationInfo subject = new AuthenticationInfo(SecurityUtils.getPrincipal());
    if (!notebookAuthorization.isWriter(noteId, userAndRoles)) {
      permissionError(conn, "write", fromMessage.principal,
          userAndRoles, notebookAuthorization.getWriters(noteId));
=======

    if (!hasParagraphWriterPermission(conn, notebook, noteId,
        userAndRoles, fromMessage.principal, "write")) {
>>>>>>> 6eecdecb
      return;
    }

    AuthenticationInfo subject = new AuthenticationInfo(fromMessage.principal);
    note.moveParagraph(paragraphId, newIndex);
    note.persist(subject);
<<<<<<< HEAD
    broadcastNote(note);
=======
    broadcast(note.getId(),
        new Message(OP.PARAGRAPH_MOVED).put("id", paragraphId).put("index", newIndex));
>>>>>>> 6eecdecb
  }

  private String insertParagraph(NotebookSocket conn, HashSet<String> userAndRoles,
      Notebook notebook, Message fromMessage) throws IOException {
    final int index = (int) Double.parseDouble(fromMessage.get("index").toString());
    String noteId = getOpenNoteId(conn);
    final Note note = notebook.getNote(noteId);
<<<<<<< HEAD
    NotebookAuthorization notebookAuthorization = notebook.getNotebookAuthorization();
    AuthenticationInfo subject = new AuthenticationInfo(SecurityUtils.getPrincipal());
    if (!notebookAuthorization.isWriter(noteId, userAndRoles)) {
      permissionError(conn, "write", fromMessage.principal,
          userAndRoles, notebookAuthorization.getWriters(noteId));
=======
    AuthenticationInfo subject = new AuthenticationInfo(fromMessage.principal);

    if (!hasParagraphWriterPermission(conn, notebook, noteId,
        userAndRoles, fromMessage.principal, "write")) {
      return null;
    }

    Paragraph newPara = note.insertNewParagraph(index, subject);
    note.persist(subject);
    broadcastNewParagraph(note, newPara);

    return newPara.getId();
  }

  private void copyParagraph(NotebookSocket conn, HashSet<String> userAndRoles, Notebook notebook,
      Message fromMessage) throws IOException {
    String newParaId = insertParagraph(conn, userAndRoles, notebook, fromMessage);

    if (newParaId == null) {
>>>>>>> 6eecdecb
      return;
    }
    fromMessage.put("id", newParaId);

<<<<<<< HEAD
    note.insertParagraph(index);
    note.persist(subject);
    broadcastNote(note);
=======
    updateParagraph(conn, userAndRoles, notebook, fromMessage);
>>>>>>> 6eecdecb
  }

  private void cancelParagraph(NotebookSocket conn, HashSet<String> userAndRoles, Notebook notebook,
      Message fromMessage) throws IOException {
    final String paragraphId = (String) fromMessage.get("id");
    if (paragraphId == null) {
      return;
    }

    String noteId = getOpenNoteId(conn);
<<<<<<< HEAD
    final Note note = notebook.getNote(noteId);
    NotebookAuthorization notebookAuthorization = notebook.getNotebookAuthorization();
    if (!notebookAuthorization.isWriter(noteId, userAndRoles)) {
      permissionError(conn, "write", fromMessage.principal,
          userAndRoles, notebookAuthorization.getWriters(noteId));
=======

    if (!hasParagraphWriterPermission(conn, notebook, noteId,
        userAndRoles, fromMessage.principal, "write")) {
>>>>>>> 6eecdecb
      return;
    }

    final Note note = notebook.getNote(noteId);
    Paragraph p = note.getParagraph(paragraphId);
    p.abort();
  }

  private void runAllParagraphs(NotebookSocket conn, HashSet<String> userAndRoles,
                                Notebook notebook,
      Message fromMessage) throws IOException {
    final String noteId = (String) fromMessage.get("noteId");
    if (StringUtils.isBlank(noteId)) {
      return;
    }

    if (!hasParagraphWriterPermission(conn, notebook, noteId,
        userAndRoles, fromMessage.principal, "run all paragraphs")) {
      return;
    }

    List<Map<String, Object>> paragraphs =
        gson.fromJson(String.valueOf(fromMessage.data.get("paragraphs")),
            new TypeToken<List<Map<String, Object>>>() {}.getType());

    for (Map<String, Object> raw : paragraphs) {
      String paragraphId = (String) raw.get("id");
      if (paragraphId == null) {
        continue;
      }

      String text = (String) raw.get("paragraph");
      String title = (String) raw.get("title");
      Map<String, Object> params = (Map<String, Object>) raw.get("params");
      Map<String, Object> config = (Map<String, Object>) raw.get("config");

      Note note = notebook.getNote(noteId);
      Paragraph p = setParagraphUsingMessage(note, fromMessage,
          paragraphId, text, title, params, config);

      persistAndExecuteSingleParagraph(conn, note, p);
    }
  }

  private void broadcastSpellExecution(NotebookSocket conn, HashSet<String> userAndRoles,
                                       Notebook notebook, Message fromMessage)
      throws IOException {

    final String paragraphId = (String) fromMessage.get("id");
    if (paragraphId == null) {
      return;
    }

    String noteId = getOpenNoteId(conn);

    if (!hasParagraphWriterPermission(conn, notebook, noteId,
        userAndRoles, fromMessage.principal, "write")) {
      return;
    }

    String text = (String) fromMessage.get("paragraph");
    String title = (String) fromMessage.get("title");
    Status status = Status.valueOf((String) fromMessage.get("status"));
    Map<String, Object> params = (Map<String, Object>) fromMessage.get("params");
    Map<String, Object> config = (Map<String, Object>) fromMessage.get("config");

    final Note note = notebook.getNote(noteId);
<<<<<<< HEAD
    NotebookAuthorization notebookAuthorization = notebook.getNotebookAuthorization();
    if (!notebookAuthorization.isWriter(noteId, userAndRoles)) {
      permissionError(conn, "write", fromMessage.principal,
          userAndRoles, notebookAuthorization.getWriters(noteId));
=======
    Paragraph p = setParagraphUsingMessage(note, fromMessage, paragraphId,
        text, title, params, config);
    p.setResult(fromMessage.get("results"));
    p.setErrorMessage((String) fromMessage.get("errorMessage"));
    p.setStatusWithoutNotification(status);

    addNewParagraphIfLastParagraphIsExecuted(note, p);
    if (!persistNoteWithAuthInfo(conn, note, p)) {
>>>>>>> 6eecdecb
      return;
    }

    // broadcast to other clients only
    broadcastExcept(note.getId(),
        new Message(OP.RUN_PARAGRAPH_USING_SPELL).put("paragraph", p), conn);
  }

  private void runParagraph(NotebookSocket conn, HashSet<String> userAndRoles, Notebook notebook,
                            Message fromMessage) throws IOException {
    final String paragraphId = (String) fromMessage.get("id");
    if (paragraphId == null) {
      return;
    }

    String noteId = getOpenNoteId(conn);

    if (!hasParagraphWriterPermission(conn, notebook, noteId,
        userAndRoles, fromMessage.principal, "write")) {
      return;
    }

    // 1. clear paragraph only if personalized,
    // otherwise this will be handed in `onOutputClear`
    final Note note = notebook.getNote(noteId);
    if (note.isPersonalizedMode()) {
      String user = fromMessage.principal;
      Paragraph p = note.clearPersonalizedParagraphOutput(paragraphId, user);
      unicastParagraph(note, p, user);
    }

    // 2. set paragraph values
    String text = (String) fromMessage.get("paragraph");
    String title = (String) fromMessage.get("title");
    Map<String, Object> params = (Map<String, Object>) fromMessage.get("params");
    Map<String, Object> config = (Map<String, Object>) fromMessage.get("config");

    Paragraph p = setParagraphUsingMessage(note, fromMessage, paragraphId,
        text, title, params, config);

    persistAndExecuteSingleParagraph(conn, note, p);
  }

  private void addNewParagraphIfLastParagraphIsExecuted(Note note, Paragraph p) {
    // if it's the last paragraph and empty, let's add a new one
    boolean isTheLastParagraph = note.isLastParagraph(p.getId());
    if (!(p.getText().trim().equals(p.getMagic()) ||
        Strings.isNullOrEmpty(p.getText())) &&
        isTheLastParagraph) {
      Paragraph newPara = note.addNewParagraph(p.getAuthenticationInfo());
      broadcastNewParagraph(note, newPara);
    }
  }

  /**
   * @return false if failed to save a note
   */
  private boolean persistNoteWithAuthInfo(NotebookSocket conn,
                                          Note note, Paragraph p) throws IOException {
    try {
      note.persist(p.getAuthenticationInfo());
      return true;
    } catch (FileSystemException ex) {
      LOG.error("Exception from run", ex);
      conn.send(serializeMessage(new Message(OP.ERROR_INFO).put("info",
          "Oops! There is something wrong with the notebook file system. "
              + "Please check the logs for more details.")));
      // don't run the paragraph when there is error on persisting the note information
      return false;
    }
  }

  private void persistAndExecuteSingleParagraph(NotebookSocket conn,
                                                Note note, Paragraph p) throws IOException {
    addNewParagraphIfLastParagraphIsExecuted(note, p);
    if (!persistNoteWithAuthInfo(conn, note, p)) {
      return;
    }

<<<<<<< HEAD
    AuthenticationInfo subject = new AuthenticationInfo(fromMessage.principal);
    note.persist(subject);
=======
>>>>>>> 6eecdecb
    try {
      note.run(p.getId());
    } catch (Exception ex) {
      LOG.error("Exception from run", ex);
      if (p != null) {
        p.setReturn(new InterpreterResult(InterpreterResult.Code.ERROR, ex.getMessage()), ex);
        p.setStatus(Status.ERROR);
        broadcast(note.getId(), new Message(OP.PARAGRAPH).put("paragraph", p));
      }
    }
  }

  private Paragraph setParagraphUsingMessage(Note note, Message fromMessage, String paragraphId,
                                             String text, String title, Map<String, Object> params,
                                             Map<String, Object> config) {
    Paragraph p = note.getParagraph(paragraphId);
    p.setText(text);
    p.setTitle(title);
    AuthenticationInfo subject =
        new AuthenticationInfo(fromMessage.principal, fromMessage.ticket);
    p.setAuthenticationInfo(subject);
    p.settings.setParams(params);
    p.setConfig(config);

    if (note.isPersonalizedMode()) {
      p = note.getParagraph(paragraphId);
      p.setText(text);
      p.setTitle(title);
      p.setAuthenticationInfo(subject);
      p.settings.setParams(params);
      p.setConfig(config);
    }

    return p;
  }

  private void sendAllConfigurations(NotebookSocket conn, HashSet<String> userAndRoles,
      Notebook notebook) throws IOException {
    ZeppelinConfiguration conf = notebook.getConf();

    Map<String, String> configurations =
        conf.dumpConfigurations(conf, new ZeppelinConfiguration.ConfigurationKeyPredicate() {
          @Override
          public boolean apply(String key) {
            return !key.contains("password") && !key.equals(
                ZeppelinConfiguration.ConfVars.ZEPPELIN_NOTEBOOK_AZURE_CONNECTION_STRING
                    .getVarName());
          }
        });

    conn.send(serializeMessage(
        new Message(OP.CONFIGURATIONS_INFO).put("configurations", configurations)));
  }

  private void checkpointNote(NotebookSocket conn, Notebook notebook, Message fromMessage)
      throws IOException {
    String noteId = (String) fromMessage.get("noteId");
    String commitMessage = (String) fromMessage.get("commitMessage");
    AuthenticationInfo subject = new AuthenticationInfo(fromMessage.principal);
<<<<<<< HEAD
    notebook.checkpointNote(noteId, commitMessage, subject);
=======
    Revision revision = notebook.checkpointNote(noteId, commitMessage, subject);
    if (!Revision.isEmpty(revision)) {
      List<Revision> revisions = notebook.listRevisionHistory(noteId, subject);
      conn.send(
          serializeMessage(new Message(OP.LIST_REVISION_HISTORY).put("revisionList", revisions)));
    } else {
      conn.send(serializeMessage(new Message(OP.ERROR_INFO).put("info",
          "Couldn't checkpoint note revision: possibly storage doesn't support versioning. "
              + "Please check the logs for more details.")));
    }
  }

  private void listRevisionHistory(NotebookSocket conn, Notebook notebook, Message fromMessage)
      throws IOException {
    String noteId = (String) fromMessage.get("noteId");
    AuthenticationInfo subject = new AuthenticationInfo(fromMessage.principal);
    List<Revision> revisions = notebook.listRevisionHistory(noteId, subject);

    conn.send(
        serializeMessage(new Message(OP.LIST_REVISION_HISTORY).put("revisionList", revisions)));
  }

  private void setNoteRevision(NotebookSocket conn, HashSet<String> userAndRoles, Notebook notebook,
      Message fromMessage) throws IOException {

    String noteId = (String) fromMessage.get("noteId");
    String revisionId = (String) fromMessage.get("revisionId");
    AuthenticationInfo subject = new AuthenticationInfo(fromMessage.principal);

    if (!hasParagraphWriterPermission(conn, notebook, noteId,
        userAndRoles, fromMessage.principal, "update")) {
      return;
    }

    Note headNote = null;
    boolean setRevisionStatus;
    try {
      headNote = notebook.setNoteRevision(noteId, revisionId, subject);
      setRevisionStatus = headNote != null;
    } catch (Exception e) {
      setRevisionStatus = false;
      LOG.error("Failed to set given note revision", e);
    }
    if (setRevisionStatus) {
      notebook.loadNoteFromRepo(noteId, subject);
    }

    conn.send(serializeMessage(new Message(OP.SET_NOTE_REVISION).put("status", setRevisionStatus)));

    if (setRevisionStatus) {
      Note reloadedNote = notebook.getNote(headNote.getId());
      broadcastNote(reloadedNote);
    } else {
      conn.send(serializeMessage(new Message(OP.ERROR_INFO).put("info",
          "Couldn't set note to the given revision. "
              + "Please check the logs for more details.")));
    }
  }

  private void getNoteByRevision(NotebookSocket conn, Notebook notebook, Message fromMessage)
      throws IOException {
    String noteId = (String) fromMessage.get("noteId");
    String revisionId = (String) fromMessage.get("revisionId");
    AuthenticationInfo subject = new AuthenticationInfo(fromMessage.principal);
    Note revisionNote = notebook.getNoteByRevision(noteId, revisionId, subject);
    conn.send(serializeMessage(
        new Message(OP.NOTE_REVISION).put("noteId", noteId).put("revisionId", revisionId)
            .put("note", revisionNote)));
>>>>>>> 6eecdecb
  }

  /**
   * This callback is for the paragraph that runs on ZeppelinServer
   *
   * @param output output to append
   */
  @Override
  public void onOutputAppend(String noteId, String paragraphId, int index, String output) {
    Message msg = new Message(OP.PARAGRAPH_APPEND_OUTPUT).put("noteId", noteId)
        .put("paragraphId", paragraphId).put("index", index).put("data", output);
    broadcast(noteId, msg);
  }

  /**
   * This callback is for the paragraph that runs on ZeppelinServer
   *
   * @param output output to update (replace)
   */
  @Override
  public void onOutputUpdated(String noteId, String paragraphId, int index,
      InterpreterResult.Type type, String output) {
    Message msg = new Message(OP.PARAGRAPH_UPDATE_OUTPUT).put("noteId", noteId)
        .put("paragraphId", paragraphId).put("index", index).put("type", type).put("data", output);
    Note note = notebook().getNote(noteId);
    if (note.isPersonalizedMode()) {
      String user = note.getParagraph(paragraphId).getUser();
      if (null != user) {
        multicastToUser(user, msg);
      }
    } else {
      broadcast(noteId, msg);
    }
  }


  /**
   * This callback is for the paragraph that runs on ZeppelinServer
   */
  @Override
  public void onOutputClear(String noteId, String paragraphId) {
    Notebook notebook = notebook();
    final Note note = notebook.getNote(noteId);
    note.clearParagraphOutput(paragraphId);
    Paragraph paragraph = note.getParagraph(paragraphId);
    broadcastParagraph(note, paragraph);
  }

  /**
   * When application append output
   */
  @Override
  public void onOutputAppend(String noteId, String paragraphId, int index, String appId,
      String output) {
    Message msg =
        new Message(OP.APP_APPEND_OUTPUT).put("noteId", noteId).put("paragraphId", paragraphId)
            .put("index", index).put("appId", appId).put("data", output);
    broadcast(noteId, msg);
  }

  /**
   * When application update output
   */
  @Override
  public void onOutputUpdated(String noteId, String paragraphId, int index, String appId,
      InterpreterResult.Type type, String output) {
    Message msg =
        new Message(OP.APP_UPDATE_OUTPUT).put("noteId", noteId).put("paragraphId", paragraphId)
            .put("index", index).put("type", type).put("appId", appId).put("data", output);
    broadcast(noteId, msg);
  }

  @Override
  public void onLoad(String noteId, String paragraphId, String appId, HeliumPackage pkg) {
    Message msg = new Message(OP.APP_LOAD).put("noteId", noteId).put("paragraphId", paragraphId)
        .put("appId", appId).put("pkg", pkg);
    broadcast(noteId, msg);
  }

  @Override
  public void onStatusChange(String noteId, String paragraphId, String appId, String status) {
    Message msg =
        new Message(OP.APP_STATUS_CHANGE).put("noteId", noteId).put("paragraphId", paragraphId)
            .put("appId", appId).put("status", status);
    broadcast(noteId, msg);
  }

  @Override
  public void onGetParagraphRunners(String noteId, String paragraphId,
      RemoteWorksEventListener callback) {
    Notebook notebookIns = notebook();
    List<InterpreterContextRunner> runner = new LinkedList<>();

    if (notebookIns == null) {
      LOG.info("intepreter request notebook instance is null");
      callback.onFinished(notebookIns);
    }

    try {
      Note note = notebookIns.getNote(noteId);
      if (note != null) {
        if (paragraphId != null) {
          Paragraph paragraph = note.getParagraph(paragraphId);
          if (paragraph != null) {
            runner.add(paragraph.getInterpreterContextRunner());
          }
        } else {
          for (Paragraph p : note.getParagraphs()) {
            runner.add(p.getInterpreterContextRunner());
          }
        }
      }
      callback.onFinished(runner);
    } catch (NullPointerException e) {
      LOG.warn(e.getMessage());
      callback.onError();
    }
  }

  @Override
  public void onRemoteRunParagraph(String noteId, String paragraphId) throws Exception {
    Notebook notebookIns = notebook();
    try {
      if (notebookIns == null) {
        throw new Exception("onRemoteRunParagraph notebook instance is null");
      }
      Note noteIns = notebookIns.getNote(noteId);
      if (noteIns == null) {
        throw new Exception(String.format("Can't found note id %s", noteId));
      }

      Paragraph paragraph = noteIns.getParagraph(paragraphId);
      if (paragraph == null) {
        throw new Exception(String.format("Can't found paragraph %s %s", noteId, paragraphId));
      }

      Set<String> userAndRoles = Sets.newHashSet();
      userAndRoles.add(SecurityUtils.getPrincipal());
      userAndRoles.addAll(SecurityUtils.getRoles());
      if (!notebookIns.getNotebookAuthorization().hasWriteAuthorization(userAndRoles, noteId)) {
        throw new ForbiddenException(String.format("can't execute note %s", noteId));
      }

      AuthenticationInfo subject = new AuthenticationInfo(SecurityUtils.getPrincipal());
      paragraph.setAuthenticationInfo(subject);

      noteIns.run(paragraphId);

    } catch (Exception e) {
      throw e;
    }
  }

  /**
   * Notebook Information Change event
   */
  public static class NotebookInformationListener implements NotebookEventListener {

    private NotebookServer notebookServer;

    public NotebookInformationListener(NotebookServer notebookServer) {
      this.notebookServer = notebookServer;
    }

    @Override
    public void onParagraphRemove(Paragraph p) {
      try {
        notebookServer.broadcastUpdateNoteJobInfo(System.currentTimeMillis() - 5000);
      } catch (IOException ioe) {
        LOG.error("can not broadcast for job manager {}", ioe.getMessage());
      }
    }

    @Override
    public void onNoteRemove(Note note) {
      try {
        notebookServer.broadcastUpdateNoteJobInfo(System.currentTimeMillis() - 5000);
      } catch (IOException ioe) {
        LOG.error("can not broadcast for job manager {}", ioe.getMessage());
      }

      List<Map<String, Object>> notesInfo = new LinkedList<>();
      Map<String, Object> info = new HashMap<>();
      info.put("noteId", note.getId());
      // set paragraphs
      List<Map<String, Object>> paragraphsInfo = new LinkedList<>();

      // notebook json object root information.
      info.put("isRunningJob", false);
      info.put("unixTimeLastRun", 0);
      info.put("isRemoved", true);
      info.put("paragraphs", paragraphsInfo);
      notesInfo.add(info);

      Map<String, Object> response = new HashMap<>();
      response.put("lastResponseUnixTime", System.currentTimeMillis());
      response.put("jobs", notesInfo);

      notebookServer.broadcast(JOB_MANAGER_SERVICE.JOB_MANAGER_PAGE.getKey(),
          new Message(OP.LIST_UPDATE_NOTE_JOBS).put("noteRunningJobs", response));

    }

    @Override
    public void onParagraphCreate(Paragraph p) {
      Notebook notebook = notebookServer.notebook();
      List<Map<String, Object>> notebookJobs = notebook.getJobListByParagraphId(p.getId());
      Map<String, Object> response = new HashMap<>();
      response.put("lastResponseUnixTime", System.currentTimeMillis());
      response.put("jobs", notebookJobs);

      notebookServer.broadcast(JOB_MANAGER_SERVICE.JOB_MANAGER_PAGE.getKey(),
          new Message(OP.LIST_UPDATE_NOTE_JOBS).put("noteRunningJobs", response));
    }

    @Override
    public void onNoteCreate(Note note) {
      Notebook notebook = notebookServer.notebook();
      List<Map<String, Object>> notebookJobs = notebook.getJobListByNoteId(note.getId());
      Map<String, Object> response = new HashMap<>();
      response.put("lastResponseUnixTime", System.currentTimeMillis());
      response.put("jobs", notebookJobs);

      notebookServer.broadcast(JOB_MANAGER_SERVICE.JOB_MANAGER_PAGE.getKey(),
          new Message(OP.LIST_UPDATE_NOTE_JOBS).put("noteRunningJobs", response));
    }

    @Override
    public void onParagraphStatusChange(Paragraph p, Status status) {
      Notebook notebook = notebookServer.notebook();
      List<Map<String, Object>> notebookJobs = notebook.getJobListByParagraphId(p.getId());

      Map<String, Object> response = new HashMap<>();
      response.put("lastResponseUnixTime", System.currentTimeMillis());
      response.put("jobs", notebookJobs);

      notebookServer.broadcast(JOB_MANAGER_SERVICE.JOB_MANAGER_PAGE.getKey(),
          new Message(OP.LIST_UPDATE_NOTE_JOBS).put("noteRunningJobs", response));
    }

    @Override
    public void onUnbindInterpreter(Note note, InterpreterSetting setting) {
      Notebook notebook = notebookServer.notebook();
      List<Map<String, Object>> notebookJobs = notebook.getJobListByNoteId(note.getId());
      Map<String, Object> response = new HashMap<>();
      response.put("lastResponseUnixTime", System.currentTimeMillis());
      response.put("jobs", notebookJobs);

      notebookServer.broadcast(JOB_MANAGER_SERVICE.JOB_MANAGER_PAGE.getKey(),
          new Message(OP.LIST_UPDATE_NOTE_JOBS).put("noteRunningJobs", response));
    }
  }


  /**
   * Need description here.
   */
  public static class ParagraphListenerImpl implements ParagraphJobListener {

    private NotebookServer notebookServer;
    private Note note;

    public ParagraphListenerImpl(NotebookServer notebookServer, Note note) {
      this.notebookServer = notebookServer;
      this.note = note;
    }

    @Override
    public void onProgressUpdate(Job job, int progress) {
      notebookServer.broadcast(note.getId(),
          new Message(OP.PROGRESS).put("id", job.getId()).put("progress", progress));
    }

    @Override
    public void beforeStatusChange(Job job, Status before, Status after) {
    }

    @Override
    public void afterStatusChange(Job job, Status before, Status after) {
      if (after == Status.ERROR) {
        if (job.getException() != null) {
          LOG.error("Error", job.getException());
        }
      }

      if (job.isTerminated()) {
        if (job.getStatus() == Status.FINISHED) {
          LOG.info("Job {} is finished successfully, status: {}", job.getId(), job.getStatus());
        } else {
          LOG.warn("Job {} is finished, status: {}, exception: {}, result: {}" , job.getId(),
              job.getStatus(), job.getException(), job.getReturn());
        }

        try {
          //TODO(khalid): may change interface for JobListener and pass subject from interpreter
<<<<<<< HEAD
          note.persist(null);
=======
          note.persist(job instanceof Paragraph ? ((Paragraph) job).getAuthenticationInfo() : null);
>>>>>>> 6eecdecb
        } catch (IOException e) {
          LOG.error(e.toString(), e);
        }
      }
      if (job instanceof Paragraph) {
        Paragraph p = (Paragraph) job;
        p.setStatusToUserParagraph(job.getStatus());
        notebookServer.broadcastParagraph(note, p);
      }
      try {
        notebookServer.broadcastUpdateNoteJobInfo(System.currentTimeMillis() - 5000);
      } catch (IOException e) {
        LOG.error("can not broadcast for job manager {}", e);
      }
    }

    /**
     * This callback is for paragraph that runs on RemoteInterpreterProcess
     */
    @Override
    public void onOutputAppend(Paragraph paragraph, int idx, String output) {
      Message msg =
          new Message(OP.PARAGRAPH_APPEND_OUTPUT).put("noteId", paragraph.getNote().getId())
              .put("paragraphId", paragraph.getId()).put("data", output);

      notebookServer.broadcast(paragraph.getNote().getId(), msg);
    }

    /**
     * This callback is for paragraph that runs on RemoteInterpreterProcess
     */
    @Override
    public void onOutputUpdate(Paragraph paragraph, int idx, InterpreterResultMessage result) {
      String output = result.getData();
      Message msg =
          new Message(OP.PARAGRAPH_UPDATE_OUTPUT).put("noteId", paragraph.getNote().getId())
              .put("paragraphId", paragraph.getId()).put("data", output);

      notebookServer.broadcast(paragraph.getNote().getId(), msg);
    }

    @Override
    public void onOutputUpdateAll(Paragraph paragraph, List<InterpreterResultMessage> msgs) {
      // TODO
    }
  }

  @Override
  public ParagraphJobListener getParagraphJobListener(Note note) {
    return new ParagraphListenerImpl(this, note);
  }

  public NotebookEventListener getNotebookInformationListener() {
    return new NotebookInformationListener(this);
  }

  private void sendAllAngularObjects(Note note, String user, NotebookSocket conn)
      throws IOException {
    List<InterpreterSetting> settings =
        notebook().getInterpreterSettingManager().getInterpreterSettings(note.getId());
    if (settings == null || settings.size() == 0) {
      return;
    }

    for (InterpreterSetting intpSetting : settings) {
      AngularObjectRegistry registry =
          intpSetting.getInterpreterGroup(user, note.getId()).getAngularObjectRegistry();
      List<AngularObject> objects = registry.getAllWithGlobal(note.getId());
      for (AngularObject object : objects) {
        conn.send(serializeMessage(
            new Message(OP.ANGULAR_OBJECT_UPDATE).put("angularObject", object)
                .put("interpreterGroupId",
                    intpSetting.getInterpreterGroup(user, note.getId()).getId())
                .put("noteId", note.getId()).put("paragraphId", object.getParagraphId())));
      }
    }
  }

  @Override
  public void onAdd(String interpreterGroupId, AngularObject object) {
    onUpdate(interpreterGroupId, object);
  }

  @Override
  public void onUpdate(String interpreterGroupId, AngularObject object) {
    Notebook notebook = notebook();
    if (notebook == null) {
      return;
    }

    List<Note> notes = notebook.getAllNotes();
    for (Note note : notes) {
      if (object.getNoteId() != null && !note.getId().equals(object.getNoteId())) {
        continue;
      }

      List<InterpreterSetting> intpSettings =
          notebook.getInterpreterSettingManager().getInterpreterSettings(note.getId());
      if (intpSettings.isEmpty()) {
        continue;
      }

      broadcast(note.getId(), new Message(OP.ANGULAR_OBJECT_UPDATE).put("angularObject", object)
          .put("interpreterGroupId", interpreterGroupId).put("noteId", note.getId())
          .put("paragraphId", object.getParagraphId()));
    }
  }

  @Override
  public void onRemove(String interpreterGroupId, String name, String noteId, String paragraphId) {
    Notebook notebook = notebook();
    List<Note> notes = notebook.getAllNotes();
    for (Note note : notes) {
      if (noteId != null && !note.getId().equals(noteId)) {
        continue;
      }

      List<String> settingIds =
          notebook.getInterpreterSettingManager().getInterpreters(note.getId());
      for (String id : settingIds) {
        if (interpreterGroupId.contains(id)) {
          broadcast(note.getId(),
              new Message(OP.ANGULAR_OBJECT_REMOVE).put("name", name).put("noteId", noteId)
                  .put("paragraphId", paragraphId));
          break;
        }
      }
    }
  }

  private void getEditorSetting(NotebookSocket conn, Message fromMessage) throws IOException {
    String paragraphId = (String) fromMessage.get("paragraphId");
    String replName = (String) fromMessage.get("magic");
    String noteId = getOpenNoteId(conn);
    String user = fromMessage.principal;
    Message resp = new Message(OP.EDITOR_SETTING);
    resp.put("paragraphId", paragraphId);
    Interpreter interpreter =
        notebook().getInterpreterFactory().getInterpreter(user, noteId, replName);
    resp.put("editor", notebook().getInterpreterSettingManager().
        getEditorSetting(interpreter, user, noteId, replName));
    conn.send(serializeMessage(resp));
  }

  private void getInterpreterSettings(NotebookSocket conn, AuthenticationInfo subject)
      throws IOException {
    List<InterpreterSetting> availableSettings = notebook().getInterpreterSettingManager().get();
    conn.send(serializeMessage(
        new Message(OP.INTERPRETER_SETTINGS).put("interpreterSettings", availableSettings)));
  }

  @Override
  public void onMetaInfosReceived(String settingId, Map<String, String> metaInfos) {
    InterpreterSetting interpreterSetting =
        notebook().getInterpreterSettingManager().get(settingId);
    interpreterSetting.setInfos(metaInfos);
  }

  private void switchConnectionToWatcher(NotebookSocket conn, Message messagereceived)
      throws IOException {
    if (!isSessionAllowedToSwitchToWatcher(conn)) {
      LOG.error("Cannot switch this client to watcher, invalid security key");
      return;
    }
    LOG.info("Going to add {} to watcher socket", conn);
    // add the connection to the watcher.
    if (watcherSockets.contains(conn)) {
      LOG.info("connection alrerady present in the watcher");
      return;
    }
    watcherSockets.add(conn);

    // remove this connection from regular zeppelin ws usage.
    removeConnectionFromAllNote(conn);
    connectedSockets.remove(conn);
    removeUserConnection(conn.getUser(), conn);
  }

  private boolean isSessionAllowedToSwitchToWatcher(NotebookSocket session) {
    String watcherSecurityKey = session.getRequest().getHeader(WatcherSecurityKey.HTTP_HEADER);
    return !(StringUtils.isBlank(watcherSecurityKey) || !watcherSecurityKey
        .equals(WatcherSecurityKey.getKey()));
  }

  /**
   * Send websocket message to all connections regardless of notebook id
   */
  private void broadcastToAllConnections(String serialized) {
    broadcastToAllConnectionsExcept(null, serialized);
  }

  private void broadcastToAllConnectionsExcept(NotebookSocket exclude, String serialized) {
    synchronized (connectedSockets) {
      for (NotebookSocket conn: connectedSockets) {
        if (exclude != null && exclude.equals(conn)) {
          continue;
        }

        try {
          conn.send(serialized);
        } catch (IOException e) {
          LOG.error("Cannot broadcast message to watcher", e);
        }
      }
    }
  }

  private void broadcastToWatchers(String noteId, String subject, Message message) {
    synchronized (watcherSockets) {
      for (NotebookSocket watcher : watcherSockets) {
        try {
          watcher.send(
              WatcherMessage.builder(noteId).subject(subject).message(serializeMessage(message))
                  .build().serialize());
        } catch (IOException e) {
          LOG.error("Cannot broadcast message to watcher", e);
        }
      }
    }
  }

  @Override
  public void onParaInfosReceived(String noteId, String paragraphId,
      String interpreterSettingId, Map<String, String> metaInfos) {
    Note note = notebook().getNote(noteId);
    if (note != null) {
      Paragraph paragraph = note.getParagraph(paragraphId);
      if (paragraph != null) {
        InterpreterSetting setting = notebook().getInterpreterSettingManager()
            .get(interpreterSettingId);
        setting.addNoteToPara(noteId, paragraphId);
        String label = metaInfos.get("label");
        String tooltip = metaInfos.get("tooltip");
        List<String> keysToRemove = Arrays.asList("noteId", "paraId", "label", "tooltip");
        for (String removeKey : keysToRemove) {
          metaInfos.remove(removeKey);
        }
        paragraph
            .updateRuntimeInfos(label, tooltip, metaInfos, setting.getGroup(), setting.getId());
        broadcast(
            note.getId(),
            new Message(OP.PARAS_INFO).put("id", paragraphId).put("infos",
                paragraph.getRuntimeInfos()));
      }
    }
  }

  public void clearParagraphRuntimeInfo(InterpreterSetting setting) {
    Map<String, Set<String>> noteIdAndParaMap = setting.getNoteIdAndParaMap();
    if (noteIdAndParaMap != null && !noteIdAndParaMap.isEmpty()) {
      for (String noteId : noteIdAndParaMap.keySet()) {
        Set<String> paraIdSet = noteIdAndParaMap.get(noteId);
        if (paraIdSet != null && !paraIdSet.isEmpty()) {
          for (String paraId : paraIdSet) {
            Note note = notebook().getNote(noteId);
            if (note != null) {
              Paragraph paragraph = note.getParagraph(paraId);
              if (paragraph != null) {
                paragraph.clearRuntimeInfo(setting.getId());
                broadcast(noteId, new Message(OP.PARAGRAPH).put("paragraph", paragraph));
              }
            }
          }
        }
      }
    }
    setting.clearNoteIdAndParaMap();
  }
}<|MERGE_RESOLUTION|>--- conflicted
+++ resolved
@@ -36,17 +36,9 @@
 import javax.servlet.http.HttpServletRequest;
 
 import com.google.common.base.Strings;
-<<<<<<< HEAD
-import com.google.gson.Gson;
-import com.google.gson.GsonBuilder;
-import com.google.gson.reflect.TypeToken;
-
-import org.apache.commons.lang.StringUtils;
-=======
 import com.google.common.collect.Sets;
 import org.apache.commons.lang.StringUtils;
 import org.apache.commons.vfs2.FileSystemException;
->>>>>>> 6eecdecb
 import org.apache.zeppelin.conf.ZeppelinConfiguration;
 import org.apache.zeppelin.conf.ZeppelinConfiguration.ConfVars;
 import org.apache.zeppelin.display.AngularObject;
@@ -58,13 +50,6 @@
 import org.apache.zeppelin.interpreter.Interpreter;
 import org.apache.zeppelin.interpreter.InterpreterContextRunner;
 import org.apache.zeppelin.interpreter.InterpreterGroup;
-<<<<<<< HEAD
-import org.apache.zeppelin.interpreter.remote.RemoteAngularObjectRegistry;
-import org.apache.zeppelin.interpreter.thrift.InterpreterCompletion;
-import org.apache.zeppelin.user.AuthenticationInfo;
-import org.apache.zeppelin.interpreter.InterpreterOutput;
-=======
->>>>>>> 6eecdecb
 import org.apache.zeppelin.interpreter.InterpreterResult;
 import org.apache.zeppelin.interpreter.InterpreterResultMessage;
 import org.apache.zeppelin.interpreter.InterpreterSetting;
@@ -136,9 +121,6 @@
 
 
   private static final Logger LOG = LoggerFactory.getLogger(NotebookServer.class);
-<<<<<<< HEAD
-  Gson gson = new GsonBuilder().setDateFormat("yyyy-MM-dd'T'HH:mm:ssZ").create();
-=======
   Gson gson = new GsonBuilder()
       .registerTypeAdapterFactory(new NotebookTypeAdapterFactory<Paragraph>(Paragraph.class) {
         @Override
@@ -155,7 +137,6 @@
       }).setDateFormat("yyyy-MM-dd'T'HH:mm:ssZ")
       .registerTypeAdapterFactory(Input.TypeAdapterFactory).create();
 
->>>>>>> 6eecdecb
   final Map<String, List<NotebookSocket>> noteSocketMap = new HashMap<>();
   final Queue<NotebookSocket> connectedSockets = new ConcurrentLinkedQueue<>();
   final Map<String, Queue<NotebookSocket>> userConnectedSockets = new ConcurrentHashMap<>();
@@ -215,27 +196,18 @@
       }
 
       String ticket = TicketContainer.instance.getTicket(messagereceived.principal);
-<<<<<<< HEAD
-      if (ticket != null && !ticket.equals(messagereceived.ticket)){
-=======
       if (ticket != null &&
           (messagereceived.ticket == null || !ticket.equals(messagereceived.ticket))) {
->>>>>>> 6eecdecb
         /* not to pollute logs, log instead of exception */
         if (StringUtils.isEmpty(messagereceived.ticket)) {
           LOG.debug("{} message: invalid ticket {} != {}", messagereceived.op,
               messagereceived.ticket, ticket);
         } else {
-<<<<<<< HEAD
-          LOG.warn("{} message: invalid ticket {} != {}", messagereceived.op,
-              messagereceived.ticket, ticket);
-=======
           if (!messagereceived.op.equals(OP.PING)) {
             conn.send(serializeMessage(new Message(OP.SESSION_LOGOUT).put("info",
                 "Your ticket is invalid possibly due to server restart. "
                     + "Please login again.")));
           }
->>>>>>> 6eecdecb
         }
         return;
       }
@@ -256,30 +228,19 @@
           userAndRoles.addAll(roles);
         }
       }
-<<<<<<< HEAD
-      AuthenticationInfo subject = new AuthenticationInfo(messagereceived.principal);
-=======
       if (StringUtils.isEmpty(conn.getUser())) {
         addUserConnection(messagereceived.principal, conn);
       }
       AuthenticationInfo subject =
           new AuthenticationInfo(messagereceived.principal, messagereceived.ticket);
->>>>>>> 6eecdecb
 
       /** Lets be elegant here */
       switch (messagereceived.op) {
           case LIST_NOTES:
-<<<<<<< HEAD
-            unicastNoteList(conn, subject);
-            break;
-          case RELOAD_NOTES_FROM_REPO:
-            broadcastReloadedNoteList(subject);
-=======
             unicastNoteList(conn, subject, userAndRoles);
             break;
           case RELOAD_NOTES_FROM_REPO:
             broadcastReloadedNoteList(subject, userAndRoles);
->>>>>>> 6eecdecb
             break;
           case GET_HOME_NOTE:
             sendHomeNote(conn, userAndRoles, notebook, messagereceived);
@@ -642,14 +603,9 @@
         new Message(OP.INTERPRETER_BINDINGS).put("interpreterBindings", settingList)));
   }
 
-<<<<<<< HEAD
-  public List<Map<String, String>> generateNotebooksInfo(boolean needsReload,
-      AuthenticationInfo subject) {
-=======
   public List<Map<String, String>> generateNotesInfo(boolean needsReload,
       AuthenticationInfo subject, Set<String> userAndRoles) {
 
->>>>>>> 6eecdecb
     Notebook notebook = notebook();
 
     ZeppelinConfiguration conf = notebook.getConf();
@@ -724,30 +680,6 @@
     }
   }
 
-<<<<<<< HEAD
-  public void broadcastNoteList(AuthenticationInfo subject) {
-    List<Map<String, String>> notesInfo = generateNotebooksInfo(false, subject);
-    broadcastAll(new Message(OP.NOTES_INFO).put("notes", notesInfo));
-  }
-
-  public void unicastNoteList(NotebookSocket conn, AuthenticationInfo subject) {
-    List<Map<String, String>> notesInfo = generateNotebooksInfo(false, subject);
-    unicast(new Message(OP.NOTES_INFO).put("notes", notesInfo), conn);
-  }
-
-  public void broadcastReloadedNoteList(AuthenticationInfo subject) {
-    List<Map<String, String>> notesInfo = generateNotebooksInfo(true, subject);
-    broadcastAll(new Message(OP.NOTES_INFO).put("notes", notesInfo));
-  }
-
-  void permissionError(NotebookSocket conn, String op,
-                       String userName,
-                       Set<String> userAndRoles,
-                       Set<String> allowed) throws IOException {
-    LOG.info("Cannot {}. Connection readers {}. Allowed readers {}",
-            op, userAndRoles, allowed);
-
-=======
   private void broadcastNewParagraph(Note note, Paragraph para) {
     LOG.info("Broadcasting paragraph on run call instead of note.");
     int paraIndex = note.getParagraphs().indexOf(para);
@@ -804,7 +736,6 @@
       Set<String> allowed) throws IOException {
     LOG.info("Cannot {}. Connection readers {}. Allowed readers {}", op, userAndRoles, allowed);
 
->>>>>>> 6eecdecb
     conn.send(serializeMessage(new Message(OP.AUTH_INFO).put("info",
         "Insufficient privileges to " + op + " note.\n\n" + "Allowed users or roles: " + allowed
             .toString() + "\n\n" + "But the user " + userName + " belongs to: " + userAndRoles
@@ -884,15 +815,9 @@
 
     Note note = notebook.getNote(noteId);
     if (note != null) {
-<<<<<<< HEAD
-      if (!notebookAuthorization.isReader(noteId, userAndRoles)) {
-        permissionError(conn, "read", fromMessage.principal, userAndRoles,
-            notebookAuthorization.getReaders(noteId));
-=======
 
       if (!hasParagraphReaderPermission(conn, notebook, noteId,
           userAndRoles, fromMessage.principal, "read")) {
->>>>>>> 6eecdecb
         return;
       }
 
@@ -908,13 +833,8 @@
     }
   }
 
-<<<<<<< HEAD
-  private void sendHomeNote(NotebookSocket conn, HashSet<String> userAndRoles,
-                            Notebook notebook, Message fromMessage) throws IOException {
-=======
   private void sendHomeNote(NotebookSocket conn, HashSet<String> userAndRoles, Notebook notebook,
       Message fromMessage) throws IOException {
->>>>>>> 6eecdecb
     String noteId = notebook.getConf().getString(ConfVars.ZEPPELIN_NOTEBOOK_HOMESCREEN);
     String user = fromMessage.principal;
 
@@ -924,15 +844,8 @@
     }
 
     if (note != null) {
-<<<<<<< HEAD
-      NotebookAuthorization notebookAuthorization = notebook.getNotebookAuthorization();
-      if (!notebookAuthorization.isReader(noteId, userAndRoles)) {
-        permissionError(conn, "read", fromMessage.principal,
-            userAndRoles, notebookAuthorization.getReaders(noteId));
-=======
       if (!hasParagraphReaderPermission(conn, notebook, noteId,
           userAndRoles, fromMessage.principal, "read")) {
->>>>>>> 6eecdecb
         return;
       }
 
@@ -957,15 +870,8 @@
       return;
     }
 
-<<<<<<< HEAD
-    NotebookAuthorization notebookAuthorization = notebook.getNotebookAuthorization();
-    if (!notebookAuthorization.isWriter(noteId, userAndRoles)) {
-      permissionError(conn, "update", fromMessage.principal,
-          userAndRoles, notebookAuthorization.getWriters(noteId));
-=======
     if (!hasParagraphWriterPermission(conn, notebook, noteId,
         userAndRoles, fromMessage.principal, "update")) {
->>>>>>> 6eecdecb
       return;
     }
 
@@ -980,10 +886,6 @@
 
       AuthenticationInfo subject = new AuthenticationInfo(fromMessage.principal);
       note.persist(subject);
-<<<<<<< HEAD
-      broadcastNote(note);
-      broadcastNoteList(subject);
-=======
       broadcast(note.getId(), new Message(OP.NOTE_UPDATED).put("name", name).put("config", config)
           .put("info", note.getInfo()));
       broadcastNoteList(subject, userAndRoles);
@@ -1082,7 +984,6 @@
       }
 
       broadcastNoteList(subject, userAndRoles);
->>>>>>> 6eecdecb
     }
   }
 
@@ -1099,18 +1000,6 @@
 
     return cronUpdated;
   }
-<<<<<<< HEAD
-  private void createNote(NotebookSocket conn, HashSet<String> userAndRoles,
-                          Notebook notebook, Message message)
-      throws IOException {
-    AuthenticationInfo subject = new AuthenticationInfo(message.principal);
-    Note note = notebook.createNote(subject);
-    note.addParagraph(); // it's an empty note. so add one paragraph
-    if (message != null) {
-      String noteName = (String) message.get("name");
-      if (noteName == null || noteName.isEmpty()){
-        noteName = "Note " + note.getId();
-=======
 
   private void createNote(NotebookSocket conn, HashSet<String> userAndRoles, Notebook notebook,
       Message message) throws IOException {
@@ -1141,15 +1030,8 @@
           noteName = "Note " + note.getId();
         }
         note.setName(noteName);
->>>>>>> 6eecdecb
-      }
-
-<<<<<<< HEAD
-    note.persist(subject);
-    addConnectionToNote(note.id(), (NotebookSocket) conn);
-    conn.send(serializeMessage(new Message(OP.NEW_NOTE).put("note", note)));
-    broadcastNoteList(subject);
-=======
+      }
+
       note.persist(subject);
       addConnectionToNote(note.getId(), (NotebookSocket) conn);
       conn.send(serializeMessage(new Message(OP.NEW_NOTE).put("note", note)));
@@ -1161,7 +1043,6 @@
       return;
     }
     broadcastNoteList(subject, userAndRoles);
->>>>>>> 6eecdecb
   }
 
   private void removeNote(NotebookSocket conn, HashSet<String> userAndRoles, Notebook notebook,
@@ -1171,27 +1052,15 @@
       return;
     }
 
-<<<<<<< HEAD
-    Note note = notebook.getNote(noteId);
-    NotebookAuthorization notebookAuthorization = notebook.getNotebookAuthorization();
-    if (!notebookAuthorization.isOwner(noteId, userAndRoles)) {
-      permissionError(conn, "remove", fromMessage.principal,
-          userAndRoles, notebookAuthorization.getOwners(noteId));
-=======
     if (!hasParagraphOwnerPermission(conn, notebook, noteId,
         userAndRoles, fromMessage.principal, "remove")) {
->>>>>>> 6eecdecb
       return;
     }
 
     AuthenticationInfo subject = new AuthenticationInfo(fromMessage.principal);
     notebook.removeNote(noteId, subject);
     removeNote(noteId);
-<<<<<<< HEAD
-    broadcastNoteList(subject);
-=======
     broadcastNoteList(subject, userAndRoles);
->>>>>>> 6eecdecb
   }
 
   private void removeFolder(NotebookSocket conn, HashSet<String> userAndRoles,
@@ -1202,20 +1071,6 @@
       return;
     }
 
-<<<<<<< HEAD
-    Map<String, Object> params = (Map<String, Object>) fromMessage
-        .get("params");
-    Map<String, Object> config = (Map<String, Object>) fromMessage
-        .get("config");
-    String noteId = getOpenNoteId(conn);
-    final Note note = notebook.getNote(noteId);
-    NotebookAuthorization notebookAuthorization = notebook.getNotebookAuthorization();
-    AuthenticationInfo subject = new AuthenticationInfo(fromMessage.principal);
-    if (!notebookAuthorization.isWriter(noteId, userAndRoles)) {
-      permissionError(conn, "write", fromMessage.principal,
-          userAndRoles, notebookAuthorization.getWriters(noteId));
-      return;
-=======
     List<Note> notes = notebook.getNotesUnderFolder(folderId);
     for (Note note : notes) {
       String noteId = note.getId();
@@ -1224,7 +1079,6 @@
           userAndRoles, fromMessage.principal, "remove folder of '" + note.getName() + "'")) {
         return;
       }
->>>>>>> 6eecdecb
     }
 
     AuthenticationInfo subject = new AuthenticationInfo(fromMessage.principal);
@@ -1355,10 +1209,6 @@
     p.setConfig(config);
     p.setTitle((String) fromMessage.get("title"));
     p.setText((String) fromMessage.get("paragraph"));
-<<<<<<< HEAD
-    note.persist(subject);
-    broadcast(note.id(), new Message(OP.PARAGRAPH).put("paragraph", p));
-=======
 
     AuthenticationInfo subject = new AuthenticationInfo(fromMessage.principal);
     if (note.isPersonalizedMode()) {
@@ -1379,7 +1229,6 @@
     } else {
       broadcastParagraph(note, p);
     }
->>>>>>> 6eecdecb
   }
 
   private void cloneNote(NotebookSocket conn, HashSet<String> userAndRoles, Notebook notebook,
@@ -1388,15 +1237,9 @@
     String name = (String) fromMessage.get("name");
     Note newNote = notebook.cloneNote(noteId, name, new AuthenticationInfo(fromMessage.principal));
     AuthenticationInfo subject = new AuthenticationInfo(fromMessage.principal);
-<<<<<<< HEAD
-    addConnectionToNote(newNote.id(), (NotebookSocket) conn);
-    conn.send(serializeMessage(new Message(OP.NEW_NOTE).put("note", newNote)));
-    broadcastNoteList(subject);
-=======
     addConnectionToNote(newNote.getId(), (NotebookSocket) conn);
     conn.send(serializeMessage(new Message(OP.NEW_NOTE).put("note", newNote)));
     broadcastNoteList(subject, userAndRoles);
->>>>>>> 6eecdecb
   }
 
   private void clearAllParagraphOutput(NotebookSocket conn, HashSet<String> userAndRoles,
@@ -1420,15 +1263,6 @@
       Message fromMessage) throws IOException {
     Note note = null;
     if (fromMessage != null) {
-<<<<<<< HEAD
-      String noteName = (String) ((Map) fromMessage.get("notebook")).get("name");
-      String noteJson = gson.toJson(fromMessage.get("notebook"));
-      AuthenticationInfo subject = new AuthenticationInfo(fromMessage.principal);
-      note = notebook.importNote(noteJson, noteName, subject);
-      note.persist(subject);
-      broadcastNote(note);
-      broadcastNoteList(subject);
-=======
       String noteName = (String) ((Map) fromMessage.get("note")).get("name");
       String noteJson = gson.toJson(fromMessage.get("note"));
       AuthenticationInfo subject = null;
@@ -1441,7 +1275,6 @@
       note.persist(subject);
       broadcastNote(note);
       broadcastNoteList(subject, userAndRoles);
->>>>>>> 6eecdecb
     }
     return note;
   }
@@ -1453,29 +1286,15 @@
       return;
     }
     String noteId = getOpenNoteId(conn);
-<<<<<<< HEAD
-    final Note note = notebook.getNote(noteId);
-    NotebookAuthorization notebookAuthorization = notebook.getNotebookAuthorization();
-    AuthenticationInfo subject = new AuthenticationInfo(SecurityUtils.getPrincipal());
-    if (!notebookAuthorization.isWriter(noteId, userAndRoles)) {
-      permissionError(conn, "write", fromMessage.principal,
-          userAndRoles, notebookAuthorization.getWriters(noteId));
-=======
 
     if (!hasParagraphWriterPermission(conn, notebook, noteId,
         userAndRoles, fromMessage.principal, "write")) {
->>>>>>> 6eecdecb
       return;
     }
 
     /** We dont want to remove the last paragraph */
     final Note note = notebook.getNote(noteId);
     if (!note.isLastParagraph(paragraphId)) {
-<<<<<<< HEAD
-      note.removeParagraph(paragraphId);
-      note.persist(subject);
-      broadcastNote(note);
-=======
       AuthenticationInfo subject = new AuthenticationInfo(fromMessage.principal);
       Paragraph para = note.removeParagraph(subject.getUser(), paragraphId);
       note.persist(subject);
@@ -1483,7 +1302,6 @@
         broadcast(note.getId(), new Message(OP.PARAGRAPH_REMOVED).
             put("id", para.getId()));
       }
->>>>>>> 6eecdecb
     }
   }
 
@@ -1495,16 +1313,8 @@
     }
 
     String noteId = getOpenNoteId(conn);
-<<<<<<< HEAD
-    final Note note = notebook.getNote(noteId);
-    NotebookAuthorization notebookAuthorization = notebook.getNotebookAuthorization();
-    if (!notebookAuthorization.isWriter(noteId, userAndRoles)) {
-      permissionError(conn, "write", fromMessage.principal,
-          userAndRoles, notebookAuthorization.getWriters(noteId));
-=======
     if (!hasParagraphWriterPermission(conn, notebook, noteId,
         userAndRoles, fromMessage.principal, "write")) {
->>>>>>> 6eecdecb
       return;
     }
 
@@ -1758,29 +1568,17 @@
     final int newIndex = (int) Double.parseDouble(fromMessage.get("index").toString());
     String noteId = getOpenNoteId(conn);
     final Note note = notebook.getNote(noteId);
-<<<<<<< HEAD
-    NotebookAuthorization notebookAuthorization = notebook.getNotebookAuthorization();
-    AuthenticationInfo subject = new AuthenticationInfo(SecurityUtils.getPrincipal());
-    if (!notebookAuthorization.isWriter(noteId, userAndRoles)) {
-      permissionError(conn, "write", fromMessage.principal,
-          userAndRoles, notebookAuthorization.getWriters(noteId));
-=======
 
     if (!hasParagraphWriterPermission(conn, notebook, noteId,
         userAndRoles, fromMessage.principal, "write")) {
->>>>>>> 6eecdecb
       return;
     }
 
     AuthenticationInfo subject = new AuthenticationInfo(fromMessage.principal);
     note.moveParagraph(paragraphId, newIndex);
     note.persist(subject);
-<<<<<<< HEAD
-    broadcastNote(note);
-=======
     broadcast(note.getId(),
         new Message(OP.PARAGRAPH_MOVED).put("id", paragraphId).put("index", newIndex));
->>>>>>> 6eecdecb
   }
 
   private String insertParagraph(NotebookSocket conn, HashSet<String> userAndRoles,
@@ -1788,13 +1586,6 @@
     final int index = (int) Double.parseDouble(fromMessage.get("index").toString());
     String noteId = getOpenNoteId(conn);
     final Note note = notebook.getNote(noteId);
-<<<<<<< HEAD
-    NotebookAuthorization notebookAuthorization = notebook.getNotebookAuthorization();
-    AuthenticationInfo subject = new AuthenticationInfo(SecurityUtils.getPrincipal());
-    if (!notebookAuthorization.isWriter(noteId, userAndRoles)) {
-      permissionError(conn, "write", fromMessage.principal,
-          userAndRoles, notebookAuthorization.getWriters(noteId));
-=======
     AuthenticationInfo subject = new AuthenticationInfo(fromMessage.principal);
 
     if (!hasParagraphWriterPermission(conn, notebook, noteId,
@@ -1814,18 +1605,11 @@
     String newParaId = insertParagraph(conn, userAndRoles, notebook, fromMessage);
 
     if (newParaId == null) {
->>>>>>> 6eecdecb
       return;
     }
     fromMessage.put("id", newParaId);
 
-<<<<<<< HEAD
-    note.insertParagraph(index);
-    note.persist(subject);
-    broadcastNote(note);
-=======
     updateParagraph(conn, userAndRoles, notebook, fromMessage);
->>>>>>> 6eecdecb
   }
 
   private void cancelParagraph(NotebookSocket conn, HashSet<String> userAndRoles, Notebook notebook,
@@ -1836,17 +1620,9 @@
     }
 
     String noteId = getOpenNoteId(conn);
-<<<<<<< HEAD
-    final Note note = notebook.getNote(noteId);
-    NotebookAuthorization notebookAuthorization = notebook.getNotebookAuthorization();
-    if (!notebookAuthorization.isWriter(noteId, userAndRoles)) {
-      permissionError(conn, "write", fromMessage.principal,
-          userAndRoles, notebookAuthorization.getWriters(noteId));
-=======
 
     if (!hasParagraphWriterPermission(conn, notebook, noteId,
         userAndRoles, fromMessage.principal, "write")) {
->>>>>>> 6eecdecb
       return;
     }
 
@@ -1914,12 +1690,6 @@
     Map<String, Object> config = (Map<String, Object>) fromMessage.get("config");
 
     final Note note = notebook.getNote(noteId);
-<<<<<<< HEAD
-    NotebookAuthorization notebookAuthorization = notebook.getNotebookAuthorization();
-    if (!notebookAuthorization.isWriter(noteId, userAndRoles)) {
-      permissionError(conn, "write", fromMessage.principal,
-          userAndRoles, notebookAuthorization.getWriters(noteId));
-=======
     Paragraph p = setParagraphUsingMessage(note, fromMessage, paragraphId,
         text, title, params, config);
     p.setResult(fromMessage.get("results"));
@@ -1928,7 +1698,6 @@
 
     addNewParagraphIfLastParagraphIsExecuted(note, p);
     if (!persistNoteWithAuthInfo(conn, note, p)) {
->>>>>>> 6eecdecb
       return;
     }
 
@@ -2008,11 +1777,6 @@
       return;
     }
 
-<<<<<<< HEAD
-    AuthenticationInfo subject = new AuthenticationInfo(fromMessage.principal);
-    note.persist(subject);
-=======
->>>>>>> 6eecdecb
     try {
       note.run(p.getId());
     } catch (Exception ex) {
@@ -2072,9 +1836,6 @@
     String noteId = (String) fromMessage.get("noteId");
     String commitMessage = (String) fromMessage.get("commitMessage");
     AuthenticationInfo subject = new AuthenticationInfo(fromMessage.principal);
-<<<<<<< HEAD
-    notebook.checkpointNote(noteId, commitMessage, subject);
-=======
     Revision revision = notebook.checkpointNote(noteId, commitMessage, subject);
     if (!Revision.isEmpty(revision)) {
       List<Revision> revisions = notebook.listRevisionHistory(noteId, subject);
@@ -2143,7 +1904,6 @@
     conn.send(serializeMessage(
         new Message(OP.NOTE_REVISION).put("noteId", noteId).put("revisionId", revisionId)
             .put("note", revisionNote)));
->>>>>>> 6eecdecb
   }
 
   /**
@@ -2439,11 +2199,7 @@
 
         try {
           //TODO(khalid): may change interface for JobListener and pass subject from interpreter
-<<<<<<< HEAD
-          note.persist(null);
-=======
           note.persist(job instanceof Paragraph ? ((Paragraph) job).getAuthenticationInfo() : null);
->>>>>>> 6eecdecb
         } catch (IOException e) {
           LOG.error(e.toString(), e);
         }
