--- conflicted
+++ resolved
@@ -663,22 +663,10 @@
     // propagate change to (Remote) AngularObjectRegistry
     Note note = notebook.getNote(noteId);
     if (note != null) {
-<<<<<<< HEAD
       Collection<InterpreterGroup> interpreterGroups = InterpreterGroup.getAll();
       for (InterpreterGroup interpreterGroup : interpreterGroups) {
         if (interpreterGroupId.equals(interpreterGroup.getId())) {
           AngularObjectRegistry angularObjectRegistry = interpreterGroup.getAngularObjectRegistry();
-=======
-      List<InterpreterSetting> settings = note.getNoteReplLoader()
-          .getInterpreterSettings();
-      for (InterpreterSetting setting : settings) {
-        if (setting.getInterpreterGroup(note.id()) == null) {
-          continue;
-        }
-        if (interpreterGroupId.equals(setting.getInterpreterGroup(note.id()).getId())) {
-          AngularObjectRegistry angularObjectRegistry = setting
-              .getInterpreterGroup(note.id()).getAngularObjectRegistry();
->>>>>>> 391ceab0
           // first trying to get local registry
           ao = angularObjectRegistry.get(varName, noteId, paragraphId);
           if (ao == null) {
@@ -1244,19 +1232,6 @@
           .getInterpreterSettings();
       if (intpSettings.isEmpty()) {
         continue;
-<<<<<<< HEAD
-=======
-      for (InterpreterSetting setting : intpSettings) {
-        if (setting.getInterpreterGroup(note.id()).getId().equals(interpreterGroupId)) {
-          broadcast(
-              note.id(),
-              new Message(OP.ANGULAR_OBJECT_UPDATE)
-                  .put("angularObject", object)
-                  .put("interpreterGroupId", interpreterGroupId)
-                  .put("noteId", note.id())
-                  .put("paragraphId", object.getParagraphId()));
-        }
->>>>>>> 391ceab0
       }
 
       broadcast(
