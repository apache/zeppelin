/*
 * Licensed to the Apache Software Foundation (ASF) under one or more
 * contributor license agreements.  See the NOTICE file distributed with
 * this work for additional information regarding copyright ownership.
 * The ASF licenses this file to You under the Apache License, Version 2.0
 * (the "License"); you may not use this file except in compliance with
 * the License.  You may obtain a copy of the License at
 *
 *    http://www.apache.org/licenses/LICENSE-2.0
 *
 * Unless required by applicable law or agreed to in writing, software
 * distributed under the License is distributed on an "AS IS" BASIS,
 * WITHOUT WARRANTIES OR CONDITIONS OF ANY KIND, either express or implied.
 * See the License for the specific language governing permissions and
 * limitations under the License.
 */
package org.apache.zeppelin.socket;
import java.io.IOException;
<<<<<<< HEAD
import java.net.InetSocketAddress;
import java.util.*;

=======
import java.net.URI;
import java.net.URISyntaxException;
import java.net.UnknownHostException;
import java.util.HashMap;
import java.util.LinkedList;
import java.util.List;
import java.util.Map;
import java.util.Set;
import javax.servlet.http.HttpServletRequest;
import org.apache.zeppelin.conf.ZeppelinConfiguration;
import org.apache.zeppelin.conf.ZeppelinConfiguration.ConfVars;
>>>>>>> c1bb5cb5
import org.apache.zeppelin.display.AngularObject;
import org.apache.zeppelin.display.AngularObjectRegistry;
import org.apache.zeppelin.display.AngularObjectRegistryListener;
import org.apache.zeppelin.interpreter.InterpreterResult;
import org.apache.zeppelin.interpreter.InterpreterSetting;
import org.apache.zeppelin.notebook.JobListenerFactory;
import org.apache.zeppelin.notebook.Note;
import org.apache.zeppelin.notebook.Notebook;
import org.apache.zeppelin.notebook.Paragraph;
import org.apache.zeppelin.scheduler.Job;
import org.apache.zeppelin.scheduler.Job.Status;
import org.apache.zeppelin.scheduler.JobListener;
import org.apache.zeppelin.server.ZeppelinServer;
import org.apache.zeppelin.socket.Message.OP;
<<<<<<< HEAD
import org.apache.zeppelin.ticket.TicketContainer;
import org.java_websocket.WebSocket;
import org.java_websocket.handshake.ClientHandshake;
import org.java_websocket.server.WebSocketServer;
=======
import org.apache.zeppelin.utils.SecurityUtils;
import org.eclipse.jetty.websocket.WebSocket;
import org.eclipse.jetty.websocket.WebSocketServlet;
>>>>>>> c1bb5cb5
import org.quartz.SchedulerException;
import org.slf4j.Logger;
import org.slf4j.LoggerFactory;
import com.google.common.base.Strings;
import com.google.gson.Gson;
/**
 * Zeppelin websocket service.
 *
 * @author anthonycorbacho
 */
public class NotebookServer extends WebSocketServlet implements
        NotebookSocketListener, JobListenerFactory, AngularObjectRegistryListener {
  private static final Logger LOG = LoggerFactory
          .getLogger(NotebookServer.class);
  Gson gson = new Gson();
<<<<<<< HEAD
  Map<String, List<WebSocket>> noteSocketMap = new HashMap<String, List<WebSocket>>();
  Map<String, List<WebSocket>> userSocketMap = new HashMap<>();
  List<WebSocket> connectedSockets = new LinkedList<WebSocket>();
=======
  final Map<String, List<NotebookSocket>> noteSocketMap = new HashMap<>();
  final List<NotebookSocket> connectedSockets = new LinkedList<>();
>>>>>>> c1bb5cb5

  private Notebook notebook() {
    return ZeppelinServer.notebook;
  }
  @Override
  public boolean checkOrigin(HttpServletRequest request, String origin) {

    try {
      return SecurityUtils.isValidOrigin(origin, ZeppelinConfiguration.create());
    } catch (UnknownHostException e) {
      e.printStackTrace();
    } catch (URISyntaxException e) {
      e.printStackTrace();
    }

    return false;
  }

  @Override
  public WebSocket doWebSocketConnect(HttpServletRequest req, String protocol) {
    return new NotebookSocket(req, protocol, this);
  }

  @Override
  public void onOpen(NotebookSocket conn) {
    LOG.info("New connection from {} : {}", conn.getRequest().getRemoteAddr(),
        conn.getRequest().getRemotePort());
    synchronized (connectedSockets) {
      connectedSockets.add(conn);
    }
  }

  @Override
  public void onMessage(NotebookSocket conn, String msg) {
    Notebook notebook = notebook();
    try {
      Message messagereceived = deserializeMessage(msg);
      LOG.info("RECEIVE OP << " + messagereceived.op);
      LOG.info("RECEIVE PRINCIPAL << " + messagereceived.principal);
      LOG.info("RECEIVE TICKET << " + messagereceived.ticket);
      String ticket = TicketContainer.instance.getTicket(messagereceived.principal);
      if (ticket != null && !ticket.equals(messagereceived.ticket))
        throw new Exception("Invalid ticket " + messagereceived.ticket + " != " + ticket);

        /** Lets be elegant here */
      switch (messagereceived.op) {
          case LIST_NOTES:
            broadcastNoteList(conn, messagereceived);
            break;
          case GET_HOME_NOTE:
            sendHomeNote(conn, notebook);
            break;
          case GET_NOTE:
            sendNote(conn, notebook, messagereceived);
            break;
          case NEW_NOTE:
            createNote(conn, notebook, messagereceived);
            break;
          case DEL_NOTE:
            removeNote(conn, notebook, messagereceived);
            break;
          case CLONE_NOTE:
            cloneNote(conn, notebook, messagereceived);
            break;
          case COMMIT_PARAGRAPH:
            updateParagraph(conn, notebook, messagereceived);
            break;
          case RUN_PARAGRAPH:
            runParagraph(conn, notebook, messagereceived);
            break;
          case CANCEL_PARAGRAPH:
            cancelParagraph(conn, notebook, messagereceived);
            break;
          case MOVE_PARAGRAPH:
            moveParagraph(conn, notebook, messagereceived);
            break;
          case INSERT_PARAGRAPH:
            insertParagraph(conn, notebook, messagereceived);
            break;
          case PARAGRAPH_REMOVE:
            removeParagraph(conn, notebook, messagereceived);
            break;
          case NOTE_UPDATE:
            updateNote(conn, notebook, messagereceived);
            break;
          case COMPLETION:
            completion(conn, notebook, messagereceived);
            break;
          case PING:
            pong();
            break;
          case ANGULAR_OBJECT_UPDATED:
            angularObjectUpdated(conn, notebook, messagereceived);
            break;
          default:
            broadcastNoteList(conn, messagereceived);
            break;
      }
    } catch (Exception e) {
      LOG.error("Can't handle message", e);
    }
  }

  @Override
<<<<<<< HEAD
  public void onClose(WebSocket conn, int code, String reason, boolean remote) {
    LOG.info("Closed connection to {} : {}", conn.getRemoteSocketAddress().getHostName(), conn
            .getRemoteSocketAddress().getPort());
    removeConnectionFromAllNote(conn);
    synchronized (userSocketMap) {
      Collection<List<WebSocket>> allSockets = userSocketMap.values();
      for (List<WebSocket> userList : allSockets) {
        userList.remove(conn);
      }
    }
  }

  @Override
  public void onError(WebSocket conn, Exception message) {
=======
  public void onClose(NotebookSocket conn, int code, String reason) {
    LOG.info("Closed connection to {} : {}. ({}) {}", conn.getRequest()
        .getRemoteAddr(), conn.getRequest().getRemotePort(), code, reason);
>>>>>>> c1bb5cb5
    removeConnectionFromAllNote(conn);
    synchronized (userSocketMap) {
      Collection<List<WebSocket>> allSockets = userSocketMap.values();
      for (List<WebSocket> userList : allSockets) {
        userList.remove(conn);
      }
    }
  }

  private Message deserializeMessage(String msg) {
    return gson.fromJson(msg, Message.class);
  }

  private String serializeMessage(Message m) {
    return gson.toJson(m);
  }

  private void addConnectionToNote(String noteId, NotebookSocket socket) {
    synchronized (noteSocketMap) {
      removeConnectionFromAllNote(socket); // make sure a socket relates only a
      // single note.
      List<NotebookSocket> socketList = noteSocketMap.get(noteId);
      if (socketList == null) {
        socketList = new LinkedList<>();
        noteSocketMap.put(noteId, socketList);
      }
      if (!socketList.contains(socket)) {
        socketList.add(socket);
      }
    }
  }

  private void removeConnectionFromNote(String noteId, NotebookSocket socket) {
    synchronized (noteSocketMap) {
      List<NotebookSocket> socketList = noteSocketMap.get(noteId);
      if (socketList != null) {
        socketList.remove(socket);
      }
    }
  }

  private void removeNote(String noteId) {
    synchronized (noteSocketMap) {
      List<NotebookSocket> socketList = noteSocketMap.remove(noteId);
    }
  }

  private void removeConnectionFromAllNote(NotebookSocket socket) {
    synchronized (noteSocketMap) {
      Set<String> keys = noteSocketMap.keySet();
      for (String noteId : keys) {
        removeConnectionFromNote(noteId, socket);
      }
    }
  }

  private String getOpenNoteId(NotebookSocket socket) {
    String id = null;
    synchronized (noteSocketMap) {
      Set<String> keys = noteSocketMap.keySet();
      for (String noteId : keys) {
        List<NotebookSocket> sockets = noteSocketMap.get(noteId);
        if (sockets.contains(socket)) {
          id = noteId;
        }
      }
    }

    return id;
  }

  private void broadcastToNoteBindedInterpreter(String interpreterGroupId,
      Message m) {
    Notebook notebook = notebook();
    List<Note> notes = notebook.getAllNotes(m.principal);
    for (Note note : notes) {
      List<String> ids = note.getNoteReplLoader().getInterpreters();
      for (String id : ids) {
        if (id.equals(interpreterGroupId)) {
          broadcast(note.id(), m);
        }
      }
    }
  }

  private void broadcast(String noteId, Message m) {
    synchronized (noteSocketMap) {
      List<NotebookSocket> socketLists = noteSocketMap.get(noteId);
      if (socketLists == null || socketLists.size() == 0) {
        return;
      }
      LOG.info("SEND >> " + m.op);
      for (NotebookSocket conn : socketLists) {
        try {
          conn.send(serializeMessage(m));
        } catch (IOException e) {
          LOG.error("socket error", e);
        }
      }
    }
  }

<<<<<<< HEAD
  private void broadcastAll(WebSocket conn, Message m) {
    synchronized (userSocketMap) {
      List<Map<String, String>> notesInfo = (List<Map<String, String>>) m.get("notes");
      for ( Map<String, String> info : notesInfo) {
        String principal = info.get("principal");
        List<WebSocket> conns = userSocketMap.get(principal);
        if (conns == null) {
          conns = new LinkedList<>();
          userSocketMap.put(principal, conns);
        }
        if (!conns.contains(conn)) {
          conns.add(conn);
        }
        for (WebSocket theconn : conns) {
          theconn.send(serializeMessage(m));
=======
  private void broadcastAll(Message m) {
    synchronized (connectedSockets) {
      for (NotebookSocket conn : connectedSockets) {
        try {
          conn.send(serializeMessage(m));
        } catch (IOException e) {
          LOG.error("socket error", e);
>>>>>>> c1bb5cb5
        }
      }
    }
  }

  private void broadcastNote(Note note) {
    broadcast(note.id(), new Message(OP.NOTE).put("note", note));
  }

  private void broadcastNoteList(WebSocket conn, Message fromMessage) {
    Notebook notebook = notebook();
<<<<<<< HEAD
    List<Note> notes = notebook.getAllNotes(fromMessage.principal);
    List<Map<String, String>> notesInfo = new LinkedList<Map<String, String>>();
    for (Note note : notes) {
      Map<String, String> info = new HashMap<>();
=======

    ZeppelinConfiguration conf = notebook.getConf();
    String homescreenNotebookId = conf.getString(ConfVars.ZEPPELIN_NOTEBOOK_HOMESCREEN);
    boolean hideHomeScreenNotebookFromList = conf
        .getBoolean(ConfVars.ZEPPELIN_NOTEBOOK_HOMESCREEN_HIDE);

    List<Note> notes = notebook.getAllNotes();
    List<Map<String, String>> notesInfo = new LinkedList<>();
    for (Note note : notes) {
      Map<String, String> info = new HashMap<>();

      if (hideHomeScreenNotebookFromList && note.id().equals(homescreenNotebookId)) {
        continue;
      }

>>>>>>> c1bb5cb5
      info.put("id", note.id());
      info.put("name", note.getName());
      info.put("principal", fromMessage.principal);
      notesInfo.add(info);
    }
<<<<<<< HEAD
    broadcastAll(conn, new Message(OP.NOTES_INFO).put("notes", notesInfo));
=======

    broadcastAll(new Message(OP.NOTES_INFO).put("notes", notesInfo));
>>>>>>> c1bb5cb5
  }

  private void sendNote(NotebookSocket conn, Notebook notebook,
      Message fromMessage) throws IOException {
    String noteId = (String) fromMessage.get("id");
    if (noteId == null) {
      return;
    }
<<<<<<< HEAD
    Note note = notebook.getNote(noteId, fromMessage.principal);
=======

    Note note = notebook.getNote(noteId);
    if (note != null) {
      addConnectionToNote(note.id(), conn);
      conn.send(serializeMessage(new Message(OP.NOTE).put("note", note)));
      sendAllAngularObjects(note, conn);
    }
  }

  private void sendHomeNote(NotebookSocket conn, Notebook notebook) throws IOException {
    String noteId = notebook.getConf().getString(ConfVars.ZEPPELIN_NOTEBOOK_HOMESCREEN);

    Note note = null;
    if (noteId != null) {
      note = notebook.getNote(noteId);
    }
>>>>>>> c1bb5cb5

    if (note != null) {
      addConnectionToNote(note.id(), conn);
      conn.send(serializeMessage(new Message(OP.NOTE).put("note", note)));
      sendAllAngularObjects(note, conn);
    } else {
      conn.send(serializeMessage(new Message(OP.NOTE).put("note", null)));
    }
  }

  private void updateNote(WebSocket conn, Notebook notebook, Message fromMessage)
      throws SchedulerException, IOException {
    String noteId = (String) fromMessage.get("id");
    String name = (String) fromMessage.get("name");
    Map<String, Object> config = (Map<String, Object>) fromMessage
        .get("config");
    if (noteId == null) {
      return;
    }
    if (config == null) {
      return;
    }
<<<<<<< HEAD
    Note note = notebook.getNote(noteId, fromMessage.principal);
=======

    Note note = notebook.getNote(noteId);
>>>>>>> c1bb5cb5
    if (note != null) {
      boolean cronUpdated = isCronUpdated(config, note.getConfig());
      note.setName(name);
      note.setConfig(config);
      if (cronUpdated) {
        notebook.refreshCron(note.id(), fromMessage.principal);
      }

      note.persist();
      broadcastNote(note);
      broadcastNoteList(conn, fromMessage);
    }
  }

  private boolean isCronUpdated(Map<String, Object> configA,
      Map<String, Object> configB) {
    boolean cronUpdated = false;
    if (configA.get("cron") != null && configB.get("cron") != null
        && configA.get("cron").equals(configB.get("cron"))) {
      cronUpdated = true;
    } else if (configA.get("cron") == null && configB.get("cron") == null) {
      cronUpdated = false;
    } else if (configA.get("cron") != null || configB.get("cron") != null) {
      cronUpdated = true;
    }

    return cronUpdated;
  }
<<<<<<< HEAD

  private void createNote(WebSocket conn, Notebook notebook, Message fromMsg) throws IOException {
    Note note = notebook.createNote(fromMsg.principal);
=======
  private void createNote(WebSocket conn, Notebook notebook, Message message) throws IOException {
    Note note = notebook.createNote();
>>>>>>> c1bb5cb5
    note.addParagraph(); // it's an empty note. so add one paragraph
    if (message != null) {
      String noteName = (String) message.get("name");
      if (noteName == null || noteName.isEmpty()){
        noteName = "Note " + note.getId();
      }
      note.setName(noteName);
    }

    note.persist();
    broadcastNote(note);
    broadcastNoteList(conn, fromMsg);
  }

  private void removeNote(WebSocket conn, Notebook notebook, Message fromMessage)
      throws IOException {
    String noteId = (String) fromMessage.get("id");
    if (noteId == null) {
      return;
    }
<<<<<<< HEAD
    Note note = notebook.getNote(noteId, fromMessage.principal);
    note.unpersist();
    notebook.removeNote(noteId, fromMessage.principal);
=======

    Note note = notebook.getNote(noteId);
    notebook.removeNote(noteId);
>>>>>>> c1bb5cb5
    removeNote(noteId);
    broadcastNoteList(conn, fromMessage);
  }

  private void updateParagraph(NotebookSocket conn, Notebook notebook,
      Message fromMessage) throws IOException {
    String paragraphId = (String) fromMessage.get("id");
    if (paragraphId == null) {
      return;
    }
<<<<<<< HEAD
    Map<String, Object> params = (Map<String, Object>) fromMessage.get("params");
    Map<String, Object> config = (Map<String, Object>) fromMessage.get("config");
    final Note note = notebook.getNote(getOpenNoteId(conn), fromMessage.principal);
=======

    Map<String, Object> params = (Map<String, Object>) fromMessage
        .get("params");
    Map<String, Object> config = (Map<String, Object>) fromMessage
        .get("config");
    final Note note = notebook.getNote(getOpenNoteId(conn));
>>>>>>> c1bb5cb5
    Paragraph p = note.getParagraph(paragraphId);
    p.settings.setParams(params);
    p.setConfig(config);
    p.setTitle((String) fromMessage.get("title"));
    p.setText((String) fromMessage.get("paragraph"));
    note.persist();
    broadcast(note.id(), new Message(OP.PARAGRAPH).put("paragraph", p));
  }
  
  private void cloneNote(NotebookSocket conn, Notebook notebook, Message fromMessage)
      throws IOException, CloneNotSupportedException {
    String noteId = getOpenNoteId(conn);
    String name = (String) fromMessage.get("name");
    Note sourceNote = notebook.getNote(noteId);
    Note newNote = notebook.createNote();
    if (name != null) {
      newNote.setName(name);
    }
    // Copy the interpreter bindings
    List<String> boundInterpreterSettingsIds = notebook
        .getBindedInterpreterSettingsIds(sourceNote.id());
    notebook.bindInterpretersToNote(newNote.id(), boundInterpreterSettingsIds);

    List<Paragraph> paragraphs = sourceNote.getParagraphs();
    for (Paragraph para : paragraphs) {
      Paragraph p = (Paragraph) para.clone();
      newNote.addParagraph(p);
    }
    newNote.persist();
    broadcastNote(newNote);
    broadcastNoteList();
  }

  private void removeParagraph(NotebookSocket conn, Notebook notebook,
      Message fromMessage) throws IOException {
    final String paragraphId = (String) fromMessage.get("id");
    if (paragraphId == null) {
      return;
    }
<<<<<<< HEAD
    final Note note = notebook.getNote(getOpenNoteId(conn), fromMessage.principal);
=======

    final Note note = notebook.getNote(getOpenNoteId(conn));
>>>>>>> c1bb5cb5
    /** We dont want to remove the last paragraph */
    if (!note.isLastParagraph(paragraphId)) {
      note.removeParagraph(paragraphId);
      note.persist();
      broadcastNote(note);
    }
  }

  private void completion(NotebookSocket conn, Notebook notebook,
      Message fromMessage) throws IOException {
    String paragraphId = (String) fromMessage.get("id");
    String buffer = (String) fromMessage.get("buf");
    int cursor = (int) Double.parseDouble(fromMessage.get("cursor").toString());
    Message resp = new Message(OP.COMPLETION_LIST).put("id", paragraphId);
    if (paragraphId == null) {
      conn.send(serializeMessage(resp));
      return;
    }

    final Note note = notebook.getNote(getOpenNoteId(conn), fromMessage.principal);
    List<String> candidates = note.completion(paragraphId, buffer, cursor);
    resp.put("completions", candidates);
    conn.send(serializeMessage(resp));
  }

  /**
   * When angular object updated from client
   *
   * @param conn the web socket.
   * @param notebook the notebook.
   * @param fromMessage the message.
   */
  private void angularObjectUpdated(WebSocket conn, Notebook notebook,
      Message fromMessage) {
    String noteId = (String) fromMessage.get("noteId");
    String interpreterGroupId = (String) fromMessage.get("interpreterGroupId");
    String varName = (String) fromMessage.get("name");
    Object varValue = fromMessage.get("value");
    AngularObject ao = null;
    boolean global = false;
    // propagate change to (Remote) AngularObjectRegistry
    Note note = notebook.getNote(noteId, fromMessage.principal);
    if (note != null) {
      List<InterpreterSetting> settings = note.getNoteReplLoader()
          .getInterpreterSettings();
      for (InterpreterSetting setting : settings) {
        if (setting.getInterpreterGroup() == null) {
          continue;
        }
        if (interpreterGroupId.equals(setting.getInterpreterGroup().getId())) {
          AngularObjectRegistry angularObjectRegistry = setting
              .getInterpreterGroup().getAngularObjectRegistry();
          // first trying to get local registry
          ao = angularObjectRegistry.get(varName, noteId);
          if (ao == null) {
            // then try global registry
            ao = angularObjectRegistry.get(varName, null);
            if (ao == null) {
              LOG.warn("Object {} is not binded", varName);
            } else {
              // path from client -> server
              ao.set(varValue, false);
              global = true;
            }
          } else {
            // path from client -> server
            ao.set(varValue, false);
            global = false;
          }
          break;
        }
      }
    }

    if (global) { // broadcast change to all web session that uses related
      // interpreter.
      for (Note n : notebook.getAllNotes()) {
        List<InterpreterSetting> settings = note.getNoteReplLoader()
            .getInterpreterSettings();
        for (InterpreterSetting setting : settings) {
          if (setting.getInterpreterGroup() == null) {
            continue;
          }
          if (interpreterGroupId.equals(setting.getInterpreterGroup().getId())) {
            AngularObjectRegistry angularObjectRegistry = setting
                .getInterpreterGroup().getAngularObjectRegistry();
            this.broadcast(
                n.id(),
                new Message(OP.ANGULAR_OBJECT_UPDATE).put("angularObject", ao)
                    .put("interpreterGroupId", interpreterGroupId)
                    .put("noteId", n.id()));
          }
        }
      }
    } else { // broadcast to all web session for the note
      this.broadcast(
          note.id(),
          new Message(OP.ANGULAR_OBJECT_UPDATE).put("angularObject", ao)
              .put("interpreterGroupId", interpreterGroupId)
              .put("noteId", note.id()));
    }
  }

  private void moveParagraph(NotebookSocket conn, Notebook notebook,
      Message fromMessage) throws IOException {
    final String paragraphId = (String) fromMessage.get("id");
    if (paragraphId == null) {
      return;
    }

<<<<<<< HEAD
    final int newIndex = (int) Double.parseDouble(fromMessage.get("index").toString());
    final Note note = notebook.getNote(getOpenNoteId(conn), fromMessage.principal);
=======
    final int newIndex = (int) Double.parseDouble(fromMessage.get("index")
        .toString());
    final Note note = notebook.getNote(getOpenNoteId(conn));
>>>>>>> c1bb5cb5
    note.moveParagraph(paragraphId, newIndex);
    note.persist();
    broadcastNote(note);
  }

<<<<<<< HEAD
  private void insertParagraph(WebSocket conn, Notebook notebook, Message fromMessage)
      throws IOException {
    final int index = (int) Double.parseDouble(fromMessage.get("index").toString());

    final Note note = notebook.getNote(getOpenNoteId(conn), fromMessage.principal);
=======
  private void insertParagraph(NotebookSocket conn, Notebook notebook,
      Message fromMessage) throws IOException {
    final int index = (int) Double.parseDouble(fromMessage.get("index")
            .toString());
    final Note note = notebook.getNote(getOpenNoteId(conn));
>>>>>>> c1bb5cb5
    note.insertParagraph(index);
    note.persist();
    broadcastNote(note);
  }

  private void cancelParagraph(NotebookSocket conn, Notebook notebook,
      Message fromMessage) throws IOException {
    final String paragraphId = (String) fromMessage.get("id");
    if (paragraphId == null) {
      return;
    }

    final Note note = notebook.getNote(getOpenNoteId(conn), fromMessage.principal);
    Paragraph p = note.getParagraph(paragraphId);
    p.abort();
  }

  private void runParagraph(NotebookSocket conn, Notebook notebook,
      Message fromMessage) throws IOException {
    final String paragraphId = (String) fromMessage.get("id");
    if (paragraphId == null) {
      return;
    }
<<<<<<< HEAD
    final Note note = notebook.getNote(getOpenNoteId(conn), fromMessage.principal);
=======

    final Note note = notebook.getNote(getOpenNoteId(conn));
>>>>>>> c1bb5cb5
    Paragraph p = note.getParagraph(paragraphId);
    String text = (String) fromMessage.get("paragraph");
    p.setText(text);
    p.setTitle((String) fromMessage.get("title"));
    Map<String, Object> params = (Map<String, Object>) fromMessage
       .get("params");
    p.settings.setParams(params);
    Map<String, Object> config = (Map<String, Object>) fromMessage
       .get("config");
    p.setConfig(config);
    // if it's the last paragraph, let's add a new one
    boolean isTheLastParagraph = note.getLastParagraph().getId()
        .equals(p.getId());
    if (!Strings.isNullOrEmpty(text) && isTheLastParagraph) {
      note.addParagraph();
    }

    note.persist();
    try {
      note.run(paragraphId);
    } catch (Exception ex) {
      LOG.error("Exception from run", ex);
      if (p != null) {
        p.setReturn(
            new InterpreterResult(InterpreterResult.Code.ERROR, ex.getMessage()),
            ex);
        p.setStatus(Status.ERROR);
      }
    }
  }

  /**
   * Need description here.
   *
   */
  public static class ParagraphJobListener implements JobListener {
    private NotebookServer notebookServer;
    private Note note;
    public ParagraphJobListener(NotebookServer notebookServer, Note note) {
      this.notebookServer = notebookServer;
      this.note = note;
    }

    @Override
    public void onProgressUpdate(Job job, int progress) {
      notebookServer.broadcast(
          note.id(),
          new Message(OP.PROGRESS).put("id", job.getId()).put("progress",
              job.progress()));
    }

    @Override
    public void beforeStatusChange(Job job, Status before, Status after) {
    }

    @Override
    public void afterStatusChange(Job job, Status before, Status after) {
      if (after == Status.ERROR) {
        if (job.getException() != null) {
          LOG.error("Error", job.getException());
        }
      }

      if (job.isTerminated()) {
        LOG.info("Job {} is finished", job.getId());
        try {
          note.persist();
        } catch (IOException e) {
          e.printStackTrace();
        }
      }
      notebookServer.broadcastNote(note);
    }
  }

  @Override
  public JobListener getParagraphJobListener(Note note) {
    return new ParagraphJobListener(this, note);
  }
  private void pong() {
  }

  private void sendAllAngularObjects(Note note, NotebookSocket conn) throws IOException {
    List<InterpreterSetting> settings = note.getNoteReplLoader()
        .getInterpreterSettings();
    if (settings == null || settings.size() == 0) {
      return;
    }

    for (InterpreterSetting intpSetting : settings) {
      AngularObjectRegistry registry = intpSetting.getInterpreterGroup()
          .getAngularObjectRegistry();
      List<AngularObject> objects = registry.getAllWithGlobal(note.id());
      for (AngularObject object : objects) {
        conn.send(serializeMessage(new Message(OP.ANGULAR_OBJECT_UPDATE)
            .put("angularObject", object)
            .put("interpreterGroupId",
                intpSetting.getInterpreterGroup().getId())
            .put("noteId", note.id())));
      }
    }
  }

  @Override
  public void onAdd(String interpreterGroupId, AngularObject object) {
    onUpdate(interpreterGroupId, object);
  }

  @Override
  public void onUpdate(String interpreterGroupId, AngularObject object) {
    Notebook notebook = notebook();
    if (notebook == null) {
      return;
    }

    List<Note> notes = notebook.getAllNotes(object.getPrincipal());
    for (Note note : notes) {
      if (object.getNoteId() != null && !note.id().equals(object.getNoteId())) {
        continue;
      }

      List<InterpreterSetting> intpSettings = note.getNoteReplLoader()
          .getInterpreterSettings();
      if (intpSettings.isEmpty())
        continue;
      for (InterpreterSetting setting : intpSettings) {
        if (setting.getInterpreterGroup().getId().equals(interpreterGroupId)) {
          broadcast(
              note.id(),
              new Message(OP.ANGULAR_OBJECT_UPDATE)
                  .put("angularObject", object)
                  .put("interpreterGroupId", interpreterGroupId)
                  .put("noteId", note.id()));
        }
      }
    }
  }

  @Override
  public void onRemove(String interpreterGroupId, String name, String noteId) {
    Notebook notebook = notebook();
    List<Note> notes = notebook.getAllNotes(object.getPrincipal());
    for (Note note : notes) {
      if (noteId != null && !note.id().equals(noteId)) {
        continue;
      }

      List<String> ids = note.getNoteReplLoader().getInterpreters();
      for (String id : ids) {
        if (id.equals(interpreterGroupId)) {
          broadcast(
              note.id(),
              new Message(OP.ANGULAR_OBJECT_REMOVE).put("name", name).put(
                      "noteId", noteId));
        }
      }
    }
  }
}
<|MERGE_RESOLUTION|>--- conflicted
+++ resolved
@@ -16,11 +16,9 @@
  */
 package org.apache.zeppelin.socket;
 import java.io.IOException;
-<<<<<<< HEAD
 import java.net.InetSocketAddress;
 import java.util.*;
 
-=======
 import java.net.URI;
 import java.net.URISyntaxException;
 import java.net.UnknownHostException;
@@ -32,7 +30,6 @@
 import javax.servlet.http.HttpServletRequest;
 import org.apache.zeppelin.conf.ZeppelinConfiguration;
 import org.apache.zeppelin.conf.ZeppelinConfiguration.ConfVars;
->>>>>>> c1bb5cb5
 import org.apache.zeppelin.display.AngularObject;
 import org.apache.zeppelin.display.AngularObjectRegistry;
 import org.apache.zeppelin.display.AngularObjectRegistryListener;
@@ -47,16 +44,13 @@
 import org.apache.zeppelin.scheduler.JobListener;
 import org.apache.zeppelin.server.ZeppelinServer;
 import org.apache.zeppelin.socket.Message.OP;
-<<<<<<< HEAD
 import org.apache.zeppelin.ticket.TicketContainer;
 import org.java_websocket.WebSocket;
 import org.java_websocket.handshake.ClientHandshake;
 import org.java_websocket.server.WebSocketServer;
-=======
 import org.apache.zeppelin.utils.SecurityUtils;
 import org.eclipse.jetty.websocket.WebSocket;
 import org.eclipse.jetty.websocket.WebSocketServlet;
->>>>>>> c1bb5cb5
 import org.quartz.SchedulerException;
 import org.slf4j.Logger;
 import org.slf4j.LoggerFactory;
@@ -72,14 +66,11 @@
   private static final Logger LOG = LoggerFactory
           .getLogger(NotebookServer.class);
   Gson gson = new Gson();
-<<<<<<< HEAD
   Map<String, List<WebSocket>> noteSocketMap = new HashMap<String, List<WebSocket>>();
   Map<String, List<WebSocket>> userSocketMap = new HashMap<>();
   List<WebSocket> connectedSockets = new LinkedList<WebSocket>();
-=======
   final Map<String, List<NotebookSocket>> noteSocketMap = new HashMap<>();
   final List<NotebookSocket> connectedSockets = new LinkedList<>();
->>>>>>> c1bb5cb5
 
   private Notebook notebook() {
     return ZeppelinServer.notebook;
@@ -130,7 +121,7 @@
             broadcastNoteList(conn, messagereceived);
             break;
           case GET_HOME_NOTE:
-            sendHomeNote(conn, notebook);
+            sendHomeNote(conn, notebook, messagereceived);
             break;
           case GET_NOTE:
             sendNote(conn, notebook, messagereceived);
@@ -184,7 +175,6 @@
   }
 
   @Override
-<<<<<<< HEAD
   public void onClose(WebSocket conn, int code, String reason, boolean remote) {
     LOG.info("Closed connection to {} : {}", conn.getRemoteSocketAddress().getHostName(), conn
             .getRemoteSocketAddress().getPort());
@@ -199,11 +189,6 @@
 
   @Override
   public void onError(WebSocket conn, Exception message) {
-=======
-  public void onClose(NotebookSocket conn, int code, String reason) {
-    LOG.info("Closed connection to {} : {}. ({}) {}", conn.getRequest()
-        .getRemoteAddr(), conn.getRequest().getRemotePort(), code, reason);
->>>>>>> c1bb5cb5
     removeConnectionFromAllNote(conn);
     synchronized (userSocketMap) {
       Collection<List<WebSocket>> allSockets = userSocketMap.values();
@@ -306,7 +291,6 @@
     }
   }
 
-<<<<<<< HEAD
   private void broadcastAll(WebSocket conn, Message m) {
     synchronized (userSocketMap) {
       List<Map<String, String>> notesInfo = (List<Map<String, String>>) m.get("notes");
@@ -322,15 +306,6 @@
         }
         for (WebSocket theconn : conns) {
           theconn.send(serializeMessage(m));
-=======
-  private void broadcastAll(Message m) {
-    synchronized (connectedSockets) {
-      for (NotebookSocket conn : connectedSockets) {
-        try {
-          conn.send(serializeMessage(m));
-        } catch (IOException e) {
-          LOG.error("socket error", e);
->>>>>>> c1bb5cb5
         }
       }
     }
@@ -342,39 +317,24 @@
 
   private void broadcastNoteList(WebSocket conn, Message fromMessage) {
     Notebook notebook = notebook();
-<<<<<<< HEAD
+    ZeppelinConfiguration conf = notebook.getConf();
+    String homescreenNotebookId = conf.getString(ConfVars.ZEPPELIN_NOTEBOOK_HOMESCREEN);
+    boolean hideHomeScreenNotebookFromList = conf
+        .getBoolean(ConfVars.ZEPPELIN_NOTEBOOK_HOMESCREEN_HIDE);
+
     List<Note> notes = notebook.getAllNotes(fromMessage.principal);
     List<Map<String, String>> notesInfo = new LinkedList<Map<String, String>>();
     for (Note note : notes) {
       Map<String, String> info = new HashMap<>();
-=======
-
-    ZeppelinConfiguration conf = notebook.getConf();
-    String homescreenNotebookId = conf.getString(ConfVars.ZEPPELIN_NOTEBOOK_HOMESCREEN);
-    boolean hideHomeScreenNotebookFromList = conf
-        .getBoolean(ConfVars.ZEPPELIN_NOTEBOOK_HOMESCREEN_HIDE);
-
-    List<Note> notes = notebook.getAllNotes();
-    List<Map<String, String>> notesInfo = new LinkedList<>();
-    for (Note note : notes) {
-      Map<String, String> info = new HashMap<>();
-
       if (hideHomeScreenNotebookFromList && note.id().equals(homescreenNotebookId)) {
         continue;
       }
-
->>>>>>> c1bb5cb5
       info.put("id", note.id());
       info.put("name", note.getName());
       info.put("principal", fromMessage.principal);
       notesInfo.add(info);
     }
-<<<<<<< HEAD
     broadcastAll(conn, new Message(OP.NOTES_INFO).put("notes", notesInfo));
-=======
-
-    broadcastAll(new Message(OP.NOTES_INFO).put("notes", notesInfo));
->>>>>>> c1bb5cb5
   }
 
   private void sendNote(NotebookSocket conn, Notebook notebook,
@@ -383,11 +343,7 @@
     if (noteId == null) {
       return;
     }
-<<<<<<< HEAD
     Note note = notebook.getNote(noteId, fromMessage.principal);
-=======
-
-    Note note = notebook.getNote(noteId);
     if (note != null) {
       addConnectionToNote(note.id(), conn);
       conn.send(serializeMessage(new Message(OP.NOTE).put("note", note)));
@@ -395,14 +351,14 @@
     }
   }
 
-  private void sendHomeNote(NotebookSocket conn, Notebook notebook) throws IOException {
+  private void sendHomeNote(NotebookSocket conn, Notebook notebook
+      Message fromMessage) throws IOException {
     String noteId = notebook.getConf().getString(ConfVars.ZEPPELIN_NOTEBOOK_HOMESCREEN);
 
     Note note = null;
     if (noteId != null) {
-      note = notebook.getNote(noteId);
-    }
->>>>>>> c1bb5cb5
+      note = notebook.getNote(noteId, fromMessage.principal);
+    }
 
     if (note != null) {
       addConnectionToNote(note.id(), conn);
@@ -425,12 +381,7 @@
     if (config == null) {
       return;
     }
-<<<<<<< HEAD
     Note note = notebook.getNote(noteId, fromMessage.principal);
-=======
-
-    Note note = notebook.getNote(noteId);
->>>>>>> c1bb5cb5
     if (note != null) {
       boolean cronUpdated = isCronUpdated(config, note.getConfig());
       note.setName(name);
@@ -459,14 +410,9 @@
 
     return cronUpdated;
   }
-<<<<<<< HEAD
 
   private void createNote(WebSocket conn, Notebook notebook, Message fromMsg) throws IOException {
     Note note = notebook.createNote(fromMsg.principal);
-=======
-  private void createNote(WebSocket conn, Notebook notebook, Message message) throws IOException {
-    Note note = notebook.createNote();
->>>>>>> c1bb5cb5
     note.addParagraph(); // it's an empty note. so add one paragraph
     if (message != null) {
       String noteName = (String) message.get("name");
@@ -487,15 +433,9 @@
     if (noteId == null) {
       return;
     }
-<<<<<<< HEAD
     Note note = notebook.getNote(noteId, fromMessage.principal);
     note.unpersist();
     notebook.removeNote(noteId, fromMessage.principal);
-=======
-
-    Note note = notebook.getNote(noteId);
-    notebook.removeNote(noteId);
->>>>>>> c1bb5cb5
     removeNote(noteId);
     broadcastNoteList(conn, fromMessage);
   }
@@ -506,18 +446,9 @@
     if (paragraphId == null) {
       return;
     }
-<<<<<<< HEAD
     Map<String, Object> params = (Map<String, Object>) fromMessage.get("params");
     Map<String, Object> config = (Map<String, Object>) fromMessage.get("config");
     final Note note = notebook.getNote(getOpenNoteId(conn), fromMessage.principal);
-=======
-
-    Map<String, Object> params = (Map<String, Object>) fromMessage
-        .get("params");
-    Map<String, Object> config = (Map<String, Object>) fromMessage
-        .get("config");
-    final Note note = notebook.getNote(getOpenNoteId(conn));
->>>>>>> c1bb5cb5
     Paragraph p = note.getParagraph(paragraphId);
     p.settings.setParams(params);
     p.setConfig(config);
@@ -557,12 +488,7 @@
     if (paragraphId == null) {
       return;
     }
-<<<<<<< HEAD
     final Note note = notebook.getNote(getOpenNoteId(conn), fromMessage.principal);
-=======
-
-    final Note note = notebook.getNote(getOpenNoteId(conn));
->>>>>>> c1bb5cb5
     /** We dont want to remove the last paragraph */
     if (!note.isLastParagraph(paragraphId)) {
       note.removeParagraph(paragraphId);
@@ -673,32 +599,17 @@
       return;
     }
 
-<<<<<<< HEAD
     final int newIndex = (int) Double.parseDouble(fromMessage.get("index").toString());
     final Note note = notebook.getNote(getOpenNoteId(conn), fromMessage.principal);
-=======
-    final int newIndex = (int) Double.parseDouble(fromMessage.get("index")
-        .toString());
-    final Note note = notebook.getNote(getOpenNoteId(conn));
->>>>>>> c1bb5cb5
     note.moveParagraph(paragraphId, newIndex);
     note.persist();
     broadcastNote(note);
   }
 
-<<<<<<< HEAD
   private void insertParagraph(WebSocket conn, Notebook notebook, Message fromMessage)
       throws IOException {
     final int index = (int) Double.parseDouble(fromMessage.get("index").toString());
-
     final Note note = notebook.getNote(getOpenNoteId(conn), fromMessage.principal);
-=======
-  private void insertParagraph(NotebookSocket conn, Notebook notebook,
-      Message fromMessage) throws IOException {
-    final int index = (int) Double.parseDouble(fromMessage.get("index")
-            .toString());
-    final Note note = notebook.getNote(getOpenNoteId(conn));
->>>>>>> c1bb5cb5
     note.insertParagraph(index);
     note.persist();
     broadcastNote(note);
@@ -722,12 +633,7 @@
     if (paragraphId == null) {
       return;
     }
-<<<<<<< HEAD
     final Note note = notebook.getNote(getOpenNoteId(conn), fromMessage.principal);
-=======
-
-    final Note note = notebook.getNote(getOpenNoteId(conn));
->>>>>>> c1bb5cb5
     Paragraph p = note.getParagraph(paragraphId);
     String text = (String) fromMessage.get("paragraph");
     p.setText(text);
