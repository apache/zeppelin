--- conflicted
+++ resolved
@@ -752,12 +752,6 @@
     // propagate change to (Remote) AngularObjectRegistry
     Note note = notebook.getNote(noteId);
     if (note != null) {
-<<<<<<< HEAD
-      Collection<InterpreterGroup> interpreterGroups = InterpreterGroup.getAll();
-      for (InterpreterGroup interpreterGroup : interpreterGroups) {
-        if (interpreterGroupId.equals(interpreterGroup.getId())) {
-          AngularObjectRegistry angularObjectRegistry = interpreterGroup.getAngularObjectRegistry();
-=======
       List<InterpreterSetting> settings = notebook.getInterpreterFactory()
           .getInterpreterSettings(note.getId());
       for (InterpreterSetting setting : settings) {
@@ -767,7 +761,7 @@
         if (interpreterGroupId.equals(setting.getInterpreterGroup(note.id()).getId())) {
           AngularObjectRegistry angularObjectRegistry = setting
               .getInterpreterGroup(note.id()).getAngularObjectRegistry();
->>>>>>> 2a2a2e82
+
           // first trying to get local registry
           ao = angularObjectRegistry.get(varName, noteId, paragraphId);
           if (ao == null) {
@@ -1340,15 +1334,9 @@
         continue;
       }
 
-<<<<<<< HEAD
-      List<InterpreterSetting> intpSettings = note.getNoteReplLoader()
-          .getInterpreterSettings();
-      if (intpSettings.isEmpty()) {
-=======
       List<InterpreterSetting> intpSettings = notebook.getInterpreterFactory()
           .getInterpreterSettings(note.getId());
-      if (intpSettings.isEmpty())
->>>>>>> 2a2a2e82
+      if (intpSettings.isEmpty()) {
         continue;
       }
 
@@ -1371,12 +1359,6 @@
         continue;
       }
 
-<<<<<<< HEAD
-      broadcast(
-          note.id(),
-          new Message(OP.ANGULAR_OBJECT_REMOVE).put("name", name).put(
-                  "noteId", noteId).put("paragraphId", paragraphId));
-=======
       List<String> ids = notebook.getInterpreterFactory().getInterpreters(note.getId());
       for (String id : ids) {
         if (id.equals(interpreterGroupId)) {
@@ -1386,7 +1368,6 @@
                       "noteId", noteId).put("paragraphId", paragraphId));
         }
       }
->>>>>>> 2a2a2e82
     }
   }
 }
