--- conflicted
+++ resolved
@@ -45,10 +45,7 @@
 import org.apache.zeppelin.interpreter.InterpreterSetting;
 import org.apache.zeppelin.interpreter.remote.RemoteInterpreterProcessListener;
 import org.apache.zeppelin.notebook.*;
-<<<<<<< HEAD
 import org.apache.zeppelin.notebook.repo.NotebookRepo;
-=======
->>>>>>> 67cb8289
 import org.apache.zeppelin.notebook.repo.NotebookRepo.Revision;
 import org.apache.zeppelin.notebook.socket.Message;
 import org.apache.zeppelin.notebook.socket.Message.OP;
@@ -225,13 +222,11 @@
           case CHECKPOINT_NOTEBOOK:
             checkpointNotebook(conn, notebook, messagereceived);
             break;
-<<<<<<< HEAD
           case LIST_REVISION_HISTORY:
             listRevisionHistory(conn, notebook, messagereceived);
-=======
+            break;
           case NOTE_REVISION:
             getNoteRevision(conn, notebook, messagereceived);
->>>>>>> 67cb8289
             break;
           case LIST_NOTEBOOK_JOBS:
             unicastNotebookJobInfo(conn, messagereceived);
