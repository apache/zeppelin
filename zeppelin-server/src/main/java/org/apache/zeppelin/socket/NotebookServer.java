/*
 * Licensed to the Apache Software Foundation (ASF) under one or more
 * contributor license agreements.  See the NOTICE file distributed with
 * this work for additional information regarding copyright ownership.
 * The ASF licenses this file to You under the Apache License, Version 2.0
 * (the "License"); you may not use this file except in compliance with
 * the License.  You may obtain a copy of the License at
 *
 *    http://www.apache.org/licenses/LICENSE-2.0
 *
 * Unless required by applicable law or agreed to in writing, software
 * distributed under the License is distributed on an "AS IS" BASIS,
 * WITHOUT WARRANTIES OR CONDITIONS OF ANY KIND, either express or implied.
 * See the License for the specific language governing permissions and
 * limitations under the License.
 */
package org.apache.zeppelin.socket;

import java.io.IOException;
import java.net.URISyntaxException;
import java.net.UnknownHostException;
import java.util.ArrayList;
import java.util.HashMap;
import java.util.HashSet;
import java.util.LinkedList;
import java.util.List;
import java.util.Map;
import java.util.Queue;
import java.util.Set;
import java.util.concurrent.ConcurrentHashMap;
import java.util.concurrent.ConcurrentLinkedQueue;

import javax.servlet.http.HttpServletRequest;

import org.apache.commons.lang.StringUtils;
import org.apache.commons.vfs2.FileSystemException;
import org.apache.zeppelin.conf.ZeppelinConfiguration;
import org.apache.zeppelin.conf.ZeppelinConfiguration.ConfVars;
import org.apache.zeppelin.display.AngularObject;
import org.apache.zeppelin.display.AngularObjectRegistry;
import org.apache.zeppelin.display.AngularObjectRegistryListener;
import org.apache.zeppelin.helium.ApplicationEventListener;
import org.apache.zeppelin.helium.HeliumPackage;
import org.apache.zeppelin.interpreter.InterpreterGroup;
import org.apache.zeppelin.interpreter.InterpreterOutput;
import org.apache.zeppelin.interpreter.InterpreterResult;
import org.apache.zeppelin.interpreter.InterpreterSetting;
import org.apache.zeppelin.interpreter.remote.RemoteAngularObjectRegistry;
import org.apache.zeppelin.interpreter.remote.RemoteInterpreterProcessListener;
import org.apache.zeppelin.interpreter.thrift.InterpreterCompletion;
import org.apache.zeppelin.notebook.JobListenerFactory;
import org.apache.zeppelin.notebook.Note;
import org.apache.zeppelin.notebook.Notebook;
import org.apache.zeppelin.notebook.NotebookAuthorization;
import org.apache.zeppelin.notebook.NotebookEventListener;
import org.apache.zeppelin.notebook.Paragraph;
import org.apache.zeppelin.notebook.ParagraphJobListener;
import org.apache.zeppelin.notebook.repo.NotebookRepo.Revision;
import org.apache.zeppelin.notebook.socket.Message;
import org.apache.zeppelin.notebook.socket.Message.OP;
import org.apache.zeppelin.notebook.socket.WatcherMessage;
import org.apache.zeppelin.scheduler.Job;
import org.apache.zeppelin.scheduler.Job.Status;
import org.apache.zeppelin.server.ZeppelinServer;
import org.apache.zeppelin.ticket.TicketContainer;
import org.apache.zeppelin.types.InterpreterSettingsList;
import org.apache.zeppelin.user.AuthenticationInfo;
import org.apache.zeppelin.util.WatcherSecurityKey;
import org.apache.zeppelin.utils.InterpreterBindingUtils;
import org.apache.zeppelin.utils.SecurityUtils;
import org.apache.zeppelin.workflow.WorkflowJob;
import org.apache.zeppelin.workflow.WorkflowJobItem;
import org.apache.zeppelin.workflow.WorkflowManager;
import org.eclipse.jetty.websocket.servlet.WebSocketServlet;
import org.eclipse.jetty.websocket.servlet.WebSocketServletFactory;
import org.quartz.SchedulerException;
import org.slf4j.Logger;
import org.slf4j.LoggerFactory;

import com.google.common.base.Strings;
import com.google.common.collect.Queues;
import com.google.gson.Gson;
import com.google.gson.GsonBuilder;
import com.google.gson.reflect.TypeToken;

/**
 * Zeppelin websocket service.
 */
public class NotebookServer extends WebSocketServlet implements
        NotebookSocketListener, JobListenerFactory, AngularObjectRegistryListener,
        RemoteInterpreterProcessListener, ApplicationEventListener {
  /**
   * Job manager service type
   */
  protected enum JOB_MANAGER_SERVICE {
    JOB_MANAGER_PAGE("JOB_MANAGER_PAGE");
    private String serviceTypeKey;
    JOB_MANAGER_SERVICE(String serviceType) {
      this.serviceTypeKey = serviceType;
    }
    String getKey() {
      return this.serviceTypeKey;
    }
  }

  private static final Logger LOG = LoggerFactory.getLogger(NotebookServer.class);
  Gson gson = new GsonBuilder().setDateFormat("yyyy-MM-dd'T'HH:mm:ssZ").create();
  final Map<String, List<NotebookSocket>> noteSocketMap = new HashMap<>();
  final Queue<NotebookSocket> connectedSockets = new ConcurrentLinkedQueue<>();
<<<<<<< HEAD
  public WorkflowManager workflowManager = new WorkflowManager();
=======
  final Map<String, Queue<NotebookSocket>> userConnectedSockets = new ConcurrentHashMap<>();
>>>>>>> 5e85e6ea

  /**
   * This is a special endpoint in the notebook websoket, Every connection in this Queue
   * will be able to watch every websocket event, it doesnt need to be listed into the map of
   * noteSocketMap. This can be used to get information about websocket traffic and watch what
   * is going on.
   */
  final Queue<NotebookSocket> watcherSockets = Queues.newConcurrentLinkedQueue();
  
  private Notebook notebook() {
    return ZeppelinServer.notebook;
  }

  @Override
  public void configure(WebSocketServletFactory factory) {
    factory.setCreator(new NotebookWebSocketCreator(this));
  }

  public boolean checkOrigin(HttpServletRequest request, String origin) {
    try {
      return SecurityUtils.isValidOrigin(origin, ZeppelinConfiguration.create());
    } catch (UnknownHostException e) {
      LOG.error(e.toString(), e);
    } catch (URISyntaxException e) {
      LOG.error(e.toString(), e);
    }
    return false;
  }

  public NotebookSocket doWebSocketConnect(HttpServletRequest req, String protocol) {
    return new NotebookSocket(req, protocol, this);
  }

  @Override
  public void onOpen(NotebookSocket conn) {
    LOG.info("New connection from {} : {}", conn.getRequest().getRemoteAddr(),
        conn.getRequest().getRemotePort());
    connectedSockets.add(conn);
  }

  @Override
  public void onMessage(NotebookSocket conn, String msg) {
    Notebook notebook = notebook();
    try {
      Message messagereceived = deserializeMessage(msg);
      LOG.debug("RECEIVE << " + messagereceived.op);
      LOG.debug("RECEIVE PRINCIPAL << " + messagereceived.principal);
      LOG.debug("RECEIVE TICKET << " + messagereceived.ticket);
      LOG.debug("RECEIVE ROLES << " + messagereceived.roles);

      if (LOG.isTraceEnabled()) {
        LOG.trace("RECEIVE MSG = " + messagereceived);
      }

      String ticket = TicketContainer.instance.getTicket(messagereceived.principal);
      if (ticket != null && !ticket.equals(messagereceived.ticket)){
        /* not to pollute logs, log instead of exception */
        if (StringUtils.isEmpty(messagereceived.ticket)) {
          LOG.debug("{} message: invalid ticket {} != {}", messagereceived.op,
              messagereceived.ticket, ticket);
        } else {
          LOG.warn("{} message: invalid ticket {} != {}", messagereceived.op,
              messagereceived.ticket, ticket);
        }
        return;
      }

      ZeppelinConfiguration conf = ZeppelinConfiguration.create();
      boolean allowAnonymous = conf.isAnonymousAllowed();
      if (!allowAnonymous && messagereceived.principal.equals("anonymous")) {
        throw new Exception("Anonymous access not allowed ");
      }

      HashSet<String> userAndRoles = new HashSet<>();
      userAndRoles.add(messagereceived.principal);
      if (!messagereceived.roles.equals("")) {
        HashSet<String> roles = gson.fromJson(messagereceived.roles,
                new TypeToken<HashSet<String>>(){}.getType());
        if (roles != null) {
          userAndRoles.addAll(roles);
        }
      }
      if (StringUtils.isEmpty(conn.getUser())) {
        addUserConnection(messagereceived.principal, conn);
      }
      AuthenticationInfo subject = new AuthenticationInfo(messagereceived.principal);

      /** Lets be elegant here */
      switch (messagereceived.op) {
          case LIST_NOTES:
            unicastNoteList(conn, subject, userAndRoles);
            break;
          case RELOAD_NOTES_FROM_REPO:
            broadcastReloadedNoteList(subject, userAndRoles);
            break;
          case GET_HOME_NOTE:
            sendHomeNote(conn, userAndRoles, notebook, messagereceived);
            break;
          case GET_NOTE:
            sendNote(conn, userAndRoles, notebook, messagereceived);
            break;
          case NEW_NOTE:
            createNote(conn, userAndRoles, notebook, messagereceived);
            break;
          case DEL_NOTE:
            removeNote(conn, userAndRoles, notebook, messagereceived);
            break;
          case CLONE_NOTE:
            cloneNote(conn, userAndRoles, notebook, messagereceived);
            break;
          case IMPORT_NOTE:
            importNote(conn, userAndRoles, notebook, messagereceived);
            break;
          case COMMIT_PARAGRAPH:
            updateParagraph(conn, userAndRoles, notebook, messagereceived);
            break;
          case RUN_PARAGRAPH:
            runParagraph(conn, userAndRoles, notebook, messagereceived);
            break;
          case CANCEL_PARAGRAPH:
            cancelParagraph(conn, userAndRoles, notebook, messagereceived);
            break;
          case MOVE_PARAGRAPH:
            moveParagraph(conn, userAndRoles, notebook, messagereceived);
            break;
          case INSERT_PARAGRAPH:
            insertParagraph(conn, userAndRoles, notebook, messagereceived);
            break;
          case PARAGRAPH_REMOVE:
            removeParagraph(conn, userAndRoles, notebook, messagereceived);
            break;
          case PARAGRAPH_CLEAR_OUTPUT:
            clearParagraphOutput(conn, userAndRoles, notebook, messagereceived);
            break;
          case PARAGRAPH_CLEAR_ALL_OUTPUT:
            clearAllParagraphOutput(conn, userAndRoles, notebook, messagereceived);
            break;
          case NOTE_UPDATE:
            updateNote(conn, userAndRoles, notebook, messagereceived);
            break;
          case NOTE_RENAME:
            renameNote(conn, userAndRoles, notebook, messagereceived);
            break;
          case COMPLETION:
            completion(conn, userAndRoles, notebook, messagereceived);
            break;
          case PING:
            break; //do nothing
          case ANGULAR_OBJECT_UPDATED:
            angularObjectUpdated(conn, userAndRoles, notebook, messagereceived);
            break;
          case ANGULAR_OBJECT_CLIENT_BIND:
            angularObjectClientBind(conn, userAndRoles, notebook, messagereceived);
            break;
          case ANGULAR_OBJECT_CLIENT_UNBIND:
            angularObjectClientUnbind(conn, userAndRoles, notebook, messagereceived);
            break;
          case LIST_CONFIGURATIONS:
            sendAllConfigurations(conn, userAndRoles, notebook);
            break;
          case CHECKPOINT_NOTE:
            checkpointNote(conn, notebook, messagereceived);
            break;
          case LIST_REVISION_HISTORY:
            listRevisionHistory(conn, notebook, messagereceived);
            break;
          case NOTE_REVISION:
            getNoteByRevision(conn, notebook, messagereceived);
            break;
          case LIST_NOTE_JOBS:
            unicastNoteJobInfo(conn, messagereceived);
            break;
          case UNSUBSCRIBE_UPDATE_NOTE_JOBS:
            unsubscribeNoteJobInfo(conn);
            break;
          case GET_INTERPRETER_BINDINGS:
            getInterpreterBindings(conn, messagereceived);
            break;
          case SAVE_INTERPRETER_BINDINGS:
            saveInterpreterBindings(conn, messagereceived);
            break;
          case EDITOR_SETTING:
            getEditorSetting(conn, messagereceived);
            break;
          case GET_INTERPRETER_SETTINGS:
            getInterpreterSettings(conn, subject);
            break;
          case WATCHER:
            switchConnectionToWatcher(conn, messagereceived);
            break;
          default:
            break;
      }
    } catch (Exception e) {
      LOG.error("Can't handle message", e);
    }
  }

  @Override
  public void onClose(NotebookSocket conn, int code, String reason) {
    LOG.info("Closed connection to {} : {}. ({}) {}", conn.getRequest()
        .getRemoteAddr(), conn.getRequest().getRemotePort(), code, reason);
    removeConnectionFromAllNote(conn);
    connectedSockets.remove(conn);
    removeUserConnection(conn.getUser(), conn);
  }

  private void removeUserConnection(String user, NotebookSocket conn) {
    if (userConnectedSockets.containsKey(user)) {
      userConnectedSockets.get(user).remove(conn);
    } else {
      LOG.warn("Closing connection that is absent in user connections");
    }
  }

  private void addUserConnection(String user, NotebookSocket conn) {
    conn.setUser(user);
    if (userConnectedSockets.containsKey(user)) {
      userConnectedSockets.get(user).add(conn);
    } else {
      Queue<NotebookSocket> socketQueue = new ConcurrentLinkedQueue<>();
      socketQueue.add(conn);
      userConnectedSockets.put(user, socketQueue);
    }
  }

  protected Message deserializeMessage(String msg) {
    return gson.fromJson(msg, Message.class);
  }

  protected String serializeMessage(Message m) {
    return gson.toJson(m);
  }

  private void addConnectionToNote(String noteId, NotebookSocket socket) {
    synchronized (noteSocketMap) {
      removeConnectionFromAllNote(socket); // make sure a socket relates only a
      // single note.
      List<NotebookSocket> socketList = noteSocketMap.get(noteId);
      if (socketList == null) {
        socketList = new LinkedList<>();
        noteSocketMap.put(noteId, socketList);
      }
      if (!socketList.contains(socket)) {
        socketList.add(socket);
      }
    }
  }

  private void removeConnectionFromNote(String noteId, NotebookSocket socket) {
    synchronized (noteSocketMap) {
      List<NotebookSocket> socketList = noteSocketMap.get(noteId);
      if (socketList != null) {
        socketList.remove(socket);
      }
    }
  }

  private void removeNote(String noteId) {
    synchronized (noteSocketMap) {
      List<NotebookSocket> socketList = noteSocketMap.remove(noteId);
    }
  }

  private void removeConnectionFromAllNote(NotebookSocket socket) {
    synchronized (noteSocketMap) {
      Set<String> keys = noteSocketMap.keySet();
      for (String noteId : keys) {
        removeConnectionFromNote(noteId, socket);
      }
    }
  }

  private String getOpenNoteId(NotebookSocket socket) {
    String id = null;
    synchronized (noteSocketMap) {
      Set<String> keys = noteSocketMap.keySet();
      for (String noteId : keys) {
        List<NotebookSocket> sockets = noteSocketMap.get(noteId);
        if (sockets.contains(socket)) {
          id = noteId;
        }
      }
    }

    return id;
  }

  private void broadcastToNoteBindedInterpreter(String interpreterGroupId,
      Message m) {
    Notebook notebook = notebook();
    List<Note> notes = notebook.getAllNotes();
    for (Note note : notes) {
      List<String> ids = notebook.getInterpreterFactory().getInterpreters(note.getId());
      for (String id : ids) {
        if (id.equals(interpreterGroupId)) {
          broadcast(note.getId(), m);
        }
      }
    }
  }

  private void broadcast(String noteId, Message m) {
    synchronized (noteSocketMap) {
      broadcastToWatchers(noteId, StringUtils.EMPTY, m);
      List<NotebookSocket> socketLists = noteSocketMap.get(noteId);
      if (socketLists == null || socketLists.size() == 0) {
        return;
      }
      LOG.debug("SEND >> " + m.op);
      for (NotebookSocket conn : socketLists) {
        try {
          conn.send(serializeMessage(m));
        } catch (IOException e) {
          LOG.error("socket error", e);
        }
      }
    }
  }

  private void broadcastExcept(String noteId, Message m, NotebookSocket exclude) {
    synchronized (noteSocketMap) {
      broadcastToWatchers(noteId, StringUtils.EMPTY, m);
      List<NotebookSocket> socketLists = noteSocketMap.get(noteId);
      if (socketLists == null || socketLists.size() == 0) {
        return;
      }
      LOG.debug("SEND >> " + m.op);
      for (NotebookSocket conn : socketLists) {
        if (exclude.equals(conn)) {
          continue;
        }
        try {
          conn.send(serializeMessage(m));
        } catch (IOException e) {
          LOG.error("socket error", e);
        }
      }
    }
  }

  private void multicastToUser(String user, Message m) {
    if (!userConnectedSockets.containsKey(user)) {
      LOG.warn("Multicasting to user {} that is not in connections map", user);
      return;
    }

    for (NotebookSocket conn: userConnectedSockets.get(user)) {
      unicast(m, conn);
    }
  }

  private void unicast(Message m, NotebookSocket conn) {
    try {
      conn.send(serializeMessage(m));
    } catch (IOException e) {
      LOG.error("socket error", e);
    }
    broadcastToWatchers(StringUtils.EMPTY, StringUtils.EMPTY, m);
  }

  public void unicastNoteJobInfo(NotebookSocket conn, Message fromMessage) throws IOException {
    addConnectionToNote(JOB_MANAGER_SERVICE.JOB_MANAGER_PAGE.getKey(), conn);
    AuthenticationInfo subject = new AuthenticationInfo(fromMessage.principal);
    List<Map<String, Object>> noteJobs = notebook()
      .getJobListByUnixTime(false, 0, subject);
    Map<String, Object> response = new HashMap<>();

    response.put("lastResponseUnixTime", System.currentTimeMillis());
    response.put("jobs", noteJobs);

    conn.send(serializeMessage(new Message(OP.LIST_NOTE_JOBS)
      .put("noteJobs", response)));
  }

  public void broadcastUpdateNoteJobInfo(long lastUpdateUnixTime) throws IOException {
    List<Map<String, Object>> noteJobs = new LinkedList<>();
    Notebook notebookObject = notebook();
    List<Map<String, Object>> jobNotes = null;
    if (notebookObject != null) {
      jobNotes = notebook().getJobListByUnixTime(false, lastUpdateUnixTime, null);
      noteJobs = jobNotes == null ? noteJobs : jobNotes;
    }

    Map<String, Object> response = new HashMap<>();
    response.put("lastResponseUnixTime", System.currentTimeMillis());
    response.put("jobs", noteJobs != null ? noteJobs : new LinkedList<>());

    broadcast(JOB_MANAGER_SERVICE.JOB_MANAGER_PAGE.getKey(),
      new Message(OP.LIST_UPDATE_NOTE_JOBS).put("noteRunningJobs", response));
  }

  public void unsubscribeNoteJobInfo(NotebookSocket conn) {
    removeConnectionFromNote(JOB_MANAGER_SERVICE.JOB_MANAGER_PAGE.getKey(), conn);
  }

  public void saveInterpreterBindings(NotebookSocket conn, Message fromMessage) {
    String noteId = (String) fromMessage.data.get("noteId");
    try {
      List<String> settingIdList = gson.fromJson(String.valueOf(
          fromMessage.data.get("selectedSettingIds")), new TypeToken<ArrayList<String>>() {
          }.getType());
      AuthenticationInfo subject = new AuthenticationInfo(fromMessage.principal);
      notebook().bindInterpretersToNote(subject.getUser(), noteId, settingIdList);
      broadcastInterpreterBindings(noteId,
          InterpreterBindingUtils.getInterpreterBindings(notebook(), noteId));
    } catch (Exception e) {
      LOG.error("Error while saving interpreter bindings", e);
    }
  }

  public void getInterpreterBindings(NotebookSocket conn, Message fromMessage)
      throws IOException {
    String noteId = (String) fromMessage.data.get("noteId");
    List<InterpreterSettingsList> settingList =
        InterpreterBindingUtils.getInterpreterBindings(notebook(), noteId);
    conn.send(serializeMessage(new Message(OP.INTERPRETER_BINDINGS)
        .put("interpreterBindings", settingList)));
  }

  public List<Map<String, String>> generateNotesInfo(boolean needsReload,
      AuthenticationInfo subject, Set<String> userAndRoles) {

    Notebook notebook = notebook();

    ZeppelinConfiguration conf = notebook.getConf();
    String homescreenNoteId = conf.getString(ConfVars.ZEPPELIN_NOTEBOOK_HOMESCREEN);
    boolean hideHomeScreenNotebookFromList = conf
            .getBoolean(ConfVars.ZEPPELIN_NOTEBOOK_HOMESCREEN_HIDE);

    if (needsReload) {
      try {
        notebook.reloadAllNotes(subject);
      } catch (IOException e) {
        LOG.error("Fail to reload notes from repository", e);
      }
    }

    List<Note> notes = notebook.getAllNotes(userAndRoles);
    List<Map<String, String>> notesInfo = new LinkedList<>();
    for (Note note : notes) {
      Map<String, String> info = new HashMap<>();

      if (hideHomeScreenNotebookFromList && note.getId().equals(homescreenNoteId)) {
        continue;
      }

      info.put("id", note.getId());
      info.put("name", note.getName());
      notesInfo.add(info);
    }

    return notesInfo;
  }

  public void broadcastNote(Note note) {
    broadcast(note.getId(), new Message(OP.NOTE).put("note", note));
  }

  public void broadcastInterpreterBindings(String noteId, List settingList) {
    broadcast(noteId, new Message(OP.INTERPRETER_BINDINGS).put("interpreterBindings", settingList));
  }

  public void broadcastNoteList(AuthenticationInfo subject, HashSet userAndRoles) {
    if (subject == null) {
      subject = new AuthenticationInfo(StringUtils.EMPTY);
    }
    //send first to requesting user
    List<Map<String, String>> notesInfo = generateNotesInfo(false, subject, userAndRoles);
    multicastToUser(subject.getUser(), new Message(OP.NOTES_INFO).put("notes", notesInfo));
    //to others afterwards
    broadcastNoteListExcept(notesInfo, subject);
  }

  public void unicastNoteList(NotebookSocket conn, AuthenticationInfo subject,
      HashSet<String> userAndRoles) {
    List<Map<String, String>> notesInfo = generateNotesInfo(false, subject, userAndRoles);
    unicast(new Message(OP.NOTES_INFO).put("notes", notesInfo), conn);
  }

  public void broadcastReloadedNoteList(AuthenticationInfo subject, HashSet userAndRoles) {
    if (subject == null) {
      subject = new AuthenticationInfo(StringUtils.EMPTY);
    }

    //reload and reply first to requesting user
    List<Map<String, String>> notesInfo = generateNotesInfo(true, subject, userAndRoles);
    multicastToUser(subject.getUser(), new Message(OP.NOTES_INFO).put("notes", notesInfo));
    //to others afterwards
    broadcastNoteListExcept(notesInfo, subject);
  }

  private void broadcastNoteListExcept(List<Map<String, String>> notesInfo,
      AuthenticationInfo subject) {
    Set<String> userAndRoles;
    NotebookAuthorization authInfo = NotebookAuthorization.getInstance();
    for (String user: userConnectedSockets.keySet()) {
      if (subject.getUser().equals(user)) {
        continue;
      }
      //reloaded already above; parameter - false
      userAndRoles = authInfo.getRoles(user);
      userAndRoles.add(user);
      notesInfo = generateNotesInfo(false, new AuthenticationInfo(user), userAndRoles);
      multicastToUser(user, new Message(OP.NOTES_INFO).put("notes", notesInfo));
    }
  }
  
  void permissionError(NotebookSocket conn, String op,
                       String userName,
                       Set<String> userAndRoles,
                       Set<String> allowed) throws IOException {
    LOG.info("Cannot {}. Connection readers {}. Allowed readers {}",
            op, userAndRoles, allowed);

    conn.send(serializeMessage(new Message(OP.AUTH_INFO).put("info",
            "Insufficient privileges to " + op + " notebook.\n\n" +
                    "Allowed users or roles: " + allowed.toString() + "\n\n" +
                    "But the user " + userName + " belongs to: " + userAndRoles.toString())));
  }

  private void sendNote(NotebookSocket conn, HashSet<String> userAndRoles, Notebook notebook,
      Message fromMessage) throws IOException {

    LOG.info("New operation from {} : {} : {} : {} : {}", conn.getRequest().getRemoteAddr(),
            conn.getRequest().getRemotePort(),
            fromMessage.principal, fromMessage.op, fromMessage.get("id")
    );

    String noteId = (String) fromMessage.get("id");
    if (noteId == null) {
      return;
    }

    String user = fromMessage.principal;

    Note note = notebook.getNote(noteId);
    NotebookAuthorization notebookAuthorization = notebook.getNotebookAuthorization();
    if (note != null) {
      if (!notebookAuthorization.isReader(noteId, userAndRoles)) {
        permissionError(conn, "read", fromMessage.principal, userAndRoles,
            notebookAuthorization.getReaders(noteId));
        return;
      }
      addConnectionToNote(note.getId(), conn);
      conn.send(serializeMessage(new Message(OP.NOTE).put("note", note)));
      sendAllAngularObjects(note, user, conn);
    } else {
      conn.send(serializeMessage(new Message(OP.NOTE).put("note", null)));
    }
  }

  private void sendHomeNote(NotebookSocket conn, HashSet<String> userAndRoles,
                            Notebook notebook, Message fromMessage) throws IOException {
    String noteId = notebook.getConf().getString(ConfVars.ZEPPELIN_NOTEBOOK_HOMESCREEN);
    String user = fromMessage.principal;

    Note note = null;
    if (noteId != null) {
      note = notebook.getNote(noteId);
    }

    if (note != null) {
      NotebookAuthorization notebookAuthorization = notebook.getNotebookAuthorization();
      if (!notebookAuthorization.isReader(noteId, userAndRoles)) {
        permissionError(conn, "read", fromMessage.principal,
            userAndRoles, notebookAuthorization.getReaders(noteId));
        return;
      }
      addConnectionToNote(note.getId(), conn);
      conn.send(serializeMessage(new Message(OP.NOTE).put("note", note)));
      sendAllAngularObjects(note, user, conn);
    } else {
      removeConnectionFromAllNote(conn);
      conn.send(serializeMessage(new Message(OP.NOTE).put("note", null)));
    }
  }

  private void updateNote(NotebookSocket conn, HashSet<String> userAndRoles,
                          Notebook notebook, Message fromMessage)
      throws SchedulerException, IOException {
    String noteId = (String) fromMessage.get("id");
    String name = (String) fromMessage.get("name");
    Map<String, Object> config = (Map<String, Object>) fromMessage
        .get("config");
    if (noteId == null) {
      return;
    }
    if (config == null) {
      return;
    }

    NotebookAuthorization notebookAuthorization = notebook.getNotebookAuthorization();
    if (!notebookAuthorization.isWriter(noteId, userAndRoles)) {
      permissionError(conn, "update", fromMessage.principal,
          userAndRoles, notebookAuthorization.getWriters(noteId));
      return;
    }

    Note note = notebook.getNote(noteId);
    if (note != null) {
      boolean cronUpdated = isCronUpdated(config, note.getConfig());
      note.setName(name);
      note.setConfig(config);
      if (cronUpdated) {
        notebook.refreshCron(note.getId());
      }

      AuthenticationInfo subject = new AuthenticationInfo(fromMessage.principal);
      note.persist(subject);
      broadcastNote(note);
      broadcastNoteList(subject, userAndRoles);
    }
  }

  private void renameNote(NotebookSocket conn, HashSet<String> userAndRoles,
                          Notebook notebook, Message fromMessage)
      throws SchedulerException, IOException {
    String noteId = (String) fromMessage.get("id");
    String name = (String) fromMessage.get("name");

    if (noteId == null) {
      return;
    }

    NotebookAuthorization notebookAuthorization = notebook.getNotebookAuthorization();
    if (!notebookAuthorization.isOwner(noteId, userAndRoles)) {
      permissionError(conn, "renameNote", fromMessage.principal,
              userAndRoles, notebookAuthorization.getOwners(noteId));
      return;
    }

    Note note = notebook.getNote(noteId);
    if (note != null) {
      note.setName(name);

      AuthenticationInfo subject = new AuthenticationInfo(fromMessage.principal);
      note.persist(subject);
      broadcastNote(note);
      broadcastNoteList(subject, userAndRoles);
    }
  }

  private boolean isCronUpdated(Map<String, Object> configA,
      Map<String, Object> configB) {
    boolean cronUpdated = false;
    if (configA.get("cron") != null && configB.get("cron") != null
        && configA.get("cron").equals(configB.get("cron"))) {
      cronUpdated = true;
    } else if (configA.get("cron") == null && configB.get("cron") == null) {
      cronUpdated = false;
    } else if (configA.get("cron") != null || configB.get("cron") != null) {
      cronUpdated = true;
    }

    return cronUpdated;
  }

  private void createNote(NotebookSocket conn, HashSet<String> userAndRoles,
                          Notebook notebook, Message message)
      throws IOException {
    AuthenticationInfo subject = new AuthenticationInfo(message.principal);

    try {
      Note note = null;

      String defaultInterpreterId = (String) message.get("defaultInterpreterId");
      if (!StringUtils.isEmpty(defaultInterpreterId)) {
        List<String> interpreterSettingIds = new LinkedList<>();
        interpreterSettingIds.add(defaultInterpreterId);
        for (String interpreterSettingId : notebook.getInterpreterFactory().
                getDefaultInterpreterSettingList()) {
          if (!interpreterSettingId.equals(defaultInterpreterId)) {
            interpreterSettingIds.add(interpreterSettingId);
          }
        }
        note = notebook.createNote(interpreterSettingIds, subject);
      } else {
        note = notebook.createNote(subject);
      }

      note.addParagraph(); // it's an empty note. so add one paragraph
      if (message != null) {
        String noteName = (String) message.get("name");
        if (StringUtils.isEmpty(noteName)) {
          noteName = "Note " + note.getId();
        }
        note.setName(noteName);
      }

      note.persist(subject);
      addConnectionToNote(note.getId(), (NotebookSocket) conn);
      conn.send(serializeMessage(new Message(OP.NEW_NOTE).put("note", note)));
    } catch (FileSystemException e) {
      LOG.error("Exception from createNote", e);
      conn.send(serializeMessage(new Message(OP.ERROR_INFO).put("info",
                "Oops! There is something wrong with the notebook file system. "
                + "Please check the logs for more details.")));
      return;
    }
    broadcastNoteList(subject, userAndRoles);
  }

  private void removeNote(NotebookSocket conn, HashSet<String> userAndRoles,
                          Notebook notebook, Message fromMessage)
      throws IOException {
    String noteId = (String) fromMessage.get("id");
    if (noteId == null) {
      return;
    }

    Note note = notebook.getNote(noteId);
    NotebookAuthorization notebookAuthorization = notebook.getNotebookAuthorization();
    if (!notebookAuthorization.isOwner(noteId, userAndRoles)) {
      permissionError(conn, "remove", fromMessage.principal,
          userAndRoles, notebookAuthorization.getOwners(noteId));
      return;
    }

    AuthenticationInfo subject = new AuthenticationInfo(fromMessage.principal);
    notebook.removeNote(noteId, subject);
    removeNote(noteId);
    broadcastNoteList(subject, userAndRoles);
  }

  private void updateParagraph(NotebookSocket conn, HashSet<String> userAndRoles,
                               Notebook notebook, Message fromMessage) throws IOException {
    String paragraphId = (String) fromMessage.get("id");
    if (paragraphId == null) {
      return;
    }

    Map<String, Object> params = (Map<String, Object>) fromMessage
        .get("params");
    Map<String, Object> config = (Map<String, Object>) fromMessage
        .get("config");
    String noteId = getOpenNoteId(conn);
    final Note note = notebook.getNote(noteId);
    NotebookAuthorization notebookAuthorization = notebook.getNotebookAuthorization();
    AuthenticationInfo subject = new AuthenticationInfo(fromMessage.principal);
    if (!notebookAuthorization.isWriter(noteId, userAndRoles)) {
      permissionError(conn, "write", fromMessage.principal,
          userAndRoles, notebookAuthorization.getWriters(noteId));
      return;
    }

    Paragraph p = note.getParagraph(paragraphId);
    p.settings.setParams(params);
    p.setConfig(config);
    p.setTitle((String) fromMessage.get("title"));
    p.setText((String) fromMessage.get("paragraph"));
    note.persist(subject);
    broadcast(note.getId(), new Message(OP.PARAGRAPH).put("paragraph", p));
  }

  private void cloneNote(NotebookSocket conn, HashSet<String> userAndRoles,
                         Notebook notebook, Message fromMessage)
      throws IOException, CloneNotSupportedException {
    String noteId = getOpenNoteId(conn);
    String name = (String) fromMessage.get("name");
    Note newNote = notebook.cloneNote(noteId, name, new AuthenticationInfo(fromMessage.principal));
    AuthenticationInfo subject = new AuthenticationInfo(fromMessage.principal);
    addConnectionToNote(newNote.getId(), (NotebookSocket) conn);
    conn.send(serializeMessage(new Message(OP.NEW_NOTE).put("note", newNote)));
    broadcastNoteList(subject, userAndRoles);
  }

  private void clearAllParagraphOutput(NotebookSocket conn, HashSet<String> userAndRoles,
                                       Notebook notebook, Message fromMessage)
      throws IOException {
    final String noteId = (String) fromMessage.get("id");
    if (StringUtils.isBlank(noteId)) {
      return;
    }
    Note note = notebook.getNote(noteId);
    NotebookAuthorization notebookAuthorization = notebook.getNotebookAuthorization();
    if (!notebookAuthorization.isWriter(noteId, userAndRoles)) {
      permissionError(conn, "clear output", fromMessage.principal,
          userAndRoles, notebookAuthorization.getOwners(noteId));
      return;
    }

    note.clearAllParagraphOutput();
    broadcastNote(note);
  }

  protected Note importNote(NotebookSocket conn, HashSet<String> userAndRoles,
                            Notebook notebook, Message fromMessage)
      throws IOException {
    Note note = null;
    if (fromMessage != null) {
      String noteName = (String) ((Map) fromMessage.get("note")).get("name");
      String noteJson = gson.toJson(fromMessage.get("note"));
      AuthenticationInfo subject = null;
      if (fromMessage.principal != null) {
        subject = new AuthenticationInfo(fromMessage.principal);
      } else {
        subject = new AuthenticationInfo("anonymous");
      }
      note = notebook.importNote(noteJson, noteName, subject);
      note.persist(subject);
      broadcastNote(note);
      broadcastNoteList(subject, userAndRoles);
    }
    return note;
  }

  private void removeParagraph(NotebookSocket conn, HashSet<String> userAndRoles,
                               Notebook notebook, Message fromMessage) throws IOException {
    final String paragraphId = (String) fromMessage.get("id");
    if (paragraphId == null) {
      return;
    }
    String noteId = getOpenNoteId(conn);
    final Note note = notebook.getNote(noteId);
    NotebookAuthorization notebookAuthorization = notebook.getNotebookAuthorization();
    AuthenticationInfo subject = new AuthenticationInfo(fromMessage.principal);
    if (!notebookAuthorization.isWriter(noteId, userAndRoles)) {
      permissionError(conn, "write", fromMessage.principal,
          userAndRoles, notebookAuthorization.getWriters(noteId));
      return;
    }

    /** We dont want to remove the last paragraph */
    if (!note.isLastParagraph(paragraphId)) {
      note.removeParagraph(subject.getUser(), paragraphId);
      note.persist(subject);
      broadcastNote(note);
    }
  }

  private void clearParagraphOutput(NotebookSocket conn, HashSet<String> userAndRoles,
                                    Notebook notebook, Message fromMessage) throws IOException {
    final String paragraphId = (String) fromMessage.get("id");
    if (paragraphId == null) {
      return;
    }
    String noteId = getOpenNoteId(conn);
    final Note note = notebook.getNote(noteId);
    NotebookAuthorization notebookAuthorization = notebook.getNotebookAuthorization();
    if (!notebookAuthorization.isWriter(noteId, userAndRoles)) {
      permissionError(conn, "write", fromMessage.principal,
          userAndRoles, notebookAuthorization.getWriters(noteId));
      return;
    }

    note.clearParagraphOutput(paragraphId);
    broadcastNote(note);
  }

  private void completion(NotebookSocket conn, HashSet<String> userAndRoles, Notebook notebook,
      Message fromMessage) throws IOException {
    String paragraphId = (String) fromMessage.get("id");
    String buffer = (String) fromMessage.get("buf");
    int cursor = (int) Double.parseDouble(fromMessage.get("cursor").toString());
    Message resp = new Message(OP.COMPLETION_LIST).put("id", paragraphId);
    if (paragraphId == null) {
      conn.send(serializeMessage(resp));
      return;
    }

    final Note note = notebook.getNote(getOpenNoteId(conn));
    List<InterpreterCompletion> candidates = note.completion(paragraphId, buffer, cursor);
    resp.put("completions", candidates);
    conn.send(serializeMessage(resp));
  }

  /**
   * When angular object updated from client
   *
   * @param conn the web socket.
   * @param notebook the notebook.
   * @param fromMessage the message.
   */
  private void angularObjectUpdated(NotebookSocket conn, HashSet<String> userAndRoles,
                                    Notebook notebook, Message fromMessage) {
    String noteId = (String) fromMessage.get("noteId");
    String paragraphId = (String) fromMessage.get("paragraphId");
    String interpreterGroupId = (String) fromMessage.get("interpreterGroupId");
    String varName = (String) fromMessage.get("name");
    Object varValue = fromMessage.get("value");
    String user = fromMessage.principal;
    AngularObject ao = null;
    boolean global = false;
    // propagate change to (Remote) AngularObjectRegistry
    Note note = notebook.getNote(noteId);
    if (note != null) {
      List<InterpreterSetting> settings = notebook.getInterpreterFactory()
          .getInterpreterSettings(note.getId());
      for (InterpreterSetting setting : settings) {
        if (setting.getInterpreterGroup(user, note.getId()) == null) {
          continue;
        }
        if (interpreterGroupId.equals(setting.getInterpreterGroup(user, note.getId()).getId())) {
          AngularObjectRegistry angularObjectRegistry = setting
              .getInterpreterGroup(user, note.getId()).getAngularObjectRegistry();

          // first trying to get local registry
          ao = angularObjectRegistry.get(varName, noteId, paragraphId);
          if (ao == null) {
            // then try notebook scope registry
            ao = angularObjectRegistry.get(varName, noteId, null);
            if (ao == null) {
              // then try global scope registry
              ao = angularObjectRegistry.get(varName, null, null);
              if (ao == null) {
                LOG.warn("Object {} is not binded", varName);
              } else {
                // path from client -> server
                ao.set(varValue, false);
                global = true;
              }
            } else {
              // path from client -> server
              ao.set(varValue, false);
              global = false;
            }
          } else {
            ao.set(varValue, false);
            global = false;
          }
          break;
        }
      }
    }

    if (global) { // broadcast change to all web session that uses related
      // interpreter.
      for (Note n : notebook.getAllNotes()) {
        List<InterpreterSetting> settings = notebook.getInterpreterFactory()
            .getInterpreterSettings(note.getId());
        for (InterpreterSetting setting : settings) {
          if (setting.getInterpreterGroup(user, n.getId()) == null) {
            continue;
          }
          if (interpreterGroupId.equals(setting.getInterpreterGroup(user, n.getId()).getId())) {
            AngularObjectRegistry angularObjectRegistry = setting
                .getInterpreterGroup(user, n.getId()).getAngularObjectRegistry();
            this.broadcastExcept(
                n.getId(),
                new Message(OP.ANGULAR_OBJECT_UPDATE).put("angularObject", ao)
                    .put("interpreterGroupId", interpreterGroupId)
                    .put("noteId", n.getId())
                    .put("paragraphId", ao.getParagraphId()),
                conn);
          }
        }
      }
    } else { // broadcast to all web session for the note
      this.broadcastExcept(
          note.getId(),
          new Message(OP.ANGULAR_OBJECT_UPDATE).put("angularObject", ao)
              .put("interpreterGroupId", interpreterGroupId)
              .put("noteId", note.getId())
              .put("paragraphId", ao.getParagraphId()),
          conn);
    }
  }

  /**
   * Push the given Angular variable to the target
   * interpreter angular registry given a noteId
   * and a paragraph id
   * @param conn
   * @param notebook
   * @param fromMessage
   * @throws Exception
   */
  protected void angularObjectClientBind(NotebookSocket conn, HashSet<String> userAndRoles,
                                         Notebook notebook, Message fromMessage)
      throws Exception {
    String noteId = fromMessage.getType("noteId");
    String varName = fromMessage.getType("name");
    Object varValue = fromMessage.get("value");
    String paragraphId = fromMessage.getType("paragraphId");
    Note note = notebook.getNote(noteId);

    if (paragraphId == null) {
      throw new IllegalArgumentException("target paragraph not specified for " +
        "angular value bind");
    }

    if (note != null) {
      final InterpreterGroup interpreterGroup = findInterpreterGroupForParagraph(note,
              paragraphId);

      final AngularObjectRegistry registry = interpreterGroup.getAngularObjectRegistry();
      if (registry instanceof RemoteAngularObjectRegistry) {

        RemoteAngularObjectRegistry remoteRegistry = (RemoteAngularObjectRegistry) registry;
        pushAngularObjectToRemoteRegistry(noteId, paragraphId, varName, varValue, remoteRegistry,
                interpreterGroup.getId(), conn);

      } else {
        pushAngularObjectToLocalRepo(noteId, paragraphId, varName, varValue, registry,
                interpreterGroup.getId(), conn);
      }
    }
  }

  /**
   * Remove the given Angular variable to the target
   * interpreter(s) angular registry given a noteId
   * and an optional list of paragraph id(s)
   * @param conn
   * @param notebook
   * @param fromMessage
   * @throws Exception
   */
  protected void angularObjectClientUnbind(NotebookSocket conn, HashSet<String> userAndRoles,
                                           Notebook notebook, Message fromMessage)
      throws Exception{
    String noteId = fromMessage.getType("noteId");
    String varName = fromMessage.getType("name");
    String paragraphId = fromMessage.getType("paragraphId");
    Note note = notebook.getNote(noteId);

    if (paragraphId == null) {
      throw new IllegalArgumentException("target paragraph not specified for " +
              "angular value unBind");
    }

    if (note != null) {
      final InterpreterGroup interpreterGroup = findInterpreterGroupForParagraph(note,
              paragraphId);

      final AngularObjectRegistry registry = interpreterGroup.getAngularObjectRegistry();

      if (registry instanceof RemoteAngularObjectRegistry) {
        RemoteAngularObjectRegistry remoteRegistry = (RemoteAngularObjectRegistry) registry;
        removeAngularFromRemoteRegistry(noteId, paragraphId, varName, remoteRegistry,
                interpreterGroup.getId(), conn);
      } else {
        removeAngularObjectFromLocalRepo(noteId, paragraphId, varName, registry,
                interpreterGroup.getId(), conn);
      }
    }
  }

  private InterpreterGroup findInterpreterGroupForParagraph(Note note, String paragraphId)
      throws Exception {
    final Paragraph paragraph = note.getParagraph(paragraphId);
    if (paragraph == null) {
      throw new IllegalArgumentException("Unknown paragraph with id : " + paragraphId);
    }
    return paragraph.getCurrentRepl().getInterpreterGroup();
  }

  private void pushAngularObjectToRemoteRegistry(String noteId, String paragraphId,
     String varName, Object varValue, RemoteAngularObjectRegistry remoteRegistry,
     String interpreterGroupId, NotebookSocket conn) {

    final AngularObject ao = remoteRegistry.addAndNotifyRemoteProcess(varName, varValue,
            noteId, paragraphId);

    this.broadcastExcept(
            noteId,
            new Message(OP.ANGULAR_OBJECT_UPDATE).put("angularObject", ao)
                    .put("interpreterGroupId", interpreterGroupId)
                    .put("noteId", noteId)
                    .put("paragraphId", paragraphId),
            conn);
  }

  private void removeAngularFromRemoteRegistry(String noteId, String paragraphId,
    String varName, RemoteAngularObjectRegistry remoteRegistry,
    String interpreterGroupId, NotebookSocket conn) {
    final AngularObject ao = remoteRegistry.removeAndNotifyRemoteProcess(varName, noteId,
            paragraphId);
    this.broadcastExcept(
            noteId,
            new Message(OP.ANGULAR_OBJECT_REMOVE).put("angularObject", ao)
                    .put("interpreterGroupId", interpreterGroupId)
                    .put("noteId", noteId)
                    .put("paragraphId", paragraphId),
            conn);
  }

  private void pushAngularObjectToLocalRepo(String noteId, String paragraphId, String varName,
    Object varValue, AngularObjectRegistry registry,
    String interpreterGroupId, NotebookSocket conn) {
    AngularObject angularObject = registry.get(varName, noteId, paragraphId);
    if (angularObject == null) {
      angularObject = registry.add(varName, varValue, noteId, paragraphId);
    } else {
      angularObject.set(varValue, true);
    }

    this.broadcastExcept(
            noteId,
            new Message(OP.ANGULAR_OBJECT_UPDATE).put("angularObject", angularObject)
                    .put("interpreterGroupId", interpreterGroupId)
                    .put("noteId", noteId)
                    .put("paragraphId", paragraphId),
            conn);
  }

  private void removeAngularObjectFromLocalRepo(String noteId, String paragraphId, String varName,
    AngularObjectRegistry registry, String interpreterGroupId, NotebookSocket conn) {
    final AngularObject removed = registry.remove(varName, noteId, paragraphId);
    if (removed != null) {
      this.broadcastExcept(
          noteId,
          new Message(OP.ANGULAR_OBJECT_REMOVE).put("angularObject", removed)
              .put("interpreterGroupId", interpreterGroupId)
              .put("noteId", noteId)
              .put("paragraphId", paragraphId),
          conn);
    }
  }

  private void moveParagraph(NotebookSocket conn, HashSet<String> userAndRoles, Notebook notebook,
      Message fromMessage) throws IOException {
    final String paragraphId = (String) fromMessage.get("id");
    if (paragraphId == null) {
      return;
    }

    final int newIndex = (int) Double.parseDouble(fromMessage.get("index")
        .toString());
    String noteId = getOpenNoteId(conn);
    final Note note = notebook.getNote(noteId);
    NotebookAuthorization notebookAuthorization = notebook.getNotebookAuthorization();
    AuthenticationInfo subject = new AuthenticationInfo(fromMessage.principal);
    if (!notebookAuthorization.isWriter(noteId, userAndRoles)) {
      permissionError(conn, "write", fromMessage.principal,
          userAndRoles, notebookAuthorization.getWriters(noteId));
      return;
    }

    note.moveParagraph(paragraphId, newIndex);
    note.persist(subject);
    broadcastNote(note);
  }

  private void insertParagraph(NotebookSocket conn, HashSet<String> userAndRoles,
                               Notebook notebook, Message fromMessage) throws IOException {
    final int index = (int) Double.parseDouble(fromMessage.get("index")
        .toString());
    String noteId = getOpenNoteId(conn);
    final Note note = notebook.getNote(noteId);
    NotebookAuthorization notebookAuthorization = notebook.getNotebookAuthorization();
    AuthenticationInfo subject = new AuthenticationInfo(fromMessage.principal);
    if (!notebookAuthorization.isWriter(noteId, userAndRoles)) {
      permissionError(conn, "write", fromMessage.principal,
          userAndRoles, notebookAuthorization.getWriters(noteId));
      return;
    }

    note.insertParagraph(index);
    note.persist(subject);
    broadcastNote(note);
  }

  private void cancelParagraph(NotebookSocket conn, HashSet<String> userAndRoles, Notebook notebook,
      Message fromMessage) throws IOException {
    final String paragraphId = (String) fromMessage.get("id");
    if (paragraphId == null) {
      return;
    }

    String noteId = getOpenNoteId(conn);
    final Note note = notebook.getNote(noteId);
    NotebookAuthorization notebookAuthorization = notebook.getNotebookAuthorization();
    if (!notebookAuthorization.isWriter(noteId, userAndRoles)) {
      permissionError(conn, "write", fromMessage.principal,
          userAndRoles, notebookAuthorization.getWriters(noteId));
      return;
    }

    Paragraph p = note.getParagraph(paragraphId);
    p.abort();
  }

  private void runParagraph(NotebookSocket conn, HashSet<String> userAndRoles, Notebook notebook,
      Message fromMessage) throws IOException {
    final String paragraphId = (String) fromMessage.get("id");
    if (paragraphId == null) {
      return;
    }

    String noteId = getOpenNoteId(conn);
    final Note note = notebook.getNote(noteId);
    NotebookAuthorization notebookAuthorization = notebook.getNotebookAuthorization();
    if (!notebookAuthorization.isWriter(noteId, userAndRoles)) {
      permissionError(conn, "write", fromMessage.principal,
          userAndRoles, notebookAuthorization.getWriters(noteId));
      return;
    }

    Paragraph p = note.getParagraph(paragraphId);
    String text = (String) fromMessage.get("paragraph");
    p.setText(text);
    p.setTitle((String) fromMessage.get("title"));
    AuthenticationInfo authenticationInfo =
        new AuthenticationInfo(fromMessage.principal, fromMessage.ticket);
    p.setAuthenticationInfo(authenticationInfo);

    Map<String, Object> params = (Map<String, Object>) fromMessage
       .get("params");
    p.settings.setParams(params);

    List<Map<String, String>> workflow = (List<Map<String, String>>) fromMessage.get("workflowJob");

    if (workflow != null && workflow.size() > 0) {
      synchronized (workflowManager) {
        workflowManager.setWorkflow(noteId, noteId, paragraphId);
        WorkflowJob workflowJob = workflowManager.getWorkflow(noteId);
        WorkflowJobItem parentItem = null;
        WorkflowJobItem newJob;
        for (Map<String, String> workflowJobItem : workflow) {
          parentItem = workflowJob.getWorkflowJobItemLast();
          String newJobNotebookId = workflowJobItem.get("notebookId");
          String newJobParagraphId = workflowJobItem.get("paragraphId");

          if (parentItem == null || newJobNotebookId == null || newJobParagraphId == null) {
            continue;
          }

          Note noteCheckObject = notebook.getNote(newJobNotebookId);

          if (noteCheckObject == null) {
            continue;
          }

          if (noteCheckObject.getParagraph(newJobParagraphId) == null) {
            if (newJobParagraphId.equals("*") == false) {
              continue;
            }
            // run to all paragraph in note.
            List<Paragraph> allParagaraphsInNote = noteCheckObject.getParagraphs();
            for (Paragraph jobParagraph : allParagaraphsInNote) {
              newJob = new WorkflowJobItem(newJobNotebookId, jobParagraph.getId());
              parentItem.setOnSuccessJob(newJob);
              parentItem = workflowJob.getWorkflowJobItemLast();
            }
          } else {
            // run to each paragraph.
            newJob = new WorkflowJobItem(newJobNotebookId, newJobParagraphId);
            parentItem.setOnSuccessJob(newJob);
          }
        }
      }
    }

    Map<String, Object> config = (Map<String, Object>) fromMessage
       .get("config");
    p.setConfig(config);
    // if it's the last paragraph, let's add a new one
    boolean isTheLastParagraph = note.isLastParagraph(p.getId());
    if (!(text.trim().equals(p.getMagic()) || Strings.isNullOrEmpty(text)) &&
        isTheLastParagraph) {
      note.addParagraph();
    }

    AuthenticationInfo subject = new AuthenticationInfo(fromMessage.principal);

    try {
      note.persist(subject);
    } catch (FileSystemException ex) {
      LOG.error("Exception from run", ex);
      conn.send(serializeMessage(new Message(OP.ERROR_INFO).put("info",
                "Oops! There is something wrong with the notebook file system. "
                + "Please check the logs for more details.")));
      // don't run the paragraph when there is error on persisting the note information
      return;
    }

    try {
      note.run(paragraphId);
    } catch (Exception ex) {
      LOG.error("Exception from run", ex);
      if (p != null) {
        p.setReturn(
            new InterpreterResult(InterpreterResult.Code.ERROR, ex.getMessage()),
            ex);
        p.setStatus(Status.ERROR);
        broadcast(note.getId(), new Message(OP.PARAGRAPH).put("paragraph", p));
      }
    }
  }

  private void sendAllConfigurations(NotebookSocket conn, HashSet<String> userAndRoles,
                                     Notebook notebook) throws IOException {
    ZeppelinConfiguration conf = notebook.getConf();

    Map<String, String> configurations = conf.dumpConfigurations(conf,
        new ZeppelinConfiguration.ConfigurationKeyPredicate() {
          @Override
          public boolean apply(String key) {
            return !key.contains("password") &&
                !key.equals(ZeppelinConfiguration
                    .ConfVars
                    .ZEPPELIN_NOTEBOOK_AZURE_CONNECTION_STRING
                    .getVarName());
          }
        });

    conn.send(serializeMessage(new Message(OP.CONFIGURATIONS_INFO)
        .put("configurations", configurations)));
  }

  private void checkpointNote(NotebookSocket conn, Notebook notebook,
      Message fromMessage) throws IOException {
    String noteId = (String) fromMessage.get("noteId");
    String commitMessage = (String) fromMessage.get("commitMessage");
    AuthenticationInfo subject = new AuthenticationInfo(fromMessage.principal);
    Revision revision = notebook.checkpointNote(noteId, commitMessage, subject);
    if (revision != null) {
      List<Revision> revisions = notebook.listRevisionHistory(noteId, subject);
      conn.send(serializeMessage(new Message(OP.LIST_REVISION_HISTORY)
        .put("revisionList", revisions)));
    }
  }

  private void listRevisionHistory(NotebookSocket conn, Notebook notebook,
      Message fromMessage) throws IOException {
    String noteId = (String) fromMessage.get("noteId");
    AuthenticationInfo subject = new AuthenticationInfo(fromMessage.principal);
    List<Revision> revisions = notebook.listRevisionHistory(noteId, subject);

    conn.send(serializeMessage(new Message(OP.LIST_REVISION_HISTORY)
      .put("revisionList", revisions)));
  }

  private void getNoteByRevision(NotebookSocket conn, Notebook notebook, Message fromMessage)
      throws IOException {
    String noteId = (String) fromMessage.get("noteId");
    String revisionId = (String) fromMessage.get("revisionId");
    AuthenticationInfo subject = new AuthenticationInfo(fromMessage.principal);
    Note revisionNote = notebook.getNoteByRevision(noteId, revisionId, subject);
    conn.send(serializeMessage(new Message(OP.NOTE_REVISION)
        .put("noteId", noteId)
        .put("revisionId", revisionId)
        .put("data", revisionNote)));
  }

  /**
   * This callback is for the paragraph that runs on ZeppelinServer
   * @param noteId
   * @param paragraphId
   * @param output output to append
   */
  @Override
  public void onOutputAppend(String noteId, String paragraphId, String output) {
    Message msg = new Message(OP.PARAGRAPH_APPEND_OUTPUT)
            .put("noteId", noteId)
            .put("paragraphId", paragraphId)
            .put("data", output);
    broadcast(noteId, msg);
  }

  /**
   * This callback is for the paragraph that runs on ZeppelinServer
   * @param noteId
   * @param paragraphId
   * @param output output to update (replace)
   */
  @Override
  public void onOutputUpdated(String noteId, String paragraphId, String output) {
    Message msg = new Message(OP.PARAGRAPH_UPDATE_OUTPUT)
            .put("noteId", noteId)
            .put("paragraphId", paragraphId)
            .put("data", output);
    broadcast(noteId, msg);
  }

  /**
   * When application append output
   * @param noteId
   * @param paragraphId
   * @param appId
   * @param output
   */
  @Override
  public void onOutputAppend(String noteId, String paragraphId, String appId, String output) {
    Message msg = new Message(OP.APP_APPEND_OUTPUT)
        .put("noteId", noteId)
        .put("paragraphId", paragraphId)
        .put("appId", appId)
        .put("data", output);
    broadcast(noteId, msg);
  }

  /**
   * When application update output
   * @param noteId
   * @param paragraphId
   * @param appId
   * @param output
   */
  @Override
  public void onOutputUpdated(String noteId, String paragraphId, String appId, String output) {
    Message msg = new Message(OP.APP_UPDATE_OUTPUT)
        .put("noteId", noteId)
        .put("paragraphId", paragraphId)
        .put("appId", appId)
        .put("data", output);
    broadcast(noteId, msg);
  }

  @Override
  public void onLoad(String noteId, String paragraphId, String appId, HeliumPackage pkg) {
    Message msg = new Message(OP.APP_LOAD)
        .put("noteId", noteId)
        .put("paragraphId", paragraphId)
        .put("appId", appId)
        .put("pkg", pkg);
    broadcast(noteId, msg);
  }

  @Override
  public void onStatusChange(String noteId, String paragraphId, String appId, String status) {
    Message msg = new Message(OP.APP_STATUS_CHANGE)
        .put("noteId", noteId)
        .put("paragraphId", paragraphId)
        .put("appId", appId)
        .put("status", status);
    broadcast(noteId, msg);
  }

  /**
   * Notebook Information Change event
   */
  public static class NotebookInformationListener implements NotebookEventListener {
    private NotebookServer notebookServer;

    public NotebookInformationListener(NotebookServer notebookServer) {
      this.notebookServer = notebookServer;
    }

    @Override
    public void onParagraphRemove(Paragraph p) {
      try {
        notebookServer.broadcastUpdateNoteJobInfo(System.currentTimeMillis() - 5000);
      } catch (IOException ioe) {
        LOG.error("can not broadcast for job manager {}", ioe.getMessage());
      }
    }

    @Override
    public void onNoteRemove(Note note) {
      try {
        notebookServer.broadcastUpdateNoteJobInfo(System.currentTimeMillis() - 5000);
      } catch (IOException ioe) {
        LOG.error("can not broadcast for job manager {}", ioe.getMessage());
      }

      List<Map<String, Object>> notesInfo = new LinkedList<>();
      Map<String, Object> info = new HashMap<>();
      info.put("noteId", note.getId());
      // set paragraphs
      List<Map<String, Object>> paragraphsInfo = new LinkedList<>();

      // notebook json object root information.
      info.put("isRunningJob", false);
      info.put("unixTimeLastRun", 0);
      info.put("isRemoved", true);
      info.put("paragraphs", paragraphsInfo);
      notesInfo.add(info);

      Map<String, Object> response = new HashMap<>();
      response.put("lastResponseUnixTime", System.currentTimeMillis());
      response.put("jobs", notesInfo);

      notebookServer.broadcast(JOB_MANAGER_SERVICE.JOB_MANAGER_PAGE.getKey(),
          new Message(OP.LIST_UPDATE_NOTE_JOBS).put("noteRunningJobs", response));

    }

    @Override
    public void onParagraphCreate(Paragraph p) {
      Notebook notebook = notebookServer.notebook();
      List<Map<String, Object>> notebookJobs = notebook.getJobListByParagraphId(
          p.getId()
      );
      Map<String, Object> response = new HashMap<>();
      response.put("lastResponseUnixTime", System.currentTimeMillis());
      response.put("jobs", notebookJobs);

      notebookServer.broadcast(JOB_MANAGER_SERVICE.JOB_MANAGER_PAGE.getKey(),
          new Message(OP.LIST_UPDATE_NOTE_JOBS).put("noteRunningJobs", response));
    }

    @Override
    public void onNoteCreate(Note note) {
      Notebook notebook = notebookServer.notebook();
      List<Map<String, Object>> notebookJobs = notebook.getJobListByNoteId(
          note.getId()
      );
      Map<String, Object> response = new HashMap<>();
      response.put("lastResponseUnixTime", System.currentTimeMillis());
      response.put("jobs", notebookJobs);

      notebookServer.broadcast(JOB_MANAGER_SERVICE.JOB_MANAGER_PAGE.getKey(),
          new Message(OP.LIST_UPDATE_NOTE_JOBS).put("noteRunningJobs", response));
    }

    @Override
    public void onParagraphStatusChange(Paragraph p, Status status) {
      Notebook notebook = notebookServer.notebook();
      List<Map<String, Object>> notebookJobs = notebook.getJobListByParagraphId(
          p.getId()
      );

      Map<String, Object> response = new HashMap<>();
      response.put("lastResponseUnixTime", System.currentTimeMillis());
      response.put("jobs", notebookJobs);

      notebookServer.broadcast(JOB_MANAGER_SERVICE.JOB_MANAGER_PAGE.getKey(),
          new Message(OP.LIST_UPDATE_NOTE_JOBS).put("noteRunningJobs", response));
    }

    @Override
    public void onUnbindInterpreter(Note note, InterpreterSetting setting) {
      Notebook notebook = notebookServer.notebook();
      List<Map<String, Object>> notebookJobs = notebook.getJobListByNoteId(
          note.getId()
      );
      Map<String, Object> response = new HashMap<>();
      response.put("lastResponseUnixTime", System.currentTimeMillis());
      response.put("jobs", notebookJobs);

      notebookServer.broadcast(JOB_MANAGER_SERVICE.JOB_MANAGER_PAGE.getKey(),
          new Message(OP.LIST_UPDATE_NOTE_JOBS).put("noteRunningJobs", response));
    }
  }

  /**
   * Need description here.
   *
   */
  public static class ParagraphListenerImpl implements ParagraphJobListener {
    private NotebookServer notebookServer;
    private Note note;

    public ParagraphListenerImpl(NotebookServer notebookServer, Note note) {
      this.notebookServer = notebookServer;
      this.note = note;
    }

    @Override
    public void onProgressUpdate(Job job, int progress) {
      notebookServer.broadcast(
          note.getId(),
          new Message(OP.PROGRESS).put("id", job.getId()).put("progress",
              job.progress()));
    }

    @Override
    public void beforeStatusChange(Job job, Status before, Status after) {
    }

    @Override
    public void afterStatusChange(Job job, Status before, Status after) {

      if (after == Status.ERROR) {
        if (job.getException() != null) {
          LOG.error("Error", job.getException());
        }
      }

      if (job.isTerminated()) {
        LOG.info("Job {} is finished", job.getId());
        try {
          //TODO(khalid): may change interface for JobListener and pass subject from interpreter
          note.persist(job instanceof Paragraph ? ((Paragraph) job).getAuthenticationInfo() : null);
        } catch (IOException e) {
          LOG.error(e.toString(), e);
        }
      }

      notebookServer.workflowManager.setJobNotify(after, note.getId(), job.getId());

      if (!after.isPending() && !after.isRunning()) {
        Map<String, List<String>> waitJobLists;
        WorkflowManager workflowManager = notebookServer.workflowManager;
        synchronized (workflowManager) {
          waitJobLists = workflowManager.getNextJob(note.getId(), job.getId());
          if (waitJobLists != null) {
            for (String notebookId : waitJobLists.keySet()) {
              String paragraphId = waitJobLists.get(notebookId).get(0);
              Note nextNote = notebookServer.notebook().getNote(notebookId);

              if (nextNote == null) {
                workflowManager.setJobNotify(Status.ERROR, notebookId, paragraphId);
                continue;
              }

              Paragraph paragraph = nextNote.getParagraph(paragraphId);
              if (paragraph == null) {
                workflowManager.setJobNotify(Status.ERROR, notebookId, paragraphId);
                continue;
              }

              try {
                nextNote.persist(null);
              } catch (IOException e) {
                LOG.error(e.toString(), e);
              }
              nextNote.run(paragraphId);
              workflowManager.setJobNotify(Status.RUNNING, notebookId, paragraphId);
            }
          }
        }
      }

      notebookServer.broadcastNote(note);

      try {
        notebookServer.broadcastUpdateNoteJobInfo(System.currentTimeMillis() - 5000);
      } catch (IOException e) {
        LOG.error("can not broadcast for job manager {}", e);
      }
    }

    /**
     * This callback is for paragraph that runs on RemoteInterpreterProcess
     * @param paragraph
     * @param out
     * @param output
     */
    @Override
    public void onOutputAppend(Paragraph paragraph, InterpreterOutput out, String output) {
      Message msg = new Message(OP.PARAGRAPH_APPEND_OUTPUT)
<<<<<<< HEAD
              .put("noteId", paragraph.getNote().getId())
              .put("paragraphId", paragraph.getId())
              .put("data", output);
=======
          .put("noteId", paragraph.getNote().getId())
          .put("paragraphId", paragraph.getId())
          .put("data", output);

>>>>>>> 5e85e6ea
      notebookServer.broadcast(paragraph.getNote().getId(), msg);
    }

    /**
     * This callback is for paragraph that runs on RemoteInterpreterProcess
     * @param paragraph
     * @param out
     * @param output
     */
    @Override
    public void onOutputUpdate(Paragraph paragraph, InterpreterOutput out, String output) {
      Message msg = new Message(OP.PARAGRAPH_UPDATE_OUTPUT)
          .put("noteId", paragraph.getNote().getId())
          .put("paragraphId", paragraph.getId())
          .put("data", output);

      LOG.info("append updated {} note {} para {}",
        paragraph.getStatus(), paragraph.getNote().getId(), paragraph.getId());

      notebookServer.broadcast(paragraph.getNote().getId(), msg);
    }
  }

  @Override
  public ParagraphJobListener getParagraphJobListener(Note note) {
    return new ParagraphListenerImpl(this, note);
  }

  public NotebookEventListener getNotebookInformationListener() {
    return new NotebookInformationListener(this);
  }

  private void sendAllAngularObjects(Note note, String user, NotebookSocket conn)
      throws IOException {
    List<InterpreterSetting> settings =
        notebook().getInterpreterFactory().getInterpreterSettings(note.getId());
    if (settings == null || settings.size() == 0) {
      return;
    }

    for (InterpreterSetting intpSetting : settings) {
      AngularObjectRegistry registry =
          intpSetting.getInterpreterGroup(user, note.getId()).getAngularObjectRegistry();
      List<AngularObject> objects = registry.getAllWithGlobal(note.getId());
      for (AngularObject object : objects) {
        conn.send(serializeMessage(
            new Message(OP.ANGULAR_OBJECT_UPDATE).put("angularObject", object)
                .put("interpreterGroupId",
                    intpSetting.getInterpreterGroup(user, note.getId()).getId())
                .put("noteId", note.getId()).put("paragraphId", object.getParagraphId())));
      }
    }
  }

  @Override
  public void onAdd(String interpreterGroupId, AngularObject object) {
    onUpdate(interpreterGroupId, object);
  }

  @Override
  public void onUpdate(String interpreterGroupId, AngularObject object) {
    Notebook notebook = notebook();
    if (notebook == null) {
      return;
    }

    List<Note> notes = notebook.getAllNotes();
    for (Note note : notes) {
      if (object.getNoteId() != null && !note.getId().equals(object.getNoteId())) {
        continue;
      }

      List<InterpreterSetting> intpSettings = notebook.getInterpreterFactory()
          .getInterpreterSettings(note.getId());
      if (intpSettings.isEmpty()) {
        continue;
      }

      broadcast(
          note.getId(),
          new Message(OP.ANGULAR_OBJECT_UPDATE)
              .put("angularObject", object)
              .put("interpreterGroupId", interpreterGroupId)
              .put("noteId", note.getId())
              .put("paragraphId", object.getParagraphId()));
    }
  }

  @Override
  public void onRemove(String interpreterGroupId, String name, String noteId, String paragraphId) {
    Notebook notebook = notebook();
    List<Note> notes = notebook.getAllNotes();
    for (Note note : notes) {
      if (noteId != null && !note.getId().equals(noteId)) {
        continue;
      }

      List<String> ids = notebook.getInterpreterFactory().getInterpreters(note.getId());
      for (String id : ids) {
        if (id.equals(interpreterGroupId)) {
          broadcast(
              note.getId(),
              new Message(OP.ANGULAR_OBJECT_REMOVE)
                  .put("name", name)
                  .put("noteId", noteId)
                  .put("paragraphId", paragraphId));
        }
      }
    }
  }

  private void getEditorSetting(NotebookSocket conn, Message fromMessage)
      throws IOException {
    String paragraphId = (String) fromMessage.get("paragraphId");
    String replName = (String) fromMessage.get("magic");
    String noteId = getOpenNoteId(conn);
    String user = fromMessage.principal;
    Message resp = new Message(OP.EDITOR_SETTING);
    resp.put("paragraphId", paragraphId);
    resp.put("editor", notebook().getInterpreterFactory().getEditorSetting(user, noteId, replName));
    conn.send(serializeMessage(resp));
    return;
  }

  private void getInterpreterSettings(NotebookSocket conn, AuthenticationInfo subject) 
      throws IOException {
    List<InterpreterSetting> availableSettings = notebook().getInterpreterFactory().get();
    conn.send(serializeMessage(new Message(OP.INTERPRETER_SETTINGS)
            .put("interpreterSettings", availableSettings)));
  }

  @Override
  public void onMetaInfosReceived(String settingId, Map<String, String> metaInfos) {
    InterpreterSetting interpreterSetting = notebook().getInterpreterFactory()
        .get(settingId);
    interpreterSetting.setInfos(metaInfos);
  }
  
  private void switchConnectionToWatcher(NotebookSocket conn, Message messagereceived)
      throws IOException {
    if (!isSessionAllowedToSwitchToWatcher(conn)) {
      LOG.error("Cannot switch this client to watcher, invalid security key");
      return;
    }
    LOG.info("Going to add {} to watcher socket", conn);
    // add the connection to the watcher.
    if (watcherSockets.contains(conn)) {
      LOG.info("connection alrerady present in the watcher");
      return;
    }
    watcherSockets.add(conn);
    
    // remove this connection from regular zeppelin ws usage.
    removeConnectionFromAllNote(conn);
    connectedSockets.remove(conn);
    removeUserConnection(conn.getUser(), conn);
  }
  
  private boolean isSessionAllowedToSwitchToWatcher(NotebookSocket session) {
    String watcherSecurityKey = session.getRequest().getHeader(WatcherSecurityKey.HTTP_HEADER);
    return !(StringUtils.isBlank(watcherSecurityKey)
        || !watcherSecurityKey.equals(WatcherSecurityKey.getKey()));
  }
  
  private void broadcastToWatchers(String noteId, String subject, Message message) {
    synchronized (watcherSockets) {
      if (watcherSockets.isEmpty()) {
        return;
      }
      for (NotebookSocket watcher : watcherSockets) {
        try {
          watcher.send(WatcherMessage
                         .builder(noteId)
                         .subject(subject)
                         .message(serializeMessage(message))
                         .build()
                         .serialize());
        } catch (IOException e) {
          LOG.error("Cannot broadcast message to watcher", e);
        }
      }
    }
  }
}<|MERGE_RESOLUTION|>--- conflicted
+++ resolved
@@ -107,11 +107,8 @@
   Gson gson = new GsonBuilder().setDateFormat("yyyy-MM-dd'T'HH:mm:ssZ").create();
   final Map<String, List<NotebookSocket>> noteSocketMap = new HashMap<>();
   final Queue<NotebookSocket> connectedSockets = new ConcurrentLinkedQueue<>();
-<<<<<<< HEAD
   public WorkflowManager workflowManager = new WorkflowManager();
-=======
   final Map<String, Queue<NotebookSocket>> userConnectedSockets = new ConcurrentHashMap<>();
->>>>>>> 5e85e6ea
 
   /**
    * This is a special endpoint in the notebook websoket, Every connection in this Queue
@@ -1737,16 +1734,9 @@
     @Override
     public void onOutputAppend(Paragraph paragraph, InterpreterOutput out, String output) {
       Message msg = new Message(OP.PARAGRAPH_APPEND_OUTPUT)
-<<<<<<< HEAD
-              .put("noteId", paragraph.getNote().getId())
-              .put("paragraphId", paragraph.getId())
-              .put("data", output);
-=======
           .put("noteId", paragraph.getNote().getId())
           .put("paragraphId", paragraph.getId())
           .put("data", output);
-
->>>>>>> 5e85e6ea
       notebookServer.broadcast(paragraph.getNote().getId(), msg);
     }
 
