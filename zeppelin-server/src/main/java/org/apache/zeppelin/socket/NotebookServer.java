/*
 * Licensed to the Apache Software Foundation (ASF) under one or more
 * contributor license agreements.  See the NOTICE file distributed with
 * this work for additional information regarding copyright ownership.
 * The ASF licenses this file to You under the Apache License, Version 2.0
 * (the "License"); you may not use this file except in compliance with
 * the License.  You may obtain a copy of the License at
 *
 *    http://www.apache.org/licenses/LICENSE-2.0
 *
 * Unless required by applicable law or agreed to in writing, software
 * distributed under the License is distributed on an "AS IS" BASIS,
 * WITHOUT WARRANTIES OR CONDITIONS OF ANY KIND, either express or implied.
 * See the License for the specific language governing permissions and
 * limitations under the License.
 */
package org.apache.zeppelin.socket;

import com.google.common.base.Strings;
import com.google.common.collect.Queues;
import com.google.common.collect.Sets;
import com.google.gson.Gson;
import com.google.gson.GsonBuilder;
import com.google.gson.reflect.TypeToken;

import org.apache.commons.lang.StringUtils;
import org.eclipse.jetty.websocket.servlet.WebSocketServlet;
import org.eclipse.jetty.websocket.servlet.WebSocketServletFactory;
import org.joda.time.DateTime;
import org.joda.time.format.DateTimeFormat;
import org.joda.time.format.DateTimeFormatter;
import org.quartz.SchedulerException;
import org.slf4j.Logger;
import org.slf4j.LoggerFactory;

import java.io.IOException;
import java.net.URISyntaxException;
import java.net.UnknownHostException;
import java.text.ParseException;
import java.text.SimpleDateFormat;
import java.util.ArrayList;
import java.util.Arrays;
import java.util.Collections;
import java.util.Date;
import java.util.HashMap;
import java.util.HashSet;
import java.util.LinkedList;
import java.util.List;
import java.util.Map;
import java.util.Queue;
import java.util.Set;
import java.util.concurrent.ConcurrentHashMap;
import java.util.concurrent.ConcurrentLinkedQueue;
import java.util.regex.Matcher;
import java.util.regex.Pattern;

import javax.servlet.http.HttpServletRequest;

import org.apache.zeppelin.conf.ZeppelinConfiguration;
import org.apache.zeppelin.conf.ZeppelinConfiguration.ConfVars;
import org.apache.zeppelin.display.AngularObject;
import org.apache.zeppelin.display.AngularObjectRegistry;
import org.apache.zeppelin.display.AngularObjectRegistryListener;
import org.apache.zeppelin.display.GUI;
import org.apache.zeppelin.display.Input;
import org.apache.zeppelin.helium.ApplicationEventListener;
import org.apache.zeppelin.helium.HeliumPackage;
import org.apache.zeppelin.interpreter.Interpreter;
import org.apache.zeppelin.interpreter.InterpreterContextRunner;
import org.apache.zeppelin.interpreter.InterpreterGroup;
import org.apache.zeppelin.interpreter.InterpreterNotFoundException;
import org.apache.zeppelin.interpreter.InterpreterResult;
import org.apache.zeppelin.interpreter.InterpreterResultMessage;
import org.apache.zeppelin.interpreter.InterpreterSetting;
import org.apache.zeppelin.interpreter.remote.RemoteAngularObjectRegistry;
import org.apache.zeppelin.interpreter.remote.RemoteInterpreterProcessListener;
import org.apache.zeppelin.interpreter.thrift.InterpreterCompletion;
import org.apache.zeppelin.notebook.Folder;
import org.apache.zeppelin.notebook.JobListenerFactory;
import org.apache.zeppelin.notebook.Note;
import org.apache.zeppelin.notebook.Notebook;
import org.apache.zeppelin.notebook.NotebookAuthorization;
import org.apache.zeppelin.notebook.NotebookEventListener;
import org.apache.zeppelin.notebook.NotebookImportDeserializer;
import org.apache.zeppelin.notebook.Paragraph;
import org.apache.zeppelin.notebook.ParagraphJobListener;
import org.apache.zeppelin.notebook.repo.NotebookRepoWithVersionControl.Revision;
import org.apache.zeppelin.notebook.socket.Message;
import org.apache.zeppelin.notebook.socket.Message.OP;
import org.apache.zeppelin.notebook.socket.WatcherMessage;
import org.apache.zeppelin.rest.exception.ForbiddenException;
import org.apache.zeppelin.scheduler.Job;
import org.apache.zeppelin.scheduler.Job.Status;
import org.apache.zeppelin.server.ZeppelinServer;
import org.apache.zeppelin.ticket.TicketContainer;
import org.apache.zeppelin.types.InterpreterSettingsList;
import org.apache.zeppelin.user.AuthenticationInfo;
import org.apache.zeppelin.util.WatcherSecurityKey;
import org.apache.zeppelin.utils.InterpreterBindingUtils;
import org.apache.zeppelin.utils.SecurityUtils;

/**
 * Zeppelin websocket service.
 */
public class NotebookServer extends WebSocketServlet
    implements NotebookSocketListener, JobListenerFactory, AngularObjectRegistryListener,
    RemoteInterpreterProcessListener, ApplicationEventListener {

  /**
   * Job manager service type.
   */
  protected enum JobManagerService {
    JOB_MANAGER_PAGE("JOB_MANAGER_PAGE");
    private String serviceTypeKey;

    JobManagerService(String serviceType) {
      this.serviceTypeKey = serviceType;
    }

    String getKey() {
      return this.serviceTypeKey;
    }
  }


  private static final Logger LOG = LoggerFactory.getLogger(NotebookServer.class);
  private static Gson gson = new GsonBuilder()
      .setDateFormat("yyyy-MM-dd'T'HH:mm:ssZ")
      .registerTypeAdapter(Date.class, new NotebookImportDeserializer())
      .setPrettyPrinting()
      .registerTypeAdapterFactory(Input.TypeAdapterFactory).create();

  final Map<String, List<NotebookSocket>> noteSocketMap = new HashMap<>();
  final Queue<NotebookSocket> connectedSockets = new ConcurrentLinkedQueue<>();
  final Map<String, Queue<NotebookSocket>> userConnectedSockets = new ConcurrentHashMap<>();
  final List<OP> sequentialRunExcludeMessageList = Arrays.asList(
          OP.COMMIT_PARAGRAPH,
          OP.RUN_PARAGRAPH,
          OP.RUN_PARAGRAPH_USING_SPELL,
          OP.RUN_ALL_PARAGRAPHS,
          OP.PARAGRAPH_CLEAR_OUTPUT,
          OP.PARAGRAPH_CLEAR_ALL_OUTPUT,
          OP.INSERT_PARAGRAPH,
          OP.MOVE_PARAGRAPH,
          OP.COPY_PARAGRAPH,
          OP.PARAGRAPH_REMOVE,
          OP.MOVE_NOTE_TO_TRASH);

  /**
   * This is a special endpoint in the notebook websoket, Every connection in this Queue
   * will be able to watch every websocket event, it doesnt need to be listed into the map of
   * noteSocketMap. This can be used to get information about websocket traffic and watch what
   * is going on.
   */
  final Queue<NotebookSocket> watcherSockets = Queues.newConcurrentLinkedQueue();

  private Notebook notebook() {
    return ZeppelinServer.notebook;
  }

  @Override
  public void configure(WebSocketServletFactory factory) {
    factory.setCreator(new NotebookWebSocketCreator(this));
  }

  public boolean checkOrigin(HttpServletRequest request, String origin) {
    try {
      return SecurityUtils.isValidOrigin(origin, ZeppelinConfiguration.create());
    } catch (UnknownHostException | URISyntaxException e) {
      LOG.error(e.toString(), e);
    }
    return false;
  }

  public NotebookSocket doWebSocketConnect(HttpServletRequest req, String protocol) {
    return new NotebookSocket(req, protocol, this);
  }

  @Override
  public void onOpen(NotebookSocket conn) {
    LOG.info("New connection from {} : {}", conn.getRequest().getRemoteAddr(),
        conn.getRequest().getRemotePort());
    connectedSockets.add(conn);
  }

  @Override
  public void onMessage(NotebookSocket conn, String msg) {
    Notebook notebook = notebook();
    try {
      Message messagereceived = deserializeMessage(msg);
      LOG.debug("RECEIVE << " + messagereceived.op +
          ", RECEIVE PRINCIPAL << " + messagereceived.principal +
          ", RECEIVE TICKET << " + messagereceived.ticket +
          ", RECEIVE ROLES << " + messagereceived.roles +
          ", RECEIVE DATA << " + messagereceived.data);

      if (LOG.isTraceEnabled()) {
        LOG.trace("RECEIVE MSG = " + messagereceived);
      }

      String ticket = TicketContainer.instance.getTicket(messagereceived.principal);
      if (ticket != null &&
          (messagereceived.ticket == null || !ticket.equals(messagereceived.ticket))) {
        /* not to pollute logs, log instead of exception */
        if (StringUtils.isEmpty(messagereceived.ticket)) {
          LOG.debug("{} message: invalid ticket {} != {}", messagereceived.op,
              messagereceived.ticket, ticket);
        } else {
          if (!messagereceived.op.equals(OP.PING)) {
            conn.send(serializeMessage(new Message(OP.SESSION_LOGOUT).put("info",
                "Your ticket is invalid possibly due to server restart. "
                    + "Please login again.")));
          }
        }
        return;
      }

      ZeppelinConfiguration conf = ZeppelinConfiguration.create();
      boolean allowAnonymous = conf.isAnonymousAllowed();
      if (!allowAnonymous && messagereceived.principal.equals("anonymous")) {
        throw new Exception("Anonymous access not allowed ");
      }

      if (sequentialRunExcludeMessageList.contains(messagereceived.op)) {
        String noteId = (String) messagereceived.get("noteId");
        Note note = notebook.getNote(noteId);
        if (note != null && note.isNowRunningSequentially()) {
          throw new Exception("Note is now running sequentially. Can not be performed: " +
                  messagereceived.op);
        }
      }

      HashSet<String> userAndRoles = new HashSet<>();
      userAndRoles.add(messagereceived.principal);
      if (!messagereceived.roles.equals("")) {
        HashSet<String> roles =
            gson.fromJson(messagereceived.roles, new TypeToken<HashSet<String>>() {
            }.getType());
        if (roles != null) {
          userAndRoles.addAll(roles);
        }
      }
      if (StringUtils.isEmpty(conn.getUser())) {
        addUserConnection(messagereceived.principal, conn);
      }
      AuthenticationInfo subject =
          new AuthenticationInfo(messagereceived.principal, messagereceived.roles,
              messagereceived.ticket);

      // Lets be elegant here
      switch (messagereceived.op) {
        case LIST_NOTES:
          unicastNoteList(conn, subject, userAndRoles);
          break;
        case RELOAD_NOTES_FROM_REPO:
          broadcastReloadedNoteList(subject, userAndRoles);
          break;
        case GET_HOME_NOTE:
          sendHomeNote(conn, userAndRoles, notebook, messagereceived);
          break;
        case GET_NOTE:
          sendNote(conn, userAndRoles, notebook, messagereceived);
          break;
        case NEW_NOTE:
          createNote(conn, userAndRoles, notebook, messagereceived);
          break;
        case DEL_NOTE:
          removeNote(conn, userAndRoles, notebook, messagereceived);
          break;
        case REMOVE_FOLDER:
          removeFolder(conn, userAndRoles, notebook, messagereceived);
          break;
        case MOVE_NOTE_TO_TRASH:
          moveNoteToTrash(conn, userAndRoles, notebook, messagereceived);
          break;
        case MOVE_FOLDER_TO_TRASH:
          moveFolderToTrash(conn, userAndRoles, notebook, messagereceived);
          break;
        case EMPTY_TRASH:
          emptyTrash(conn, userAndRoles, notebook, messagereceived);
          break;
        case RESTORE_FOLDER:
          restoreFolder(conn, userAndRoles, notebook, messagereceived);
          break;
        case RESTORE_NOTE:
          restoreNote(conn, userAndRoles, notebook, messagereceived);
          break;
        case RESTORE_ALL:
          restoreAll(conn, userAndRoles, notebook, messagereceived);
          break;
        case CLONE_NOTE:
          cloneNote(conn, userAndRoles, notebook, messagereceived);
          break;
        case IMPORT_NOTE:
          importNote(conn, userAndRoles, notebook, messagereceived);
          break;
        case COMMIT_PARAGRAPH:
          updateParagraph(conn, userAndRoles, notebook, messagereceived);
          break;
        case RUN_PARAGRAPH:
          runParagraph(conn, userAndRoles, notebook, messagereceived);
          break;
        case PARAGRAPH_EXECUTED_BY_SPELL:
          broadcastSpellExecution(conn, userAndRoles, notebook, messagereceived);
          break;
        case RUN_ALL_PARAGRAPHS:
          runAllParagraphs(conn, userAndRoles, notebook, messagereceived);
          break;
        case CANCEL_PARAGRAPH:
          cancelParagraph(conn, userAndRoles, notebook, messagereceived);
          break;
        case MOVE_PARAGRAPH:
          moveParagraph(conn, userAndRoles, notebook, messagereceived);
          break;
        case INSERT_PARAGRAPH:
          insertParagraph(conn, userAndRoles, notebook, messagereceived);
          break;
        case COPY_PARAGRAPH:
          copyParagraph(conn, userAndRoles, notebook, messagereceived);
          break;
        case PARAGRAPH_REMOVE:
          removeParagraph(conn, userAndRoles, notebook, messagereceived);
          break;
        case PARAGRAPH_CLEAR_OUTPUT:
          clearParagraphOutput(conn, userAndRoles, notebook, messagereceived);
          break;
        case PARAGRAPH_CLEAR_ALL_OUTPUT:
          clearAllParagraphOutput(conn, userAndRoles, notebook, messagereceived);
          break;
        case NOTE_UPDATE:
          updateNote(conn, userAndRoles, notebook, messagereceived);
          break;
        case NOTE_RENAME:
          renameNote(conn, userAndRoles, notebook, messagereceived);
          break;
        case FOLDER_RENAME:
          renameFolder(conn, userAndRoles, notebook, messagereceived);
          break;
        case UPDATE_PERSONALIZED_MODE:
          updatePersonalizedMode(conn, userAndRoles, notebook, messagereceived);
          break;
        case COMPLETION:
          completion(conn, userAndRoles, notebook, messagereceived);
          break;
        case PING:
          break; //do nothing
        case ANGULAR_OBJECT_UPDATED:
          angularObjectUpdated(conn, userAndRoles, notebook, messagereceived);
          break;
        case ANGULAR_OBJECT_CLIENT_BIND:
          angularObjectClientBind(conn, userAndRoles, notebook, messagereceived);
          break;
        case ANGULAR_OBJECT_CLIENT_UNBIND:
          angularObjectClientUnbind(conn, userAndRoles, notebook, messagereceived);
          break;
        case LIST_CONFIGURATIONS:
          sendAllConfigurations(conn, userAndRoles, notebook);
          break;
        case CHECKPOINT_NOTE:
          checkpointNote(conn, notebook, messagereceived);
          break;
        case LIST_REVISION_HISTORY:
          listRevisionHistory(conn, notebook, messagereceived);
          break;
        case SET_NOTE_REVISION:
          setNoteRevision(conn, userAndRoles, notebook, messagereceived);
          break;
        case NOTE_REVISION:
          getNoteByRevision(conn, notebook, messagereceived);
          break;
        case NOTE_REVISION_FOR_COMPARE:
          getNoteByRevisionForCompare(conn, notebook, messagereceived);
          break;
        case LIST_NOTE_JOBS:
          unicastNoteJobInfo(conn, messagereceived);
          break;
        case UNSUBSCRIBE_UPDATE_NOTE_JOBS:
          unsubscribeNoteJobInfo(conn);
          break;
        case GET_INTERPRETER_BINDINGS:
          getInterpreterBindings(conn, messagereceived);
          break;
        case SAVE_INTERPRETER_BINDINGS:
          saveInterpreterBindings(conn, messagereceived);
          break;
        case EDITOR_SETTING:
          getEditorSetting(conn, messagereceived);
          break;
        case GET_INTERPRETER_SETTINGS:
          getInterpreterSettings(conn, subject);
          break;
        case WATCHER:
          switchConnectionToWatcher(conn, messagereceived);
          break;
        case SAVE_NOTE_FORMS:
          saveNoteForms(conn, userAndRoles, notebook, messagereceived);
          break;
        case REMOVE_NOTE_FORMS:
          removeNoteForms(conn, userAndRoles, notebook, messagereceived);
          break;
        default:
          break;
      }
    } catch (Exception e) {
      LOG.error("Can't handle message: " + msg, e);
    }
  }

  @Override
  public void onClose(NotebookSocket conn, int code, String reason) {
    LOG.info("Closed connection to {} : {}. ({}) {}", conn.getRequest().getRemoteAddr(),
        conn.getRequest().getRemotePort(), code, reason);
    removeConnectionFromAllNote(conn);
    connectedSockets.remove(conn);
    removeUserConnection(conn.getUser(), conn);
  }

  private void removeUserConnection(String user, NotebookSocket conn) {
    if (userConnectedSockets.containsKey(user)) {
      userConnectedSockets.get(user).remove(conn);
    } else {
      LOG.warn("Closing connection that is absent in user connections");
    }
  }

  private void addUserConnection(String user, NotebookSocket conn) {
    conn.setUser(user);
    if (userConnectedSockets.containsKey(user)) {
      userConnectedSockets.get(user).add(conn);
    } else {
      Queue<NotebookSocket> socketQueue = new ConcurrentLinkedQueue<>();
      socketQueue.add(conn);
      userConnectedSockets.put(user, socketQueue);
    }
  }

  protected Message deserializeMessage(String msg) {
    return gson.fromJson(msg, Message.class);
  }

  protected String serializeMessage(Message m) {
    return gson.toJson(m);
  }

  private void addConnectionToNote(String noteId, NotebookSocket socket) {
    synchronized (noteSocketMap) {
      removeConnectionFromAllNote(socket); // make sure a socket relates only a
      // single note.
      List<NotebookSocket> socketList = noteSocketMap.get(noteId);
      if (socketList == null) {
        socketList = new LinkedList<>();
        noteSocketMap.put(noteId, socketList);
      }
      if (!socketList.contains(socket)) {
        socketList.add(socket);
      }
    }
  }

  private void removeConnectionFromNote(String noteId, NotebookSocket socket) {
    synchronized (noteSocketMap) {
      List<NotebookSocket> socketList = noteSocketMap.get(noteId);
      if (socketList != null) {
        socketList.remove(socket);
      }
    }
  }

  private void removeNote(String noteId) {
    synchronized (noteSocketMap) {
      List<NotebookSocket> socketList = noteSocketMap.remove(noteId);
    }
  }

  private void removeConnectionFromAllNote(NotebookSocket socket) {
    synchronized (noteSocketMap) {
      Set<String> keys = noteSocketMap.keySet();
      for (String noteId : keys) {
        removeConnectionFromNote(noteId, socket);
      }
    }
  }

  private String getOpenNoteId(NotebookSocket socket) {
    String id = null;
    synchronized (noteSocketMap) {
      Set<String> keys = noteSocketMap.keySet();
      for (String noteId : keys) {
        List<NotebookSocket> sockets = noteSocketMap.get(noteId);
        if (sockets.contains(socket)) {
          id = noteId;
        }
      }
    }

    return id;
  }

  private void broadcastToNoteBindedInterpreter(String interpreterGroupId, Message m) {
    Notebook notebook = notebook();
    List<Note> notes = notebook.getAllNotes();
    for (Note note : notes) {
      List<String> ids = notebook.getInterpreterSettingManager()
          .getInterpreterBinding(note.getId());
      for (String id : ids) {
        if (id.equals(interpreterGroupId)) {
          broadcast(note.getId(), m);
        }
      }
    }
  }

  public void broadcast(Message m) {
    synchronized (connectedSockets) {
      for (NotebookSocket ns : connectedSockets) {
        try {
          ns.send(serializeMessage(m));
        } catch (IOException e) {
          LOG.error("Send error: " + m, e);
        }
      }
    }
  }

  private void broadcast(String noteId, Message m) {
    List<NotebookSocket> socketsToBroadcast = Collections.emptyList();
    synchronized (noteSocketMap) {
      broadcastToWatchers(noteId, StringUtils.EMPTY, m);
      List<NotebookSocket> socketLists = noteSocketMap.get(noteId);
      if (socketLists == null || socketLists.size() == 0) {
        return;
      }
      socketsToBroadcast = new ArrayList<>(socketLists);
    }
    LOG.debug("SEND >> " + m);
    for (NotebookSocket conn : socketsToBroadcast) {
      try {
        conn.send(serializeMessage(m));
      } catch (IOException e) {
        LOG.error("socket error", e);
      }
    }
  }

  private void broadcastExcept(String noteId, Message m, NotebookSocket exclude) {
    List<NotebookSocket> socketsToBroadcast = Collections.emptyList();
    synchronized (noteSocketMap) {
      broadcastToWatchers(noteId, StringUtils.EMPTY, m);
      List<NotebookSocket> socketLists = noteSocketMap.get(noteId);
      if (socketLists == null || socketLists.size() == 0) {
        return;
      }
      socketsToBroadcast = new ArrayList<>(socketLists);
    }

    LOG.debug("SEND >> " + m);
    for (NotebookSocket conn : socketsToBroadcast) {
      if (exclude.equals(conn)) {
        continue;
      }
      try {
        conn.send(serializeMessage(m));
      } catch (IOException e) {
        LOG.error("socket error", e);
      }
    }
  }

  private void multicastToUser(String user, Message m) {
    if (!userConnectedSockets.containsKey(user)) {
      LOG.warn("Multicasting to user {} that is not in connections map", user);
      return;
    }

    for (NotebookSocket conn : userConnectedSockets.get(user)) {
      unicast(m, conn);
    }
  }

  private void unicast(Message m, NotebookSocket conn) {
    try {
      conn.send(serializeMessage(m));
    } catch (IOException e) {
      LOG.error("socket error", e);
    }
    broadcastToWatchers(StringUtils.EMPTY, StringUtils.EMPTY, m);
  }

  public void unicastNoteJobInfo(NotebookSocket conn, Message fromMessage) throws IOException {
    addConnectionToNote(JobManagerService.JOB_MANAGER_PAGE.getKey(), conn);
    AuthenticationInfo subject = new AuthenticationInfo(fromMessage.principal);
    List<Map<String, Object>> noteJobs = notebook().getJobListByUnixTime(false, 0, subject);
    Map<String, Object> response = new HashMap<>();

    response.put("lastResponseUnixTime", System.currentTimeMillis());
    response.put("jobs", noteJobs);

    conn.send(serializeMessage(new Message(OP.LIST_NOTE_JOBS).put("noteJobs", response)));
  }

  public void broadcastUpdateNoteJobInfo(long lastUpdateUnixTime) throws IOException {
    List<Map<String, Object>> noteJobs = new LinkedList<>();
    Notebook notebookObject = notebook();
    List<Map<String, Object>> jobNotes;
    if (notebookObject != null) {
      jobNotes = notebook().getJobListByUnixTime(false, lastUpdateUnixTime, null);
      noteJobs = jobNotes == null ? noteJobs : jobNotes;
    }

    Map<String, Object> response = new HashMap<>();
    response.put("lastResponseUnixTime", System.currentTimeMillis());
    response.put("jobs", noteJobs != null ? noteJobs : new LinkedList<>());

    broadcast(JobManagerService.JOB_MANAGER_PAGE.getKey(),
        new Message(OP.LIST_UPDATE_NOTE_JOBS).put("noteRunningJobs", response));
  }

  public void unsubscribeNoteJobInfo(NotebookSocket conn) {
    removeConnectionFromNote(JobManagerService.JOB_MANAGER_PAGE.getKey(), conn);
  }

  public void saveInterpreterBindings(NotebookSocket conn, Message fromMessage) {
    String noteId = (String) fromMessage.data.get("noteId");
    try {
      List<String> settingIdList =
          gson.fromJson(String.valueOf(fromMessage.data.get("selectedSettingIds")),
              new TypeToken<ArrayList<String>>() {}.getType());
      AuthenticationInfo subject = new AuthenticationInfo(fromMessage.principal);
      notebook().bindInterpretersToNote(subject.getUser(), noteId, settingIdList);
      broadcastInterpreterBindings(noteId,
          InterpreterBindingUtils.getInterpreterBindings(notebook(), noteId));
    } catch (Exception e) {
      LOG.error("Error while saving interpreter bindings", e);
    }
  }

  public void getInterpreterBindings(NotebookSocket conn, Message fromMessage) throws IOException {
    String noteId = (String) fromMessage.data.get("noteId");
    List<InterpreterSettingsList> settingList =
        InterpreterBindingUtils.getInterpreterBindings(notebook(), noteId);
    conn.send(serializeMessage(
        new Message(OP.INTERPRETER_BINDINGS).put("interpreterBindings", settingList)));
  }

  public List<Map<String, String>> generateNotesInfo(boolean needsReload,
          AuthenticationInfo subject, Set<String> userAndRoles) {
    Notebook notebook = notebook();

    ZeppelinConfiguration conf = notebook.getConf();
    String homescreenNoteId = conf.getString(ConfVars.ZEPPELIN_NOTEBOOK_HOMESCREEN);
    boolean hideHomeScreenNotebookFromList =
        conf.getBoolean(ConfVars.ZEPPELIN_NOTEBOOK_HOMESCREEN_HIDE);

    if (needsReload) {
      try {
        notebook.reloadAllNotes(subject);
      } catch (IOException e) {
        LOG.error("Fail to reload notes from repository", e);
      }
    }

    List<Note> notes = notebook.getAllNotes(userAndRoles);
    List<Map<String, String>> notesInfo = new LinkedList<>();
    for (Note note : notes) {
      Map<String, String> info = new HashMap<>();

      if (hideHomeScreenNotebookFromList && note.getId().equals(homescreenNoteId)) {
        continue;
      }

      info.put("id", note.getId());
      info.put("name", note.getName());
      notesInfo.add(info);
    }

    return notesInfo;
  }

  public void broadcastNote(Note note) {
    broadcast(note.getId(), new Message(OP.NOTE).put("note", note));
  }

  public void broadcastInterpreterBindings(String noteId, List settingList) {
    broadcast(noteId, new Message(OP.INTERPRETER_BINDINGS).put("interpreterBindings", settingList));
  }

  public void unicastParagraph(Note note, Paragraph p, String user) {
    if (!note.isPersonalizedMode() || p == null || user == null) {
      return;
    }

    if (!userConnectedSockets.containsKey(user)) {
      LOG.warn("Failed to send unicast. user {} that is not in connections map", user);
      return;
    }

    for (NotebookSocket conn : userConnectedSockets.get(user)) {
      Message m = new Message(OP.PARAGRAPH).put("paragraph", p);
      unicast(m, conn);
    }
  }

  public void broadcastParagraph(Note note, Paragraph p) {
    broadcastNoteForms(note);

    if (note.isPersonalizedMode()) {
      broadcastParagraphs(p.getUserParagraphMap(), p);
    } else {
      broadcast(note.getId(), new Message(OP.PARAGRAPH).put("paragraph", p));
    }
  }

  public void broadcastParagraphs(Map<String, Paragraph> userParagraphMap,
          Paragraph defaultParagraph) {
    if (null != userParagraphMap) {
      for (String user : userParagraphMap.keySet()) {
        multicastToUser(user,
            new Message(OP.PARAGRAPH).put("paragraph", userParagraphMap.get(user)));
      }
    }
  }

  private void broadcastNewParagraph(Note note, Paragraph para) {
    LOG.info("Broadcasting paragraph on run call instead of note.");
    int paraIndex = note.getParagraphs().indexOf(para);
    broadcast(note.getId(),
        new Message(OP.PARAGRAPH_ADDED).put("paragraph", para).put("index", paraIndex));
  }

  public void broadcastNoteList(AuthenticationInfo subject, HashSet userAndRoles) {
    if (subject == null) {
      subject = new AuthenticationInfo(StringUtils.EMPTY);
    }
    //send first to requesting user
    List<Map<String, String>> notesInfo = generateNotesInfo(false, subject, userAndRoles);
    multicastToUser(subject.getUser(), new Message(OP.NOTES_INFO).put("notes", notesInfo));
    //to others afterwards
    broadcastNoteListExcept(notesInfo, subject);
  }

  public void unicastNoteList(NotebookSocket conn, AuthenticationInfo subject,
          HashSet<String> userAndRoles) {
    List<Map<String, String>> notesInfo = generateNotesInfo(false, subject, userAndRoles);
    unicast(new Message(OP.NOTES_INFO).put("notes", notesInfo), conn);
  }

  public void broadcastReloadedNoteList(AuthenticationInfo subject, HashSet userAndRoles) {
    if (subject == null) {
      subject = new AuthenticationInfo(StringUtils.EMPTY);
    }

    //reload and reply first to requesting user
    List<Map<String, String>> notesInfo = generateNotesInfo(true, subject, userAndRoles);
    multicastToUser(subject.getUser(), new Message(OP.NOTES_INFO).put("notes", notesInfo));
    //to others afterwards
    broadcastNoteListExcept(notesInfo, subject);
  }

  private void broadcastNoteListExcept(List<Map<String, String>> notesInfo,
          AuthenticationInfo subject) {
    Set<String> userAndRoles;
    NotebookAuthorization authInfo = NotebookAuthorization.getInstance();
    for (String user : userConnectedSockets.keySet()) {
      if (subject.getUser().equals(user)) {
        continue;
      }
      //reloaded already above; parameter - false
      userAndRoles = authInfo.getRoles(user);
      userAndRoles.add(user);
      notesInfo = generateNotesInfo(false, new AuthenticationInfo(user), userAndRoles);
      multicastToUser(user, new Message(OP.NOTES_INFO).put("notes", notesInfo));
    }
  }

  void permissionError(NotebookSocket conn, String op, String userName, Set<String> userAndRoles,
          Set<String> allowed) throws IOException {
    LOG.info("Cannot {}. Connection readers {}. Allowed readers {}", op, userAndRoles, allowed);

    conn.send(serializeMessage(new Message(OP.AUTH_INFO).put("info",
        "Insufficient privileges to " + op + " note.\n\n" + "Allowed users or roles: " + allowed
            .toString() + "\n\n" + "But the user " + userName + " belongs to: " + userAndRoles
            .toString())));
  }

  /**
   * @return false if user doesn't have reader permission for this paragraph
   */
  private boolean hasParagraphReaderPermission(NotebookSocket conn, Notebook notebook,
          String noteId, HashSet<String> userAndRoles, String principal, String op)
          throws IOException {
    NotebookAuthorization notebookAuthorization = notebook.getNotebookAuthorization();
    if (!notebookAuthorization.isReader(noteId, userAndRoles)) {
      permissionError(conn, op, principal, userAndRoles,
          notebookAuthorization.getOwners(noteId));
      return false;
    }

    return true;
  }

  /**
   * @return false if user doesn't have runner permission for this paragraph
   */
  private boolean hasParagraphRunnerPermission(NotebookSocket conn, Notebook notebook,
          String noteId, HashSet<String> userAndRoles, String principal, String op)
          throws IOException {
    NotebookAuthorization notebookAuthorization = notebook.getNotebookAuthorization();
    if (!notebookAuthorization.isRunner(noteId, userAndRoles)) {
      permissionError(conn, op, principal, userAndRoles,
              notebookAuthorization.getOwners(noteId));
      return false;
    }

    return true;
  }

  /**
   * @return false if user doesn't have writer permission for this paragraph
   */
  private boolean hasParagraphWriterPermission(NotebookSocket conn, Notebook notebook,
          String noteId, HashSet<String> userAndRoles, String principal, String op)
          throws IOException {
    NotebookAuthorization notebookAuthorization = notebook.getNotebookAuthorization();
    if (!notebookAuthorization.isWriter(noteId, userAndRoles)) {
      permissionError(conn, op, principal, userAndRoles,
          notebookAuthorization.getOwners(noteId));
      return false;
    }

    return true;
  }

  /**
   * @return false if user doesn't have owner permission for this paragraph
   */
  private boolean hasParagraphOwnerPermission(NotebookSocket conn, Notebook notebook, String noteId,
          HashSet<String> userAndRoles, String principal, String op) throws IOException {
    NotebookAuthorization notebookAuthorization = notebook.getNotebookAuthorization();
    if (!notebookAuthorization.isOwner(noteId, userAndRoles)) {
      permissionError(conn, op, principal, userAndRoles,
          notebookAuthorization.getOwners(noteId));
      return false;
    }

    return true;
  }

  private void sendNote(NotebookSocket conn, HashSet<String> userAndRoles, Notebook notebook,
          Message fromMessage) throws IOException {
    LOG.info("New operation from {} : {} : {} : {} : {}", conn.getRequest().getRemoteAddr(),
        conn.getRequest().getRemotePort(), fromMessage.principal, fromMessage.op,
        fromMessage.get("id"));

    String noteId = (String) fromMessage.get("id");
    if (noteId == null) {
      return;
    }

    String user = fromMessage.principal;

    Note note = notebook.getNote(noteId);

    if (note != null) {
      if (!hasParagraphReaderPermission(conn, notebook, noteId,
          userAndRoles, fromMessage.principal, "read")) {
        return;
      }

      addConnectionToNote(note.getId(), conn);

      if (note.isPersonalizedMode()) {
        note = note.getUserNote(user);
      }
      checkSequentialRunStatus(note);
      conn.send(serializeMessage(new Message(OP.NOTE).put("note", note)));
      sendAllAngularObjects(note, user, conn);
    } else {
      conn.send(serializeMessage(new Message(OP.NOTE).put("note", null)));
    }
  }

  //check sequential running status (if NoteServer crash last time, it recover really status)
  private void checkSequentialRunStatus(Note note) {
    boolean isRunInInfo = note.isNowRunningSequentially();
    if (!isRunInInfo) {
      return;
    }
    List<Paragraph> paragraphs = note.getParagraphs();

    boolean isRun = false;
    for (Paragraph p: paragraphs) {
      if (p.getStatus().isRunning()) {
        isRun = true;
        break;
      }
    }

    if (!isRun) {
      note.setSequentialRunStatus(false);
    }
  }

  private void sendHomeNote(NotebookSocket conn, HashSet<String> userAndRoles, Notebook notebook,
          Message fromMessage) throws IOException {
    String noteId = notebook.getConf().getString(ConfVars.ZEPPELIN_NOTEBOOK_HOMESCREEN);
    String user = fromMessage.principal;

    Note note = null;
    if (noteId != null) {
      note = notebook.getNote(noteId);
    }

    if (note != null) {
      if (!hasParagraphReaderPermission(conn, notebook, noteId,
          userAndRoles, fromMessage.principal, "read")) {
        return;
      }

      addConnectionToNote(note.getId(), conn);
      conn.send(serializeMessage(new Message(OP.NOTE).put("note", note)));
      sendAllAngularObjects(note, user, conn);
    } else {
      removeConnectionFromAllNote(conn);
      conn.send(serializeMessage(new Message(OP.NOTE).put("note", null)));
    }
  }

  private void updateNote(NotebookSocket conn, HashSet<String> userAndRoles, Notebook notebook,
          Message fromMessage) throws IOException {
    String noteId = (String) fromMessage.get("id");
    String name = (String) fromMessage.get("name");
    Map<String, Object> config = (Map<String, Object>) fromMessage.get("config");
    if (noteId == null) {
      return;
    }
    if (config == null) {
      return;
    }

    if (!hasParagraphWriterPermission(conn, notebook, noteId,
        userAndRoles, fromMessage.principal, "update")) {
      return;
    }

    Note note = notebook.getNote(noteId);
    if (note != null) {
      if (!(Boolean) note.getConfig().get("isZeppelinNotebookCronEnable")) {
        if (config.get("cron") != null) {
          config.remove("cron");
        }
      }
      boolean cronUpdated = isCronUpdated(config, note.getConfig());
      note.setName(name);
      note.setConfig(config);
      if (cronUpdated) {
        notebook.refreshCron(note.getId());
      }

      AuthenticationInfo subject = new AuthenticationInfo(fromMessage.principal);
      note.persist(subject);
      broadcast(note.getId(), new Message(OP.NOTE_UPDATED).put("name", name).put("config", config)
          .put("info", note.getInfo()));
      broadcastNoteList(subject, userAndRoles);
    }
  }

  private void updatePersonalizedMode(NotebookSocket conn, HashSet<String> userAndRoles,
          Notebook notebook, Message fromMessage) throws IOException {
    String noteId = (String) fromMessage.get("id");
    String personalized = (String) fromMessage.get("personalized");
    boolean isPersonalized = personalized.equals("true") ? true : false;

    if (noteId == null) {
      return;
    }

    if (!hasParagraphOwnerPermission(conn, notebook, noteId,
        userAndRoles, fromMessage.principal, "persoanlized")) {
      return;
    }

    Note note = notebook.getNote(noteId);
    if (note != null) {
      note.setPersonalizedMode(isPersonalized);
      AuthenticationInfo subject = new AuthenticationInfo(fromMessage.principal);
      note.persist(subject);
      broadcastNote(note);
    }
  }

  private void renameNote(NotebookSocket conn, HashSet<String> userAndRoles, Notebook notebook,
          Message fromMessage) throws IOException {
    renameNote(conn, userAndRoles, notebook, fromMessage, "rename");
  }

  private void renameNote(NotebookSocket conn, HashSet<String> userAndRoles, Notebook notebook,
          Message fromMessage, String op) throws IOException {
    String noteId = (String) fromMessage.get("id");
    String name = (String) fromMessage.get("name");

    if (noteId == null) {
      return;
    }

    if (!hasParagraphOwnerPermission(conn, notebook, noteId,
        userAndRoles, fromMessage.principal, "rename")) {
      return;
    }

    Note note = notebook.getNote(noteId);
    if (note != null) {
      note.setName(name);
      note.setCronSupported(notebook.getConf());

      AuthenticationInfo subject = new AuthenticationInfo(fromMessage.principal);
      note.persist(subject);
      broadcastNote(note);
      broadcastNoteList(subject, userAndRoles);
    }
  }

  private void renameFolder(NotebookSocket conn, HashSet<String> userAndRoles, Notebook notebook,
          Message fromMessage) throws IOException {
    renameFolder(conn, userAndRoles, notebook, fromMessage, "rename");
  }

  private void renameFolder(NotebookSocket conn, HashSet<String> userAndRoles, Notebook notebook,
          Message fromMessage, String op) throws IOException {
    String oldFolderId = (String) fromMessage.get("id");
    String newFolderId = (String) fromMessage.get("name");

    if (oldFolderId == null) {
      return;
    }

    for (Note note : notebook.getNotesUnderFolder(oldFolderId)) {
      String noteId = note.getId();
      if (!hasParagraphOwnerPermission(conn, notebook, noteId,
          userAndRoles, fromMessage.principal, op + " folder of '" + note.getName() + "'")) {
        return;
      }
    }

    Folder oldFolder = notebook.renameFolder(oldFolderId, newFolderId);

    if (oldFolder != null) {
      AuthenticationInfo subject = new AuthenticationInfo(fromMessage.principal);

      List<Note> renamedNotes = oldFolder.getNotesRecursively();
      for (Note note : renamedNotes) {
        note.persist(subject);
        broadcastNote(note);
      }

      broadcastNoteList(subject, userAndRoles);
    }
  }

  private boolean isCronUpdated(Map<String, Object> configA, Map<String, Object> configB) {
    boolean cronUpdated = false;
    if (configA.get("cron") != null && configB.get("cron") != null && configA.get("cron")
        .equals(configB.get("cron"))) {
      cronUpdated = true;
    } else if (configA.get("cron") == null && configB.get("cron") == null) {
      cronUpdated = false;
    } else if (configA.get("cron") != null || configB.get("cron") != null) {
      cronUpdated = true;
    }

    return cronUpdated;
  }

  private void createNote(NotebookSocket conn, HashSet<String> userAndRoles, Notebook notebook,
          Message message) throws IOException {
    AuthenticationInfo subject = new AuthenticationInfo(message.principal);

    try {
      Note note;

      String defaultInterpreterId = (String) message.get("defaultInterpreterId");
      if (!StringUtils.isEmpty(defaultInterpreterId)) {
        List<String> interpreterSettingIds = new LinkedList<>();
        interpreterSettingIds.add(defaultInterpreterId);
        for (String interpreterSettingId : notebook.getInterpreterSettingManager().
            getInterpreterSettingIds()) {
          if (!interpreterSettingId.equals(defaultInterpreterId)) {
            interpreterSettingIds.add(interpreterSettingId);
          }
        }
        note = notebook.createNote(interpreterSettingIds, subject);
      } else {
        note = notebook.createNote(subject);
      }

      note.addNewParagraph(subject); // it's an empty note. so add one paragraph
      if (message != null) {
        String noteName = (String) message.get("name");
        if (StringUtils.isEmpty(noteName)) {
          noteName = "Note " + note.getId();
        }
        note.setName(noteName);
        note.setCronSupported(notebook.getConf());
      }

      note.persist(subject);
      addConnectionToNote(note.getId(), conn);
      conn.send(serializeMessage(new Message(OP.NEW_NOTE).put("note", note)));
    } catch (IOException e) {
      LOG.error("Exception from createNote", e);
      conn.send(serializeMessage(new Message(OP.ERROR_INFO).put("info",
          "Oops! There is something wrong with the notebook file system. "
              + "Please check the logs for more details.")));
      return;
    }
    broadcastNoteList(subject, userAndRoles);
  }

  private void removeNote(NotebookSocket conn, HashSet<String> userAndRoles, Notebook notebook,
          Message fromMessage) throws IOException {
    String noteId = (String) fromMessage.get("id");
    if (noteId == null) {
      return;
    }

    if (!hasParagraphOwnerPermission(conn, notebook, noteId,
        userAndRoles, fromMessage.principal, "remove")) {
      return;
    }

    AuthenticationInfo subject = new AuthenticationInfo(fromMessage.principal);
    notebook.removeNote(noteId, subject);
    removeNote(noteId);
    broadcastNoteList(subject, userAndRoles);
  }

  private void removeFolder(NotebookSocket conn, HashSet<String> userAndRoles, Notebook notebook,
          Message fromMessage) throws IOException {
    String folderId = (String) fromMessage.get("id");
    if (folderId == null) {
      return;
    }

    List<Note> notes = notebook.getNotesUnderFolder(folderId, userAndRoles);
    for (Note note : notes) {
      String noteId = note.getId();

      if (!hasParagraphOwnerPermission(conn, notebook, noteId,
          userAndRoles, fromMessage.principal, "remove folder of '" + note.getName() + "'")) {
        return;
      }
    }

    AuthenticationInfo subject = new AuthenticationInfo(fromMessage.principal);
    for (Note note : notes) {
      notebook.removeNote(note.getId(), subject);
      removeNote(note.getId());
    }
    broadcastNoteList(subject, userAndRoles);
  }

  private void moveNoteToTrash(NotebookSocket conn, HashSet<String> userAndRoles, Notebook notebook,
          Message fromMessage) throws SchedulerException, IOException {
    String noteId = (String) fromMessage.get("id");
    if (noteId == null) {
      return;
    }

    Note note = notebook.getNote(noteId);

    // drop cron
    Map<String, Object> config = note.getConfig();
    if (config.get("cron") != null) {
      notebook.removeCron(note.getId());
    }

    if (note != null && !note.isTrash()){
      fromMessage.put("name", Folder.TRASH_FOLDER_ID + "/" + note.getName());
      renameNote(conn, userAndRoles, notebook, fromMessage, "move");
      notebook.moveNoteToTrash(note.getId());
    }
  }

  private void moveFolderToTrash(NotebookSocket conn, HashSet<String> userAndRoles,
          Notebook notebook, Message fromMessage) throws SchedulerException, IOException {
    String folderId = (String) fromMessage.get("id");
    if (folderId == null) {
      return;
    }

    Folder folder = notebook.getFolder(folderId);
    if (folder != null && !folder.isTrash()) {
      String trashFolderId = Folder.TRASH_FOLDER_ID + "/" + folderId;
      if (notebook.hasFolder(trashFolderId)){
        DateTime currentDate = new DateTime();
        DateTimeFormatter formatter = DateTimeFormat.forPattern("yyyy-MM-dd HH:mm:ss");
        trashFolderId += Folder.TRASH_FOLDER_CONFLICT_INFIX + formatter.print(currentDate);
      }

      List<Note> noteList = folder.getNotesRecursively();
      for (Note note: noteList) {
        Map<String, Object> config = note.getConfig();
        if (config.get("cron") != null) {
          notebook.removeCron(note.getId());
        }
      }

      fromMessage.put("name", trashFolderId);
      renameFolder(conn, userAndRoles, notebook, fromMessage, "move");
    }
  }

  private void restoreNote(NotebookSocket conn, HashSet<String> userAndRoles, Notebook notebook,
          Message fromMessage) throws SchedulerException, IOException {
    String noteId = (String) fromMessage.get("id");

    if (noteId == null) {
      return;
    }

    Note note = notebook.getNote(noteId);

    //restore cron
    Map<String, Object> config = note.getConfig();
    if (config.get("cron") != null) {
      notebook.refreshCron(note.getId());
    }

    if (note != null && note.isTrash()) {
      fromMessage.put("name", note.getName().replaceFirst(Folder.TRASH_FOLDER_ID + "/", ""));
      renameNote(conn, userAndRoles, notebook, fromMessage, "restore");
    }
  }

  private void restoreFolder(NotebookSocket conn, HashSet<String> userAndRoles, Notebook notebook,
          Message fromMessage) throws SchedulerException, IOException {
    String folderId = (String) fromMessage.get("id");

    if (folderId == null) {
      return;
    }

    Folder folder = notebook.getFolder(folderId);
    if (folder != null && folder.isTrash()) {
      String restoreName = folder.getId().replaceFirst(Folder.TRASH_FOLDER_ID + "/", "").trim();

      //restore cron for each paragraph
      List<Note> noteList = folder.getNotesRecursively();
      for (Note note : noteList) {
        Map<String, Object> config = note.getConfig();
        if (config.get("cron") != null) {
          notebook.refreshCron(note.getId());
        }
      }

      // if the folder had conflict when it had moved to trash before
      Pattern p = Pattern.compile("\\d{4}-\\d{2}-\\d{2} \\d{2}:\\d{2}:\\d{2}$");
      Matcher m = p.matcher(restoreName);
      restoreName = m.replaceAll("").trim();

      fromMessage.put("name", restoreName);
      renameFolder(conn, userAndRoles, notebook, fromMessage, "restore");
    }
  }

  private void restoreAll(NotebookSocket conn, HashSet<String> userAndRoles, Notebook notebook,
          Message fromMessage) throws SchedulerException, IOException {
    Folder trashFolder = notebook.getFolder(Folder.TRASH_FOLDER_ID);
    if (trashFolder != null) {
      fromMessage.data = new HashMap<>();
      fromMessage.put("id", Folder.TRASH_FOLDER_ID);
      fromMessage.put("name", Folder.ROOT_FOLDER_ID);
      renameFolder(conn, userAndRoles, notebook, fromMessage, "restore trash");
    }
  }

  private void emptyTrash(NotebookSocket conn, HashSet<String> userAndRoles, Notebook notebook,
          Message fromMessage) throws SchedulerException, IOException {
    fromMessage.data = new HashMap<>();
    fromMessage.put("id", Folder.TRASH_FOLDER_ID);
    removeFolder(conn, userAndRoles, notebook, fromMessage);
  }

  private void updateParagraph(NotebookSocket conn, HashSet<String> userAndRoles,
          Notebook notebook, Message fromMessage) throws IOException {
    String paragraphId = (String) fromMessage.get("id");
    if (paragraphId == null) {
      return;
    }

    Map<String, Object> params = (Map<String, Object>) fromMessage.get("params");
    Map<String, Object> config = (Map<String, Object>) fromMessage.get("config");
    String noteId = getOpenNoteId(conn);
    if (noteId == null) {
      noteId = (String) fromMessage.get("noteId");
    }

    if (!hasParagraphWriterPermission(conn, notebook, noteId,
        userAndRoles, fromMessage.principal, "write")) {
      return;
    }

    final Note note = notebook.getNote(noteId);
    Paragraph p = note.getParagraph(paragraphId);

    p.settings.setParams(params);
    p.setConfig(config);
    p.setTitle((String) fromMessage.get("title"));
    p.setText((String) fromMessage.get("paragraph"));

    AuthenticationInfo subject = new AuthenticationInfo(fromMessage.principal);
    if (note.isPersonalizedMode()) {
      p = p.getUserParagraph(subject.getUser());
      p.settings.setParams(params);
      p.setConfig(config);
      p.setTitle((String) fromMessage.get("title"));
      p.setText((String) fromMessage.get("paragraph"));
    }

    note.persist(subject);

    if (note.isPersonalizedMode()) {
      Map<String, Paragraph> userParagraphMap =
          note.getParagraph(paragraphId).getUserParagraphMap();
      broadcastParagraphs(userParagraphMap, p);
    } else {
      broadcastParagraph(note, p);
    }
  }

  private void cloneNote(NotebookSocket conn, HashSet<String> userAndRoles, Notebook notebook,
          Message fromMessage) throws IOException {
    String noteId = getOpenNoteId(conn);
    String name = (String) fromMessage.get("name");
    Note newNote = notebook.cloneNote(noteId, name, new AuthenticationInfo(fromMessage.principal));
    AuthenticationInfo subject = new AuthenticationInfo(fromMessage.principal);
    addConnectionToNote(newNote.getId(), (NotebookSocket) conn);
    conn.send(serializeMessage(new Message(OP.NEW_NOTE).put("note", newNote)));
    broadcastNoteList(subject, userAndRoles);
  }

  private void clearAllParagraphOutput(NotebookSocket conn, HashSet<String> userAndRoles,
          Notebook notebook, Message fromMessage) throws IOException {
    final String noteId = (String) fromMessage.get("id");
    if (StringUtils.isBlank(noteId)) {
      return;
    }

    if (!hasParagraphWriterPermission(conn, notebook, noteId,
        userAndRoles, fromMessage.principal, "clear output")) {
      return;
    }

    Note note = notebook.getNote(noteId);
    note.clearAllParagraphOutput();
    broadcastNote(note);
  }

  protected Note importNote(NotebookSocket conn, HashSet<String> userAndRoles, Notebook notebook,
          Message fromMessage) throws IOException {
    Note note = null;
    if (fromMessage != null) {
      String noteName = (String) ((Map) fromMessage.get("note")).get("name");
      String noteJson = gson.toJson(fromMessage.get("note"));
      AuthenticationInfo subject;
      if (fromMessage.principal != null) {
        subject = new AuthenticationInfo(fromMessage.principal);
      } else {
        subject = new AuthenticationInfo("anonymous");
      }
      note = notebook.importNote(noteJson, noteName, subject);
      note.persist(subject);
      broadcastNote(note);
      broadcastNoteList(subject, userAndRoles);
    }
    return note;
  }

  private void removeParagraph(NotebookSocket conn, HashSet<String> userAndRoles, Notebook notebook,
          Message fromMessage) throws IOException {
    final String paragraphId = (String) fromMessage.get("id");
    if (paragraphId == null) {
      return;
    }
    String noteId = getOpenNoteId(conn);

    if (!hasParagraphWriterPermission(conn, notebook, noteId,
        userAndRoles, fromMessage.principal, "write")) {
      return;
    }

    final Note note = notebook.getNote(noteId);

    // Don't allow removing paragraph when there is only one paragraph in the Notebook
    if (note.getParagraphCount() > 1) {
      AuthenticationInfo subject = new AuthenticationInfo(fromMessage.principal);
      Paragraph para = note.removeParagraph(subject.getUser(), paragraphId);
      note.persist(subject);
      if (para != null) {
        broadcast(note.getId(), new Message(OP.PARAGRAPH_REMOVED).
            put("id", para.getId()));
      }
    }
  }

  private void clearParagraphOutput(NotebookSocket conn, HashSet<String> userAndRoles,
          Notebook notebook, Message fromMessage) throws IOException {
    final String paragraphId = (String) fromMessage.get("id");
    if (paragraphId == null) {
      return;
    }

    String noteId = getOpenNoteId(conn);
    if (!hasParagraphWriterPermission(conn, notebook, noteId,
        userAndRoles, fromMessage.principal, "write")) {
      return;
    }

    final Note note = notebook.getNote(noteId);
    if (note.isPersonalizedMode()) {
      String user = fromMessage.principal;
      Paragraph p = note.clearPersonalizedParagraphOutput(paragraphId, user);
      unicastParagraph(note, p, user);
    } else {
      note.clearParagraphOutput(paragraphId);
      Paragraph paragraph = note.getParagraph(paragraphId);
      broadcastParagraph(note, paragraph);
    }
  }

  private void completion(NotebookSocket conn, HashSet<String> userAndRoles, Notebook notebook,
          Message fromMessage) throws IOException {
    String paragraphId = (String) fromMessage.get("id");
    String buffer = (String) fromMessage.get("buf");
    int cursor = (int) Double.parseDouble(fromMessage.get("cursor").toString());
    Message resp = new Message(OP.COMPLETION_LIST).put("id", paragraphId);
    if (paragraphId == null) {
      conn.send(serializeMessage(resp));
      return;
    }

    final Note note = notebook.getNote(getOpenNoteId(conn));
    List<InterpreterCompletion> candidates;
    try {
      candidates = note.completion(paragraphId, buffer, cursor);
    } catch (RuntimeException e) {
      LOG.info("Fail to get completion", e);
      candidates = new ArrayList<>();
    }
    resp.put("completions", candidates);
    conn.send(serializeMessage(resp));
  }

  /**
   * When angular object updated from client.
   *
   * @param conn the web socket.
   * @param notebook the notebook.
   * @param fromMessage the message.
   */
  private void angularObjectUpdated(NotebookSocket conn, HashSet<String> userAndRoles,
          Notebook notebook, Message fromMessage) {
    String noteId = (String) fromMessage.get("noteId");
    String paragraphId = (String) fromMessage.get("paragraphId");
    String interpreterGroupId = (String) fromMessage.get("interpreterGroupId");
    String varName = (String) fromMessage.get("name");
    Object varValue = fromMessage.get("value");
    String user = fromMessage.principal;
    AngularObject ao = null;
    boolean global = false;
    // propagate change to (Remote) AngularObjectRegistry
    Note note = notebook.getNote(noteId);
    if (note != null) {
      List<InterpreterSetting> settings =
          notebook.getInterpreterSettingManager().getInterpreterSettings(note.getId());
      for (InterpreterSetting setting : settings) {
        if (setting.getInterpreterGroup(user, note.getId()) == null) {
          continue;
        }
        if (interpreterGroupId.equals(setting.getInterpreterGroup(user, note.getId())
            .getId())) {
          AngularObjectRegistry angularObjectRegistry =
              setting.getInterpreterGroup(user, note.getId()).getAngularObjectRegistry();

          // first trying to get local registry
          ao = angularObjectRegistry.get(varName, noteId, paragraphId);
          if (ao == null) {
            // then try notebook scope registry
            ao = angularObjectRegistry.get(varName, noteId, null);
            if (ao == null) {
              // then try global scope registry
              ao = angularObjectRegistry.get(varName, null, null);
              if (ao == null) {
                LOG.warn("Object {} is not binded", varName);
              } else {
                // path from client -> server
                ao.set(varValue, false);
                global = true;
              }
            } else {
              // path from client -> server
              ao.set(varValue, false);
              global = false;
            }
          } else {
            ao.set(varValue, false);
            global = false;
          }
          break;
        }
      }
    }

    if (global) { // broadcast change to all web session that uses related
      // interpreter.
      for (Note n : notebook.getAllNotes()) {
        List<InterpreterSetting> settings =
            notebook.getInterpreterSettingManager().getInterpreterSettings(note.getId());
        for (InterpreterSetting setting : settings) {
          if (setting.getInterpreterGroup(user, n.getId()) == null) {
            continue;
          }
          if (interpreterGroupId.equals(setting.getInterpreterGroup(user, n.getId())
              .getId())) {
            AngularObjectRegistry angularObjectRegistry =
                setting.getInterpreterGroup(user, n.getId()).getAngularObjectRegistry();
            this.broadcastExcept(n.getId(),
                new Message(OP.ANGULAR_OBJECT_UPDATE).put("angularObject", ao)
                    .put("interpreterGroupId", interpreterGroupId).put("noteId", n.getId())
                    .put("paragraphId", ao.getParagraphId()), conn);
          }
        }
      }
    } else { // broadcast to all web session for the note
      this.broadcastExcept(note.getId(),
          new Message(OP.ANGULAR_OBJECT_UPDATE).put("angularObject", ao)
              .put("interpreterGroupId", interpreterGroupId).put("noteId", note.getId())
              .put("paragraphId", ao.getParagraphId()), conn);
    }
  }

  /**
   * Push the given Angular variable to the target interpreter angular registry given a noteId
   * and a paragraph id.
   */
  protected void angularObjectClientBind(NotebookSocket conn, HashSet<String> userAndRoles,
          Notebook notebook, Message fromMessage) throws Exception {
    String noteId = fromMessage.getType("noteId");
    String varName = fromMessage.getType("name");
    Object varValue = fromMessage.get("value");
    String paragraphId = fromMessage.getType("paragraphId");
    Note note = notebook.getNote(noteId);

    if (paragraphId == null) {
      throw new IllegalArgumentException(
          "target paragraph not specified for " + "angular value bind");
    }

    if (note != null) {
      final InterpreterGroup interpreterGroup = findInterpreterGroupForParagraph(note, paragraphId);

      final AngularObjectRegistry registry = interpreterGroup.getAngularObjectRegistry();
      if (registry instanceof RemoteAngularObjectRegistry) {

        RemoteAngularObjectRegistry remoteRegistry = (RemoteAngularObjectRegistry) registry;
        pushAngularObjectToRemoteRegistry(noteId, paragraphId, varName, varValue, remoteRegistry,
            interpreterGroup.getId(), conn);

      } else {
        pushAngularObjectToLocalRepo(noteId, paragraphId, varName, varValue, registry,
            interpreterGroup.getId(), conn);
      }
    }
  }

  /**
   * Remove the given Angular variable to the target interpreter(s) angular registry given a noteId
   * and an optional list of paragraph id(s).
   */
  protected void angularObjectClientUnbind(NotebookSocket conn, HashSet<String> userAndRoles,
          Notebook notebook, Message fromMessage) throws Exception {
    String noteId = fromMessage.getType("noteId");
    String varName = fromMessage.getType("name");
    String paragraphId = fromMessage.getType("paragraphId");
    Note note = notebook.getNote(noteId);

    if (paragraphId == null) {
      throw new IllegalArgumentException(
          "target paragraph not specified for " + "angular value unBind");
    }

    if (note != null) {
      final InterpreterGroup interpreterGroup = findInterpreterGroupForParagraph(note, paragraphId);

      final AngularObjectRegistry registry = interpreterGroup.getAngularObjectRegistry();

      if (registry instanceof RemoteAngularObjectRegistry) {
        RemoteAngularObjectRegistry remoteRegistry = (RemoteAngularObjectRegistry) registry;
        removeAngularFromRemoteRegistry(noteId, paragraphId, varName, remoteRegistry,
            interpreterGroup.getId(), conn);
      } else {
        removeAngularObjectFromLocalRepo(noteId, paragraphId, varName, registry,
            interpreterGroup.getId(), conn);
      }
    }
  }

  private InterpreterGroup findInterpreterGroupForParagraph(Note note, String paragraphId)
          throws Exception {
    final Paragraph paragraph = note.getParagraph(paragraphId);
    if (paragraph == null) {
      throw new IllegalArgumentException("Unknown paragraph with id : " + paragraphId);
    }
    return paragraph.getBindedInterpreter().getInterpreterGroup();
  }

  private void pushAngularObjectToRemoteRegistry(String noteId, String paragraphId, String varName,
          Object varValue, RemoteAngularObjectRegistry remoteRegistry, String interpreterGroupId,
          NotebookSocket conn) {
    final AngularObject ao =
        remoteRegistry.addAndNotifyRemoteProcess(varName, varValue, noteId, paragraphId);

    this.broadcastExcept(noteId, new Message(OP.ANGULAR_OBJECT_UPDATE).put("angularObject", ao)
        .put("interpreterGroupId", interpreterGroupId).put("noteId", noteId)
        .put("paragraphId", paragraphId), conn);
  }

  private void removeAngularFromRemoteRegistry(String noteId, String paragraphId, String varName,
          RemoteAngularObjectRegistry remoteRegistry, String interpreterGroupId,
          NotebookSocket conn) {
    final AngularObject ao =
        remoteRegistry.removeAndNotifyRemoteProcess(varName, noteId, paragraphId);
    this.broadcastExcept(noteId, new Message(OP.ANGULAR_OBJECT_REMOVE).put("angularObject", ao)
        .put("interpreterGroupId", interpreterGroupId).put("noteId", noteId)
        .put("paragraphId", paragraphId), conn);
  }

  private void pushAngularObjectToLocalRepo(String noteId, String paragraphId, String varName,
          Object varValue, AngularObjectRegistry registry, String interpreterGroupId,
          NotebookSocket conn) {
    AngularObject angularObject = registry.get(varName, noteId, paragraphId);
    if (angularObject == null) {
      angularObject = registry.add(varName, varValue, noteId, paragraphId);
    } else {
      angularObject.set(varValue, true);
    }

    this.broadcastExcept(noteId,
        new Message(OP.ANGULAR_OBJECT_UPDATE).put("angularObject", angularObject)
            .put("interpreterGroupId", interpreterGroupId).put("noteId", noteId)
            .put("paragraphId", paragraphId), conn);
  }

  private void removeAngularObjectFromLocalRepo(String noteId, String paragraphId, String varName,
          AngularObjectRegistry registry, String interpreterGroupId, NotebookSocket conn) {
    final AngularObject removed = registry.remove(varName, noteId, paragraphId);
    if (removed != null) {
      this.broadcastExcept(noteId,
          new Message(OP.ANGULAR_OBJECT_REMOVE).put("angularObject", removed)
              .put("interpreterGroupId", interpreterGroupId).put("noteId", noteId)
              .put("paragraphId", paragraphId), conn);
    }
  }

  private void moveParagraph(NotebookSocket conn, HashSet<String> userAndRoles, Notebook notebook,
          Message fromMessage) throws IOException {
    final String paragraphId = (String) fromMessage.get("id");
    if (paragraphId == null) {
      return;
    }

    final int newIndex = (int) Double.parseDouble(fromMessage.get("index").toString());
    String noteId = getOpenNoteId(conn);
    final Note note = notebook.getNote(noteId);

    if (!hasParagraphWriterPermission(conn, notebook, noteId,
        userAndRoles, fromMessage.principal, "write")) {
      return;
    }

    AuthenticationInfo subject = new AuthenticationInfo(fromMessage.principal);
    note.moveParagraph(paragraphId, newIndex);
    note.persist(subject);
    broadcast(note.getId(),
        new Message(OP.PARAGRAPH_MOVED).put("id", paragraphId).put("index", newIndex));
  }

  private String insertParagraph(NotebookSocket conn, HashSet<String> userAndRoles,
          Notebook notebook, Message fromMessage) throws IOException {
    final int index = (int) Double.parseDouble(fromMessage.get("index").toString());
    String noteId = getOpenNoteId(conn);
    final Note note = notebook.getNote(noteId);
    AuthenticationInfo subject = new AuthenticationInfo(fromMessage.principal);

    if (!hasParagraphWriterPermission(conn, notebook, noteId,
        userAndRoles, fromMessage.principal, "write")) {
      return null;
    }
    Map<String, Object> config;
    if (fromMessage.get("config") != null) {
      config = (Map<String, Object>) fromMessage.get("config");
    } else {
      config = new HashMap<>();
    }

    Paragraph newPara = note.insertNewParagraph(index, subject);
    newPara.setConfig(config);
    note.persist(subject);
    broadcastNewParagraph(note, newPara);

    return newPara.getId();
  }

  private void copyParagraph(NotebookSocket conn, HashSet<String> userAndRoles, Notebook notebook,
          Message fromMessage) throws IOException {
    String newParaId = insertParagraph(conn, userAndRoles, notebook, fromMessage);

    if (newParaId == null) {
      return;
    }
    fromMessage.put("id", newParaId);

    updateParagraph(conn, userAndRoles, notebook, fromMessage);
  }

  private void cancelParagraph(NotebookSocket conn, HashSet<String> userAndRoles, Notebook notebook,
          Message fromMessage) throws IOException {
    final String paragraphId = (String) fromMessage.get("id");
    if (paragraphId == null) {
      return;
    }

    String noteId = getOpenNoteId(conn);

    if (!hasParagraphRunnerPermission(conn, notebook, noteId,
        userAndRoles, fromMessage.principal, "write")) {
      return;
    }

    final Note note = notebook.getNote(noteId);
    Paragraph p = note.getParagraph(paragraphId);
    p.abort();
  }

<<<<<<< HEAD
  private void runAllParagraphs(final NotebookSocket conn, HashSet<String> userAndRoles,
                                Notebook notebook, final Message fromMessage) throws IOException {
=======
  private void runAllParagraphs(NotebookSocket conn, HashSet<String> userAndRoles,
          Notebook notebook, Message fromMessage) throws IOException {
>>>>>>> c4da31b2
    final String noteId = (String) fromMessage.get("noteId");
    if (StringUtils.isBlank(noteId)) {
      return;
    }

    if (!hasParagraphRunnerPermission(conn, notebook, noteId,
        userAndRoles, fromMessage.principal, "run all paragraphs")) {
      return;
    }

    final Note note = notebook.getNote(noteId);

    final List<Map<String, Object>> paragraphs =
        gson.fromJson(String.valueOf(fromMessage.data.get("paragraphs")),
            new TypeToken<List<Map<String, Object>>>() {}.getType());

    runAllStatusBroadcast(note, true);

    Thread runAllThread = new Thread(new Runnable() {
      @Override
      public void run() {
        for (Map<String, Object> raw : paragraphs) {
          String paragraphId = (String) raw.get("id");
          if (paragraphId == null) {
            continue;
          }

          String text = (String) raw.get("paragraph");
          String title = (String) raw.get("title");
          Map<String, Object> params = (Map<String, Object>) raw.get("params");
          Map<String, Object> config = (Map<String, Object>) raw.get("config");

          Paragraph p = setParagraphUsingMessage(note, fromMessage,
              paragraphId, text, title, params, config);

          try {
            if (p.isEnabled() && !persistAndExecuteSingleParagraph(conn, note, p, true)) {
              // stop execution when one paragraph fails.
              runAllStatusBroadcast(note, false);
              break;
            }
          } catch (Exception e) {
            LOG.error("Error in runAllParagraphs()", e);
            runAllStatusBroadcast(note, false);
          }
        }
        runAllStatusBroadcast(note, false);
      }
    });
    runAllThread.start();
  }

  private void runAllStatusBroadcast(Note note, boolean status) {
    if (note == null) {
      return;
    }
    if (note.isNowRunningSequentially() == status) {
      return;
    }
    note.setSequentialRunStatus(status);
    broadcast(note.getId(), new Message(OP.SEQUENTIAL_RUN_STATUS).put("status", status));
  }

  private void broadcastSpellExecution(NotebookSocket conn, HashSet<String> userAndRoles,
          Notebook notebook, Message fromMessage) throws IOException {
    final String paragraphId = (String) fromMessage.get("id");
    if (paragraphId == null) {
      return;
    }

    String noteId = getOpenNoteId(conn);

    if (!hasParagraphWriterPermission(conn, notebook, noteId,
        userAndRoles, fromMessage.principal, "write")) {
      return;
    }

    String text = (String) fromMessage.get("paragraph");
    String title = (String) fromMessage.get("title");
    Status status = Status.valueOf((String) fromMessage.get("status"));
    Map<String, Object> params = (Map<String, Object>) fromMessage.get("params");
    Map<String, Object> config = (Map<String, Object>) fromMessage.get("config");

    final Note note = notebook.getNote(noteId);
    Paragraph p = setParagraphUsingMessage(note, fromMessage, paragraphId,
        text, title, params, config);
    p.setResult(fromMessage.get("results"));
    p.setErrorMessage((String) fromMessage.get("errorMessage"));
    p.setStatusWithoutNotification(status);

    // Spell uses ISO 8601 formatted string generated from moment
    String dateStarted = (String) fromMessage.get("dateStarted");
    String dateFinished = (String) fromMessage.get("dateFinished");
    SimpleDateFormat df = new SimpleDateFormat("yyyy-MM-dd'T'HH:mm:ss.SSSX");

    try {
      p.setDateStarted(df.parse(dateStarted));
    } catch (ParseException e) {
      LOG.error("Failed parse dateStarted", e);
    }

    try {
      p.setDateFinished(df.parse(dateFinished));
    } catch (ParseException e) {
      LOG.error("Failed parse dateFinished", e);
    }

    addNewParagraphIfLastParagraphIsExecuted(note, p);
    if (!persistNoteWithAuthInfo(conn, note, p)) {
      return;
    }

    // broadcast to other clients only
    broadcastExcept(note.getId(),
        new Message(OP.RUN_PARAGRAPH_USING_SPELL).put("paragraph", p), conn);
  }

  private void runParagraph(NotebookSocket conn, HashSet<String> userAndRoles, Notebook notebook,
          Message fromMessage) throws IOException {
    final String paragraphId = (String) fromMessage.get("id");
    if (paragraphId == null) {
      return;
    }

    String noteId = getOpenNoteId(conn);

    if (!hasParagraphRunnerPermission(conn, notebook, noteId,
        userAndRoles, fromMessage.principal, "write")) {
      return;
    }

    // 1. clear paragraph only if personalized,
    // otherwise this will be handed in `onOutputClear`
    final Note note = notebook.getNote(noteId);
    if (note.isPersonalizedMode()) {
      String user = fromMessage.principal;
      Paragraph p = note.clearPersonalizedParagraphOutput(paragraphId, user);
      unicastParagraph(note, p, user);
    }

    // 2. set paragraph values
    String text = (String) fromMessage.get("paragraph");
    String title = (String) fromMessage.get("title");
    Map<String, Object> params = (Map<String, Object>) fromMessage.get("params");
    Map<String, Object> config = (Map<String, Object>) fromMessage.get("config");

    Paragraph p = setParagraphUsingMessage(note, fromMessage, paragraphId,
        text, title, params, config);

    persistAndExecuteSingleParagraph(conn, note, p, false);
  }

  private void addNewParagraphIfLastParagraphIsExecuted(Note note, Paragraph p) {
    // if it's the last paragraph and not empty, let's add a new one
    boolean isTheLastParagraph = note.isLastParagraph(p.getId());
    if (!(Strings.isNullOrEmpty(p.getText()) ||
        Strings.isNullOrEmpty(p.getScriptText())) &&
        isTheLastParagraph) {
      Paragraph newPara = note.addNewParagraph(p.getAuthenticationInfo());
      broadcastNewParagraph(note, newPara);
    }
  }

  /**
   * @return false if failed to save a note
   */
  private boolean persistNoteWithAuthInfo(NotebookSocket conn, Note note, Paragraph p)
          throws IOException {
    try {
      note.persist(p.getAuthenticationInfo());
      return true;
    } catch (IOException ex) {
      LOG.error("Exception from run", ex);
      conn.send(serializeMessage(new Message(OP.ERROR_INFO).put("info",
          "Oops! There is something wrong with the notebook file system. "
              + "Please check the logs for more details.")));
      // don't run the paragraph when there is error on persisting the note information
      return false;
    }
  }

  private boolean persistAndExecuteSingleParagraph(NotebookSocket conn, Note note, Paragraph p,
          boolean blocking) throws IOException {
    addNewParagraphIfLastParagraphIsExecuted(note, p);
    if (!persistNoteWithAuthInfo(conn, note, p)) {
      return false;
    }

    try {
      return note.run(p.getId(), blocking);
    } catch (Exception ex) {
      LOG.error("Exception from run", ex);
      if (p != null) {
        p.setReturn(new InterpreterResult(InterpreterResult.Code.ERROR, ex.getMessage()), ex);
        p.setStatus(Status.ERROR);
        broadcast(note.getId(), new Message(OP.PARAGRAPH).put("paragraph", p));
      }
      return false;
    }
  }

  private Paragraph setParagraphUsingMessage(Note note, Message fromMessage, String paragraphId,
          String text, String title, Map<String, Object> params, Map<String, Object> config) {
    Paragraph p = note.getParagraph(paragraphId);
    p.setText(text);
    p.setTitle(title);
    AuthenticationInfo subject =
        new AuthenticationInfo(fromMessage.principal, fromMessage.roles, fromMessage.ticket);
    p.setAuthenticationInfo(subject);
    p.settings.setParams(params);
    p.setConfig(config);

    if (note.isPersonalizedMode()) {
      p = note.getParagraph(paragraphId);
      p.setText(text);
      p.setTitle(title);
      p.setAuthenticationInfo(subject);
      p.settings.setParams(params);
      p.setConfig(config);
    }

    return p;
  }

  private void sendAllConfigurations(NotebookSocket conn, HashSet<String> userAndRoles,
          Notebook notebook) throws IOException {
    ZeppelinConfiguration conf = notebook.getConf();

    Map<String, String> configurations =
        conf.dumpConfigurations(conf, new ZeppelinConfiguration.ConfigurationKeyPredicate() {
          @Override
          public boolean apply(String key) {
            return !key.contains("password") && !key.equals(
                ZeppelinConfiguration.ConfVars.ZEPPELIN_NOTEBOOK_AZURE_CONNECTION_STRING
                    .getVarName());
          }
        });
    configurations.put("isRevisionSupported", String.valueOf(notebook.isRevisionSupported()));
    conn.send(serializeMessage(
        new Message(OP.CONFIGURATIONS_INFO).put("configurations", configurations)));
  }

  private void checkpointNote(NotebookSocket conn, Notebook notebook, Message fromMessage)
          throws IOException {
    String noteId = (String) fromMessage.get("noteId");
    String commitMessage = (String) fromMessage.get("commitMessage");
    AuthenticationInfo subject = new AuthenticationInfo(fromMessage.principal);
    Revision revision = notebook.checkpointNote(noteId, commitMessage, subject);
    if (!Revision.isEmpty(revision)) {
      List<Revision> revisions = notebook.listRevisionHistory(noteId, subject);
      conn.send(
          serializeMessage(new Message(OP.LIST_REVISION_HISTORY).put("revisionList", revisions)));
    } else {
      conn.send(serializeMessage(new Message(OP.ERROR_INFO).put("info",
          "Couldn't checkpoint note revision: possibly storage doesn't support versioning. "
              + "Please check the logs for more details.")));
    }
  }

  private void listRevisionHistory(NotebookSocket conn, Notebook notebook, Message fromMessage)
          throws IOException {
    String noteId = (String) fromMessage.get("noteId");
    AuthenticationInfo subject = new AuthenticationInfo(fromMessage.principal);
    List<Revision> revisions = notebook.listRevisionHistory(noteId, subject);

    conn.send(
        serializeMessage(new Message(OP.LIST_REVISION_HISTORY).put("revisionList", revisions)));
  }

  private void setNoteRevision(NotebookSocket conn, HashSet<String> userAndRoles, Notebook notebook,
          Message fromMessage) throws IOException {
    String noteId = (String) fromMessage.get("noteId");
    String revisionId = (String) fromMessage.get("revisionId");
    AuthenticationInfo subject = new AuthenticationInfo(fromMessage.principal);

    if (!hasParagraphWriterPermission(conn, notebook, noteId,
        userAndRoles, fromMessage.principal, "update")) {
      return;
    }

    Note headNote = null;
    boolean setRevisionStatus;
    try {
      headNote = notebook.setNoteRevision(noteId, revisionId, subject);
      setRevisionStatus = headNote != null;
    } catch (Exception e) {
      setRevisionStatus = false;
      LOG.error("Failed to set given note revision", e);
    }
    if (setRevisionStatus) {
      notebook.loadNoteFromRepo(noteId, subject);
    }

    conn.send(serializeMessage(new Message(OP.SET_NOTE_REVISION).put("status", setRevisionStatus)));

    if (setRevisionStatus) {
      Note reloadedNote = notebook.getNote(headNote.getId());
      broadcastNote(reloadedNote);
    } else {
      conn.send(serializeMessage(new Message(OP.ERROR_INFO).put("info",
          "Couldn't set note to the given revision. "
              + "Please check the logs for more details.")));
    }
  }

  private void getNoteByRevision(NotebookSocket conn, Notebook notebook, Message fromMessage)
      throws IOException {
    String noteId = (String) fromMessage.get("noteId");
    String revisionId = (String) fromMessage.get("revisionId");
    AuthenticationInfo subject = new AuthenticationInfo(fromMessage.principal);
    Note revisionNote = notebook.getNoteByRevision(noteId, revisionId, subject);
    conn.send(serializeMessage(
        new Message(OP.NOTE_REVISION).put("noteId", noteId).put("revisionId", revisionId)
            .put("note", revisionNote)));
  }

  private void getNoteByRevisionForCompare(NotebookSocket conn, Notebook notebook,
      Message fromMessage) throws IOException {
    String noteId = (String) fromMessage.get("noteId");
    String revisionId = (String) fromMessage.get("revisionId");

    String position = (String) fromMessage.get("position");
    AuthenticationInfo subject = new AuthenticationInfo(fromMessage.principal);
    Note revisionNote;
    if (revisionId.equals("Head")) {
      revisionNote = notebook.getNote(noteId);
    } else {
      revisionNote = notebook.getNoteByRevision(noteId, revisionId, subject);
    }

    conn.send(serializeMessage(
        new Message(OP.NOTE_REVISION_FOR_COMPARE).put("noteId", noteId)
            .put("revisionId", revisionId).put("position", position).put("note", revisionNote)));
  }

  /**
   * This callback is for the paragraph that runs on ZeppelinServer.
   *
   * @param output output to append
   */
  @Override
  public void onOutputAppend(String noteId, String paragraphId, int index, String output) {
    Message msg = new Message(OP.PARAGRAPH_APPEND_OUTPUT).put("noteId", noteId)
        .put("paragraphId", paragraphId).put("index", index).put("data", output);
    broadcast(noteId, msg);
  }

  /**
   * This callback is for the paragraph that runs on ZeppelinServer.
   *
   * @param output output to update (replace)
   */
  @Override
  public void onOutputUpdated(String noteId, String paragraphId, int index,
      InterpreterResult.Type type, String output) {
    Message msg = new Message(OP.PARAGRAPH_UPDATE_OUTPUT).put("noteId", noteId)
        .put("paragraphId", paragraphId).put("index", index).put("type", type).put("data", output);
    Note note = notebook().getNote(noteId);
    if (note.isPersonalizedMode()) {
      String user = note.getParagraph(paragraphId).getUser();
      if (null != user) {
        multicastToUser(user, msg);
      }
    } else {
      broadcast(noteId, msg);
    }
  }

  /**
   * This callback is for the paragraph that runs on ZeppelinServer.
   */
  @Override
  public void onOutputClear(String noteId, String paragraphId) {
    Notebook notebook = notebook();
    final Note note = notebook.getNote(noteId);
    note.clearParagraphOutput(paragraphId);
    Paragraph paragraph = note.getParagraph(paragraphId);
    broadcastParagraph(note, paragraph);
  }

  /**
   * When application append output.
   */
  @Override
  public void onOutputAppend(String noteId, String paragraphId, int index, String appId,
      String output) {
    Message msg =
        new Message(OP.APP_APPEND_OUTPUT).put("noteId", noteId).put("paragraphId", paragraphId)
            .put("index", index).put("appId", appId).put("data", output);
    broadcast(noteId, msg);
  }

  /**
   * When application update output.
   */
  @Override
  public void onOutputUpdated(String noteId, String paragraphId, int index, String appId,
      InterpreterResult.Type type, String output) {
    Message msg =
        new Message(OP.APP_UPDATE_OUTPUT).put("noteId", noteId).put("paragraphId", paragraphId)
            .put("index", index).put("type", type).put("appId", appId).put("data", output);
    broadcast(noteId, msg);
  }

  @Override
  public void onLoad(String noteId, String paragraphId, String appId, HeliumPackage pkg) {
    Message msg = new Message(OP.APP_LOAD).put("noteId", noteId).put("paragraphId", paragraphId)
        .put("appId", appId).put("pkg", pkg);
    broadcast(noteId, msg);
  }

  @Override
  public void onStatusChange(String noteId, String paragraphId, String appId, String status) {
    Message msg =
        new Message(OP.APP_STATUS_CHANGE).put("noteId", noteId).put("paragraphId", paragraphId)
            .put("appId", appId).put("status", status);
    broadcast(noteId, msg);
  }

  @Override
  public void onGetParagraphRunners(String noteId, String paragraphId,
      RemoteWorksEventListener callback) {
    Notebook notebookIns = notebook();
    List<InterpreterContextRunner> runner = new LinkedList<>();

    if (notebookIns == null) {
      LOG.info("intepreter request notebook instance is null");
      callback.onFinished(notebookIns);
    }

    try {
      Note note = notebookIns.getNote(noteId);
      if (note != null) {
        if (paragraphId != null) {
          Paragraph paragraph = note.getParagraph(paragraphId);
          if (paragraph != null) {
            runner.add(paragraph.getInterpreterContextRunner());
          }
        } else {
          for (Paragraph p : note.getParagraphs()) {
            runner.add(p.getInterpreterContextRunner());
          }
        }
      }
      callback.onFinished(runner);
    } catch (NullPointerException e) {
      LOG.warn(e.getMessage());
      callback.onError();
    }
  }

  @Override
  public void onRemoteRunParagraph(String noteId, String paragraphId) throws Exception {
    Notebook notebookIns = notebook();
    try {
      if (notebookIns == null) {
        throw new Exception("onRemoteRunParagraph notebook instance is null");
      }
      Note noteIns = notebookIns.getNote(noteId);
      if (noteIns == null) {
        throw new Exception(String.format("Can't found note id %s", noteId));
      }

      Paragraph paragraph = noteIns.getParagraph(paragraphId);
      if (paragraph == null) {
        throw new Exception(String.format("Can't found paragraph %s %s", noteId, paragraphId));
      }

      Set<String> userAndRoles = Sets.newHashSet();
      userAndRoles.add(SecurityUtils.getPrincipal());
      userAndRoles.addAll(SecurityUtils.getRoles());
      if (!notebookIns.getNotebookAuthorization().hasRunAuthorization(userAndRoles, noteId)) {
        throw new ForbiddenException(String.format("can't execute note %s", noteId));
      }

      AuthenticationInfo subject = new AuthenticationInfo(SecurityUtils.getPrincipal());
      paragraph.setAuthenticationInfo(subject);

      noteIns.run(paragraphId);
    } catch (Exception e) {
      throw e;
    }
  }

  /**
   * Notebook Information Change event.
   */
  public static class NotebookInformationListener implements NotebookEventListener {
    private NotebookServer notebookServer;

    public NotebookInformationListener(NotebookServer notebookServer) {
      this.notebookServer = notebookServer;
    }

    @Override
    public void onParagraphRemove(Paragraph p) {
      try {
        notebookServer.broadcastUpdateNoteJobInfo(System.currentTimeMillis() - 5000);
      } catch (IOException ioe) {
        LOG.error("can not broadcast for job manager {}", ioe.getMessage());
      }
    }

    @Override
    public void onNoteRemove(Note note) {
      try {
        notebookServer.broadcastUpdateNoteJobInfo(System.currentTimeMillis() - 5000);
      } catch (IOException ioe) {
        LOG.error("can not broadcast for job manager {}", ioe.getMessage());
      }

      List<Map<String, Object>> notesInfo = new LinkedList<>();
      Map<String, Object> info = new HashMap<>();
      info.put("noteId", note.getId());
      // set paragraphs
      List<Map<String, Object>> paragraphsInfo = new LinkedList<>();

      // notebook json object root information.
      info.put("isRunningJob", false);
      info.put("unixTimeLastRun", 0);
      info.put("isRemoved", true);
      info.put("paragraphs", paragraphsInfo);
      notesInfo.add(info);

      Map<String, Object> response = new HashMap<>();
      response.put("lastResponseUnixTime", System.currentTimeMillis());
      response.put("jobs", notesInfo);

      notebookServer.broadcast(JobManagerService.JOB_MANAGER_PAGE.getKey(),
          new Message(OP.LIST_UPDATE_NOTE_JOBS).put("noteRunningJobs", response));
    }

    @Override
    public void onParagraphCreate(Paragraph p) {
      Notebook notebook = notebookServer.notebook();
      List<Map<String, Object>> notebookJobs = notebook.getJobListByParagraphId(p.getId());
      Map<String, Object> response = new HashMap<>();
      response.put("lastResponseUnixTime", System.currentTimeMillis());
      response.put("jobs", notebookJobs);

      notebookServer.broadcast(JobManagerService.JOB_MANAGER_PAGE.getKey(),
          new Message(OP.LIST_UPDATE_NOTE_JOBS).put("noteRunningJobs", response));
    }

    @Override
    public void onNoteCreate(Note note) {
      Notebook notebook = notebookServer.notebook();
      List<Map<String, Object>> notebookJobs = notebook.getJobListByNoteId(note.getId());
      Map<String, Object> response = new HashMap<>();
      response.put("lastResponseUnixTime", System.currentTimeMillis());
      response.put("jobs", notebookJobs);

      notebookServer.broadcast(JobManagerService.JOB_MANAGER_PAGE.getKey(),
          new Message(OP.LIST_UPDATE_NOTE_JOBS).put("noteRunningJobs", response));
    }

    @Override
    public void onParagraphStatusChange(Paragraph p, Status status) {
      Notebook notebook = notebookServer.notebook();
      List<Map<String, Object>> notebookJobs = notebook.getJobListByParagraphId(p.getId());

      Map<String, Object> response = new HashMap<>();
      response.put("lastResponseUnixTime", System.currentTimeMillis());
      response.put("jobs", notebookJobs);

      notebookServer.broadcast(JobManagerService.JOB_MANAGER_PAGE.getKey(),
          new Message(OP.LIST_UPDATE_NOTE_JOBS).put("noteRunningJobs", response));
    }

    @Override
    public void onUnbindInterpreter(Note note, InterpreterSetting setting) {
      Notebook notebook = notebookServer.notebook();
      List<Map<String, Object>> notebookJobs = notebook.getJobListByNoteId(note.getId());
      Map<String, Object> response = new HashMap<>();
      response.put("lastResponseUnixTime", System.currentTimeMillis());
      response.put("jobs", notebookJobs);

      notebookServer.broadcast(JobManagerService.JOB_MANAGER_PAGE.getKey(),
          new Message(OP.LIST_UPDATE_NOTE_JOBS).put("noteRunningJobs", response));
    }
  }

  /**
   * Need description here.
   */
  public static class ParagraphListenerImpl implements ParagraphJobListener {
    private NotebookServer notebookServer;
    private Note note;

    public ParagraphListenerImpl(NotebookServer notebookServer, Note note) {
      this.notebookServer = notebookServer;
      this.note = note;
    }

    @Override
    public void onProgressUpdate(Job job, int progress) {
      notebookServer.broadcast(note.getId(),
          new Message(OP.PROGRESS).put("id", job.getId()).put("progress", progress));
    }

    @Override
    public void onStatusChange(Job job, Status before, Status after) {
      if (after == Status.ERROR) {
        if (job.getException() != null) {
          LOG.error("Error", job.getException());
        }
      }

      if (job.isTerminated()) {
        if (job.getStatus() == Status.FINISHED) {
          LOG.info("Job {} is finished successfully, status: {}", job.getId(), job.getStatus());
        } else {
          LOG.warn("Job {} is finished, status: {}, exception: {}, result: {}" , job.getId(),
              job.getStatus(), job.getException(), job.getReturn());
        }

        try {
          //TODO(khalid): may change interface for JobListener and pass subject from interpreter
          note.persist(job instanceof Paragraph ? ((Paragraph) job).getAuthenticationInfo() : null);
        } catch (IOException e) {
          LOG.error(e.toString(), e);
        }
      }
      if (job instanceof Paragraph) {
        Paragraph p = (Paragraph) job;
        p.setStatusToUserParagraph(job.getStatus());
        notebookServer.broadcastParagraph(note, p);
      }
      try {
        notebookServer.broadcastUpdateNoteJobInfo(System.currentTimeMillis() - 5000);
      } catch (IOException e) {
        LOG.error("can not broadcast for job manager {}", e);
      }
    }

    /**
     * This callback is for paragraph that runs on RemoteInterpreterProcess.
     */
    @Override
    public void onOutputAppend(Paragraph paragraph, int idx, String output) {
      Message msg =
          new Message(OP.PARAGRAPH_APPEND_OUTPUT).put("noteId", paragraph.getNote().getId())
              .put("paragraphId", paragraph.getId()).put("data", output);

      notebookServer.broadcast(paragraph.getNote().getId(), msg);
    }

    /**
     * This callback is for paragraph that runs on RemoteInterpreterProcess.
     */
    @Override
    public void onOutputUpdate(Paragraph paragraph, int idx, InterpreterResultMessage result) {
      String output = result.getData();
      Message msg =
          new Message(OP.PARAGRAPH_UPDATE_OUTPUT).put("noteId", paragraph.getNote().getId())
              .put("paragraphId", paragraph.getId()).put("data", output);

      notebookServer.broadcast(paragraph.getNote().getId(), msg);
    }

    @Override
    public void onOutputUpdateAll(Paragraph paragraph, List<InterpreterResultMessage> msgs) {
      // TODO
    }
  }

  @Override
  public ParagraphJobListener getParagraphJobListener(Note note) {
    return new ParagraphListenerImpl(this, note);
  }

  public NotebookEventListener getNotebookInformationListener() {
    return new NotebookInformationListener(this);
  }

  private void sendAllAngularObjects(Note note, String user, NotebookSocket conn)
      throws IOException {
    List<InterpreterSetting> settings =
        notebook().getInterpreterSettingManager().getInterpreterSettings(note.getId());
    if (settings == null || settings.size() == 0) {
      return;
    }

    for (InterpreterSetting intpSetting : settings) {
      if (intpSetting.getInterpreterGroup(user, note.getId()) == null) {
        continue;
      }
      AngularObjectRegistry registry =
          intpSetting.getInterpreterGroup(user, note.getId()).getAngularObjectRegistry();
      List<AngularObject> objects = registry.getAllWithGlobal(note.getId());
      for (AngularObject object : objects) {
        conn.send(serializeMessage(
            new Message(OP.ANGULAR_OBJECT_UPDATE).put("angularObject", object)
                .put("interpreterGroupId",
                    intpSetting.getInterpreterGroup(user, note.getId()).getId())
                .put("noteId", note.getId()).put("paragraphId", object.getParagraphId())));
      }
    }
  }

  @Override
  public void onAdd(String interpreterGroupId, AngularObject object) {
    onUpdate(interpreterGroupId, object);
  }

  @Override
  public void onUpdate(String interpreterGroupId, AngularObject object) {
    Notebook notebook = notebook();
    if (notebook == null) {
      return;
    }

    List<Note> notes = notebook.getAllNotes();
    for (Note note : notes) {
      if (object.getNoteId() != null && !note.getId().equals(object.getNoteId())) {
        continue;
      }

      List<InterpreterSetting> intpSettings =
          notebook.getInterpreterSettingManager().getInterpreterSettings(note.getId());
      if (intpSettings.isEmpty()) {
        continue;
      }

      broadcast(note.getId(), new Message(OP.ANGULAR_OBJECT_UPDATE).put("angularObject", object)
          .put("interpreterGroupId", interpreterGroupId).put("noteId", note.getId())
          .put("paragraphId", object.getParagraphId()));
    }
  }

  @Override
  public void onRemove(String interpreterGroupId, String name, String noteId, String paragraphId) {
    Notebook notebook = notebook();
    List<Note> notes = notebook.getAllNotes();
    for (Note note : notes) {
      if (noteId != null && !note.getId().equals(noteId)) {
        continue;
      }

      List<String> settingIds =
          notebook.getInterpreterSettingManager().getInterpreterBinding(note.getId());
      for (String id : settingIds) {
        if (interpreterGroupId.contains(id)) {
          broadcast(note.getId(),
              new Message(OP.ANGULAR_OBJECT_REMOVE).put("name", name).put("noteId", noteId)
                  .put("paragraphId", paragraphId));
          break;
        }
      }
    }
  }

  private void getEditorSetting(NotebookSocket conn, Message fromMessage) throws IOException {
    String paragraphId = (String) fromMessage.get("paragraphId");
    String replName = (String) fromMessage.get("magic");
    String noteId = getOpenNoteId(conn);
    String user = fromMessage.principal;
    Message resp = new Message(OP.EDITOR_SETTING);
    resp.put("paragraphId", paragraphId);
    Interpreter interpreter;

    try {
      interpreter = notebook().getInterpreterFactory().getInterpreter(user, noteId, replName);
    } catch (InterpreterNotFoundException e) {
      throw new IOException("Fail to get interpreter: " + replName, e);
    }
    resp.put("editor", notebook().getInterpreterSettingManager().
        getEditorSetting(interpreter, user, noteId, replName));
    conn.send(serializeMessage(resp));
  }

  private void getInterpreterSettings(NotebookSocket conn, AuthenticationInfo subject)
      throws IOException {
    List<InterpreterSetting> availableSettings = notebook().getInterpreterSettingManager().get();
    conn.send(serializeMessage(
        new Message(OP.INTERPRETER_SETTINGS).put("interpreterSettings", availableSettings)));
  }

  @Override
  public void onMetaInfosReceived(String settingId, Map<String, String> metaInfos) {
    InterpreterSetting interpreterSetting =
        notebook().getInterpreterSettingManager().get(settingId);
    interpreterSetting.setInfos(metaInfos);
  }

  private void switchConnectionToWatcher(NotebookSocket conn, Message messagereceived) {
    if (!isSessionAllowedToSwitchToWatcher(conn)) {
      LOG.error("Cannot switch this client to watcher, invalid security key");
      return;
    }
    LOG.info("Going to add {} to watcher socket", conn);
    // add the connection to the watcher.
    if (watcherSockets.contains(conn)) {
      LOG.info("connection alrerady present in the watcher");
      return;
    }
    watcherSockets.add(conn);

    // remove this connection from regular zeppelin ws usage.
    removeConnectionFromAllNote(conn);
    connectedSockets.remove(conn);
    removeUserConnection(conn.getUser(), conn);
  }

  private boolean isSessionAllowedToSwitchToWatcher(NotebookSocket session) {
    String watcherSecurityKey = session.getRequest().getHeader(WatcherSecurityKey.HTTP_HEADER);
    return !(StringUtils.isBlank(watcherSecurityKey) || !watcherSecurityKey
        .equals(WatcherSecurityKey.getKey()));
  }

  /**
   * Send websocket message to all connections regardless of notebook id.
   */
  private void broadcastToAllConnections(String serialized) {
    broadcastToAllConnectionsExcept(null, serialized);
  }

  private void broadcastToAllConnectionsExcept(NotebookSocket exclude, String serialized) {
    synchronized (connectedSockets) {
      for (NotebookSocket conn: connectedSockets) {
        if (exclude != null && exclude.equals(conn)) {
          continue;
        }

        try {
          conn.send(serialized);
        } catch (IOException e) {
          LOG.error("Cannot broadcast message to watcher", e);
        }
      }
    }
  }

  private void broadcastToWatchers(String noteId, String subject, Message message) {
    synchronized (watcherSockets) {
      for (NotebookSocket watcher : watcherSockets) {
        try {
          watcher.send(
              WatcherMessage.builder(noteId).subject(subject).message(serializeMessage(message))
                  .build().toJson());
        } catch (IOException e) {
          LOG.error("Cannot broadcast message to watcher", e);
        }
      }
    }
  }

  @Override
  public void onParaInfosReceived(String noteId, String paragraphId,
          String interpreterSettingId, Map<String, String> metaInfos) {
    Note note = notebook().getNote(noteId);
    if (note != null) {
      Paragraph paragraph = note.getParagraph(paragraphId);
      if (paragraph != null) {
        InterpreterSetting setting = notebook().getInterpreterSettingManager()
            .get(interpreterSettingId);
        setting.addNoteToPara(noteId, paragraphId);
        String label = metaInfos.get("label");
        String tooltip = metaInfos.get("tooltip");
        List<String> keysToRemove = Arrays.asList("noteId", "paraId", "label", "tooltip");
        for (String removeKey : keysToRemove) {
          metaInfos.remove(removeKey);
        }
        paragraph
            .updateRuntimeInfos(label, tooltip, metaInfos, setting.getGroup(), setting.getId());
        broadcast(
            note.getId(),
            new Message(OP.PARAS_INFO).put("id", paragraphId).put("infos",
                paragraph.getRuntimeInfos()));
      }
    }
  }

  public void clearParagraphRuntimeInfo(InterpreterSetting setting) {
    Map<String, Set<String>> noteIdAndParaMap = setting.getNoteIdAndParaMap();
    if (noteIdAndParaMap != null && !noteIdAndParaMap.isEmpty()) {
      for (String noteId : noteIdAndParaMap.keySet()) {
        Set<String> paraIdSet = noteIdAndParaMap.get(noteId);
        if (paraIdSet != null && !paraIdSet.isEmpty()) {
          for (String paraId : paraIdSet) {
            Note note = notebook().getNote(noteId);
            if (note != null) {
              Paragraph paragraph = note.getParagraph(paraId);
              if (paragraph != null) {
                paragraph.clearRuntimeInfo(setting.getId());
                broadcast(noteId, new Message(OP.PARAGRAPH).put("paragraph", paragraph));
              }
            }
          }
        }
      }
    }
    setting.clearNoteIdAndParaMap();
  }

  public void broadcastNoteForms(Note note) {
    GUI formsSettings = new GUI();
    formsSettings.setForms(note.getNoteForms());
    formsSettings.setParams(note.getNoteParams());

    broadcast(note.getId(), new Message(OP.SAVE_NOTE_FORMS).put("formsData", formsSettings));
  }

  private void saveNoteForms(NotebookSocket conn, HashSet<String> userAndRoles, Notebook notebook,
          Message fromMessage) throws IOException {
    String noteId = (String) fromMessage.get("noteId");
    Map<String, Object> noteParams = (Map<String, Object>) fromMessage.get("noteParams");

    if (!hasParagraphWriterPermission(conn, notebook, noteId,
        userAndRoles, fromMessage.principal, "update")) {
      return;
    }

    Note note = notebook.getNote(noteId);
    if (note != null) {
      note.setNoteParams(noteParams);

      AuthenticationInfo subject = new AuthenticationInfo(fromMessage.principal);
      note.persist(subject);
      broadcastNoteForms(note);
    }
  }

  private void removeNoteForms(NotebookSocket conn, HashSet<String> userAndRoles, Notebook notebook,
          Message fromMessage) throws IOException {
    String noteId = (String) fromMessage.get("noteId");
    String formName = (String) fromMessage.get("formName");

    if (!hasParagraphWriterPermission(conn, notebook, noteId,
        userAndRoles, fromMessage.principal, "update")) {
      return;
    }

    Note note = notebook.getNote(noteId);
    if (note != null) {
      note.getNoteForms().remove(formName);
      note.getNoteParams().remove(formName);

      AuthenticationInfo subject = new AuthenticationInfo(fromMessage.principal);
      note.persist(subject);
      broadcastNoteForms(note);
    }
  }
}<|MERGE_RESOLUTION|>--- conflicted
+++ resolved
@@ -1741,13 +1741,8 @@
     p.abort();
   }
 
-<<<<<<< HEAD
-  private void runAllParagraphs(final NotebookSocket conn, HashSet<String> userAndRoles,
-                                Notebook notebook, final Message fromMessage) throws IOException {
-=======
   private void runAllParagraphs(NotebookSocket conn, HashSet<String> userAndRoles,
-          Notebook notebook, Message fromMessage) throws IOException {
->>>>>>> c4da31b2
+          Notebook notebook, final Message fromMessage) throws IOException {
     final String noteId = (String) fromMessage.get("noteId");
     if (StringUtils.isBlank(noteId)) {
       return;
