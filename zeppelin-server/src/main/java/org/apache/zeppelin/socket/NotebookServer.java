--- conflicted
+++ resolved
@@ -535,15 +535,11 @@
   }
 
   public void broadcastNoteList(AuthenticationInfo subject) {
-<<<<<<< HEAD
-    List<Map<String, String>> notesInfo = generateNotesInfo(false, subject);
-    broadcastAll(new Message(OP.NOTES_INFO).put("notes", notesInfo));
-=======
     if (subject == null) {
       subject = new AuthenticationInfo(StringUtils.EMPTY);
     }
     //send first to requesting user
-    List<Map<String, String>> notesInfo = generateNotebooksInfo(false, subject);
+    List<Map<String, String>> notesInfo = generateNotesInfo(false, subject);
     multicastToUser(subject.getUser(), new Message(OP.NOTES_INFO).put("notes", notesInfo));
     //to others afterwards
     for (String user: userConnectedSockets.keySet()) {
@@ -553,7 +549,6 @@
       notesInfo = generateNotebooksInfo(false, new AuthenticationInfo(user));
       multicastToUser(user, new Message(OP.NOTES_INFO).put("notes", notesInfo));
     }
->>>>>>> 6e3a1d26
   }
 
   public void unicastNoteList(NotebookSocket conn, AuthenticationInfo subject) {
@@ -562,15 +557,11 @@
   }
 
   public void broadcastReloadedNoteList(AuthenticationInfo subject) {
-<<<<<<< HEAD
-    List<Map<String, String>> notesInfo = generateNotesInfo(true, subject);
-    broadcastAll(new Message(OP.NOTES_INFO).put("notes", notesInfo));
-=======
     if (subject == null) {
       subject = new AuthenticationInfo(StringUtils.EMPTY);
     }
     //reload and reply first to requesting user
-    List<Map<String, String>> notesInfo = generateNotebooksInfo(true, subject);
+    List<Map<String, String>> notesInfo = generateNotesInfo(true, subject);
     multicastToUser(subject.getUser(), new Message(OP.NOTES_INFO).put("notes", notesInfo));
     //to others afterwards
     for (String user: userConnectedSockets.keySet()) {
@@ -581,7 +572,6 @@
       notesInfo = generateNotebooksInfo(false, new AuthenticationInfo(user));
       multicastToUser(user, new Message(OP.NOTES_INFO).put("notes", notesInfo));
     }
->>>>>>> 6e3a1d26
   }
 
   void permissionError(NotebookSocket conn, String op,
