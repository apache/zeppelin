/*
 * Licensed to the Apache Software Foundation (ASF) under one or more
 * contributor license agreements.  See the NOTICE file distributed with
 * this work for additional information regarding copyright ownership.
 * The ASF licenses this file to You under the Apache License, Version 2.0
 * (the "License"); you may not use this file except in compliance with
 * the License.  You may obtain a copy of the License at
 *
 *    http://www.apache.org/licenses/LICENSE-2.0
 *
 * Unless required by applicable law or agreed to in writing, software
 * distributed under the License is distributed on an "AS IS" BASIS,
 * WITHOUT WARRANTIES OR CONDITIONS OF ANY KIND, either express or implied.
 * See the License for the specific language governing permissions and
 * limitations under the License.
 */
package org.apache.zeppelin.socket;

import com.google.common.base.Strings;
import com.google.gson.Gson;
import com.google.gson.GsonBuilder;
import com.google.gson.reflect.TypeToken;
import java.io.IOException;
import java.lang.reflect.Type;
import java.net.URISyntaxException;
import java.net.UnknownHostException;
import java.util.ArrayList;
import java.util.Arrays;
import java.util.Date;
import java.util.HashMap;
import java.util.HashSet;
import java.util.List;
import java.util.Map;
import java.util.Set;
import java.util.concurrent.ExecutorService;
import java.util.concurrent.Executors;
import java.util.concurrent.atomic.AtomicReference;
import javax.inject.Inject;
import javax.inject.Provider;
import javax.servlet.http.HttpServletRequest;
import org.apache.commons.lang.StringUtils;
import org.apache.commons.lang3.exception.ExceptionUtils;
import org.apache.zeppelin.conf.ZeppelinConfiguration;
import org.apache.zeppelin.display.AngularObject;
import org.apache.zeppelin.display.AngularObjectRegistry;
import org.apache.zeppelin.display.AngularObjectRegistryListener;
import org.apache.zeppelin.display.GUI;
import org.apache.zeppelin.display.Input;
import org.apache.zeppelin.helium.ApplicationEventListener;
import org.apache.zeppelin.helium.HeliumPackage;
import org.apache.zeppelin.interpreter.InterpreterGroup;
import org.apache.zeppelin.interpreter.InterpreterResult;
import org.apache.zeppelin.interpreter.InterpreterResultMessage;
import org.apache.zeppelin.interpreter.InterpreterSetting;
import org.apache.zeppelin.interpreter.remote.RemoteAngularObjectRegistry;
import org.apache.zeppelin.interpreter.remote.RemoteInterpreterProcessListener;
import org.apache.zeppelin.interpreter.thrift.InterpreterCompletion;
import org.apache.zeppelin.notebook.Note;
import org.apache.zeppelin.notebook.NoteEventListener;
import org.apache.zeppelin.notebook.NoteInfo;
import org.apache.zeppelin.notebook.Notebook;
import org.apache.zeppelin.notebook.NotebookAuthorization;
import org.apache.zeppelin.notebook.NotebookImportDeserializer;
import org.apache.zeppelin.notebook.Paragraph;
import org.apache.zeppelin.notebook.ParagraphJobListener;
import org.apache.zeppelin.notebook.ParagraphWithRuntimeInfo;
import org.apache.zeppelin.notebook.repo.NotebookRepoWithVersionControl.Revision;
import org.apache.zeppelin.notebook.socket.Message;
import org.apache.zeppelin.notebook.socket.Message.OP;
import org.apache.zeppelin.rest.exception.ForbiddenException;
import org.apache.zeppelin.scheduler.Job.Status;
import org.apache.zeppelin.service.ConfigurationService;
import org.apache.zeppelin.service.JobManagerService;
import org.apache.zeppelin.service.NotebookService;
import org.apache.zeppelin.service.ServiceContext;
import org.apache.zeppelin.service.SimpleServiceCallback;
import org.apache.zeppelin.ticket.TicketContainer;
import org.apache.zeppelin.types.InterpreterSettingsList;
import org.apache.zeppelin.user.AuthenticationInfo;
import org.apache.zeppelin.utils.CorsUtils;
import org.apache.zeppelin.utils.InterpreterBindingUtils;
import org.apache.zeppelin.utils.TestUtils;
import org.eclipse.jetty.websocket.servlet.WebSocketServlet;
import org.eclipse.jetty.websocket.servlet.WebSocketServletFactory;
import org.glassfish.hk2.api.ServiceLocator;
import org.slf4j.Logger;
import org.slf4j.LoggerFactory;

/**
 * Zeppelin websocket service. This class used setter injection because all servlet should have
 * no-parameter constructor
 */
public class NotebookServer extends WebSocketServlet
    implements NotebookSocketListener,
        AngularObjectRegistryListener,
        RemoteInterpreterProcessListener,
        ApplicationEventListener,
        ParagraphJobListener,
        NoteEventListener,
        NotebookServerMBean {

  /**
   * Job manager service type.
   */
  protected enum JobManagerServiceType {
    JOB_MANAGER_PAGE("JOB_MANAGER_PAGE");
    private String serviceTypeKey;

    JobManagerServiceType(String serviceType) {
      this.serviceTypeKey = serviceType;
    }

    String getKey() {
      return this.serviceTypeKey;
    }
  }


  private Boolean collaborativeModeEnable = ZeppelinConfiguration
      .create()
      .isZeppelinNotebookCollaborativeModeEnable();
  private static final Logger LOG = LoggerFactory.getLogger(NotebookServer.class);
  private static Gson gson = new GsonBuilder()
      .setDateFormat("yyyy-MM-dd'T'HH:mm:ssZ")
      .registerTypeAdapter(Date.class, new NotebookImportDeserializer())
      .setPrettyPrinting()
      .registerTypeAdapterFactory(Input.TypeAdapterFactory).create();
  private static AtomicReference<NotebookServer> self = new AtomicReference<>();

  private ConnectionManager connectionManager;

  private ExecutorService executorService = Executors.newFixedThreadPool(10);

  private Provider<Notebook> notebookProvider;
  private Provider<NotebookService> notebookServiceProvider;
  private Provider<ConfigurationService> configurationServiceProvider;
  private Provider<JobManagerService> jobManagerServiceProvider;

  public NotebookServer() {
    this.connectionManager = new ConnectionManager();
    NotebookServer.self.set(this);
    LOG.info("NotebookServer instantiated: {}", this);
  }

  @Inject
  public void setServiceLocator(ServiceLocator serviceLocator) {
    LOG.info("Injected ServiceLocator: {}", serviceLocator);
  }

  @Inject
  public void setNotebook(Provider<Notebook> notebookProvider) {
    this.notebookProvider = notebookProvider;
    LOG.info("Injected NotebookProvider");
  }

  @Inject
  public void setNotebookService(
      Provider<NotebookService> notebookServiceProvider) {
    this.notebookServiceProvider = notebookServiceProvider;
    LOG.info("Injected NotebookServiceProvider");
  }

  @Inject
  public void setConfigurationService(
      Provider<ConfigurationService> configurationServiceProvider) {
    this.configurationServiceProvider = configurationServiceProvider;
  }

  @Inject
  public void setJobManagerService(
      Provider<JobManagerService> jobManagerServiceProvider) {
    this.jobManagerServiceProvider = jobManagerServiceProvider;
  }

  public static NotebookServer getInstance() {
    return TestUtils.getInstance(NotebookServer.class);
  }

  public Notebook getNotebook() {
    return notebookProvider.get();
  }

  public NotebookService getNotebookService() {
    return notebookServiceProvider.get();
  }

  public ConfigurationService getConfigurationService() {
    return configurationServiceProvider.get();
  }

  public synchronized JobManagerService getJobManagerService() {
    return jobManagerServiceProvider.get();
  }

  @Override
  public void configure(WebSocketServletFactory factory) {
    factory.setCreator(new NotebookWebSocketCreator(this));
  }

  public boolean checkOrigin(HttpServletRequest request, String origin) {
    try {
      return CorsUtils.isValidOrigin(origin, ZeppelinConfiguration.create());
    } catch (UnknownHostException | URISyntaxException e) {
      LOG.error(e.toString(), e);
    }
    return false;
  }

  @Override
  public void onOpen(NotebookSocket conn) {
    LOG.info("New connection from {}", conn);
    connectionManager.addConnection(conn);
  }

  @Override
  public void onMessage(NotebookSocket conn, String msg) {
    try {
      Message messagereceived = deserializeMessage(msg);
      if (messagereceived.op != OP.PING) {
        LOG.debug("RECEIVE: " + messagereceived.op +
            ", RECEIVE PRINCIPAL: " + messagereceived.principal +
            ", RECEIVE TICKET: " + messagereceived.ticket +
            ", RECEIVE ROLES: " + messagereceived.roles +
            ", RECEIVE DATA: " + messagereceived.data);
      }
      if (LOG.isTraceEnabled()) {
        LOG.trace("RECEIVE MSG = " + messagereceived);
      }

      String ticket = TicketContainer.instance.getTicket(messagereceived.principal);
      if (ticket != null &&
          (messagereceived.ticket == null || !ticket.equals(messagereceived.ticket))) {
        /* not to pollute logs, log instead of exception */
        if (StringUtils.isEmpty(messagereceived.ticket)) {
          LOG.debug("{} message: invalid ticket {} != {}", messagereceived.op,
              messagereceived.ticket, ticket);
        } else {
          if (!messagereceived.op.equals(OP.PING)) {
            conn.send(serializeMessage(new Message(OP.SESSION_LOGOUT).put("info",
                "Your ticket is invalid possibly due to server restart. "
                    + "Please login again.")));
          }
        }
        return;
      }

      ZeppelinConfiguration conf = ZeppelinConfiguration.create();
      boolean allowAnonymous = conf.isAnonymousAllowed();
      if (!allowAnonymous && messagereceived.principal.equals("anonymous")) {
        throw new Exception("Anonymous access not allowed ");
      }

      if (Message.isDisabledForRunningNotes(messagereceived.op)) {
<<<<<<< HEAD
        Note note = notebook.getNote((String) messagereceived.get("noteId"));
=======
        Note note = getNotebook().getNote((String) messagereceived.get("noteId"));
>>>>>>> 66390251
        if (note != null && note.isRunning()) {
          throw new Exception("Note is now running sequentially. Can not be performed: " +
                  messagereceived.op);
        }
      }

      if (StringUtils.isEmpty(conn.getUser())) {
        connectionManager.addUserConnection(messagereceived.principal, conn);
      }

      // Lets be elegant here
      switch (messagereceived.op) {
        case LIST_NOTES:
          listNotesInfo(conn, messagereceived);
          break;
        case RELOAD_NOTES_FROM_REPO:
          broadcastReloadedNoteList(conn, getServiceContext(messagereceived));
          break;
        case GET_HOME_NOTE:
          getHomeNote(conn, messagereceived);
          break;
        case GET_NOTE:
          getNote(conn, messagereceived);
          break;
        case NEW_NOTE:
          createNote(conn, messagereceived);
          break;
        case DEL_NOTE:
          deleteNote(conn, messagereceived);
          break;
        case REMOVE_FOLDER:
          removeFolder(conn, messagereceived);
          break;
        case MOVE_NOTE_TO_TRASH:
          moveNoteToTrash(conn, messagereceived);
          break;
        case MOVE_FOLDER_TO_TRASH:
          moveFolderToTrash(conn, messagereceived);
          break;
        case EMPTY_TRASH:
          emptyTrash(conn, messagereceived);
          break;
        case RESTORE_FOLDER:
          restoreFolder(conn, messagereceived);
          break;
        case RESTORE_NOTE:
          restoreNote(conn, messagereceived);
          break;
        case RESTORE_ALL:
          restoreAll(conn, messagereceived);
          break;
        case CLONE_NOTE:
          cloneNote(conn, messagereceived);
          break;
        case IMPORT_NOTE:
          importNote(conn, messagereceived);
          break;
        case COMMIT_PARAGRAPH:
          updateParagraph(conn, messagereceived);
          break;
        case RUN_PARAGRAPH:
          runParagraph(conn, messagereceived);
          break;
        case PARAGRAPH_EXECUTED_BY_SPELL:
          broadcastSpellExecution(conn, messagereceived);
          break;
        case RUN_ALL_PARAGRAPHS:
          runAllParagraphs(conn, messagereceived);
          break;
        case CANCEL_PARAGRAPH:
          cancelParagraph(conn, messagereceived);
          break;
        case MOVE_PARAGRAPH:
          moveParagraph(conn, messagereceived);
          break;
        case INSERT_PARAGRAPH:
          insertParagraph(conn, messagereceived);
          break;
        case COPY_PARAGRAPH:
          copyParagraph(conn, messagereceived);
          break;
        case PARAGRAPH_REMOVE:
          removeParagraph(conn, messagereceived);
          break;
        case PARAGRAPH_CLEAR_OUTPUT:
          clearParagraphOutput(conn, messagereceived);
          break;
        case PARAGRAPH_CLEAR_ALL_OUTPUT:
          clearAllParagraphOutput(conn, messagereceived);
          break;
        case NOTE_UPDATE:
          updateNote(conn, messagereceived);
          break;
        case NOTE_RENAME:
          renameNote(conn, messagereceived);
          break;
        case FOLDER_RENAME:
          renameFolder(conn, messagereceived);
          break;
        case UPDATE_PERSONALIZED_MODE:
          updatePersonalizedMode(conn, messagereceived);
          break;
        case COMPLETION:
          completion(conn, messagereceived);
          break;
        case PING:
          break; //do nothing
        case ANGULAR_OBJECT_UPDATED:
          angularObjectUpdated(conn, messagereceived);
          break;
        case ANGULAR_OBJECT_CLIENT_BIND:
          angularObjectClientBind(conn, messagereceived);
          break;
        case ANGULAR_OBJECT_CLIENT_UNBIND:
          angularObjectClientUnbind(conn, messagereceived);
          break;
        case LIST_CONFIGURATIONS:
          sendAllConfigurations(conn, messagereceived);
          break;
        case CHECKPOINT_NOTE:
          checkpointNote(conn, messagereceived);
          break;
        case LIST_REVISION_HISTORY:
          listRevisionHistory(conn, messagereceived);
          break;
        case SET_NOTE_REVISION:
          setNoteRevision(conn, messagereceived);
          break;
        case NOTE_REVISION:
          getNoteByRevision(conn, messagereceived);
          break;
        case NOTE_REVISION_FOR_COMPARE:
          getNoteByRevisionForCompare(conn, messagereceived);
          break;
        case LIST_NOTE_JOBS:
          unicastNoteJobInfo(conn, messagereceived);
          break;
        case UNSUBSCRIBE_UPDATE_NOTE_JOBS:
          unsubscribeNoteJobInfo(conn);
          break;
        case GET_INTERPRETER_BINDINGS:
          getInterpreterBindings(conn, messagereceived);
          break;
        case EDITOR_SETTING:
          getEditorSetting(conn, messagereceived);
          break;
        case GET_INTERPRETER_SETTINGS:
          getInterpreterSettings(conn);
          break;
        case WATCHER:
          connectionManager.switchConnectionToWatcher(conn);
          break;
        case SAVE_NOTE_FORMS:
          saveNoteForms(conn, messagereceived);
          break;
        case REMOVE_NOTE_FORMS:
          removeNoteForms(conn, messagereceived);
          break;
        case PATCH_PARAGRAPH:
          patchParagraph(conn, messagereceived);
          break;
        default:
          break;
      }
    } catch (Exception e) {
      LOG.error("Can't handle message: " + msg, e);
      try {
        conn.send(serializeMessage(new Message(OP.ERROR_INFO).put("info", e.getMessage())));
      } catch (IOException iox) {
        LOG.error("Fail to send error info", iox);
      }
    }
  }

  @Override
  public void onClose(NotebookSocket conn, int code, String reason) {
    LOG.info("Closed connection to {} ({}) {}", conn, code, reason);
    connectionManager.removeConnection(conn);
    connectionManager.removeConnectionFromAllNote(conn);
    connectionManager.removeUserConnection(conn.getUser(), conn);
  }

  public ConnectionManager getConnectionManager() {
    return connectionManager;
  }

  protected Message deserializeMessage(String msg) {
    return gson.fromJson(msg, Message.class);
  }

  protected String serializeMessage(Message m) {
    return gson.toJson(m);
  }

  public void broadcast(Message m) {
    connectionManager.broadcast(m);
  }

  public void unicastNoteJobInfo(NotebookSocket conn, Message fromMessage) throws IOException {

    connectionManager.addNoteConnection(JobManagerServiceType.JOB_MANAGER_PAGE.getKey(), conn);
    getJobManagerService().getNoteJobInfoByUnixTime(0, getServiceContext(fromMessage),
        new WebSocketServiceCallback<List<JobManagerService.NoteJobInfo>>(conn) {
          @Override
          public void onSuccess(List<JobManagerService.NoteJobInfo> notesJobInfo,
                                ServiceContext context) throws IOException {
            super.onSuccess(notesJobInfo, context);
            Map<String, Object> response = new HashMap<>();
            response.put("lastResponseUnixTime", System.currentTimeMillis());
            response.put("jobs", notesJobInfo);
            conn.send(serializeMessage(new Message(OP.LIST_NOTE_JOBS).put("noteJobs", response)));
          }

          @Override
          public void onFailure(Exception ex, ServiceContext context) throws IOException {
            LOG.warn(ex.getMessage());
          }
        });
  }

  public void broadcastUpdateNoteJobInfo(long lastUpdateUnixTime) throws IOException {
    getJobManagerService().getNoteJobInfoByUnixTime(lastUpdateUnixTime, null,
        new WebSocketServiceCallback<List<JobManagerService.NoteJobInfo>>(null) {
          @Override
          public void onSuccess(List<JobManagerService.NoteJobInfo> notesJobInfo,
                                ServiceContext context) throws IOException {
            super.onSuccess(notesJobInfo, context);
            Map<String, Object> response = new HashMap<>();
            response.put("lastResponseUnixTime", System.currentTimeMillis());
            response.put("jobs", notesJobInfo);
            connectionManager.broadcast(JobManagerServiceType.JOB_MANAGER_PAGE.getKey(),
                new Message(OP.LIST_UPDATE_NOTE_JOBS).put("noteRunningJobs", response));
          }

          @Override
          public void onFailure(Exception ex, ServiceContext context) throws IOException {
            LOG.warn(ex.getMessage());
          }
        });
  }

  public void unsubscribeNoteJobInfo(NotebookSocket conn) {
    connectionManager.removeNoteConnection(JobManagerServiceType.JOB_MANAGER_PAGE.getKey(), conn);
  }

  public void getInterpreterBindings(NotebookSocket conn, Message fromMessage) throws IOException {
    String noteId = (String) fromMessage.data.get("noteId");
    List<InterpreterSettingsList> settingList =
        InterpreterBindingUtils.getInterpreterBindings(getNotebook(), noteId);
    conn.send(serializeMessage(
        new Message(OP.INTERPRETER_BINDINGS).put("interpreterBindings", settingList)));
  }

  public void broadcastNote(Note note) {
    connectionManager.broadcast(note.getId(), new Message(OP.NOTE).put("note", note));
  }

  public void broadcastParagraph(Note note, Paragraph p) {
    broadcastNoteForms(note);

    if (note.isPersonalizedMode()) {
      broadcastParagraphs(p.getUserParagraphMap(), p);
    } else {
      connectionManager.broadcast(note.getId(),
          new Message(OP.PARAGRAPH).put("paragraph", new ParagraphWithRuntimeInfo(p)));
    }
  }

  public void broadcastParagraphs(Map<String, Paragraph> userParagraphMap,
                                  Paragraph defaultParagraph) {
    if (null != userParagraphMap) {
      for (String user : userParagraphMap.keySet()) {
        connectionManager.multicastToUser(user,
            new Message(OP.PARAGRAPH).put("paragraph", userParagraphMap.get(user)));
      }
    }
  }

  private void broadcastNewParagraph(Note note, Paragraph para) {
    LOG.info("Broadcasting paragraph on run call instead of note.");
    int paraIndex = note.getParagraphs().indexOf(para);
    connectionManager.broadcast(note.getId(),
        new Message(OP.PARAGRAPH_ADDED).put("paragraph", para).put("index", paraIndex));
  }

  public void broadcastNoteList(AuthenticationInfo subject, Set<String> userAndRoles) {
    if (subject == null) {
      subject = new AuthenticationInfo(StringUtils.EMPTY);
    }
    //send first to requesting user
    List<NoteInfo> notesInfo = getNotebook().getNotesInfo(userAndRoles);
    connectionManager.multicastToUser(subject.getUser(),
        new Message(OP.NOTES_INFO).put("notes", notesInfo));
    //to others afterwards
    connectionManager.broadcastNoteListExcept(notesInfo, subject);
  }

  public void listNotesInfo(NotebookSocket conn, Message message) throws IOException {
    getNotebookService().listNotesInfo(false, getServiceContext(message),
        new WebSocketServiceCallback<List<NoteInfo>>(conn) {
          @Override
          public void onSuccess(List<NoteInfo> notesInfo,
                                ServiceContext context) throws IOException {
            super.onSuccess(notesInfo, context);
            connectionManager.unicast(new Message(OP.NOTES_INFO).put("notes", notesInfo), conn);
          }
        });
  }

  public void broadcastReloadedNoteList(NotebookSocket conn, ServiceContext context)
      throws IOException {
    getNotebookService().listNotesInfo(false, context,
        new WebSocketServiceCallback<List<NoteInfo>>(conn) {
          @Override
          public void onSuccess(List<NoteInfo> notesInfo,
                                ServiceContext context) throws IOException {
            super.onSuccess(notesInfo, context);
            connectionManager.multicastToUser(context.getAutheInfo().getUser(),
                new Message(OP.NOTES_INFO).put("notes", notesInfo));
            //to others afterwards
            connectionManager.broadcastNoteListExcept(notesInfo, context.getAutheInfo());
          }
        });
  }

  void permissionError(NotebookSocket conn, String op, String userName, Set<String> userAndRoles,
                       Set<String> allowed) throws IOException {
    LOG.info("Cannot {}. Connection readers {}. Allowed readers {}", op, userAndRoles, allowed);

    conn.send(serializeMessage(new Message(OP.AUTH_INFO).put("info",
        "Insufficient privileges to " + op + " note.\n\n" + "Allowed users or roles: " + allowed
            .toString() + "\n\n" + "But the user " + userName + " belongs to: " + userAndRoles
            .toString())));
  }


  /**
   * @return false if user doesn't have writer permission for this paragraph
   */
  private boolean hasParagraphWriterPermission(NotebookSocket conn, Notebook notebook,
                                               String noteId, Set<String> userAndRoles,
                                               String principal, String op)
      throws IOException {
    NotebookAuthorization notebookAuthorization = notebook.getNotebookAuthorization();
    if (!notebookAuthorization.isWriter(noteId, userAndRoles)) {
      permissionError(conn, op, principal, userAndRoles,
          notebookAuthorization.getOwners(noteId));
      return false;
    }

    return true;
  }

  private void getNote(NotebookSocket conn,
                       Message fromMessage) throws IOException {
    String noteId = (String) fromMessage.get("id");
    if (noteId == null) {
      return;
    }
    getNotebookService().getNote(noteId, getServiceContext(fromMessage),
        new WebSocketServiceCallback<Note>(conn) {
          @Override
          public void onSuccess(Note note, ServiceContext context) throws IOException {
            connectionManager.addNoteConnection(note.getId(), conn);
            conn.send(serializeMessage(new Message(OP.NOTE).put("note", note)));
            sendAllAngularObjects(note, context.getAutheInfo().getUser(), conn);
          }
        });
  }

  private void getHomeNote(NotebookSocket conn,
                           Message fromMessage) throws IOException {

    getNotebookService().getHomeNote(getServiceContext(fromMessage),
        new WebSocketServiceCallback<Note>(conn) {
          @Override
          public void onSuccess(Note note, ServiceContext context) throws IOException {
            super.onSuccess(note, context);
            if (note != null) {
              connectionManager.addNoteConnection(note.getId(), conn);
              conn.send(serializeMessage(new Message(OP.NOTE).put("note", note)));
              sendAllAngularObjects(note, context.getAutheInfo().getUser(), conn);
            } else {
              connectionManager.removeConnectionFromAllNote(conn);
              conn.send(serializeMessage(new Message(OP.NOTE).put("note", null)));
            }
          }
        });
  }

  private void updateNote(NotebookSocket conn,
                          Message fromMessage) throws IOException {
    String noteId = (String) fromMessage.get("id");
    String name = (String) fromMessage.get("name");
    Map<String, Object> config = (Map<String, Object>) fromMessage.get("config");
    if (noteId == null) {
      return;
    }
    if (config == null) {
      return;
    }

    getNotebookService().updateNote(noteId, name, config, getServiceContext(fromMessage),
        new WebSocketServiceCallback<Note>(conn) {
          @Override
          public void onSuccess(Note note, ServiceContext context) throws IOException {
            connectionManager.broadcast(note.getId(), new Message(OP.NOTE_UPDATED).put("name", name)
                .put("config", config)
                .put("info", note.getInfo()));
            broadcastNoteList(context.getAutheInfo(), context.getUserAndRoles());
          }
        });
  }

  private void updatePersonalizedMode(NotebookSocket conn,
                                      Message fromMessage) throws IOException {
    String noteId = (String) fromMessage.get("id");
    String personalized = (String) fromMessage.get("personalized");
    boolean isPersonalized = personalized.equals("true") ? true : false;

    getNotebookService().updatePersonalizedMode(noteId, isPersonalized,
        getServiceContext(fromMessage), new WebSocketServiceCallback<Note>(conn) {
          @Override
          public void onSuccess(Note note, ServiceContext context) throws IOException {
            super.onSuccess(note, context);
            connectionManager.broadcastNote(note);
          }
        });
  }

  private void renameNote(NotebookSocket conn,
                          Message fromMessage) throws IOException {
    String noteId = (String) fromMessage.get("id");
    String name = (String) fromMessage.get("name");
    boolean isRelativePath = false;
    if (fromMessage.get("relative") != null) {
      isRelativePath = (boolean) fromMessage.get("relative");
    }
    if (noteId == null) {
      return;
    }
    getNotebookService().renameNote(noteId, name, isRelativePath, getServiceContext(fromMessage),
        new WebSocketServiceCallback<Note>(conn) {
          @Override
          public void onSuccess(Note note, ServiceContext context) throws IOException {
            super.onSuccess(note, context);
            broadcastNote(note);
            broadcastNoteList(context.getAutheInfo(), context.getUserAndRoles());
          }
        });
  }

  private void renameFolder(NotebookSocket conn,
                            Message fromMessage) throws IOException {
    String oldFolderId = (String) fromMessage.get("id");
    String newFolderId = (String) fromMessage.get("name");
    getNotebookService().renameFolder(oldFolderId, newFolderId, getServiceContext(fromMessage),
        new WebSocketServiceCallback<List<NoteInfo>>(conn) {
          @Override
          public void onSuccess(List<NoteInfo> result, ServiceContext context) throws IOException {
            super.onSuccess(result, context);
            broadcastNoteList(context.getAutheInfo(), context.getUserAndRoles());
          }
        });
  }

  private void createNote(NotebookSocket conn,
                          Message message) throws IOException {

    String noteName = (String) message.get("name");
    String defaultInterpreterGroup = (String) message.get("defaultInterpreterGroup");

    getNotebookService().createNote(noteName, defaultInterpreterGroup, getServiceContext(message),
        new WebSocketServiceCallback<Note>(conn) {
          @Override
          public void onSuccess(Note note, ServiceContext context) throws IOException {
            super.onSuccess(note, context);
            connectionManager.addNoteConnection(note.getId(), conn);
            conn.send(serializeMessage(new Message(OP.NEW_NOTE).put("note", note)));
            broadcastNoteList(context.getAutheInfo(), context.getUserAndRoles());
          }

          @Override
          public void onFailure(Exception ex, ServiceContext context) throws IOException {
            super.onFailure(ex, context);
            conn.send(serializeMessage(new Message(OP.ERROR_INFO).put("info",
                "Failed to create note.\n" + ExceptionUtils.getMessage(ex))));
          }
        });
  }

  private void deleteNote(NotebookSocket conn,
                          Message fromMessage) throws IOException {
    String noteId = (String) fromMessage.get("id");
    getNotebookService().removeNote(noteId, getServiceContext(fromMessage),
        new WebSocketServiceCallback<String>(conn) {
          @Override
          public void onSuccess(String message, ServiceContext context) throws IOException {
            super.onSuccess(message, context);
            connectionManager.removeNoteConnection(noteId);
            broadcastNoteList(context.getAutheInfo(), context.getUserAndRoles());
          }
        });
  }

  private void removeFolder(NotebookSocket conn,
                            Message fromMessage) throws IOException {

    String folderPath = (String) fromMessage.get("id");
    folderPath = "/" + folderPath;
    getNotebookService().removeFolder(folderPath, getServiceContext(fromMessage),
        new WebSocketServiceCallback<List<NoteInfo>>(conn) {
          @Override
          public void onSuccess(List<NoteInfo> notesInfo,
                                ServiceContext context) throws IOException {
            super.onSuccess(notesInfo, context);
            for (NoteInfo noteInfo : notesInfo) {
              connectionManager.removeNoteConnection(noteInfo.getId());
            }
            broadcastNoteList(context.getAutheInfo(), context.getUserAndRoles());
          }
        });
  }

  private void moveNoteToTrash(NotebookSocket conn,
                               Message fromMessage) throws IOException {
    String noteId = (String) fromMessage.get("id");
    getNotebookService().moveNoteToTrash(noteId, getServiceContext(fromMessage),
        new WebSocketServiceCallback<Note>(conn) {
          @Override
          public void onSuccess(Note note, ServiceContext context) throws IOException {
            super.onSuccess(note, context);
            broadcastNote(note);
            broadcastNoteList(context.getAutheInfo(), context.getUserAndRoles());
          }
        });
  }

  private void moveFolderToTrash(NotebookSocket conn,
                                 Message fromMessage)
      throws IOException {

    String folderPath = (String) fromMessage.get("id");
    getNotebookService().moveFolderToTrash(folderPath, getServiceContext(fromMessage),
        new WebSocketServiceCallback<Void>(conn) {
          @Override
          public void onSuccess(Void result, ServiceContext context) throws IOException {
            super.onSuccess(result, context);
            broadcastNoteList(context.getAutheInfo(), context.getUserAndRoles());
          }
        });

  }

  private void restoreNote(NotebookSocket conn,
                           Message fromMessage) throws IOException {
    String noteId = (String) fromMessage.get("id");
    getNotebookService().restoreNote(noteId, getServiceContext(fromMessage),
        new WebSocketServiceCallback<Note>(conn) {
          @Override
          public void onSuccess(Note note, ServiceContext context) throws IOException {
            super.onSuccess(note, context);
            broadcastNote(note);
            broadcastNoteList(context.getAutheInfo(), context.getUserAndRoles());
          }
        });

  }

  private void restoreFolder(NotebookSocket conn,
                             Message fromMessage) throws IOException {
    String folderPath = (String) fromMessage.get("id");
    folderPath = "/" + folderPath;
    getNotebookService().restoreFolder(folderPath, getServiceContext(fromMessage),
        new WebSocketServiceCallback(conn) {
          @Override
          public void onSuccess(Object result, ServiceContext context) throws IOException {
            super.onSuccess(result, context);
            broadcastNoteList(context.getAutheInfo(), context.getUserAndRoles());
          }
        });
  }

  private void restoreAll(NotebookSocket conn,
                          Message fromMessage) throws IOException {
    getNotebookService().restoreAll(getServiceContext(fromMessage),
        new WebSocketServiceCallback(conn) {
          @Override
          public void onSuccess(Object result, ServiceContext context) throws IOException {
            super.onSuccess(result, context);
            broadcastNoteList(context.getAutheInfo(), context.getUserAndRoles());
          }
        });
  }

  private void emptyTrash(NotebookSocket conn,
                          Message fromMessage) throws IOException {
    getNotebookService().emptyTrash(getServiceContext(fromMessage),
        new WebSocketServiceCallback(conn));
  }

  private void updateParagraph(NotebookSocket conn,
                               Message fromMessage) throws IOException {
    String paragraphId = (String) fromMessage.get("id");
    String noteId = connectionManager.getAssociatedNoteId(conn);
    if (noteId == null) {
      noteId = (String) fromMessage.get("noteId");
    }
    String title = (String) fromMessage.get("title");
    String text = (String) fromMessage.get("paragraph");
    Map<String, Object> params = (Map<String, Object>) fromMessage.get("params");
    Map<String, Object> config = (Map<String, Object>) fromMessage.get("config");

    getNotebookService().updateParagraph(noteId, paragraphId, title, text, params, config,
        getServiceContext(fromMessage),
        new WebSocketServiceCallback<Paragraph>(conn) {
          @Override
          public void onSuccess(Paragraph p, ServiceContext context) throws IOException {
            super.onSuccess(p, context);
            if (p.getNote().isPersonalizedMode()) {
              Map<String, Paragraph> userParagraphMap =
                  p.getNote().getParagraph(paragraphId).getUserParagraphMap();
              broadcastParagraphs(userParagraphMap, p);
            } else {
              broadcastParagraph(p.getNote(), p);
            }
          }
        });
  }

  private void patchParagraph(NotebookSocket conn,
                              Message fromMessage) throws IOException {
    if (!collaborativeModeEnable) {
      return;
    }
    String paragraphId = fromMessage.getType("id", LOG);
    if (paragraphId == null) {
      return;
    }

    String noteId = connectionManager.getAssociatedNoteId(conn);
    if (noteId == null) {
      noteId = fromMessage.getType("noteId", LOG);
      if (noteId == null) {
        return;
      }
    }
    final String noteId2 = noteId;
    String patchText = fromMessage.getType("patch", LOG);
    if (patchText == null) {
      return;
    }

    getNotebookService().patchParagraph(noteId, paragraphId, patchText,
        getServiceContext(fromMessage),
        new WebSocketServiceCallback<String>(conn) {
          @Override
          public void onSuccess(String result, ServiceContext context) throws IOException {
            super.onSuccess(result, context);
            Message message = new Message(OP.PATCH_PARAGRAPH).put("patch", result)
                .put("paragraphId", paragraphId);
            connectionManager.broadcastExcept(noteId2, message, conn);
          }
        });
  }

  private void cloneNote(NotebookSocket conn,
                         Message fromMessage) throws IOException {
    String noteId = connectionManager.getAssociatedNoteId(conn);
    String name = (String) fromMessage.get("name");
    getNotebookService().cloneNote(noteId, name, getServiceContext(fromMessage),
        new WebSocketServiceCallback<Note>(conn) {
          @Override
          public void onSuccess(Note newNote, ServiceContext context) throws IOException {
            super.onSuccess(newNote, context);
            connectionManager.addNoteConnection(newNote.getId(), conn);
            conn.send(serializeMessage(new Message(OP.NEW_NOTE).put("note", newNote)));
            broadcastNoteList(context.getAutheInfo(), context.getUserAndRoles());
          }
        });
  }

  private void clearAllParagraphOutput(NotebookSocket conn,
                                       Message fromMessage) throws IOException {
    final String noteId = (String) fromMessage.get("id");
    getNotebookService().clearAllParagraphOutput(noteId, getServiceContext(fromMessage),
        new WebSocketServiceCallback<Note>(conn) {
          @Override
          public void onSuccess(Note note, ServiceContext context) throws IOException {
            super.onSuccess(note, context);
            broadcastNote(note);
          }
        });
  }

  protected Note importNote(NotebookSocket conn, Message fromMessage) throws IOException {
    String noteName = (String) ((Map) fromMessage.get("note")).get("name");
    String noteJson = gson.toJson(fromMessage.get("note"));
    Note note = getNotebookService().importNote(noteName, noteJson, getServiceContext(fromMessage),
        new WebSocketServiceCallback<Note>(conn) {
          @Override
          public void onSuccess(Note note, ServiceContext context) throws IOException {
            super.onSuccess(note, context);
            try {
              broadcastNote(note);
              broadcastNoteList(context.getAutheInfo(), context.getUserAndRoles());
            } catch (NullPointerException e) {
              // TODO(zjffdu) remove this try catch. This is only for test of
              // NotebookServerTest#testImportNotebook
            }
          }
        });

    return note;
  }

  private void removeParagraph(NotebookSocket conn,
                               Message fromMessage) throws IOException {
    final String paragraphId = (String) fromMessage.get("id");
    String noteId = connectionManager.getAssociatedNoteId(conn);
    getNotebookService().removeParagraph(noteId, paragraphId,
        getServiceContext(fromMessage), new WebSocketServiceCallback<Paragraph>(conn) {
          @Override
          public void onSuccess(Paragraph p, ServiceContext context) throws IOException {
            super.onSuccess(p, context);
            connectionManager.broadcast(p.getNote().getId(), new Message(OP.PARAGRAPH_REMOVED).
                put("id", p.getId()));
          }
        });
  }

  private void clearParagraphOutput(NotebookSocket conn,
                                    Message fromMessage) throws IOException {
    final String paragraphId = (String) fromMessage.get("id");
    String noteId = connectionManager.getAssociatedNoteId(conn);
    getNotebookService().clearParagraphOutput(noteId, paragraphId, getServiceContext(fromMessage),
        new WebSocketServiceCallback<Paragraph>(conn) {
          @Override
          public void onSuccess(Paragraph p, ServiceContext context) throws IOException {
            super.onSuccess(p, context);
            if (p.getNote().isPersonalizedMode()) {
              connectionManager.unicastParagraph(p.getNote(), p, context.getAutheInfo().getUser());
            } else {
              broadcastParagraph(p.getNote(), p);
            }
          }
        });
  }

  private void completion(NotebookSocket conn,
                          Message fromMessage) throws IOException {
    String noteId = connectionManager.getAssociatedNoteId(conn);
    String paragraphId = (String) fromMessage.get("id");
    String buffer = (String) fromMessage.get("buf");
    int cursor = (int) Double.parseDouble(fromMessage.get("cursor").toString());
    getNotebookService().completion(noteId, paragraphId, buffer, cursor,
        getServiceContext(fromMessage),
        new WebSocketServiceCallback<List<InterpreterCompletion>>(conn) {
          @Override
          public void onSuccess(List<InterpreterCompletion> completions, ServiceContext context)
              throws IOException {
            super.onSuccess(completions, context);
            Message resp = new Message(OP.COMPLETION_LIST).put("id", paragraphId);
            resp.put("completions", completions);
            conn.send(serializeMessage(resp));
          }

          @Override
          public void onFailure(Exception ex, ServiceContext context) throws IOException {
            super.onFailure(ex, context);
            Message resp = new Message(OP.COMPLETION_LIST).put("id", paragraphId);
            resp.put("completions", new ArrayList<>());
            conn.send(serializeMessage(resp));
          }
        });
  }

  /**
   * When angular object updated from client.
   *
   * @param conn        the web socket.
   * @param fromMessage the message.
   */
  private void angularObjectUpdated(NotebookSocket conn,
                                    Message fromMessage) throws IOException {
    String noteId = (String) fromMessage.get("noteId");
    String paragraphId = (String) fromMessage.get("paragraphId");
    String interpreterGroupId = (String) fromMessage.get("interpreterGroupId");
    String varName = (String) fromMessage.get("name");
    Object varValue = fromMessage.get("value");
    String user = fromMessage.principal;

    getNotebookService().updateAngularObject(noteId, paragraphId, interpreterGroupId,
        varName, varValue, getServiceContext(fromMessage),
        new WebSocketServiceCallback<AngularObject>(conn) {
          @Override
          public void onSuccess(AngularObject ao, ServiceContext context) throws IOException {
            super.onSuccess(ao, context);
            connectionManager.broadcastExcept(noteId,
                new Message(OP.ANGULAR_OBJECT_UPDATE).put("angularObject", ao)
                    .put("interpreterGroupId", interpreterGroupId).put("noteId", noteId)
                    .put("paragraphId", ao.getParagraphId()), conn);
          }
        });
  }

  /**
   * Push the given Angular variable to the target interpreter angular registry given a noteId
   * and a paragraph id.
   */
  protected void angularObjectClientBind(NotebookSocket conn,
                                         Message fromMessage) throws Exception {
    String noteId = fromMessage.getType("noteId");
    String varName = fromMessage.getType("name");
    Object varValue = fromMessage.get("value");
    String paragraphId = fromMessage.getType("paragraphId");
    Note note = getNotebook().getNote(noteId);

    if (paragraphId == null) {
      throw new IllegalArgumentException(
          "target paragraph not specified for " + "angular value bind");
    }

    if (note != null) {
      final InterpreterGroup interpreterGroup = findInterpreterGroupForParagraph(note, paragraphId);
      final RemoteAngularObjectRegistry registry = (RemoteAngularObjectRegistry)
          interpreterGroup.getAngularObjectRegistry();
      pushAngularObjectToRemoteRegistry(noteId, paragraphId, varName, varValue, registry,
          interpreterGroup.getId(), conn);
    }
  }

  /**
   * Remove the given Angular variable to the target interpreter(s) angular registry given a noteId
   * and an optional list of paragraph id(s).
   */
  protected void angularObjectClientUnbind(NotebookSocket conn,
                                           Message fromMessage)
      throws Exception {
    String noteId = fromMessage.getType("noteId");
    String varName = fromMessage.getType("name");
    String paragraphId = fromMessage.getType("paragraphId");
    Note note = getNotebook().getNote(noteId);

    if (paragraphId == null) {
      throw new IllegalArgumentException(
          "target paragraph not specified for " + "angular value unBind");
    }

    if (note != null) {
      final InterpreterGroup interpreterGroup = findInterpreterGroupForParagraph(note, paragraphId);
      final RemoteAngularObjectRegistry registry = (RemoteAngularObjectRegistry)
          interpreterGroup.getAngularObjectRegistry();
      removeAngularFromRemoteRegistry(noteId, paragraphId, varName, registry,
          interpreterGroup.getId(), conn);

    }
  }

  private InterpreterGroup findInterpreterGroupForParagraph(Note note, String paragraphId)
      throws Exception {
    final Paragraph paragraph = note.getParagraph(paragraphId);
    if (paragraph == null) {
      throw new IllegalArgumentException("Unknown paragraph with id : " + paragraphId);
    }
    return paragraph.getBindedInterpreter().getInterpreterGroup();
  }

  private void pushAngularObjectToRemoteRegistry(String noteId, String paragraphId, String varName,
                                                 Object varValue,
                                                 RemoteAngularObjectRegistry remoteRegistry,
                                                 String interpreterGroupId,
                                                 NotebookSocket conn) {
    final AngularObject ao =
        remoteRegistry.addAndNotifyRemoteProcess(varName, varValue, noteId, paragraphId);

    connectionManager.broadcastExcept(noteId, new Message(OP.ANGULAR_OBJECT_UPDATE)
        .put("angularObject", ao)
        .put("interpreterGroupId", interpreterGroupId).put("noteId", noteId)
        .put("paragraphId", paragraphId), conn);
  }

  private void removeAngularFromRemoteRegistry(String noteId, String paragraphId, String varName,
                                               RemoteAngularObjectRegistry remoteRegistry,
                                               String interpreterGroupId,
                                               NotebookSocket conn) {
    final AngularObject ao =
        remoteRegistry.removeAndNotifyRemoteProcess(varName, noteId, paragraphId);
    connectionManager.broadcastExcept(noteId, new Message(OP.ANGULAR_OBJECT_REMOVE)
        .put("angularObject", ao)
        .put("interpreterGroupId", interpreterGroupId).put("noteId", noteId)
        .put("paragraphId", paragraphId), conn);
  }

  private void moveParagraph(NotebookSocket conn,
                             Message fromMessage) throws IOException {
    final String paragraphId = (String) fromMessage.get("id");
    final int newIndex = (int) Double.parseDouble(fromMessage.get("index").toString());
    String noteId = connectionManager.getAssociatedNoteId(conn);
    getNotebookService().moveParagraph(noteId, paragraphId, newIndex,
        getServiceContext(fromMessage),
        new WebSocketServiceCallback<Paragraph>(conn) {
          @Override
          public void onSuccess(Paragraph result, ServiceContext context) throws IOException {
            super.onSuccess(result, context);
            connectionManager.broadcast(result.getNote().getId(),
                new Message(OP.PARAGRAPH_MOVED).put("id", paragraphId).put("index", newIndex));
          }
        });
  }

  private String insertParagraph(NotebookSocket conn,
                                 Message fromMessage) throws IOException {
    final int index = (int) Double.parseDouble(fromMessage.get("index").toString());
    String noteId = connectionManager.getAssociatedNoteId(conn);
    Map<String, Object> config;
    if (fromMessage.get("config") != null) {
      config = (Map<String, Object>) fromMessage.get("config");
    } else {
      config = new HashMap<>();
    }

    Paragraph newPara = getNotebookService().insertParagraph(noteId, index, config,
        getServiceContext(fromMessage),
        new WebSocketServiceCallback<Paragraph>(conn) {
          @Override
          public void onSuccess(Paragraph p, ServiceContext context) throws IOException {
            super.onSuccess(p, context);
            broadcastNewParagraph(p.getNote(), p);
          }
        });

    return newPara.getId();
  }

  private void copyParagraph(NotebookSocket conn,
                             Message fromMessage) throws IOException {
    String newParaId = insertParagraph(conn, fromMessage);

    if (newParaId == null) {
      return;
    }
    fromMessage.put("id", newParaId);

    updateParagraph(conn, fromMessage);
  }

  private void cancelParagraph(NotebookSocket conn, Message fromMessage) throws IOException {
    final String paragraphId = (String) fromMessage.get("id");
    String noteId = connectionManager.getAssociatedNoteId(conn);
    getNotebookService().cancelParagraph(noteId, paragraphId, getServiceContext(fromMessage),
        new WebSocketServiceCallback<>(conn));
  }

  private void runAllParagraphs(NotebookSocket conn,
                                Message fromMessage) throws IOException {
    final String noteId = (String) fromMessage.get("noteId");
    List<Map<String, Object>> paragraphs =
        gson.fromJson(String.valueOf(fromMessage.data.get("paragraphs")),
            new TypeToken<List<Map<String, Object>>>() {
            }.getType());

    getNotebookService().runAllParagraphs(noteId, paragraphs, getServiceContext(fromMessage),
        new WebSocketServiceCallback<Paragraph>(conn));
  }

  private void broadcastSpellExecution(NotebookSocket conn,
                                       Message fromMessage) throws IOException {

    String noteId = connectionManager.getAssociatedNoteId(conn);
    getNotebookService().spell(noteId, fromMessage,
        getServiceContext(fromMessage), new WebSocketServiceCallback<Paragraph>(conn) {
          @Override
          public void onSuccess(Paragraph p, ServiceContext context) throws IOException {
            super.onSuccess(p, context);
            // broadcast to other clients only
            connectionManager.broadcastExcept(p.getNote().getId(),
                new Message(OP.RUN_PARAGRAPH_USING_SPELL).put("paragraph", p), conn);
          }
        });
  }

  private void runParagraph(NotebookSocket conn,
                            Message fromMessage) throws IOException {
    String paragraphId = (String) fromMessage.get("id");
    String noteId = connectionManager.getAssociatedNoteId(conn);
    String text = (String) fromMessage.get("paragraph");
    String title = (String) fromMessage.get("title");
    Map<String, Object> params = (Map<String, Object>) fromMessage.get("params");
    Map<String, Object> config = (Map<String, Object>) fromMessage.get("config");
    getNotebookService().runParagraph(noteId, paragraphId, title, text, params, config,
        false, false, getServiceContext(fromMessage),
        new WebSocketServiceCallback<Paragraph>(conn) {
          @Override
          public void onSuccess(Paragraph p, ServiceContext context) throws IOException {
            super.onSuccess(p, context);
            if (p.getNote().isPersonalizedMode()) {
              Paragraph p2 = p.getNote().clearPersonalizedParagraphOutput(paragraphId,
                  context.getAutheInfo().getUser());
              connectionManager.unicastParagraph(p.getNote(), p2, context.getAutheInfo().getUser());
            }

            // if it's the last paragraph and not empty, let's add a new one
            boolean isTheLastParagraph = p.getNote().isLastParagraph(paragraphId);
            if (!(Strings.isNullOrEmpty(p.getText()) ||
                Strings.isNullOrEmpty(p.getScriptText())) &&
                isTheLastParagraph) {
              Paragraph newPara = p.getNote().addNewParagraph(p.getAuthenticationInfo());
              broadcastNewParagraph(p.getNote(), newPara);
            }
          }
        });
  }

  private void sendAllConfigurations(NotebookSocket conn,
                                     Message message) throws IOException {

    getConfigurationService().getAllProperties(getServiceContext(message),
        new WebSocketServiceCallback<Map<String, String>>(conn) {
          @Override
          public void onSuccess(Map<String, String> properties,
                                ServiceContext context) throws IOException {
            super.onSuccess(properties, context);
            properties.put("isRevisionSupported", String.valueOf(getNotebook().isRevisionSupported()));
            conn.send(serializeMessage(
                new Message(OP.CONFIGURATIONS_INFO).put("configurations", properties)));
          }
        });
  }

  private void checkpointNote(NotebookSocket conn, Message fromMessage)
      throws IOException {
    String noteId = (String) fromMessage.get("noteId");
    String commitMessage = (String) fromMessage.get("commitMessage");

    getNotebookService().checkpointNote(noteId, commitMessage, getServiceContext(fromMessage),
        new WebSocketServiceCallback<Revision>(conn) {
          @Override
          public void onSuccess(Revision revision, ServiceContext context) throws IOException {
            super.onSuccess(revision, context);
            if (!Revision.isEmpty(revision)) {
              List<Revision> revisions =
                  getNotebook().listRevisionHistory(noteId, getNotebook().getNote(noteId).getPath(),
                      context.getAutheInfo());
              conn.send(
                  serializeMessage(new Message(OP.LIST_REVISION_HISTORY).put("revisionList",
                      revisions)));
            } else {
              conn.send(serializeMessage(new Message(OP.ERROR_INFO).put("info",
                  "Couldn't checkpoint note revision: possibly storage doesn't support versioning. "
                      + "Please check the logs for more details.")));
            }
          }
        });
  }

  private void listRevisionHistory(NotebookSocket conn, Message fromMessage)
      throws IOException {
    String noteId = (String) fromMessage.get("noteId");
    getNotebookService().listRevisionHistory(noteId, getServiceContext(fromMessage),
        new WebSocketServiceCallback<List<Revision>>(conn) {
          @Override
          public void onSuccess(List<Revision> revisions, ServiceContext context)
              throws IOException {
            super.onSuccess(revisions, context);
            conn.send(serializeMessage(
                new Message(OP.LIST_REVISION_HISTORY).put("revisionList", revisions)));
          }
        });
  }

  private void setNoteRevision(NotebookSocket conn,
                               Message fromMessage) throws IOException {
    String noteId = (String) fromMessage.get("noteId");
    String revisionId = (String) fromMessage.get("revisionId");
    getNotebookService().setNoteRevision(noteId, revisionId, getServiceContext(fromMessage),
        new WebSocketServiceCallback<Note>(conn) {
          @Override
          public void onSuccess(Note note, ServiceContext context) throws IOException {
            super.onSuccess(note, context);
            Note reloadedNote = getNotebook().loadNoteFromRepo(noteId, context.getAutheInfo());
            conn.send(serializeMessage(new Message(OP.SET_NOTE_REVISION).put("status", true)));
            broadcastNote(reloadedNote);
          }
        });
  }

  private void getNoteByRevision(NotebookSocket conn, Message fromMessage)
      throws IOException {
    String noteId = (String) fromMessage.get("noteId");
    String revisionId = (String) fromMessage.get("revisionId");
    getNotebookService().getNotebyRevision(noteId, revisionId, getServiceContext(fromMessage),
        new WebSocketServiceCallback<Note>(conn) {
          @Override
          public void onSuccess(Note note, ServiceContext context) throws IOException {
            super.onSuccess(note, context);
            conn.send(serializeMessage(
                new Message(OP.NOTE_REVISION).put("noteId", noteId).put("revisionId", revisionId)
                    .put("note", note)));
          }
        });
  }

  private void getNoteByRevisionForCompare(NotebookSocket conn,
                                           Message fromMessage) throws IOException {
    String noteId = (String) fromMessage.get("noteId");
    String revisionId = (String) fromMessage.get("revisionId");
    String position = (String) fromMessage.get("position");
    getNotebookService().getNoteByRevisionForCompare(noteId, revisionId,
        getServiceContext(fromMessage),
        new WebSocketServiceCallback<Note>(conn) {
          @Override
          public void onSuccess(Note note, ServiceContext context) throws IOException {
            super.onSuccess(note, context);
            conn.send(serializeMessage(
                new Message(OP.NOTE_REVISION_FOR_COMPARE).put("noteId", noteId)
                    .put("revisionId", revisionId).put("position", position).put("note", note)));
          }
        });
  }

  /**
   * This callback is for the paragraph that runs on ZeppelinServer.
   *
   * @param output output to append
   */
  @Override
  public void onOutputAppend(String noteId, String paragraphId, int index, String output) {
    Message msg = new Message(OP.PARAGRAPH_APPEND_OUTPUT).put("noteId", noteId)
        .put("paragraphId", paragraphId).put("index", index).put("data", output);
    connectionManager.broadcast(noteId, msg);
  }

  /**
   * This callback is for the paragraph that runs on ZeppelinServer.
   *
   * @param output output to update (replace)
   */
  @Override
  public void onOutputUpdated(String noteId, String paragraphId, int index,
                              InterpreterResult.Type type, String output) {
    Message msg = new Message(OP.PARAGRAPH_UPDATE_OUTPUT).put("noteId", noteId)
        .put("paragraphId", paragraphId).put("index", index).put("type", type).put("data", output);
    Note note = getNotebook().getNote(noteId);

    if (note.isPersonalizedMode()) {
      String user = note.getParagraph(paragraphId).getUser();
      if (null != user) {
        connectionManager.multicastToUser(user, msg);
      }
    } else {
      connectionManager.broadcast(noteId, msg);
    }
  }

  /**
   * This callback is for the paragraph that runs on ZeppelinServer.
   */
  @Override
  public void onOutputClear(String noteId, String paragraphId) {
    final Note note = getNotebook().getNote(noteId);

    note.clearParagraphOutput(paragraphId);
    Paragraph paragraph = note.getParagraph(paragraphId);
    broadcastParagraph(note, paragraph);
  }

  /**
   * When application append output.
   */
  @Override
  public void onOutputAppend(String noteId, String paragraphId, int index, String appId,
                             String output) {
    Message msg =
        new Message(OP.APP_APPEND_OUTPUT).put("noteId", noteId).put("paragraphId", paragraphId)
            .put("index", index).put("appId", appId).put("data", output);
    connectionManager.broadcast(noteId, msg);
  }

  /**
   * When application update output.
   */
  @Override
  public void onOutputUpdated(String noteId, String paragraphId, int index, String appId,
                              InterpreterResult.Type type, String output) {
    Message msg =
        new Message(OP.APP_UPDATE_OUTPUT).put("noteId", noteId).put("paragraphId", paragraphId)
            .put("index", index).put("type", type).put("appId", appId).put("data", output);
    connectionManager.broadcast(noteId, msg);
  }

  @Override
  public void onLoad(String noteId, String paragraphId, String appId, HeliumPackage pkg) {
    Message msg = new Message(OP.APP_LOAD).put("noteId", noteId).put("paragraphId", paragraphId)
        .put("appId", appId).put("pkg", pkg);
    connectionManager.broadcast(noteId, msg);
  }

  @Override
  public void onStatusChange(String noteId, String paragraphId, String appId, String status) {
    Message msg =
        new Message(OP.APP_STATUS_CHANGE).put("noteId", noteId).put("paragraphId", paragraphId)
            .put("appId", appId).put("status", status);
    connectionManager.broadcast(noteId, msg);
  }


  @Override
  public void runParagraphs(String noteId,
                            List<Integer> paragraphIndices,
                            List<String> paragraphIds,
                            String curParagraphId) throws IOException {
    final Note note = getNotebook().getNote(noteId);
    final List<String> toBeRunParagraphIds = new ArrayList<>();
    if (note == null) {
      throw new IOException("Not existed noteId: " + noteId);
    }
    if (!paragraphIds.isEmpty() && !paragraphIndices.isEmpty()) {
      throw new IOException("Can not specify paragraphIds and paragraphIndices together");
    }
    if (paragraphIds != null && !paragraphIds.isEmpty()) {
      for (String paragraphId : paragraphIds) {
        if (note.getParagraph(paragraphId) == null) {
          throw new IOException("Not existed paragraphId: " + paragraphId);
        }
        if (!paragraphId.equals(curParagraphId)) {
          toBeRunParagraphIds.add(paragraphId);
        }
      }
    }
    if (paragraphIndices != null && !paragraphIndices.isEmpty()) {
      for (int paragraphIndex : paragraphIndices) {
        if (note.getParagraph(paragraphIndex) == null) {
          throw new IOException("Not existed paragraphIndex: " + paragraphIndex);
        }
        if (!note.getParagraph(paragraphIndex).getId().equals(curParagraphId)) {
          toBeRunParagraphIds.add(note.getParagraph(paragraphIndex).getId());
        }
      }
    }
    // run the whole note except the current paragraph
    if (paragraphIds.isEmpty() && paragraphIndices.isEmpty()) {
      for (Paragraph paragraph : note.getParagraphs()) {
        if (!paragraph.getId().equals(curParagraphId)) {
          toBeRunParagraphIds.add(paragraph.getId());
        }
      }
    }
    Runnable runThread = new Runnable() {
      @Override
      public void run() {
        for (String paragraphId : toBeRunParagraphIds) {
          note.run(paragraphId, true);
        }
      }
    };
    executorService.submit(runThread);
  }


  @Override
  public void onParagraphRemove(Paragraph p) {
    try {
      getJobManagerService().getNoteJobInfoByUnixTime(System.currentTimeMillis() - 5000, null,
          new JobManagerServiceCallback());
    } catch (IOException e) {
      LOG.warn("can not broadcast for job manager: " + e.getMessage(), e);
    }
  }

  @Override
  public void onNoteRemove(Note note, AuthenticationInfo subject) {
    try {
      broadcastUpdateNoteJobInfo(System.currentTimeMillis() - 5000);
    } catch (IOException e) {
      LOG.warn("can not broadcast for job manager: " + e.getMessage(), e);
    }

    try {
      getJobManagerService().removeNoteJobInfo(note.getId(), null,
          new JobManagerServiceCallback());
    } catch (IOException e) {
      LOG.warn("can not broadcast for job manager: " + e.getMessage(), e);
    }

  }

  @Override
  public void onParagraphCreate(Paragraph p) {
    try {
      getJobManagerService().getNoteJobInfo(p.getNote().getId(), null,
          new JobManagerServiceCallback());
    } catch (IOException e) {
      LOG.warn("can not broadcast for job manager: " + e.getMessage(), e);
    }
  }

  @Override
  public void onParagraphUpdate(Paragraph p) throws IOException {

  }

  @Override
  public void onNoteCreate(Note note, AuthenticationInfo subject) {
    try {
      getJobManagerService().getNoteJobInfo(note.getId(), null,
          new JobManagerServiceCallback());
    } catch (IOException e) {
      LOG.warn("can not broadcast for job manager: " + e.getMessage(), e);
    }
  }

  @Override
  public void onNoteUpdate(Note note, AuthenticationInfo subject) throws IOException {

  }

  @Override
  public void onParagraphStatusChange(Paragraph p, Status status) {
    try {
      getJobManagerService().getNoteJobInfo(p.getNote().getId(), null,
          new JobManagerServiceCallback());
    } catch (IOException e) {
      LOG.warn("can not broadcast for job manager: " + e.getMessage(), e);
    }
  }


  private class JobManagerServiceCallback
      extends SimpleServiceCallback<List<JobManagerService.NoteJobInfo>> {
    @Override
    public void onSuccess(List<JobManagerService.NoteJobInfo> notesJobInfo,
                          ServiceContext context) throws IOException {
      super.onSuccess(notesJobInfo, context);
      Map<String, Object> response = new HashMap<>();
      response.put("lastResponseUnixTime", System.currentTimeMillis());
      response.put("jobs", notesJobInfo);
      connectionManager.broadcast(JobManagerServiceType.JOB_MANAGER_PAGE.getKey(),
          new Message(OP.LIST_UPDATE_NOTE_JOBS).put("noteRunningJobs", response));
    }
  }


  @Override
  public void onProgressUpdate(Paragraph p, int progress) {
    connectionManager.broadcast(p.getNote().getId(),
        new Message(OP.PROGRESS).put("id", p.getId()).put("progress", progress));
  }

  @Override
  public void onStatusChange(Paragraph p, Status before, Status after) {
    if (after == Status.ERROR) {
      if (p.getException() != null) {
        LOG.error("Error", p.getException());
      }
    }

    if (p.isTerminated()) {
      if (p.getStatus() == Status.FINISHED) {
        LOG.info("Note {}, job {} is finished successfully, status: {}",
                p.getNote().getId(), p.getId(), p.getStatus());
      } else {
        LOG.warn("Note {}. job {} is finished, status: {}, exception: {}, "
                + "result\n@@@@@ Result start @@@@@\n{}\n@@@@@ Result end @@@@@",
                p.getNote().getId(), p.getId(), p.getStatus(), p.getException(), p.getReturn());
      }

      try {
        getNotebook().saveNote(p.getNote(), p.getAuthenticationInfo());
      } catch (IOException e) {
        LOG.error(e.toString(), e);
      }
    }

    p.setStatusToUserParagraph(p.getStatus());
    broadcastParagraph(p.getNote(), p);
    //    for (NoteEventListener listener : notebook.getNoteEventListeners()) {
    //      listener.onParagraphStatusChange(p, after);
    //    }

    try {
      broadcastUpdateNoteJobInfo(System.currentTimeMillis() - 5000);
    } catch (IOException e) {
      LOG.error("can not broadcast for job manager {}", e);
    }
  }


  /**
   * This callback is for paragraph that runs on RemoteInterpreterProcess.
   */
  @Override
  public void onOutputAppend(Paragraph paragraph, int idx, String output) {
    Message msg =
        new Message(OP.PARAGRAPH_APPEND_OUTPUT).put("noteId", paragraph.getNote().getId())
            .put("paragraphId", paragraph.getId()).put("data", output);
    connectionManager.broadcast(paragraph.getNote().getId(), msg);
  }

  /**
   * This callback is for paragraph that runs on RemoteInterpreterProcess.
   */
  @Override
  public void onOutputUpdate(Paragraph paragraph, int idx, InterpreterResultMessage result) {
    Message msg =
        new Message(OP.PARAGRAPH_UPDATE_OUTPUT).put("noteId", paragraph.getNote().getId())
            .put("paragraphId", paragraph.getId()).put("data", result.getData());
    connectionManager.broadcast(paragraph.getNote().getId(), msg);
  }

  @Override
  public void onOutputUpdateAll(Paragraph paragraph, List<InterpreterResultMessage> msgs) {
    // TODO
  }

  @Override
  public void noteRunningStatusChange(String noteId, boolean newStatus) {
    connectionManager.broadcast(
        noteId,
        new Message(OP.NOTE_RUNNING_STATUS
        ).put("status", newStatus));
  }

  private void sendAllAngularObjects(Note note, String user, NotebookSocket conn)
      throws IOException {
    List<InterpreterSetting> settings =
        getNotebook().getInterpreterSettingManager().getInterpreterSettings(note.getId());
    if (settings == null || settings.size() == 0) {
      return;
    }

    for (InterpreterSetting intpSetting : settings) {
      if (intpSetting.getInterpreterGroup(user, note.getId()) == null) {
        continue;
      }
      AngularObjectRegistry registry =
          intpSetting.getInterpreterGroup(user, note.getId()).getAngularObjectRegistry();
      List<AngularObject> objects = registry.getAllWithGlobal(note.getId());
      for (AngularObject object : objects) {
        conn.send(serializeMessage(
            new Message(OP.ANGULAR_OBJECT_UPDATE).put("angularObject", object)
                .put("interpreterGroupId",
                    intpSetting.getInterpreterGroup(user, note.getId()).getId())
                .put("noteId", note.getId()).put("paragraphId", object.getParagraphId())));
      }
    }
  }

  @Override
  public void onAdd(String interpreterGroupId, AngularObject object) {
    onUpdate(interpreterGroupId, object);
  }

  @Override
  public void onUpdate(String interpreterGroupId, AngularObject object) {
    if (getNotebook() == null) {
      return;
    }

    List<Note> notes = getNotebook().getAllNotes();
    for (Note note : notes) {
      if (object.getNoteId() != null && !note.getId().equals(object.getNoteId())) {
        continue;
      }

      List<InterpreterSetting> intpSettings =
          getNotebook().getInterpreterSettingManager().getInterpreterSettings(note.getId());
      if (intpSettings.isEmpty()) {
        continue;
      }

      connectionManager.broadcast(note.getId(), new Message(OP.ANGULAR_OBJECT_UPDATE)
          .put("angularObject", object)
          .put("interpreterGroupId", interpreterGroupId).put("noteId", note.getId())
          .put("paragraphId", object.getParagraphId()));
    }
  }

  @Override
  public void onRemove(String interpreterGroupId, String name, String noteId, String paragraphId) {
    List<Note> notes = getNotebook().getAllNotes();
    for (Note note : notes) {
      if (noteId != null && !note.getId().equals(noteId)) {
        continue;
      }

      List<String> settingIds =
          getNotebook().getInterpreterSettingManager().getSettingIds();
      for (String id : settingIds) {
        if (interpreterGroupId.contains(id)) {
          connectionManager.broadcast(note.getId(),
              new Message(OP.ANGULAR_OBJECT_REMOVE).put("name", name).put("noteId", noteId)
                  .put("paragraphId", paragraphId));
          break;
        }
      }
    }
  }

  private void getEditorSetting(NotebookSocket conn, Message fromMessage) throws IOException {
    String paragraphId = (String) fromMessage.get("paragraphId");
    String replName = (String) fromMessage.get("magic");
    String noteId = connectionManager.getAssociatedNoteId(conn);

    getNotebookService().getEditorSetting(noteId, replName,
        getServiceContext(fromMessage),
        new WebSocketServiceCallback<Map<String, Object>>(conn) {
          @Override
          public void onSuccess(Map<String, Object> settings,
                                ServiceContext context) throws IOException {
            super.onSuccess(settings, context);
            Message resp = new Message(OP.EDITOR_SETTING);
            resp.put("paragraphId", paragraphId);
            resp.put("editor", settings);
            conn.send(serializeMessage(resp));
          }

          @Override
          public void onFailure(Exception ex, ServiceContext context) throws IOException {
            LOG.warn(ex.getMessage());
          }
        });
  }

  private void getInterpreterSettings(NotebookSocket conn)
      throws IOException {
    List<InterpreterSetting> availableSettings = getNotebook().getInterpreterSettingManager().get();
    conn.send(serializeMessage(
        new Message(OP.INTERPRETER_SETTINGS).put("interpreterSettings", availableSettings)));
  }

  @Override
  public void onParaInfosReceived(String noteId, String paragraphId,
                                  String interpreterSettingId, Map<String, String> metaInfos) {
    Note note = getNotebook().getNote(noteId);
    if (note != null) {
      Paragraph paragraph = note.getParagraph(paragraphId);
      if (paragraph != null) {
        InterpreterSetting setting = getNotebook().getInterpreterSettingManager()
            .get(interpreterSettingId);
        String label = metaInfos.get("label");
        String tooltip = metaInfos.get("tooltip");
        List<String> keysToRemove = Arrays.asList("noteId", "paraId", "label", "tooltip");
        for (String removeKey : keysToRemove) {
          metaInfos.remove(removeKey);
        }

        paragraph
            .updateRuntimeInfos(label, tooltip, metaInfos, setting.getGroup(), setting.getId());
        connectionManager.broadcast(
            note.getId(),
            new Message(OP.PARAS_INFO).put("id", paragraphId).put("infos",
                paragraph.getRuntimeInfos()));
      }
    }
  }

  private void broadcastNoteForms(Note note) {
    GUI formsSettings = new GUI();
    formsSettings.setForms(note.getNoteForms());
    formsSettings.setParams(note.getNoteParams());
    connectionManager.broadcast(note.getId(),
        new Message(OP.SAVE_NOTE_FORMS).put("formsData", formsSettings));
  }

  private void saveNoteForms(NotebookSocket conn,
                             Message fromMessage) throws IOException {
    String noteId = (String) fromMessage.get("noteId");
    Map<String, Object> noteParams = (Map<String, Object>) fromMessage.get("noteParams");

    getNotebookService().saveNoteForms(noteId, noteParams, getServiceContext(fromMessage),
        new WebSocketServiceCallback<Note>(conn) {
          @Override
          public void onSuccess(Note note, ServiceContext context) throws IOException {
            broadcastNoteForms(note);
          }
        });
  }

  private void removeNoteForms(NotebookSocket conn,
                               Message fromMessage) throws IOException {
    String noteId = (String) fromMessage.get("noteId");
    String formName = (String) fromMessage.get("formName");

    getNotebookService().removeNoteForms(noteId, formName, getServiceContext(fromMessage),
        new WebSocketServiceCallback<Note>(conn) {
          @Override
          public void onSuccess(Note note, ServiceContext context) throws IOException {
            broadcastNoteForms(note);
          }
        });
  }

  @Override
  public Set<String> getConnectedUsers() {
    return connectionManager.getConnectedUsers();
  }

  @Override
  public void sendMessage(String message) {
    Message m = new Message(OP.NOTICE);
    m.data.put("notice", message);
    connectionManager.broadcast(m);
  }

  private ServiceContext getServiceContext(Message message) {
    AuthenticationInfo authInfo =
        new AuthenticationInfo(message.principal, message.roles, message.ticket);
    Set<String> userAndRoles = new HashSet<>();
    userAndRoles.add(message.principal);
    if (message.roles != null && !message.roles.equals("")) {
      HashSet<String> roles =
          gson.fromJson(message.roles, new TypeToken<HashSet<String>>() {
          }.getType());
      if (roles != null) {
        userAndRoles.addAll(roles);
      }
    }
    return new ServiceContext(authInfo, userAndRoles);
  }

  public class WebSocketServiceCallback<T> extends SimpleServiceCallback<T> {

    private NotebookSocket conn;

    WebSocketServiceCallback(NotebookSocket conn) {
      this.conn = conn;
    }

    @Override
    public void onFailure(Exception ex, ServiceContext context) throws IOException {
      super.onFailure(ex, context);
      if (ex instanceof ForbiddenException) {
        Type type = new TypeToken<Map<String, String>>() {}.getType();
        Map<String, String> jsonObject =
            gson.fromJson(((ForbiddenException) ex).getResponse().getEntity().toString(), type);
        conn.send(serializeMessage(new Message(OP.AUTH_INFO)
            .put("info", jsonObject.get("message"))));
      } else {
        String message = ex.getMessage();
        if (ex.getCause() != null) {
          message += ", cause: " + ex.getCause().getMessage();
        }
        conn.send(serializeMessage(new Message(OP.ERROR_INFO).put("info", message)));
      }
    }
  }
}<|MERGE_RESOLUTION|>--- conflicted
+++ resolved
@@ -251,11 +251,7 @@
       }
 
       if (Message.isDisabledForRunningNotes(messagereceived.op)) {
-<<<<<<< HEAD
-        Note note = notebook.getNote((String) messagereceived.get("noteId"));
-=======
         Note note = getNotebook().getNote((String) messagereceived.get("noteId"));
->>>>>>> 66390251
         if (note != null && note.isRunning()) {
           throw new Exception("Note is now running sequentially. Can not be performed: " +
                   messagereceived.op);
