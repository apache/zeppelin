--- conflicted
+++ resolved
@@ -358,7 +358,12 @@
         case WATCHER:
           switchConnectionToWatcher(conn, messagereceived);
           break;
-<<<<<<< HEAD
+        case SAVE_NOTE_FORMS:
+          saveNoteForms(conn, userAndRoles, notebook, messagereceived);
+          break;
+        case REMOVE_NOTE_FORMS:
+          removeNoteForms(conn, userAndRoles, notebook, messagereceived);
+          break;
         case GET_RECENT_NOTES:
           sendRecentNotes(messagereceived.principal);
           break;
@@ -367,13 +372,6 @@
           break;
         case CLEAR_RECENT:
           clearRecent(messagereceived.principal);
-=======
-        case SAVE_NOTE_FORMS:
-          saveNoteForms(conn, userAndRoles, notebook, messagereceived);
-          break;
-        case REMOVE_NOTE_FORMS:
-          removeNoteForms(conn, userAndRoles, notebook, messagereceived);
->>>>>>> 50cfabdf
           break;
         default:
           break;
