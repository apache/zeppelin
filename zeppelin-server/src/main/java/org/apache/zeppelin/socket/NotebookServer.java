--- conflicted
+++ resolved
@@ -61,15 +61,12 @@
 import org.apache.zeppelin.interpreter.remote.RemoteAngularObjectRegistry;
 import org.apache.zeppelin.interpreter.remote.RemoteInterpreterProcessListener;
 import org.apache.zeppelin.interpreter.thrift.InterpreterCompletion;
-<<<<<<< HEAD
 import org.apache.zeppelin.jupyter.JupyterUtil;
 import org.apache.zeppelin.jupyter.nbformat.Nbformat;
 import org.apache.zeppelin.notebook.JobListenerFactory;
 import org.apache.zeppelin.notebook.Folder;
-=======
 import org.apache.zeppelin.interpreter.thrift.ParagraphInfo;
 import org.apache.zeppelin.interpreter.thrift.ServiceException;
->>>>>>> c9172043
 import org.apache.zeppelin.notebook.Note;
 import org.apache.zeppelin.notebook.NoteEventListener;
 import org.apache.zeppelin.notebook.NoteInfo;
@@ -1138,32 +1135,6 @@
         });
   }
 
-<<<<<<< HEAD
-  protected Note importNote(NotebookSocket conn, HashSet<String> userAndRoles, Notebook notebook,
-      Message fromMessage) throws IOException {
-    Note note = null;
-    if (fromMessage != null) {
-      String noteJson;
-      String noteName = (String) ((Map) fromMessage.get("note")).get("name");
-      if (((Map) fromMessage.get("note")).get("cells") == null) {
-        noteJson = gson.toJson(fromMessage.get("note"));
-      } else {
-        noteJson = new JupyterUtil().getJson(gson.toJson(fromMessage.get("note")));
-      }
-      AuthenticationInfo subject = null;
-      if (fromMessage.principal != null) {
-        subject = new AuthenticationInfo(fromMessage.principal);
-      } else {
-        subject = new AuthenticationInfo("anonymous");
-      }
-      note = notebook.importNote(noteJson, noteName, subject);
-      note.persist(subject);
-      broadcastNote(note);
-      broadcastNoteList(subject, userAndRoles);
-    }
-    return note;
-  }
-
   protected void convertNote(NotebookSocket conn, Message fromMessage) throws IOException {
     String note = gson.toJson(fromMessage.get("note"));
 
@@ -1173,13 +1144,15 @@
 
     conn.send(serializeMessage(resp));
   }
-
-  private void removeParagraph(NotebookSocket conn, HashSet<String> userAndRoles, Notebook notebook,
-      Message fromMessage) throws IOException {
-=======
+          
   protected Note importNote(NotebookSocket conn, Message fromMessage) throws IOException {
+    String noteJson;
     String noteName = (String) ((Map) fromMessage.get("note")).get("name");
-    String noteJson = gson.toJson(fromMessage.get("note"));
+    if (((Map) fromMessage.get("note")).get("cells") == null) {
+      noteJson = gson.toJson(fromMessage.get("note"));
+    } else {
+      noteJson = new JupyterUtil().getJson(gson.toJson(fromMessage.get("note")));
+    }
     Note note = getNotebookService().importNote(noteName, noteJson, getServiceContext(fromMessage),
         new WebSocketServiceCallback<Note>(conn) {
           @Override
@@ -1200,7 +1173,6 @@
 
   private void removeParagraph(NotebookSocket conn,
                                Message fromMessage) throws IOException {
->>>>>>> c9172043
     final String paragraphId = (String) fromMessage.get("id");
     String noteId = connectionManager.getAssociatedNoteId(conn);
     getNotebookService().removeParagraph(noteId, paragraphId,
