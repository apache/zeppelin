/*
 * Licensed to the Apache Software Foundation (ASF) under one or more
 * contributor license agreements.  See the NOTICE file distributed with
 * this work for additional information regarding copyright ownership.
 * The ASF licenses this file to You under the Apache License, Version 2.0
 * (the "License"); you may not use this file except in compliance with
 * the License.  You may obtain a copy of the License at
 *
 *    http://www.apache.org/licenses/LICENSE-2.0
 *
 * Unless required by applicable law or agreed to in writing, software
 * distributed under the License is distributed on an "AS IS" BASIS,
 * WITHOUT WARRANTIES OR CONDITIONS OF ANY KIND, either express or implied.
 * See the License for the specific language governing permissions and
 * limitations under the License.
 */
package org.apache.zeppelin.socket;

import java.io.IOException;
import java.util.*;

import java.net.URISyntaxException;
import java.net.UnknownHostException;
import java.util.HashMap;
import java.util.LinkedList;
import java.util.List;
import java.util.Map;
import java.util.Set;
import javax.servlet.http.HttpServletRequest;

import org.apache.zeppelin.conf.ZeppelinConfiguration;
import org.apache.zeppelin.conf.ZeppelinConfiguration.ConfVars;
import org.apache.zeppelin.display.AngularObject;
import org.apache.zeppelin.display.AngularObjectRegistry;
import org.apache.zeppelin.display.AngularObjectRegistryListener;
import org.apache.zeppelin.interpreter.InterpreterResult;
import org.apache.zeppelin.interpreter.InterpreterSetting;
import org.apache.zeppelin.notebook.JobListenerFactory;
import org.apache.zeppelin.notebook.Note;
import org.apache.zeppelin.notebook.Notebook;
import org.apache.zeppelin.notebook.Paragraph;
import org.apache.zeppelin.scheduler.Job;
import org.apache.zeppelin.scheduler.Job.Status;
import org.apache.zeppelin.scheduler.JobListener;
import org.apache.zeppelin.server.ZeppelinServer;
import org.apache.zeppelin.socket.Message.OP;
import org.apache.zeppelin.ticket.TicketContainer;
import org.apache.zeppelin.utils.SecurityUtils;
import org.eclipse.jetty.websocket.WebSocket;
import org.eclipse.jetty.websocket.WebSocketServlet;
import org.quartz.SchedulerException;
import org.slf4j.Logger;
import org.slf4j.LoggerFactory;
import com.google.common.base.Strings;
import com.google.gson.Gson;

/**
 * Zeppelin websocket service.
 *
 * @author anthonycorbacho
 */
public class NotebookServer extends WebSocketServlet implements
    NotebookSocketListener, JobListenerFactory, AngularObjectRegistryListener {
  private static final Logger LOG = LoggerFactory
      .getLogger(NotebookServer.class);
  Gson gson = new Gson();
  Map<String, List<NotebookSocket>> userSocketMap = new HashMap<>();
  final Map<String, List<NotebookSocket>> noteSocketMap = new HashMap<>();

  private Notebook notebook() {
    return ZeppelinServer.notebook;
  }

  @Override
  public boolean checkOrigin(HttpServletRequest request, String origin) {

    try {
      return SecurityUtils.isValidOrigin(origin, ZeppelinConfiguration.create());
    } catch (UnknownHostException e) {
      e.printStackTrace();
    } catch (URISyntaxException e) {
      e.printStackTrace();
    }

    return false;
  }

  @Override
  public WebSocket doWebSocketConnect(HttpServletRequest req, String protocol) {
    return new NotebookSocket(req, protocol, this);
  }

  @Override
  public void onOpen(NotebookSocket conn) {
    LOG.info("New connection from {} : {}", conn.getRequest().getRemoteAddr(),
        conn.getRequest().getRemotePort());
  }

  @Override
  public void onMessage(NotebookSocket conn, String msg) {
    Notebook notebook = notebook();
    try {
      Message messagereceived = deserializeMessage(msg);
<<<<<<< HEAD
      LOG.info("RECEIVE OP << " + messagereceived.op);
      LOG.info("RECEIVE PRINCIPAL << " + messagereceived.principal);
      LOG.info("RECEIVE TICKET << " + messagereceived.ticket);
      String ticket = TicketContainer.instance.getTicket(messagereceived.principal);
      if (ticket != null && !ticket.equals(messagereceived.ticket))
        throw new Exception("Invalid ticket " + messagereceived.ticket + " != " + ticket);

      ZeppelinConfiguration conf = ZeppelinConfiguration.create();
      boolean allowAnonymous = conf.
          getBoolean(ZeppelinConfiguration.ConfVars.ZEPPELIN_ANONYMOUS_ALLOWED);
      if (!allowAnonymous && messagereceived.principal.equals("anonymous")) {
        throw new Exception("Anonymous access not allowed ");
      }

      addConnectionToUserSocketMap(conn, messagereceived);

=======
      LOG.debug("RECEIVE << " + messagereceived.op);
>>>>>>> 98758d1c
      /** Lets be elegant here */
      switch (messagereceived.op) {
          case LIST_NOTES:
            broadcastNoteList(messagereceived.principal);
            break;
          case GET_HOME_NOTE:
            sendHomeNote(conn, notebook, messagereceived);
            break;
          case GET_NOTE:
            sendNote(conn, notebook, messagereceived);
            break;
          case NEW_NOTE:
            createNote(conn, notebook, messagereceived);
            break;
          case DEL_NOTE:
            removeNote(conn, notebook, messagereceived);
            break;
          case CLONE_NOTE:
            cloneNote(conn, notebook, messagereceived);
            break;
          case COMMIT_PARAGRAPH:
            updateParagraph(conn, notebook, messagereceived);
            break;
          case RUN_PARAGRAPH:
            runParagraph(conn, notebook, messagereceived);
            break;
          case CANCEL_PARAGRAPH:
            cancelParagraph(conn, notebook, messagereceived);
            break;
          case MOVE_PARAGRAPH:
            moveParagraph(conn, notebook, messagereceived);
            break;
          case INSERT_PARAGRAPH:
            insertParagraph(conn, notebook, messagereceived);
            break;
          case PARAGRAPH_REMOVE:
            removeParagraph(conn, notebook, messagereceived);
            break;
          case PARAGRAPH_CLEAR_OUTPUT:
            clearParagraphOutput(conn, notebook, messagereceived);
            break;
          case NOTE_UPDATE:
            updateNote(conn, notebook, messagereceived);
            break;
          case COMPLETION:
            completion(conn, notebook, messagereceived);
            break;
          case PING:
            pong();
            break;
          case ANGULAR_OBJECT_UPDATED:
            angularObjectUpdated(conn, notebook, messagereceived);
            break;
          default:
            broadcastNoteList(messagereceived.principal);
            break;
      }
    } catch (Exception e) {
      LOG.error("Can't handle message", e);
    }
  }

  private void addConnectionToUserSocketMap(NotebookSocket conn, Message messagereceived) {
    List<NotebookSocket> conns = userSocketMap.get(messagereceived.principal);

    if (conns == null) {
      synchronized (userSocketMap) {
        conns = userSocketMap.get(messagereceived.principal);
        if (conns == null) {
          conns = new LinkedList<>();
          userSocketMap.put(messagereceived.principal, conns);
        }
      }
    }

    if (!conns.contains(conn)) {
      conns.add(conn);
    }
  }

  @Override
  public void onClose(NotebookSocket conn, int code, String reason) {
    LOG.info("Closed connection to {} : {}. ({}) {}", conn.getRequest()
        .getRemoteAddr(), conn.getRequest().getRemotePort(), code, reason);
    removeConnectionFromAllNote(conn);
    synchronized (userSocketMap) {
      Collection<List<NotebookSocket>> allSockets = userSocketMap.values();
      for (List<NotebookSocket> userList : allSockets) {
        userList.remove(conn);
      }
    }
  }

  @Override
  public void onError(NotebookSocket conn, Exception message) {
    removeConnectionFromAllNote(conn);
    synchronized (userSocketMap) {
      Collection<List<NotebookSocket>> allSockets = userSocketMap.values();
      for (List<NotebookSocket> userList : allSockets) {
        userList.remove(conn);
      }
    }
  }

  private Message deserializeMessage(String msg) {
    return gson.fromJson(msg, Message.class);
  }

  private String serializeMessage(Message m) {
    return gson.toJson(m);
  }

  private void addConnectionToNote(String noteId, NotebookSocket socket) {
    synchronized (noteSocketMap) {
      removeConnectionFromAllNote(socket); // make sure a socket relates only a
      // single note.
      List<NotebookSocket> socketList = noteSocketMap.get(noteId);
      if (socketList == null) {
        socketList = new LinkedList<>();
        noteSocketMap.put(noteId, socketList);
      }
      if (!socketList.contains(socket)) {
        socketList.add(socket);
      }
    }
  }

  private void removeConnectionFromNote(String noteId, NotebookSocket socket) {
    synchronized (noteSocketMap) {
      List<NotebookSocket> socketList = noteSocketMap.get(noteId);
      if (socketList != null) {
        socketList.remove(socket);
      }
    }
  }

  private void removeNote(String noteId) {
    synchronized (noteSocketMap) {
      List<NotebookSocket> socketList = noteSocketMap.remove(noteId);
    }
  }

  private void removeConnectionFromAllNote(NotebookSocket socket) {
    synchronized (noteSocketMap) {
      Set<String> keys = noteSocketMap.keySet();
      for (String noteId : keys) {
        removeConnectionFromNote(noteId, socket);
      }
    }
  }

  private String getOpenNoteId(NotebookSocket socket) {
    String id = null;
    synchronized (noteSocketMap) {
      Set<String> keys = noteSocketMap.keySet();
      for (String noteId : keys) {
        List<NotebookSocket> sockets = noteSocketMap.get(noteId);
        if (sockets.contains(socket)) {
          id = noteId;
        }
      }
    }

    return id;
  }

  private void broadcastToNoteBindedInterpreter(String interpreterGroupId,
                                                Message m) {
    Notebook notebook = notebook();
    List<Note> notes = notebook.getAllNotes(m.principal);
    for (Note note : notes) {
      List<String> ids = note.getNoteReplLoader().getInterpreters();
      for (String id : ids) {
        if (id.equals(interpreterGroupId)) {
          broadcast(note.id(), m);
        }
      }
    }
  }

  private void broadcast(String noteId, Message m) {
    synchronized (noteSocketMap) {
      List<NotebookSocket> socketLists = noteSocketMap.get(noteId);
      if (socketLists == null || socketLists.size() == 0) {
        return;
      }
      LOG.debug("SEND >> " + m.op);
      for (NotebookSocket conn : socketLists) {
        try {
          conn.send(serializeMessage(m));
        } catch (IOException e) {
          LOG.error("socket error", e);
        }
      }
    }
  }

  private void broadcastExcept(String noteId, Message m, NotebookSocket exclude) {
    synchronized (noteSocketMap) {
      List<NotebookSocket> socketLists = noteSocketMap.get(noteId);
      if (socketLists == null || socketLists.size() == 0) {
        return;
      }
      LOG.debug("SEND >> " + m.op);
      for (NotebookSocket conn : socketLists) {
        if (exclude.equals(conn)) {
          continue;
        }
        try {
          conn.send(serializeMessage(m));
        } catch (IOException e) {
          LOG.error("socket error", e);
        }
      }
    }
  }

  private void broadcastAll(Message m) {
    synchronized (userSocketMap) {
      List<Map<String, String>> notesInfo = (List<Map<String, String>>) m.get("notes");
      String principal = m.principal;
      List<NotebookSocket> conns = userSocketMap.get(principal);
      if (conns == null) {
        conns = new LinkedList<>();
        userSocketMap.put(principal, conns);
      }

      for (NotebookSocket theconn : conns) {
        try {
          theconn.send(serializeMessage(m));
        } catch (IOException e) {
          LOG.error("socket error", e);
        }
      }
    }
  }

<<<<<<< HEAD
  public void broadcastNoteList(String principal) {
=======
  public List<Map<String, String>> generateNotebooksInfo (){
>>>>>>> 98758d1c
    Notebook notebook = notebook();

    ZeppelinConfiguration conf = notebook.getConf();
    String homescreenNotebookId = conf.getString(ConfVars.ZEPPELIN_NOTEBOOK_HOMESCREEN);
    boolean hideHomeScreenNotebookFromList = conf
            .getBoolean(ConfVars.ZEPPELIN_NOTEBOOK_HOMESCREEN_HIDE);

    List<Note> notes = notebook.getAllNotes(principal);
    List<Map<String, String>> notesInfo = new LinkedList<>();
    for (Note note : notes) {
      Map<String, String> info = new HashMap<>();

      if (hideHomeScreenNotebookFromList && note.id().equals(homescreenNotebookId)) {
        continue;
      }

      info.put("id", note.id());
      info.put("name", note.getName());
      info.put("principal", principal);
      notesInfo.add(info);
    }

<<<<<<< HEAD
    Message message = new Message(OP.NOTES_INFO).put("notes", notesInfo);
    message.principal = principal;
    broadcastAll(message);
=======
    return notesInfo;
>>>>>>> 98758d1c
  }

  public void broadcastNote(Note note) {
    broadcast(note.id(), new Message(OP.NOTE).put("note", note));
<<<<<<< HEAD
=======
  }

  public void broadcastNoteList() {

    List<Map<String, String>> notesInfo = generateNotebooksInfo();
    broadcastAll(new Message(OP.NOTES_INFO).put("notes", notesInfo));
>>>>>>> 98758d1c
  }

  private void sendNote(NotebookSocket conn, Notebook notebook,
                        Message fromMessage) throws IOException {
    String noteId = (String) fromMessage.get("id");
    if (noteId == null) {
      return;
    }
    Note note = notebook.getNote(noteId, fromMessage.principal);
    if (note != null) {
      addConnectionToNote(note.id(), conn);
      conn.send(serializeMessage(new Message(OP.NOTE).put("note", note)));
      sendAllAngularObjects(note, conn);
    }
  }

  private void sendHomeNote(NotebookSocket conn, Notebook notebook,
                            Message fromMessage) throws IOException {
    String noteId = notebook.getConf().getString(ConfVars.ZEPPELIN_NOTEBOOK_HOMESCREEN);

    Note note = null;
    if (noteId != null) {
      note = notebook.getNote(noteId, fromMessage.principal);
    }

    if (note != null) {
      addConnectionToNote(note.id(), conn);
      conn.send(serializeMessage(new Message(OP.NOTE).put("note", note)));
      sendAllAngularObjects(note, conn);
    } else {
      removeConnectionFromAllNote(conn);
      conn.send(serializeMessage(new Message(OP.NOTE).put("note", null)));
    }
  }

  private void updateNote(NotebookSocket conn, Notebook notebook, Message fromMessage)
      throws SchedulerException, IOException {
    String noteId = (String) fromMessage.get("id");
    String name = (String) fromMessage.get("name");
    Map<String, Object> config = (Map<String, Object>) fromMessage
        .get("config");
    if (noteId == null) {
      return;
    }
    if (config == null) {
      return;
    }
    Note note = notebook.getNote(noteId, fromMessage.principal);
    if (note != null) {
      boolean cronUpdated = isCronUpdated(config, note.getConfig());
      note.setName(name);
      note.setConfig(config);
      if (cronUpdated) {
        notebook.refreshCron(note.id(), fromMessage.principal);
      }

      note.persist();
      broadcastNote(note);
      broadcastNoteList(fromMessage.principal);
    }
  }

  private boolean isCronUpdated(Map<String, Object> configA,
                                Map<String, Object> configB) {
    boolean cronUpdated = false;
    if (configA.get("cron") != null && configB.get("cron") != null
        && configA.get("cron").equals(configB.get("cron"))) {
      cronUpdated = true;
    } else if (configA.get("cron") == null && configB.get("cron") == null) {
      cronUpdated = false;
    } else if (configA.get("cron") != null || configB.get("cron") != null) {
      cronUpdated = true;
    }

    return cronUpdated;
  }

  private void createNote(NotebookSocket conn, Notebook notebook, Message fromMsg)
      throws IOException {
    Note note = notebook.createNote(fromMsg.principal);
    note.addParagraph(); // it's an empty note. so add one paragraph
    if (fromMsg != null) {
      String noteName = (String) fromMsg.get("name");
      if (noteName == null || noteName.isEmpty()) {
        noteName = "Note " + note.getId();
      }
      note.setName(noteName);
    }

    note.persist();
    addConnectionToNote(note.id(), (NotebookSocket) conn);
    broadcastNote(note);
    broadcastNoteList(fromMsg.principal);
  }

  private void removeNote(NotebookSocket conn, Notebook notebook, Message fromMessage)
      throws IOException {
    String noteId = (String) fromMessage.get("id");
    if (noteId == null) {
      return;
    }
    Note note = notebook.getNote(noteId, fromMessage.principal);
    note.unpersist();
    notebook.removeNote(noteId, fromMessage.principal);
    removeNote(noteId);
    broadcastNoteList(fromMessage.principal);
  }

  private void updateParagraph(NotebookSocket conn, Notebook notebook,
                               Message fromMessage) throws IOException {
    String paragraphId = (String) fromMessage.get("id");
    if (paragraphId == null) {
      return;
    }
    Map<String, Object> params = (Map<String, Object>) fromMessage.get("params");
    Map<String, Object> config = (Map<String, Object>) fromMessage.get("config");
    final Note note = notebook.getNote(getOpenNoteId(conn), fromMessage.principal);
    Paragraph p = note.getParagraph(paragraphId);
    p.settings.setParams(params);
    p.setConfig(config);
    p.setTitle((String) fromMessage.get("title"));
    p.setText((String) fromMessage.get("paragraph"));
    note.persist();
    broadcast(note.id(), new Message(OP.PARAGRAPH).put("paragraph", p));
  }

  private void cloneNote(NotebookSocket conn, Notebook notebook, Message fromMessage)
      throws IOException, CloneNotSupportedException {
    String noteId = getOpenNoteId(conn);
    String name = (String) fromMessage.get("name");
<<<<<<< HEAD
    Note newNote = notebook.cloneNote(noteId, name, fromMessage.principal);
=======
    Note newNote = notebook.cloneNote(noteId, name);
    addConnectionToNote(newNote.id(), (NotebookSocket) conn);
>>>>>>> 98758d1c
    broadcastNote(newNote);
    broadcastNoteList(fromMessage.principal);
  }

  private void removeParagraph(NotebookSocket conn, Notebook notebook,
                               Message fromMessage) throws IOException {
    final String paragraphId = (String) fromMessage.get("id");
    if (paragraphId == null) {
      return;
    }
    final Note note = notebook.getNote(getOpenNoteId(conn), fromMessage.principal);
    /** We don't want to remove the last paragraph */
    if (!note.isLastParagraph(paragraphId)) {
      note.removeParagraph(paragraphId);
      note.persist();
      broadcastNote(note);
    }
  }

  private void clearParagraphOutput(NotebookSocket conn, Notebook notebook,
      Message fromMessage) throws IOException {
    final String paragraphId = (String) fromMessage.get("id");
    if (paragraphId == null) {
      return;
    }

    final Note note = notebook.getNote(getOpenNoteId(conn));
    note.clearParagraphOutput(paragraphId);
    broadcastNote(note);
  }

  private void completion(NotebookSocket conn, Notebook notebook,
                          Message fromMessage) throws IOException {
    String paragraphId = (String) fromMessage.get("id");
    String buffer = (String) fromMessage.get("buf");
    int cursor = (int) Double.parseDouble(fromMessage.get("cursor").toString());
    Message resp = new Message(OP.COMPLETION_LIST).put("id", paragraphId);
    if (paragraphId == null) {
      conn.send(serializeMessage(resp));
      return;
    }

    final Note note = notebook.getNote(getOpenNoteId(conn), fromMessage.principal);
    List<String> candidates = note.completion(paragraphId, buffer, cursor);
    resp.put("completions", candidates);
    conn.send(serializeMessage(resp));
  }

  /**
   * When angular object updated from client
   *
   * @param conn        the web socket.
   * @param notebook    the notebook.
   * @param fromMessage the message.
   */
<<<<<<< HEAD
  private void angularObjectUpdated(WebSocket conn, Notebook notebook,
                                    Message fromMessage) {
=======
  private void angularObjectUpdated(NotebookSocket conn, Notebook notebook,
      Message fromMessage) {
>>>>>>> 98758d1c
    String noteId = (String) fromMessage.get("noteId");
    String interpreterGroupId = (String) fromMessage.get("interpreterGroupId");
    String varName = (String) fromMessage.get("name");
    Object varValue = fromMessage.get("value");
    AngularObject ao = null;
    boolean global = false;
    // propagate change to (Remote) AngularObjectRegistry
    Note note = notebook.getNote(noteId, fromMessage.principal);
    if (note != null) {
      List<InterpreterSetting> settings = note.getNoteReplLoader()
          .getInterpreterSettings();
      for (InterpreterSetting setting : settings) {
        if (setting.getInterpreterGroup() == null) {
          continue;
        }
        if (interpreterGroupId.equals(setting.getInterpreterGroup().getId())) {
          AngularObjectRegistry angularObjectRegistry = setting
              .getInterpreterGroup().getAngularObjectRegistry();
          // first trying to get local registry
          ao = angularObjectRegistry.get(varName, noteId);
          if (ao == null) {
            // then try global registry
            ao = angularObjectRegistry.get(varName, null);
            if (ao == null) {
              LOG.warn("Object {} is not binded", varName);
            } else {
              // path from client -> server
              ao.set(varValue, false);
              global = true;
            }
          } else {
            // path from client -> server
            ao.set(varValue, false);
            global = false;
          }
          break;
        }
      }
    }

    if (global) { // broadcast change to all web session that uses related
      // interpreter.
      for (Note n : notebook.getAllNotes()) {
        List<InterpreterSetting> settings = note.getNoteReplLoader()
            .getInterpreterSettings();
        for (InterpreterSetting setting : settings) {
          if (setting.getInterpreterGroup() == null) {
            continue;
          }
          if (interpreterGroupId.equals(setting.getInterpreterGroup().getId())) {
            AngularObjectRegistry angularObjectRegistry = setting
                .getInterpreterGroup().getAngularObjectRegistry();
            this.broadcastExcept(
                n.id(),
                new Message(OP.ANGULAR_OBJECT_UPDATE).put("angularObject", ao)
                    .put("interpreterGroupId", interpreterGroupId)
                    .put("noteId", n.id()),
                conn);
          }
        }
      }
    } else { // broadcast to all web session for the note
      this.broadcastExcept(
          note.id(),
          new Message(OP.ANGULAR_OBJECT_UPDATE).put("angularObject", ao)
              .put("interpreterGroupId", interpreterGroupId)
              .put("noteId", note.id()),
          conn);
    }
  }

  private void moveParagraph(NotebookSocket conn, Notebook notebook,
                             Message fromMessage) throws IOException {
    final String paragraphId = (String) fromMessage.get("id");
    if (paragraphId == null) {
      return;
    }

    final int newIndex = (int) Double.parseDouble(fromMessage.get("index").toString());
    final Note note = notebook.getNote(getOpenNoteId(conn), fromMessage.principal);
    note.moveParagraph(paragraphId, newIndex);
    note.persist();
    broadcastNote(note);
  }

  private void insertParagraph(NotebookSocket conn, Notebook notebook, Message fromMessage)
      throws IOException {
    final int index = (int) Double.parseDouble(fromMessage.get("index").toString());
    final Note note = notebook.getNote(getOpenNoteId(conn), fromMessage.principal);
    note.insertParagraph(index);
    note.persist();
    broadcastNote(note);
  }

  private void cancelParagraph(NotebookSocket conn, Notebook notebook,
                               Message fromMessage) throws IOException {
    final String paragraphId = (String) fromMessage.get("id");
    if (paragraphId == null) {
      return;
    }

    final Note note = notebook.getNote(getOpenNoteId(conn), fromMessage.principal);
    Paragraph p = note.getParagraph(paragraphId);
    p.abort();
  }

  private void runParagraph(NotebookSocket conn, Notebook notebook,
                            Message fromMessage) throws IOException {
    final String paragraphId = (String) fromMessage.get("id");
    if (paragraphId == null) {
      return;
    }
    final Note note = notebook.getNote(getOpenNoteId(conn), fromMessage.principal);
    Paragraph p = note.getParagraph(paragraphId);
    String text = (String) fromMessage.get("paragraph");
    p.setText(text);
    p.setTitle((String) fromMessage.get("title"));
    Map<String, Object> params = (Map<String, Object>) fromMessage
        .get("params");
    p.settings.setParams(params);
    Map<String, Object> config = (Map<String, Object>) fromMessage
        .get("config");
    p.setConfig(config);
    // if it's the last paragraph, let's add a new one
    boolean isTheLastParagraph = note.getLastParagraph().getId()
        .equals(p.getId());
    if (!Strings.isNullOrEmpty(text) && isTheLastParagraph) {
      note.addParagraph();
    }

    note.persist();
    try {
      note.run(paragraphId);
    } catch (Exception ex) {
      LOG.error("Exception from run", ex);
      if (p != null) {
        p.setReturn(
            new InterpreterResult(InterpreterResult.Code.ERROR, ex.getMessage()),
            ex);
        p.setStatus(Status.ERROR);
      }
    }
  }

  /**
   * Need description here.
   */
  public static class ParagraphJobListener implements JobListener {
    private NotebookServer notebookServer;
    private Note note;

    public ParagraphJobListener(NotebookServer notebookServer, Note note) {
      this.notebookServer = notebookServer;
      this.note = note;
    }

    @Override
    public void onProgressUpdate(Job job, int progress) {
      notebookServer.broadcast(
          note.id(),
          new Message(OP.PROGRESS).put("id", job.getId()).put("progress",
              job.progress()));
    }

    @Override
    public void beforeStatusChange(Job job, Status before, Status after) {
    }

    @Override
    public void afterStatusChange(Job job, Status before, Status after) {
      if (after == Status.ERROR) {
        if (job.getException() != null) {
          LOG.error("Error", job.getException());
        }
      }

      if (job.isTerminated()) {
        LOG.info("Job {} is finished", job.getId());
        try {
          note.persist();
        } catch (IOException e) {
          e.printStackTrace();
        }
      }
      notebookServer.broadcastNote(note);
    }
  }

  @Override
  public JobListener getParagraphJobListener(Note note) {
    return new ParagraphJobListener(this, note);
  }

  private void pong() {
  }

  private void sendAllAngularObjects(Note note, NotebookSocket conn) throws IOException {
    List<InterpreterSetting> settings = note.getNoteReplLoader()
        .getInterpreterSettings();
    if (settings == null || settings.size() == 0) {
      return;
    }

    for (InterpreterSetting intpSetting : settings) {
      AngularObjectRegistry registry = intpSetting.getInterpreterGroup()
          .getAngularObjectRegistry();
      List<AngularObject> objects = registry.getAllWithGlobal(note.id());
      for (AngularObject object : objects) {
        conn.send(serializeMessage(new Message(OP.ANGULAR_OBJECT_UPDATE)
            .put("angularObject", object)
            .put("interpreterGroupId",
                intpSetting.getInterpreterGroup().getId())
            .put("noteId", note.id())));
      }
    }
  }

  @Override
  public void onAdd(String interpreterGroupId, AngularObject object) {
    onUpdate(interpreterGroupId, object);
  }

  @Override
  public void onUpdate(String interpreterGroupId, AngularObject object) {
    Notebook notebook = notebook();
    if (notebook == null) {
      return;
    }

    List<Note> notes = notebook.getAllNotes(object.getPrincipal());
    for (Note note : notes) {
      if (object.getNoteId() != null && !note.id().equals(object.getNoteId())) {
        continue;
      }

      List<InterpreterSetting> intpSettings = note.getNoteReplLoader()
          .getInterpreterSettings();
      if (intpSettings.isEmpty())
        continue;
      for (InterpreterSetting setting : intpSettings) {
        if (setting.getInterpreterGroup().getId().equals(interpreterGroupId)) {
          broadcast(
              note.id(),
              new Message(OP.ANGULAR_OBJECT_UPDATE)
                  .put("angularObject", object)
                  .put("interpreterGroupId", interpreterGroupId)
                  .put("noteId", note.id()));
        }
      }
    }
  }

  @Override
  public void onRemove(String interpreterGroupId, AngularObject object) {
    Notebook notebook = notebook();
    List<Note> notes = notebook.getAllNotes(object.getPrincipal());
    for (Note note : notes) {
      if (object.getNoteId() != null && !note.id().equals(object.getNoteId())) {
        continue;
      }

      List<String> ids = note.getNoteReplLoader().getInterpreters();
      for (String id : ids) {
        if (id.equals(interpreterGroupId)) {
          broadcast(
              note.id(),
              new Message(OP.ANGULAR_OBJECT_REMOVE).put("name", object.getName()).put(
                  "noteId", object.getNoteId()));
        }
      }
    }
  }
}
<|MERGE_RESOLUTION|>--- conflicted
+++ resolved
@@ -101,10 +101,9 @@
     Notebook notebook = notebook();
     try {
       Message messagereceived = deserializeMessage(msg);
-<<<<<<< HEAD
-      LOG.info("RECEIVE OP << " + messagereceived.op);
-      LOG.info("RECEIVE PRINCIPAL << " + messagereceived.principal);
-      LOG.info("RECEIVE TICKET << " + messagereceived.ticket);
+      LOG.debug("RECEIVE << " + messagereceived.op);
+      LOG.debug("RECEIVE PRINCIPAL << " + messagereceived.principal);
+      LOG.debug("RECEIVE TICKET << " + messagereceived.ticket);
       String ticket = TicketContainer.instance.getTicket(messagereceived.principal);
       if (ticket != null && !ticket.equals(messagereceived.ticket))
         throw new Exception("Invalid ticket " + messagereceived.ticket + " != " + ticket);
@@ -118,9 +117,6 @@
 
       addConnectionToUserSocketMap(conn, messagereceived);
 
-=======
-      LOG.debug("RECEIVE << " + messagereceived.op);
->>>>>>> 98758d1c
       /** Lets be elegant here */
       switch (messagereceived.op) {
           case LIST_NOTES:
@@ -358,17 +354,13 @@
     }
   }
 
-<<<<<<< HEAD
-  public void broadcastNoteList(String principal) {
-=======
-  public List<Map<String, String>> generateNotebooksInfo (){
->>>>>>> 98758d1c
+  public List<Map<String, String>> generateNotebooksInfo (String principal){
     Notebook notebook = notebook();
 
     ZeppelinConfiguration conf = notebook.getConf();
     String homescreenNotebookId = conf.getString(ConfVars.ZEPPELIN_NOTEBOOK_HOMESCREEN);
-    boolean hideHomeScreenNotebookFromList = conf
-            .getBoolean(ConfVars.ZEPPELIN_NOTEBOOK_HOMESCREEN_HIDE);
+    boolean hideHomeScreenNotebookFromList = conf.
+        getBoolean(ConfVars.ZEPPELIN_NOTEBOOK_HOMESCREEN_HIDE);
 
     List<Note> notes = notebook.getAllNotes(principal);
     List<Map<String, String>> notesInfo = new LinkedList<>();
@@ -385,26 +377,19 @@
       notesInfo.add(info);
     }
 
-<<<<<<< HEAD
+    return notesInfo;
+  }
+
+  public void broadcastNote(Note note) {
+    broadcast(note.id(), new Message(OP.NOTE).put("note", note));
+  }
+
+  public void broadcastNoteList(String principal) {
+
+    List<Map<String, String>> notesInfo = generateNotebooksInfo(principal);
     Message message = new Message(OP.NOTES_INFO).put("notes", notesInfo);
     message.principal = principal;
     broadcastAll(message);
-=======
-    return notesInfo;
->>>>>>> 98758d1c
-  }
-
-  public void broadcastNote(Note note) {
-    broadcast(note.id(), new Message(OP.NOTE).put("note", note));
-<<<<<<< HEAD
-=======
-  }
-
-  public void broadcastNoteList() {
-
-    List<Map<String, String>> notesInfo = generateNotebooksInfo();
-    broadcastAll(new Message(OP.NOTES_INFO).put("notes", notesInfo));
->>>>>>> 98758d1c
   }
 
   private void sendNote(NotebookSocket conn, Notebook notebook,
@@ -535,12 +520,8 @@
       throws IOException, CloneNotSupportedException {
     String noteId = getOpenNoteId(conn);
     String name = (String) fromMessage.get("name");
-<<<<<<< HEAD
     Note newNote = notebook.cloneNote(noteId, name, fromMessage.principal);
-=======
-    Note newNote = notebook.cloneNote(noteId, name);
-    addConnectionToNote(newNote.id(), (NotebookSocket) conn);
->>>>>>> 98758d1c
+    addConnectionToNote(newNote.id(), conn);
     broadcastNote(newNote);
     broadcastNoteList(fromMessage.principal);
   }
@@ -567,7 +548,7 @@
       return;
     }
 
-    final Note note = notebook.getNote(getOpenNoteId(conn));
+    final Note note = notebook.getNote(getOpenNoteId(conn), fromMessage.principal);
     note.clearParagraphOutput(paragraphId);
     broadcastNote(note);
   }
@@ -596,13 +577,8 @@
    * @param notebook    the notebook.
    * @param fromMessage the message.
    */
-<<<<<<< HEAD
-  private void angularObjectUpdated(WebSocket conn, Notebook notebook,
-                                    Message fromMessage) {
-=======
   private void angularObjectUpdated(NotebookSocket conn, Notebook notebook,
       Message fromMessage) {
->>>>>>> 98758d1c
     String noteId = (String) fromMessage.get("noteId");
     String interpreterGroupId = (String) fromMessage.get("interpreterGroupId");
     String varName = (String) fromMessage.get("name");
