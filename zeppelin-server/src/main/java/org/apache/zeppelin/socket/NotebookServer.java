/*
 * Licensed to the Apache Software Foundation (ASF) under one or more
 * contributor license agreements.  See the NOTICE file distributed with
 * this work for additional information regarding copyright ownership.
 * The ASF licenses this file to You under the Apache License, Version 2.0
 * (the "License"); you may not use this file except in compliance with
 * the License.  You may obtain a copy of the License at
 *
 *    http://www.apache.org/licenses/LICENSE-2.0
 *
 * Unless required by applicable law or agreed to in writing, software
 * distributed under the License is distributed on an "AS IS" BASIS,
 * WITHOUT WARRANTIES OR CONDITIONS OF ANY KIND, either express or implied.
 * See the License for the specific language governing permissions and
 * limitations under the License.
 */
package org.apache.zeppelin.socket;

import java.io.IOException;
import java.util.*;

import java.net.URISyntaxException;
import java.net.UnknownHostException;
import java.util.HashMap;
import java.util.LinkedList;
import java.util.List;
import java.util.Map;
import java.util.Set;
import javax.servlet.http.HttpServletRequest;

import org.apache.zeppelin.conf.ZeppelinConfiguration;
import org.apache.zeppelin.conf.ZeppelinConfiguration.ConfVars;
import org.apache.zeppelin.display.AngularObject;
import org.apache.zeppelin.display.AngularObjectRegistry;
import org.apache.zeppelin.display.AngularObjectRegistryListener;
import org.apache.zeppelin.interpreter.InterpreterResult;
import org.apache.zeppelin.interpreter.InterpreterSetting;
import org.apache.zeppelin.notebook.JobListenerFactory;
import org.apache.zeppelin.notebook.Note;
import org.apache.zeppelin.notebook.Notebook;
import org.apache.zeppelin.notebook.Paragraph;
import org.apache.zeppelin.scheduler.Job;
import org.apache.zeppelin.scheduler.Job.Status;
import org.apache.zeppelin.scheduler.JobListener;
import org.apache.zeppelin.server.ZeppelinServer;
import org.apache.zeppelin.socket.Message.OP;
import org.apache.zeppelin.ticket.TicketContainer;
import org.apache.zeppelin.utils.SecurityUtils;
import org.eclipse.jetty.websocket.WebSocket;
import org.eclipse.jetty.websocket.WebSocketServlet;
import org.quartz.SchedulerException;
import org.slf4j.Logger;
import org.slf4j.LoggerFactory;
import com.google.common.base.Strings;
import com.google.gson.Gson;

/**
 * Zeppelin websocket service.
 *
 * @author anthonycorbacho
 */
public class NotebookServer extends WebSocketServlet implements
    NotebookSocketListener, JobListenerFactory, AngularObjectRegistryListener {
  private static final Logger LOG = LoggerFactory
      .getLogger(NotebookServer.class);
  Gson gson = new Gson();
  Map<String, List<NotebookSocket>> userSocketMap = new HashMap<>();
  final Map<String, List<NotebookSocket>> noteSocketMap = new HashMap<>();

  private Notebook notebook() {
    return ZeppelinServer.notebook;
  }

  @Override
  public boolean checkOrigin(HttpServletRequest request, String origin) {

    try {
      return SecurityUtils.isValidOrigin(origin, ZeppelinConfiguration.create());
    } catch (UnknownHostException e) {
      e.printStackTrace();
    } catch (URISyntaxException e) {
      e.printStackTrace();
    }

    return false;
  }

  @Override
  public WebSocket doWebSocketConnect(HttpServletRequest req, String protocol) {
    return new NotebookSocket(req, protocol, this);
  }

  @Override
  public void onOpen(NotebookSocket conn) {
    LOG.info("New connection from {} : {}", conn.getRequest().getRemoteAddr(),
        conn.getRequest().getRemotePort());
  }

  @Override
  public void onMessage(NotebookSocket conn, String msg) {
    Notebook notebook = notebook();
    try {
      Message messagereceived = deserializeMessage(msg);
      LOG.info("RECEIVE OP << " + messagereceived.op);
      LOG.info("RECEIVE PRINCIPAL << " + messagereceived.principal);
      LOG.info("RECEIVE TICKET << " + messagereceived.ticket);
      String ticket = TicketContainer.instance.getTicket(messagereceived.principal);
      if (ticket != null && !ticket.equals(messagereceived.ticket))
        throw new Exception("Invalid ticket " + messagereceived.ticket + " != " + ticket);

      /** Lets be elegant here */
      switch (messagereceived.op) {
          case LIST_NOTES:
            broadcastNoteList(conn, messagereceived);
            break;
          case GET_HOME_NOTE:
            sendHomeNote(conn, notebook, messagereceived);
            break;
          case GET_NOTE:
            sendNote(conn, notebook, messagereceived);
            break;
          case NEW_NOTE:
            createNote(conn, notebook, messagereceived);
            break;
          case DEL_NOTE:
            removeNote(conn, notebook, messagereceived);
            break;
          case CLONE_NOTE:
            cloneNote(conn, notebook, messagereceived);
            break;
          case COMMIT_PARAGRAPH:
            updateParagraph(conn, notebook, messagereceived);
            break;
          case RUN_PARAGRAPH:
            runParagraph(conn, notebook, messagereceived);
            break;
          case CANCEL_PARAGRAPH:
            cancelParagraph(conn, notebook, messagereceived);
            break;
          case MOVE_PARAGRAPH:
            moveParagraph(conn, notebook, messagereceived);
            break;
          case INSERT_PARAGRAPH:
            insertParagraph(conn, notebook, messagereceived);
            break;
          case PARAGRAPH_REMOVE:
            removeParagraph(conn, notebook, messagereceived);
            break;
          case NOTE_UPDATE:
            updateNote(conn, notebook, messagereceived);
            break;
          case COMPLETION:
            completion(conn, notebook, messagereceived);
            break;
          case PING:
            pong();
            break;
          case ANGULAR_OBJECT_UPDATED:
            angularObjectUpdated(conn, notebook, messagereceived);
            break;
          default:
            broadcastNoteList(conn, messagereceived);
            break;
      }
    } catch (Exception e) {
      LOG.error("Can't handle message", e);
    }
  }

  @Override
  public void onClose(NotebookSocket conn, int code, String reason) {
    LOG.info("Closed connection to {} : {}. ({}) {}", conn.getRequest()
        .getRemoteAddr(), conn.getRequest().getRemotePort(), code, reason);
    removeConnectionFromAllNote(conn);
    synchronized (userSocketMap) {
      Collection<List<NotebookSocket>> allSockets = userSocketMap.values();
      for (List<NotebookSocket> userList : allSockets) {
        userList.remove(conn);
      }
    }
  }

  @Override
  public void onError(NotebookSocket conn, Exception message) {
    removeConnectionFromAllNote(conn);
    synchronized (userSocketMap) {
      Collection<List<NotebookSocket>> allSockets = userSocketMap.values();
      for (List<NotebookSocket> userList : allSockets) {
        userList.remove(conn);
      }
    }
  }

  private Message deserializeMessage(String msg) {
    return gson.fromJson(msg, Message.class);
  }

  private String serializeMessage(Message m) {
    return gson.toJson(m);
  }

  private void addConnectionToNote(String noteId, NotebookSocket socket) {
    synchronized (noteSocketMap) {
      removeConnectionFromAllNote(socket); // make sure a socket relates only a
      // single note.
      List<NotebookSocket> socketList = noteSocketMap.get(noteId);
      if (socketList == null) {
        socketList = new LinkedList<>();
        noteSocketMap.put(noteId, socketList);
      }
      if (!socketList.contains(socket)) {
        socketList.add(socket);
      }
    }
  }

  private void removeConnectionFromNote(String noteId, NotebookSocket socket) {
    synchronized (noteSocketMap) {
      List<NotebookSocket> socketList = noteSocketMap.get(noteId);
      if (socketList != null) {
        socketList.remove(socket);
      }
    }
  }

  private void removeNote(String noteId) {
    synchronized (noteSocketMap) {
      List<NotebookSocket> socketList = noteSocketMap.remove(noteId);
    }
  }

  private void removeConnectionFromAllNote(NotebookSocket socket) {
    synchronized (noteSocketMap) {
      Set<String> keys = noteSocketMap.keySet();
      for (String noteId : keys) {
        removeConnectionFromNote(noteId, socket);
      }
    }
  }

  private String getOpenNoteId(NotebookSocket socket) {
    String id = null;
    synchronized (noteSocketMap) {
      Set<String> keys = noteSocketMap.keySet();
      for (String noteId : keys) {
        List<NotebookSocket> sockets = noteSocketMap.get(noteId);
        if (sockets.contains(socket)) {
          id = noteId;
        }
      }
    }

    return id;
  }

  private void broadcastToNoteBindedInterpreter(String interpreterGroupId,
                                                Message m) {
    Notebook notebook = notebook();
    List<Note> notes = notebook.getAllNotes(m.principal);
    for (Note note : notes) {
      List<String> ids = note.getNoteReplLoader().getInterpreters();
      for (String id : ids) {
        if (id.equals(interpreterGroupId)) {
          broadcast(note.id(), m);
        }
      }
    }
  }

  private void broadcast(String noteId, Message m) {
    synchronized (noteSocketMap) {
      List<NotebookSocket> socketLists = noteSocketMap.get(noteId);
      if (socketLists == null || socketLists.size() == 0) {
        return;
      }
      LOG.info("SEND >> " + m.op);
      for (NotebookSocket conn : socketLists) {
        try {
          conn.send(serializeMessage(m));
        } catch (IOException e) {
          LOG.error("socket error", e);
        }
      }
    }
  }

  private void broadcastAll(NotebookSocket conn, Message m) {
    synchronized (userSocketMap) {
      List<Map<String, String>> notesInfo = (List<Map<String, String>>) m.get("notes");
      String principal = m.principal;
      List<NotebookSocket> conns = userSocketMap.get(principal);
      if (conns == null) {
        conns = new LinkedList<>();
        userSocketMap.put(principal, conns);
      }
      if (!conns.contains(conn)) {
        conns.add(conn);
      }
      for (NotebookSocket theconn : conns) {
        try {
          theconn.send(serializeMessage(m));
        } catch (IOException e) {
          e.printStackTrace();
        }
      }
    }
  }

  public void broadcastNote(Note note) {
    broadcast(note.id(), new Message(OP.NOTE).put("note", note));
  }

<<<<<<< HEAD
  private void broadcastNoteList(NotebookSocket conn, Message fromMessage) {
=======
  public void broadcastNoteList() {
>>>>>>> a884e027
    Notebook notebook = notebook();
    ZeppelinConfiguration conf = notebook.getConf();
    String homescreenNotebookId = conf.getString(ConfVars.ZEPPELIN_NOTEBOOK_HOMESCREEN);
    boolean hideHomeScreenNotebookFromList = conf
        .getBoolean(ConfVars.ZEPPELIN_NOTEBOOK_HOMESCREEN_HIDE);

    List<Note> notes = notebook.getAllNotes(fromMessage.principal);
    List<Map<String, String>> notesInfo = new LinkedList<Map<String, String>>();
    for (Note note : notes) {
      Map<String, String> info = new HashMap<>();
      if (hideHomeScreenNotebookFromList && note.id().equals(homescreenNotebookId)) {
        continue;
      }
      info.put("id", note.id());
      info.put("name", note.getName());
      info.put("principal", fromMessage.principal);
      notesInfo.add(info);
    }
    Message message = new Message(OP.NOTES_INFO).put("notes", notesInfo);
    message.principal = fromMessage.principal;
    broadcastAll(conn, message);
  }

  private void sendNote(NotebookSocket conn, Notebook notebook,
                        Message fromMessage) throws IOException {
    String noteId = (String) fromMessage.get("id");
    if (noteId == null) {
      return;
    }
    Note note = notebook.getNote(noteId, fromMessage.principal);
    if (note != null) {
      addConnectionToNote(note.id(), conn);
      conn.send(serializeMessage(new Message(OP.NOTE).put("note", note)));
      sendAllAngularObjects(note, conn);
    }
  }

  private void sendHomeNote(NotebookSocket conn, Notebook notebook,
                            Message fromMessage) throws IOException {
    String noteId = notebook.getConf().getString(ConfVars.ZEPPELIN_NOTEBOOK_HOMESCREEN);

    Note note = null;
    if (noteId != null) {
      note = notebook.getNote(noteId, fromMessage.principal);
    }

    if (note != null) {
      addConnectionToNote(note.id(), conn);
      conn.send(serializeMessage(new Message(OP.NOTE).put("note", note)));
      sendAllAngularObjects(note, conn);
    } else {
      conn.send(serializeMessage(new Message(OP.NOTE).put("note", null)));
    }
  }

  private void updateNote(NotebookSocket conn, Notebook notebook, Message fromMessage)
      throws SchedulerException, IOException {
    String noteId = (String) fromMessage.get("id");
    String name = (String) fromMessage.get("name");
    Map<String, Object> config = (Map<String, Object>) fromMessage
        .get("config");
    if (noteId == null) {
      return;
    }
    if (config == null) {
      return;
    }
    Note note = notebook.getNote(noteId, fromMessage.principal);
    if (note != null) {
      boolean cronUpdated = isCronUpdated(config, note.getConfig());
      note.setName(name);
      note.setConfig(config);
      if (cronUpdated) {
        notebook.refreshCron(note.id(), fromMessage.principal);
      }

      note.persist();
      broadcastNote(note);
      broadcastNoteList(conn, fromMessage);
    }
  }

  private boolean isCronUpdated(Map<String, Object> configA,
                                Map<String, Object> configB) {
    boolean cronUpdated = false;
    if (configA.get("cron") != null && configB.get("cron") != null
        && configA.get("cron").equals(configB.get("cron"))) {
      cronUpdated = true;
    } else if (configA.get("cron") == null && configB.get("cron") == null) {
      cronUpdated = false;
    } else if (configA.get("cron") != null || configB.get("cron") != null) {
      cronUpdated = true;
    }

    return cronUpdated;
  }

  private void createNote(NotebookSocket conn, Notebook notebook, Message fromMsg)
      throws IOException {
    Note note = notebook.createNote(fromMsg.principal);
    note.addParagraph(); // it's an empty note. so add one paragraph
    if (fromMsg != null) {
      String noteName = (String) fromMsg.get("name");
      if (noteName == null || noteName.isEmpty()) {
        noteName = "Note " + note.getId();
      }
      note.setName(noteName);
    }

    note.persist();
    broadcastNote(note);
    broadcastNoteList(conn, fromMsg);
  }

  private void removeNote(NotebookSocket conn, Notebook notebook, Message fromMessage)
      throws IOException {
    String noteId = (String) fromMessage.get("id");
    if (noteId == null) {
      return;
    }
    Note note = notebook.getNote(noteId, fromMessage.principal);
    note.unpersist();
    notebook.removeNote(noteId, fromMessage.principal);
    removeNote(noteId);
    broadcastNoteList(conn, fromMessage);
  }

  private void updateParagraph(NotebookSocket conn, Notebook notebook,
                               Message fromMessage) throws IOException {
    String paragraphId = (String) fromMessage.get("id");
    if (paragraphId == null) {
      return;
    }
    Map<String, Object> params = (Map<String, Object>) fromMessage.get("params");
    Map<String, Object> config = (Map<String, Object>) fromMessage.get("config");
    final Note note = notebook.getNote(getOpenNoteId(conn), fromMessage.principal);
    Paragraph p = note.getParagraph(paragraphId);
    p.settings.setParams(params);
    p.setConfig(config);
    p.setTitle((String) fromMessage.get("title"));
    p.setText((String) fromMessage.get("paragraph"));
    note.persist();
    broadcast(note.id(), new Message(OP.PARAGRAPH).put("paragraph", p));
  }

  private void cloneNote(NotebookSocket conn, Notebook notebook, Message fromMessage)
      throws IOException, CloneNotSupportedException {
    String noteId = getOpenNoteId(conn);
    String name = (String) fromMessage.get("name");
<<<<<<< HEAD
    Note sourceNote = notebook.getNote(noteId, fromMessage.principal);
    Note newNote = notebook.createNote(fromMessage.principal);
    if (name != null) {
      newNote.setName(name);
    }
    // Copy the interpreter bindings
    List<String> boundInterpreterSettingsIds = notebook
        .getBindedInterpreterSettingsIds(sourceNote.id(), fromMessage.principal);
    notebook.bindInterpretersToNote(
        newNote.id(),
        boundInterpreterSettingsIds,
        fromMessage.principal);

    List<Paragraph> paragraphs = sourceNote.getParagraphs();
    for (Paragraph para : paragraphs) {
      Paragraph p = (Paragraph) para.clone();
      newNote.addParagraph(p);
    }
    newNote.persist();
=======
    Note newNote = notebook.cloneNote(noteId, name);
>>>>>>> a884e027
    broadcastNote(newNote);
    broadcastNoteList(conn, fromMessage);
  }

  private void removeParagraph(NotebookSocket conn, Notebook notebook,
                               Message fromMessage) throws IOException {
    final String paragraphId = (String) fromMessage.get("id");
    if (paragraphId == null) {
      return;
    }
    final Note note = notebook.getNote(getOpenNoteId(conn), fromMessage.principal);
    /** We don't want to remove the last paragraph */
    if (!note.isLastParagraph(paragraphId)) {
      note.removeParagraph(paragraphId);
      note.persist();
      broadcastNote(note);
    }
  }

  private void completion(NotebookSocket conn, Notebook notebook,
                          Message fromMessage) throws IOException {
    String paragraphId = (String) fromMessage.get("id");
    String buffer = (String) fromMessage.get("buf");
    int cursor = (int) Double.parseDouble(fromMessage.get("cursor").toString());
    Message resp = new Message(OP.COMPLETION_LIST).put("id", paragraphId);
    if (paragraphId == null) {
      conn.send(serializeMessage(resp));
      return;
    }

    final Note note = notebook.getNote(getOpenNoteId(conn), fromMessage.principal);
    List<String> candidates = note.completion(paragraphId, buffer, cursor);
    resp.put("completions", candidates);
    conn.send(serializeMessage(resp));
  }

  /**
   * When angular object updated from client
   *
   * @param conn        the web socket.
   * @param notebook    the notebook.
   * @param fromMessage the message.
   */
  private void angularObjectUpdated(WebSocket conn, Notebook notebook,
                                    Message fromMessage) {
    String noteId = (String) fromMessage.get("noteId");
    String interpreterGroupId = (String) fromMessage.get("interpreterGroupId");
    String varName = (String) fromMessage.get("name");
    Object varValue = fromMessage.get("value");
    AngularObject ao = null;
    boolean global = false;
    // propagate change to (Remote) AngularObjectRegistry
    Note note = notebook.getNote(noteId, fromMessage.principal);
    if (note != null) {
      List<InterpreterSetting> settings = note.getNoteReplLoader()
          .getInterpreterSettings();
      for (InterpreterSetting setting : settings) {
        if (setting.getInterpreterGroup() == null) {
          continue;
        }
        if (interpreterGroupId.equals(setting.getInterpreterGroup().getId())) {
          AngularObjectRegistry angularObjectRegistry = setting
              .getInterpreterGroup().getAngularObjectRegistry();
          // first trying to get local registry
          ao = angularObjectRegistry.get(varName, noteId);
          if (ao == null) {
            // then try global registry
            ao = angularObjectRegistry.get(varName, null);
            if (ao == null) {
              LOG.warn("Object {} is not binded", varName);
            } else {
              // path from client -> server
              ao.set(varValue, false);
              global = true;
            }
          } else {
            // path from client -> server
            ao.set(varValue, false);
            global = false;
          }
          break;
        }
      }
    }

    if (global) { // broadcast change to all web session that uses related
      // interpreter.
      for (Note n : notebook.getAllNotes()) {
        List<InterpreterSetting> settings = note.getNoteReplLoader()
            .getInterpreterSettings();
        for (InterpreterSetting setting : settings) {
          if (setting.getInterpreterGroup() == null) {
            continue;
          }
          if (interpreterGroupId.equals(setting.getInterpreterGroup().getId())) {
            AngularObjectRegistry angularObjectRegistry = setting
                .getInterpreterGroup().getAngularObjectRegistry();
            this.broadcast(
                n.id(),
                new Message(OP.ANGULAR_OBJECT_UPDATE).put("angularObject", ao)
                    .put("interpreterGroupId", interpreterGroupId)
                    .put("noteId", n.id()));
          }
        }
      }
    } else { // broadcast to all web session for the note
      this.broadcast(
          note.id(),
          new Message(OP.ANGULAR_OBJECT_UPDATE).put("angularObject", ao)
              .put("interpreterGroupId", interpreterGroupId)
              .put("noteId", note.id()));
    }
  }

  private void moveParagraph(NotebookSocket conn, Notebook notebook,
                             Message fromMessage) throws IOException {
    final String paragraphId = (String) fromMessage.get("id");
    if (paragraphId == null) {
      return;
    }

    final int newIndex = (int) Double.parseDouble(fromMessage.get("index").toString());
    final Note note = notebook.getNote(getOpenNoteId(conn), fromMessage.principal);
    note.moveParagraph(paragraphId, newIndex);
    note.persist();
    broadcastNote(note);
  }

  private void insertParagraph(NotebookSocket conn, Notebook notebook, Message fromMessage)
      throws IOException {
    final int index = (int) Double.parseDouble(fromMessage.get("index").toString());
    final Note note = notebook.getNote(getOpenNoteId(conn), fromMessage.principal);
    note.insertParagraph(index);
    note.persist();
    broadcastNote(note);
  }

  private void cancelParagraph(NotebookSocket conn, Notebook notebook,
                               Message fromMessage) throws IOException {
    final String paragraphId = (String) fromMessage.get("id");
    if (paragraphId == null) {
      return;
    }

    final Note note = notebook.getNote(getOpenNoteId(conn), fromMessage.principal);
    Paragraph p = note.getParagraph(paragraphId);
    p.abort();
  }

  private void runParagraph(NotebookSocket conn, Notebook notebook,
                            Message fromMessage) throws IOException {
    final String paragraphId = (String) fromMessage.get("id");
    if (paragraphId == null) {
      return;
    }
    final Note note = notebook.getNote(getOpenNoteId(conn), fromMessage.principal);
    Paragraph p = note.getParagraph(paragraphId);
    String text = (String) fromMessage.get("paragraph");
    p.setText(text);
    p.setTitle((String) fromMessage.get("title"));
    Map<String, Object> params = (Map<String, Object>) fromMessage
        .get("params");
    p.settings.setParams(params);
    Map<String, Object> config = (Map<String, Object>) fromMessage
        .get("config");
    p.setConfig(config);
    // if it's the last paragraph, let's add a new one
    boolean isTheLastParagraph = note.getLastParagraph().getId()
        .equals(p.getId());
    if (!Strings.isNullOrEmpty(text) && isTheLastParagraph) {
      note.addParagraph();
    }

    note.persist();
    try {
      note.run(paragraphId);
    } catch (Exception ex) {
      LOG.error("Exception from run", ex);
      if (p != null) {
        p.setReturn(
            new InterpreterResult(InterpreterResult.Code.ERROR, ex.getMessage()),
            ex);
        p.setStatus(Status.ERROR);
      }
    }
  }

  /**
   * Need description here.
   */
  public static class ParagraphJobListener implements JobListener {
    private NotebookServer notebookServer;
    private Note note;

    public ParagraphJobListener(NotebookServer notebookServer, Note note) {
      this.notebookServer = notebookServer;
      this.note = note;
    }

    @Override
    public void onProgressUpdate(Job job, int progress) {
      notebookServer.broadcast(
          note.id(),
          new Message(OP.PROGRESS).put("id", job.getId()).put("progress",
              job.progress()));
    }

    @Override
    public void beforeStatusChange(Job job, Status before, Status after) {
    }

    @Override
    public void afterStatusChange(Job job, Status before, Status after) {
      if (after == Status.ERROR) {
        if (job.getException() != null) {
          LOG.error("Error", job.getException());
        }
      }

      if (job.isTerminated()) {
        LOG.info("Job {} is finished", job.getId());
        try {
          note.persist();
        } catch (IOException e) {
          e.printStackTrace();
        }
      }
      notebookServer.broadcastNote(note);
    }
  }

  @Override
  public JobListener getParagraphJobListener(Note note) {
    return new ParagraphJobListener(this, note);
  }

  private void pong() {
  }

  private void sendAllAngularObjects(Note note, NotebookSocket conn) throws IOException {
    List<InterpreterSetting> settings = note.getNoteReplLoader()
        .getInterpreterSettings();
    if (settings == null || settings.size() == 0) {
      return;
    }

    for (InterpreterSetting intpSetting : settings) {
      AngularObjectRegistry registry = intpSetting.getInterpreterGroup()
          .getAngularObjectRegistry();
      List<AngularObject> objects = registry.getAllWithGlobal(note.id());
      for (AngularObject object : objects) {
        conn.send(serializeMessage(new Message(OP.ANGULAR_OBJECT_UPDATE)
            .put("angularObject", object)
            .put("interpreterGroupId",
                intpSetting.getInterpreterGroup().getId())
            .put("noteId", note.id())));
      }
    }
  }

  @Override
  public void onAdd(String interpreterGroupId, AngularObject object) {
    onUpdate(interpreterGroupId, object);
  }

  @Override
  public void onUpdate(String interpreterGroupId, AngularObject object) {
    Notebook notebook = notebook();
    if (notebook == null) {
      return;
    }

    List<Note> notes = notebook.getAllNotes(object.getPrincipal());
    for (Note note : notes) {
      if (object.getNoteId() != null && !note.id().equals(object.getNoteId())) {
        continue;
      }

      List<InterpreterSetting> intpSettings = note.getNoteReplLoader()
          .getInterpreterSettings();
      if (intpSettings.isEmpty())
        continue;
      for (InterpreterSetting setting : intpSettings) {
        if (setting.getInterpreterGroup().getId().equals(interpreterGroupId)) {
          broadcast(
              note.id(),
              new Message(OP.ANGULAR_OBJECT_UPDATE)
                  .put("angularObject", object)
                  .put("interpreterGroupId", interpreterGroupId)
                  .put("noteId", note.id()));
        }
      }
    }
  }

  @Override
  public void onRemove(String interpreterGroupId, AngularObject object) {
    Notebook notebook = notebook();
    List<Note> notes = notebook.getAllNotes(object.getPrincipal());
    for (Note note : notes) {
      if (object.getNoteId() != null && !note.id().equals(object.getNoteId())) {
        continue;
      }

      List<String> ids = note.getNoteReplLoader().getInterpreters();
      for (String id : ids) {
        if (id.equals(interpreterGroupId)) {
          broadcast(
              note.id(),
              new Message(OP.ANGULAR_OBJECT_REMOVE).put("name", object.getName()).put(
                  "noteId", object.getNoteId()));
        }
      }
    }
  }
}
<|MERGE_RESOLUTION|>--- conflicted
+++ resolved
@@ -310,11 +310,7 @@
     broadcast(note.id(), new Message(OP.NOTE).put("note", note));
   }
 
-<<<<<<< HEAD
-  private void broadcastNoteList(NotebookSocket conn, Message fromMessage) {
-=======
-  public void broadcastNoteList() {
->>>>>>> a884e027
+  public void broadcastNoteList(NotebookSocket conn, Message fromMessage) {
     Notebook notebook = notebook();
     ZeppelinConfiguration conf = notebook.getConf();
     String homescreenNotebookId = conf.getString(ConfVars.ZEPPELIN_NOTEBOOK_HOMESCREEN);
@@ -464,29 +460,7 @@
       throws IOException, CloneNotSupportedException {
     String noteId = getOpenNoteId(conn);
     String name = (String) fromMessage.get("name");
-<<<<<<< HEAD
-    Note sourceNote = notebook.getNote(noteId, fromMessage.principal);
-    Note newNote = notebook.createNote(fromMessage.principal);
-    if (name != null) {
-      newNote.setName(name);
-    }
-    // Copy the interpreter bindings
-    List<String> boundInterpreterSettingsIds = notebook
-        .getBindedInterpreterSettingsIds(sourceNote.id(), fromMessage.principal);
-    notebook.bindInterpretersToNote(
-        newNote.id(),
-        boundInterpreterSettingsIds,
-        fromMessage.principal);
-
-    List<Paragraph> paragraphs = sourceNote.getParagraphs();
-    for (Paragraph para : paragraphs) {
-      Paragraph p = (Paragraph) para.clone();
-      newNote.addParagraph(p);
-    }
-    newNote.persist();
-=======
-    Note newNote = notebook.cloneNote(noteId, name);
->>>>>>> a884e027
+    Note newNote = notebook.cloneNote(noteId, name, fromMessage.principal);
     broadcastNote(newNote);
     broadcastNoteList(conn, fromMessage);
   }
