--- conflicted
+++ resolved
@@ -402,13 +402,10 @@
   public void unicastNotebookJobInfo(NotebookSocket conn, Message fromMessage) throws IOException {
     addConnectionToNote(JOB_MANAGER_SERVICE.JOB_MANAGER_PAGE.getKey(), conn);
     AuthenticationInfo subject = new AuthenticationInfo(fromMessage.principal);
-<<<<<<< HEAD
+
     List<Map<String, Object>> notebookJobs = notebook(
-        fromMessage.principal).getJobListforNotebook(false, 0, subject);
-=======
-    List<Map<String, Object>> notebookJobs = notebook()
-      .getJobListByUnixTime(false, 0, subject);
->>>>>>> 3e863a67
+            fromMessage.principal).getJobListByUnixTime(false, 0, subject);
+
     Map<String, Object> response = new HashMap<>();
 
     response.put("lastResponseUnixTime", System.currentTimeMillis());
@@ -418,26 +415,14 @@
       .put("notebookJobs", response)));
   }
 
-<<<<<<< HEAD
-  public void unicastUpdateNotebookJobInfo(NotebookSocket conn, Message fromMessage)
-      throws IOException {
-    double lastUpdateUnixTimeRaw = (double) fromMessage.get("lastUpdateUnixTime");
-    long lastUpdateUnixTime = new Double(lastUpdateUnixTimeRaw).longValue();
-
-    List<Map<String, Object>> notebookJobs;
-    AuthenticationInfo subject = new AuthenticationInfo(fromMessage.principal);
-    notebookJobs = notebook(fromMessage.principal)
-        .getJobListforNotebook(false, lastUpdateUnixTime, subject);
-=======
-  public void broadcastUpdateNotebookJobInfo(long lastUpdateUnixTime) throws IOException {
+  public void broadcastUpdateNotebookJobInfo(long lastUpdateUnixTime, String user) throws IOException {
     List<Map<String, Object>> notebookJobs = new LinkedList<>();
-    Notebook notebookObject = notebook();
+    Notebook notebookObject = notebook(user);
     List<Map<String, Object>> jobNotes = null;
     if (notebookObject != null) {
-      jobNotes = notebook().getJobListByUnixTime(false, lastUpdateUnixTime, null);
+      jobNotes = notebook(user).getJobListByUnixTime(false, lastUpdateUnixTime, null);
       notebookJobs = jobNotes == null ? notebookJobs : jobNotes;
     }
->>>>>>> 3e863a67
 
     Map<String, Object> response = new HashMap<>();
     response.put("lastResponseUnixTime", System.currentTimeMillis());
@@ -1328,7 +1313,7 @@
     @Override
     public void onParagraphRemove(Paragraph p) {
       try {
-        notebookServer.broadcastUpdateNotebookJobInfo(System.currentTimeMillis() - 5000);
+        notebookServer.broadcastUpdateNotebookJobInfo(System.currentTimeMillis() - 5000, p.getAuthenticationInfo().getUser());
       } catch (IOException ioe) {
         LOG.error("can not broadcast for job manager {}", ioe.getMessage());
       }
@@ -1337,7 +1322,8 @@
     @Override
     public void onNoteRemove(Note note) {
       try {
-        notebookServer.broadcastUpdateNotebookJobInfo(System.currentTimeMillis() - 5000);
+        notebookServer.broadcastUpdateNotebookJobInfo(System.currentTimeMillis() - 5000,
+                note.getLastParagraph().getAuthenticationInfo().getUser());
       } catch (IOException ioe) {
         LOG.error("can not broadcast for job manager {}", ioe.getMessage());
       }
@@ -1366,7 +1352,7 @@
 
     @Override
     public void onParagraphCreate(Paragraph p) {
-      Notebook notebook = notebookServer.notebook();
+      Notebook notebook = notebookServer.notebook(p.getAuthenticationInfo().getUser());
       List<Map<String, Object>> notebookJobs = notebook.getJobListByParagraphId(
               p.getId()
       );
@@ -1380,7 +1366,7 @@
 
     @Override
     public void onNoteCreate(Note note) {
-      Notebook notebook = notebookServer.notebook();
+      Notebook notebook = notebookServer.notebook(note.getLastParagraph().getAuthenticationInfo().getUser());
       List<Map<String, Object>> notebookJobs = notebook.getJobListBymNotebookId(
               note.getId()
       );
@@ -1394,7 +1380,7 @@
 
     @Override
     public void onParagraphStatusChange(Paragraph p, Status status) {
-      Notebook notebook = notebookServer.notebook();
+      Notebook notebook = notebookServer.notebook(p.getAuthenticationInfo().getUser());
       List<Map<String, Object>> notebookJobs = notebook.getJobListByParagraphId(
         p.getId()
       );
@@ -1409,7 +1395,7 @@
 
     @Override
     public void onUnbindInterpreter(Note note, InterpreterSetting setting) {
-      Notebook notebook = notebookServer.notebook();
+      Notebook notebook = notebookServer.notebook(note.getLastParagraph().getAuthenticationInfo().getUser());
       List<Map<String, Object>> notebookJobs = notebook.getJobListBymNotebookId(
               note.getId()
       );
@@ -1467,7 +1453,8 @@
       notebookServer.broadcastNote(note);
 
       try {
-        notebookServer.broadcastUpdateNotebookJobInfo(System.currentTimeMillis() - 5000);
+        notebookServer.broadcastUpdateNotebookJobInfo(System.currentTimeMillis() - 5000,
+                note.getLastParagraph().getAuthenticationInfo().getUser());
       } catch (IOException e) {
         LOG.error("can not broadcast for job manager {}", e);
       }
@@ -1511,16 +1498,11 @@
     return new ParagraphListenerImpl(this, note);
   }
 
-<<<<<<< HEAD
-  private void sendAllAngularObjects(Note note, NotebookSocket conn)
-      throws IOException {
-=======
   public NotebookEventListener getNotebookInformationListener() {
     return new NotebookInformationListener(this);
   }
 
   private void sendAllAngularObjects(Note note, NotebookSocket conn) throws IOException {
->>>>>>> 3e863a67
     List<InterpreterSetting> settings =
         notebook(SecurityUtils.getPrincipal()).getInterpreterFactory()
             .getInterpreterSettings(note.getId());
