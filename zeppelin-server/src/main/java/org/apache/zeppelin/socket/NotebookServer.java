--- conflicted
+++ resolved
@@ -168,13 +168,11 @@
           case ANGULAR_OBJECT_UPDATED:
             angularObjectUpdated(conn, notebook, messagereceived);
             break;
-<<<<<<< HEAD
+          case LIST_CONFIGURATIONS:
+            sendAllConfigurations(conn, notebook);
+            break;
           case CHECKPOINT_NOTEBOOK:
             checkpointNotebook(conn, notebook, messagereceived);
-=======
-          case LIST_CONFIGURATIONS:
-            sendAllConfigurations(conn, notebook);
->>>>>>> 9308ee15
             break;
           default:
             broadcastNoteList();
@@ -725,13 +723,6 @@
     }
   }
 
-<<<<<<< HEAD
-  private void checkpointNotebook(NotebookSocket conn, Notebook notebook,
-      Message fromMessage) throws IOException {
-    String noteId = (String) fromMessage.get("noteId");
-    String gitCommitMessage = (String) fromMessage.get("gitCommitMessage");
-    notebook.checkpointNote(noteId, gitCommitMessage);
-=======
   private void sendAllConfigurations(NotebookSocket conn, Notebook notebook)
       throws IOException {
     ZeppelinConfiguration conf = notebook.getConf();
@@ -748,6 +739,13 @@
         .put("configurations", configurations)));
   }
 
+  private void checkpointNotebook(NotebookSocket conn, Notebook notebook,
+      Message fromMessage) throws IOException {
+    String noteId = (String) fromMessage.get("noteId");
+    String gitCommitMessage = (String) fromMessage.get("gitCommitMessage");
+    notebook.checkpointNote(noteId, gitCommitMessage);
+  }
+
   /**
    * This callback is for the paragraph that runs on ZeppelinServer
    * @param noteId
@@ -778,7 +776,6 @@
             .put("data", output);
     Paragraph paragraph = notebook().getNote(noteId).getParagraph(paragraphId);
     broadcast(noteId, msg);
->>>>>>> 9308ee15
   }
 
   /**
