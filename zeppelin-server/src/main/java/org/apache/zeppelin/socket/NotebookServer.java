/*
 * Licensed to the Apache Software Foundation (ASF) under one or more
 * contributor license agreements.  See the NOTICE file distributed with
 * this work for additional information regarding copyright ownership.
 * The ASF licenses this file to You under the Apache License, Version 2.0
 * (the "License"); you may not use this file except in compliance with
 * the License.  You may obtain a copy of the License at
 *
 *    http://www.apache.org/licenses/LICENSE-2.0
 *
 * Unless required by applicable law or agreed to in writing, software
 * distributed under the License is distributed on an "AS IS" BASIS,
 * WITHOUT WARRANTIES OR CONDITIONS OF ANY KIND, either express or implied.
 * See the License for the specific language governing permissions and
 * limitations under the License.
 */
package org.apache.zeppelin.socket;

import java.io.IOException;
import java.net.URISyntaxException;
import java.net.UnknownHostException;
import java.text.ParseException;
import java.text.SimpleDateFormat;
import java.util.*;
import java.util.concurrent.ConcurrentHashMap;
import java.util.concurrent.ConcurrentLinkedQueue;
import java.util.regex.Matcher;
import java.util.regex.Pattern;

import javax.servlet.http.HttpServletRequest;

<<<<<<< HEAD
import com.google.common.base.Strings;
=======
>>>>>>> 7241348c
import org.apache.commons.lang.StringUtils;
import org.apache.commons.vfs2.FileSystemException;
import org.apache.zeppelin.conf.ZeppelinConfiguration;
import org.apache.zeppelin.conf.ZeppelinConfiguration.ConfVars;
import org.apache.zeppelin.display.AngularObject;
import org.apache.zeppelin.display.AngularObjectRegistry;
import org.apache.zeppelin.display.AngularObjectRegistryListener;
import org.apache.zeppelin.display.Input;
import org.apache.zeppelin.helium.ApplicationEventListener;
import org.apache.zeppelin.helium.HeliumPackage;
import org.apache.zeppelin.interpreter.*;
import org.apache.zeppelin.interpreter.remote.RemoteAngularObjectRegistry;
import org.apache.zeppelin.interpreter.remote.RemoteInterpreterProcessListener;
import org.apache.zeppelin.interpreter.thrift.InterpreterCompletion;
import org.apache.zeppelin.notebook.Folder;
import org.apache.zeppelin.notebook.JobListenerFactory;
import org.apache.zeppelin.notebook.Note;
import org.apache.zeppelin.notebook.Notebook;
import org.apache.zeppelin.notebook.NotebookAuthorization;
import org.apache.zeppelin.notebook.NotebookEventListener;
import org.apache.zeppelin.notebook.NotebookImportDeserializer;
import org.apache.zeppelin.notebook.Paragraph;
import org.apache.zeppelin.notebook.ParagraphJobListener;
import org.apache.zeppelin.notebook.repo.NotebookRepo.Revision;
import org.apache.zeppelin.notebook.socket.Message;
import org.apache.zeppelin.notebook.socket.Message.OP;
import org.apache.zeppelin.notebook.socket.WatcherMessage;
import org.apache.zeppelin.rest.exception.ForbiddenException;
import org.apache.zeppelin.scheduler.Job;
import org.apache.zeppelin.scheduler.Job.Status;
import org.apache.zeppelin.server.ZeppelinServer;
import org.apache.zeppelin.ticket.TicketContainer;
import org.apache.zeppelin.types.InterpreterSettingsList;
import org.apache.zeppelin.user.AuthenticationInfo;
import org.apache.zeppelin.util.WatcherSecurityKey;
import org.apache.zeppelin.utils.InterpreterBindingUtils;
import org.apache.zeppelin.utils.SecurityUtils;
import org.eclipse.jetty.websocket.servlet.WebSocketServlet;
import org.eclipse.jetty.websocket.servlet.WebSocketServletFactory;
import org.joda.time.DateTime;
import org.joda.time.format.DateTimeFormat;
import org.joda.time.format.DateTimeFormatter;
import org.quartz.SchedulerException;
import org.slf4j.Logger;
import org.slf4j.LoggerFactory;

import com.google.common.base.Strings;
import com.google.common.collect.Queues;
import com.google.common.collect.Sets;
import com.google.gson.Gson;
import com.google.gson.GsonBuilder;
import com.google.gson.reflect.TypeToken;

/**
 * Zeppelin websocket service.
 */
public class NotebookServer extends WebSocketServlet
    implements NotebookSocketListener, JobListenerFactory, AngularObjectRegistryListener,
    RemoteInterpreterProcessListener, ApplicationEventListener {

  /**
   * Job manager service type
   */
  protected enum JOB_MANAGER_SERVICE {
    JOB_MANAGER_PAGE("JOB_MANAGER_PAGE");
    private String serviceTypeKey;

    JOB_MANAGER_SERVICE(String serviceType) {
      this.serviceTypeKey = serviceType;
    }

    String getKey() {
      return this.serviceTypeKey;
    }
  }


  private static final Logger LOG = LoggerFactory.getLogger(NotebookServer.class);
  private static Gson gson = new GsonBuilder()
      .setDateFormat("yyyy-MM-dd'T'HH:mm:ssZ")
      .registerTypeAdapter(Date.class, new NotebookImportDeserializer())
      .setPrettyPrinting()
      .registerTypeAdapterFactory(Input.TypeAdapterFactory).create();

  final Map<String, List<NotebookSocket>> noteSocketMap = new HashMap<>();
  final Queue<NotebookSocket> connectedSockets = new ConcurrentLinkedQueue<>();
  final Map<String, Queue<NotebookSocket>> userConnectedSockets = new ConcurrentHashMap<>();

  /**
   * This is a special endpoint in the notebook websoket, Every connection in this Queue
   * will be able to watch every websocket event, it doesnt need to be listed into the map of
   * noteSocketMap. This can be used to get information about websocket traffic and watch what
   * is going on.
   */
  final Queue<NotebookSocket> watcherSockets = Queues.newConcurrentLinkedQueue();

  private Notebook notebook() {
    return ZeppelinServer.notebook;
  }

  @Override
  public void configure(WebSocketServletFactory factory) {
    factory.setCreator(new NotebookWebSocketCreator(this));
  }

  public boolean checkOrigin(HttpServletRequest request, String origin) {
    try {
      return SecurityUtils.isValidOrigin(origin, ZeppelinConfiguration.create());
    } catch (UnknownHostException e) {
      LOG.error(e.toString(), e);
    } catch (URISyntaxException e) {
      LOG.error(e.toString(), e);
    }
    return false;
  }

  public NotebookSocket doWebSocketConnect(HttpServletRequest req, String protocol) {
    return new NotebookSocket(req, protocol, this);
  }

  @Override
  public void onOpen(NotebookSocket conn) {
    LOG.info("New connection from {} : {}", conn.getRequest().getRemoteAddr(),
        conn.getRequest().getRemotePort());
    connectedSockets.add(conn);
  }

  @Override
  public void onMessage(NotebookSocket conn, String msg) {
    Notebook notebook = notebook();
    try {
      Message messagereceived = deserializeMessage(msg);
      LOG.debug("RECEIVE << " + messagereceived.op +
          ", RECEIVE PRINCIPAL << " + messagereceived.principal +
          ", RECEIVE TICKET << " + messagereceived.ticket +
          ", RECEIVE ROLES << " + messagereceived.roles +
          ", RECEIVE DATA << " + messagereceived.data);

      if (LOG.isTraceEnabled()) {
        LOG.trace("RECEIVE MSG = " + messagereceived);
      }

      String ticket = TicketContainer.instance.getTicket(messagereceived.principal);
      if (ticket != null &&
          (messagereceived.ticket == null || !ticket.equals(messagereceived.ticket))) {
        /* not to pollute logs, log instead of exception */
        if (StringUtils.isEmpty(messagereceived.ticket)) {
          LOG.debug("{} message: invalid ticket {} != {}", messagereceived.op,
              messagereceived.ticket, ticket);
        } else {
          if (!messagereceived.op.equals(OP.PING)) {
            conn.send(serializeMessage(new Message(OP.SESSION_LOGOUT).put("info",
                "Your ticket is invalid possibly due to server restart. "
                    + "Please login again.")));
          }
        }
        return;
      }

      ZeppelinConfiguration conf = ZeppelinConfiguration.create();
      boolean allowAnonymous = conf.isAnonymousAllowed();
      if (!allowAnonymous && messagereceived.principal.equals("anonymous")) {
        throw new Exception("Anonymous access not allowed ");
      }

      Set<String> userAndRoles = new HashSet<>();
      userAndRoles.add(messagereceived.principal);
      if (!messagereceived.roles.equals("")) {
        HashSet<String> roles =
            gson.fromJson(messagereceived.roles, new TypeToken<HashSet<String>>() {
            }.getType());
        if (roles != null) {
          userAndRoles.addAll(roles);
        }
      }
      if (StringUtils.isEmpty(conn.getUser())) {
        addUserConnection(messagereceived.principal, conn);
      }
      AuthenticationInfo subject =
          new AuthenticationInfo(messagereceived.principal, messagereceived.roles,
              messagereceived.ticket);

      /** Lets be elegant here */
      switch (messagereceived.op) {
        case LIST_NOTES:
          unicastNoteList(conn, subject, userAndRoles);
          break;
        case RELOAD_NOTES_FROM_REPO:
          broadcastReloadedNoteList(subject, userAndRoles);
          break;
        case GET_HOME_NOTE:
          sendHomeNote(conn, userAndRoles, notebook, messagereceived);
          break;
        case GET_NOTE:
          sendNote(conn, userAndRoles, notebook, messagereceived);
          break;
        case NEW_NOTE:
          createNote(conn, userAndRoles, notebook, messagereceived);
          break;
        case DEL_NOTE:
          removeNote(conn, userAndRoles, notebook, messagereceived);
          break;
        case REMOVE_FOLDER:
          removeFolder(conn, userAndRoles, notebook, messagereceived);
          break;
        case MOVE_NOTE_TO_TRASH:
          moveNoteToTrash(conn, userAndRoles, notebook, messagereceived);
          break;
        case MOVE_FOLDER_TO_TRASH:
          moveFolderToTrash(conn, userAndRoles, notebook, messagereceived);
          break;
        case EMPTY_TRASH:
          emptyTrash(conn, userAndRoles, notebook, messagereceived);
          break;
        case RESTORE_FOLDER:
          restoreFolder(conn, userAndRoles, notebook, messagereceived);
          break;
        case RESTORE_NOTE:
          restoreNote(conn, userAndRoles, notebook, messagereceived);
          break;
        case RESTORE_ALL:
          restoreAll(conn, userAndRoles, notebook, messagereceived);
          break;
        case CLONE_NOTE:
          cloneNote(conn, userAndRoles, notebook, messagereceived);
          break;
        case IMPORT_NOTE:
          importNote(conn, userAndRoles, notebook, messagereceived);
          break;
        case COMMIT_PARAGRAPH:
          updateParagraph(conn, userAndRoles, notebook, messagereceived);
          break;
        case RUN_PARAGRAPH:
          runParagraph(conn, userAndRoles, notebook, messagereceived);
          break;
        case PARAGRAPH_EXECUTED_BY_SPELL:
          broadcastSpellExecution(conn, userAndRoles, notebook, messagereceived);
          break;
        case RUN_ALL_PARAGRAPHS:
          runAllParagraphs(conn, userAndRoles, notebook, messagereceived);
          break;
        case CANCEL_PARAGRAPH:
          cancelParagraph(conn, userAndRoles, notebook, messagereceived);
          break;
        case MOVE_PARAGRAPH:
          moveParagraph(conn, userAndRoles, notebook, messagereceived);
          break;
        case INSERT_PARAGRAPH:
          insertParagraph(conn, userAndRoles, notebook, messagereceived);
          break;
        case COPY_PARAGRAPH:
          copyParagraph(conn, userAndRoles, notebook, messagereceived);
          break;
        case PARAGRAPH_REMOVE:
          removeParagraph(conn, userAndRoles, notebook, messagereceived);
          break;
        case PARAGRAPH_CLEAR_OUTPUT:
          clearParagraphOutput(conn, userAndRoles, notebook, messagereceived);
          break;
        case PARAGRAPH_CLEAR_ALL_OUTPUT:
          clearAllParagraphOutput(conn, userAndRoles, notebook, messagereceived);
          break;
        case NOTE_UPDATE:
          updateNote(conn, userAndRoles, notebook, messagereceived);
          break;
        case NOTE_RENAME:
          renameNote(conn, userAndRoles, notebook, messagereceived);
          break;
        case FOLDER_RENAME:
          renameFolder(conn, userAndRoles, notebook, messagereceived);
          break;
        case UPDATE_PERSONALIZED_MODE:
          updatePersonalizedMode(conn, userAndRoles, notebook, messagereceived);
          break;
        case COMPLETION:
          completion(conn, userAndRoles, notebook, messagereceived);
          break;
        case PING:
          break; //do nothing
        case ANGULAR_OBJECT_UPDATED:
          angularObjectUpdated(conn, userAndRoles, notebook, messagereceived);
          break;
        case ANGULAR_OBJECT_CLIENT_BIND:
          angularObjectClientBind(conn, userAndRoles, notebook, messagereceived);
          break;
        case ANGULAR_OBJECT_CLIENT_UNBIND:
          angularObjectClientUnbind(conn, userAndRoles, notebook, messagereceived);
          break;
        case LIST_CONFIGURATIONS:
          sendAllConfigurations(conn, userAndRoles, notebook);
          break;
        case CHECKPOINT_NOTE:
          checkpointNote(conn, notebook, messagereceived);
          break;
        case LIST_REVISION_HISTORY:
          listRevisionHistory(conn, notebook, messagereceived);
          break;
        case SET_NOTE_REVISION:
          setNoteRevision(conn, userAndRoles, notebook, messagereceived);
          break;
        case NOTE_REVISION:
          getNoteByRevision(conn, notebook, messagereceived);
          break;
        case NOTE_REVISION_FOR_COMPARE:
          getNoteByRevisionForCompare(conn, notebook, messagereceived);
          break;
        case LIST_NOTE_JOBS:
          unicastNoteJobInfo(conn, messagereceived);
          break;
        case UNSUBSCRIBE_UPDATE_NOTE_JOBS:
          unsubscribeNoteJobInfo(conn);
          break;
        case GET_INTERPRETER_BINDINGS:
          getInterpreterBindings(conn, messagereceived);
          break;
        case SAVE_INTERPRETER_BINDINGS:
          saveInterpreterBindings(conn, messagereceived);
          break;
        case EDITOR_SETTING:
          getEditorSetting(conn, messagereceived);
          break;
        case GET_INTERPRETER_SETTINGS:
          getInterpreterSettings(conn, subject);
          break;
        case WATCHER:
          switchConnectionToWatcher(conn, messagereceived);
          break;
        default:
          break;
      }
    } catch (Exception e) {
      LOG.error("Can't handle message: " + msg, e);
    }
  }

  @Override
  public void onClose(NotebookSocket conn, int code, String reason) {
    LOG.info("Closed connection to {} : {}. ({}) {}", conn.getRequest().getRemoteAddr(),
        conn.getRequest().getRemotePort(), code, reason);
    removeConnectionFromAllNote(conn);
    connectedSockets.remove(conn);
    removeUserConnection(conn.getUser(), conn);
  }

  private void removeUserConnection(String user, NotebookSocket conn) {
    if (userConnectedSockets.containsKey(user)) {
      userConnectedSockets.get(user).remove(conn);
    } else {
      LOG.warn("Closing connection that is absent in user connections");
    }
  }

  private void addUserConnection(String user, NotebookSocket conn) {
    conn.setUser(user);
    if (userConnectedSockets.containsKey(user)) {
      userConnectedSockets.get(user).add(conn);
    } else {
      Queue<NotebookSocket> socketQueue = new ConcurrentLinkedQueue<>();
      socketQueue.add(conn);
      userConnectedSockets.put(user, socketQueue);
    }
  }

  protected Message deserializeMessage(String msg) {
    return gson.fromJson(msg, Message.class);
  }

  protected String serializeMessage(Message m) {
    return gson.toJson(m);
  }

  private void addConnectionToNote(String noteId, NotebookSocket socket) {
    synchronized (noteSocketMap) {
      removeConnectionFromAllNote(socket); // make sure a socket relates only a
      // single note.
      List<NotebookSocket> socketList = noteSocketMap.get(noteId);
      if (socketList == null) {
        socketList = new LinkedList<>();
        noteSocketMap.put(noteId, socketList);
      }
      if (!socketList.contains(socket)) {
        socketList.add(socket);
      }
    }
  }

  private void removeConnectionFromNote(String noteId, NotebookSocket socket) {
    synchronized (noteSocketMap) {
      List<NotebookSocket> socketList = noteSocketMap.get(noteId);
      if (socketList != null) {
        socketList.remove(socket);
      }
    }
  }

  private void removeNote(String noteId) {
    synchronized (noteSocketMap) {
      List<NotebookSocket> socketList = noteSocketMap.remove(noteId);
    }
  }

  private void removeConnectionFromAllNote(NotebookSocket socket) {
    synchronized (noteSocketMap) {
      Set<String> keys = noteSocketMap.keySet();
      for (String noteId : keys) {
        removeConnectionFromNote(noteId, socket);
      }
    }
  }

  private String getOpenNoteId(NotebookSocket socket) {
    String id = null;
    synchronized (noteSocketMap) {
      Set<String> keys = noteSocketMap.keySet();
      for (String noteId : keys) {
        List<NotebookSocket> sockets = noteSocketMap.get(noteId);
        if (sockets.contains(socket)) {
          id = noteId;
        }
      }
    }

    return id;
  }

  private void broadcastToNoteBindedInterpreter(String interpreterGroupId, Message m) {
    Notebook notebook = notebook();
    List<Note> notes = notebook.getAllNotes();
    for (Note note : notes) {
      List<String> ids = notebook.getInterpreterSettingManager()
          .getInterpreterBinding(note.getId());
      for (String id : ids) {
        if (id.equals(interpreterGroupId)) {
          broadcast(note.getId(), m);
        }
      }
    }
  }

  private void broadcast(String noteId, Message m) {
    List<NotebookSocket> socketsToBroadcast = Collections.emptyList();
    synchronized (noteSocketMap) {
      broadcastToWatchers(noteId, StringUtils.EMPTY, m);
      List<NotebookSocket> socketLists = noteSocketMap.get(noteId);
      if (socketLists == null || socketLists.size() == 0) {
        return;
      }
      socketsToBroadcast = new ArrayList<>(socketLists);
    }
    LOG.debug("SEND >> " + m);
    for (NotebookSocket conn : socketsToBroadcast) {
      try {
        conn.send(serializeMessage(m));
      } catch (IOException e) {
        LOG.error("socket error", e);
      }
    }
  }

  private void broadcastExcept(String noteId, Message m, NotebookSocket exclude) {
    List<NotebookSocket> socketsToBroadcast = Collections.emptyList();
    synchronized (noteSocketMap) {
      broadcastToWatchers(noteId, StringUtils.EMPTY, m);
      List<NotebookSocket> socketLists = noteSocketMap.get(noteId);
      if (socketLists == null || socketLists.size() == 0) {
        return;
      }
      socketsToBroadcast = new ArrayList<>(socketLists);
    }

    LOG.debug("SEND >> " + m);
    for (NotebookSocket conn : socketsToBroadcast) {
      if (exclude.equals(conn)) {
        continue;
      }
      try {
        conn.send(serializeMessage(m));
      } catch (IOException e) {
        LOG.error("socket error", e);
      }
    }
  }

  private void multicastToUser(String user, Message m) {
    if (!userConnectedSockets.containsKey(user)) {
      LOG.warn("Multicasting to user {} that is not in connections map", user);
      return;
    }

    for (NotebookSocket conn : userConnectedSockets.get(user)) {
      unicast(m, conn);
    }
  }

  private void unicast(Message m, NotebookSocket conn) {
    try {
      conn.send(serializeMessage(m));
    } catch (IOException e) {
      LOG.error("socket error", e);
    }
    broadcastToWatchers(StringUtils.EMPTY, StringUtils.EMPTY, m);
  }

  public void unicastNoteJobInfo(NotebookSocket conn, Message fromMessage) throws IOException {
    addConnectionToNote(JOB_MANAGER_SERVICE.JOB_MANAGER_PAGE.getKey(), conn);
    AuthenticationInfo subject = new AuthenticationInfo(fromMessage.principal);
    List<Map<String, Object>> noteJobs = notebook().getJobListByUnixTime(false, 0, subject);
    Map<String, Object> response = new HashMap<>();

    response.put("lastResponseUnixTime", System.currentTimeMillis());
    response.put("jobs", noteJobs);

    conn.send(serializeMessage(new Message(OP.LIST_NOTE_JOBS).put("noteJobs", response)));
  }

  public void broadcastUpdateNoteJobInfo(long lastUpdateUnixTime) throws IOException {
    List<Map<String, Object>> noteJobs = new LinkedList<>();
    Notebook notebookObject = notebook();
    List<Map<String, Object>> jobNotes = null;
    if (notebookObject != null) {
      jobNotes = notebook().getJobListByUnixTime(false, lastUpdateUnixTime, null);
      noteJobs = jobNotes == null ? noteJobs : jobNotes;
    }

    Map<String, Object> response = new HashMap<>();
    response.put("lastResponseUnixTime", System.currentTimeMillis());
    response.put("jobs", noteJobs != null ? noteJobs : new LinkedList<>());

    broadcast(JOB_MANAGER_SERVICE.JOB_MANAGER_PAGE.getKey(),
        new Message(OP.LIST_UPDATE_NOTE_JOBS).put("noteRunningJobs", response));
  }

  public void unsubscribeNoteJobInfo(NotebookSocket conn) {
    removeConnectionFromNote(JOB_MANAGER_SERVICE.JOB_MANAGER_PAGE.getKey(), conn);
  }

  public void saveInterpreterBindings(NotebookSocket conn, Message fromMessage) {
    String noteId = (String) fromMessage.data.get("noteId");
    try {
      List<String> settingIdList =
          gson.fromJson(String.valueOf(fromMessage.data.get("selectedSettingIds")),
              new TypeToken<ArrayList<String>>() {
              }.getType());
      AuthenticationInfo subject = new AuthenticationInfo(fromMessage.principal);
      notebook().bindInterpretersToNote(subject.getUser(), noteId, settingIdList);
      broadcastInterpreterBindings(noteId,
          InterpreterBindingUtils.getInterpreterBindings(notebook(), noteId));
    } catch (Exception e) {
      LOG.error("Error while saving interpreter bindings", e);
    }
  }

  public void getInterpreterBindings(NotebookSocket conn, Message fromMessage) throws IOException {
    String noteId = (String) fromMessage.data.get("noteId");
    List<InterpreterSettingsList> settingList =
        InterpreterBindingUtils.getInterpreterBindings(notebook(), noteId);
    conn.send(serializeMessage(
        new Message(OP.INTERPRETER_BINDINGS).put("interpreterBindings", settingList)));
  }

  public List<Map<String, String>> generateNotesInfo(boolean needsReload,
      AuthenticationInfo subject, Set<String> userAndRoles) {

    Notebook notebook = notebook();

    ZeppelinConfiguration conf = notebook.getConf();
    String homescreenNoteId = conf.getString(ConfVars.ZEPPELIN_NOTEBOOK_HOMESCREEN);
    boolean hideHomeScreenNotebookFromList =
        conf.getBoolean(ConfVars.ZEPPELIN_NOTEBOOK_HOMESCREEN_HIDE);

    if (needsReload) {
      try {
        notebook.reloadAllNotes(subject);
      } catch (IOException e) {
        LOG.error("Fail to reload notes from repository", e);
      }
    }

    List<Note> notes = notebook.getAllNotes(userAndRoles);
    List<Map<String, String>> notesInfo = new LinkedList<>();
    for (Note note : notes) {
      Map<String, String> info = new HashMap<>();

      if (hideHomeScreenNotebookFromList && note.getId().equals(homescreenNoteId)) {
        continue;
      }

      info.put("id", note.getId());
      info.put("name", note.getName());
      notesInfo.add(info);
    }

    return notesInfo;
  }

  public void broadcastNote(Note note) {
    broadcast(note.getId(), new Message(OP.NOTE).put("note", note));
  }

  public void broadcastFolderPermissions(String folderId, AuthenticationInfo subject) {
    if (subject == null) {
      subject = new AuthenticationInfo(StringUtils.EMPTY);
    }
    Message message = new Message(OP.FOLDER_PERMISSIONS);
    message.put("folderId", folderId);
    multicastToUser(subject.getUser(), message);
    Set<String> usersToSend = userConnectedSockets.keySet();
    for (String user : usersToSend) {
      if (subject.getUser().equals(user)) {
        continue;
      }
      multicastToUser(user, message);
    }
  }

  public void broadcastInterpreterBindings(String noteId, List settingList) {
    broadcast(noteId, new Message(OP.INTERPRETER_BINDINGS).put("interpreterBindings", settingList));
  }

  public void unicastParagraph(Note note, Paragraph p, String user) {
    if (!note.isPersonalizedMode() || p == null || user == null) {
      return;
    }

    if (!userConnectedSockets.containsKey(user)) {
      LOG.warn("Failed to send unicast. user {} that is not in connections map", user);
      return;
    }

    for (NotebookSocket conn : userConnectedSockets.get(user)) {
      Message m = new Message(OP.PARAGRAPH).put("paragraph", p);
      unicast(m, conn);
    }
  }

  public void broadcastParagraph(Note note, Paragraph p) {
    if (note.isPersonalizedMode()) {
      broadcastParagraphs(p.getUserParagraphMap(), p);
    } else {
      broadcast(note.getId(), new Message(OP.PARAGRAPH).put("paragraph", p));
    }
  }

  public void broadcastParagraphs(Map<String, Paragraph> userParagraphMap,
      Paragraph defaultParagraph) {
    if (null != userParagraphMap) {
      for (String user : userParagraphMap.keySet()) {
        multicastToUser(user,
            new Message(OP.PARAGRAPH).put("paragraph", userParagraphMap.get(user)));
      }
    }
  }

  private void broadcastNewParagraph(Note note, Paragraph para) {
    LOG.info("Broadcasting paragraph on run call instead of note.");
    int paraIndex = note.getParagraphs().indexOf(para);
    broadcast(note.getId(),
        new Message(OP.PARAGRAPH_ADDED).put("paragraph", para).put("index", paraIndex));
  }

  public void broadcastNoteList(AuthenticationInfo subject, Set<String> userAndRoles) {
    if (subject == null) {
      subject = new AuthenticationInfo(StringUtils.EMPTY);
    }
    //send first to requesting user
    List<Map<String, String>> notesInfo = generateNotesInfo(false, subject, userAndRoles);
    multicastToUser(subject.getUser(), new Message(OP.NOTES_INFO).put("notes", notesInfo));
    //to others afterwards
    broadcastNoteListExcept(notesInfo, subject);
  }

  public void unicastNoteList(NotebookSocket conn, AuthenticationInfo subject,
      Set<String> userAndRoles) {
    List<Map<String, String>> notesInfo = generateNotesInfo(false, subject, userAndRoles);
    unicast(new Message(OP.NOTES_INFO).put("notes", notesInfo), conn);
  }

  public void broadcastReloadedNoteList(AuthenticationInfo subject, Set<String> userAndRoles) {
    if (subject == null) {
      subject = new AuthenticationInfo(StringUtils.EMPTY);
    }

    //reload and reply first to requesting user
    List<Map<String, String>> notesInfo = generateNotesInfo(true, subject, userAndRoles);
    multicastToUser(subject.getUser(), new Message(OP.NOTES_INFO).put("notes", notesInfo));
    //to others afterwards
    broadcastNoteListExcept(notesInfo, subject);
  }

  private void broadcastNoteListExcept(List<Map<String, String>> notesInfo,
      AuthenticationInfo subject) {
    Set<String> userAndRoles;
    NotebookAuthorization authInfo = NotebookAuthorization.getInstance();
    for (String user : userConnectedSockets.keySet()) {
      if (subject.getUser().equals(user)) {
        continue;
      }
      //reloaded already above; parameter - false
      userAndRoles = authInfo.getRoles(user);
      userAndRoles.add(user);
      notesInfo = generateNotesInfo(false, new AuthenticationInfo(user), userAndRoles);
      multicastToUser(user, new Message(OP.NOTES_INFO).put("notes", notesInfo));
    }
  }

  void permissionError(NotebookSocket conn, String op, String userName, Set<String> userAndRoles,
      Set<String> allowed) throws IOException {
    LOG.info("Cannot {}. Connection readers {}. Allowed readers {}", op, userAndRoles, allowed);

    conn.send(serializeMessage(new Message(OP.AUTH_INFO).put("info",
        "Insufficient privileges to " + op + " note.\n\n" + "Allowed users or roles: " + allowed
            .toString() + "\n\n" + "But the user " + userName + " belongs to: " + userAndRoles
            .toString())));
  }

  /**
   * @return false if user doesn't have reader permission for this paragraph
   */
  private boolean hasParagraphReaderPermission(NotebookSocket conn,
                                              Notebook notebook, String noteId,
                                              Set<String> userAndRoles,
                                              String principal, String op)
      throws IOException {

    NotebookAuthorization notebookAuthorization = notebook.getNotebookAuthorization();
    if (!notebookAuthorization.isReader(noteId, userAndRoles)) {
      permissionError(conn, op, principal, userAndRoles,
          notebookAuthorization.getOwners(noteId));
      return false;
    }

    return true;
  }

  /**
   * @return false if user doesn't have runner permission for this paragraph
   */
  private boolean hasParagraphRunnerPermission(NotebookSocket conn,
                                               Notebook notebook, String noteId,
                                               Set<String> userAndRoles,
                                               String principal, String op)
      throws IOException {

    NotebookAuthorization notebookAuthorization = notebook.getNotebookAuthorization();
    if (!notebookAuthorization.isRunner(noteId, userAndRoles)) {
      permissionError(conn, op, principal, userAndRoles,
              notebookAuthorization.getOwners(noteId));
      return false;
    }

    return true;
  }

  /**
   * @return false if user doesn't have writer permission for this paragraph
   */
  private boolean hasParagraphWriterPermission(NotebookSocket conn,
                                               Notebook notebook, String noteId,
                                               Set<String> userAndRoles,
                                               String principal, String op)
      throws IOException {

    NotebookAuthorization notebookAuthorization = notebook.getNotebookAuthorization();
    if (!notebookAuthorization.isWriter(noteId, userAndRoles)) {
      permissionError(conn, op, principal, userAndRoles,
          notebookAuthorization.getOwners(noteId));
      return false;
    }

    return true;
  }

  /**
   * @return false if user doesn't have owner permission for this paragraph
   */
  private boolean hasParagraphOwnerPermission(NotebookSocket conn,
                                              Notebook notebook, String noteId,
                                              Set<String> userAndRoles,
                                              String principal, String op)
      throws IOException {

    NotebookAuthorization notebookAuthorization = notebook.getNotebookAuthorization();
    if (!notebookAuthorization.isOwner(noteId, userAndRoles)) {
      permissionError(conn, op, principal, userAndRoles,
          notebookAuthorization.getOwners(noteId));
      return false;
    }

    return true;
  }

  private void sendNote(NotebookSocket conn, Set<String> userAndRoles, Notebook notebook,
      Message fromMessage) throws IOException {

    LOG.info("New operation from {} : {} : {} : {} : {}", conn.getRequest().getRemoteAddr(),
        conn.getRequest().getRemotePort(), fromMessage.principal, fromMessage.op,
        fromMessage.get("id"));

    String noteId = (String) fromMessage.get("id");
    if (noteId == null) {
      return;
    }

    String user = fromMessage.principal;

    Note note = notebook.getNote(noteId);
    if (note != null) {

      if (!hasParagraphReaderPermission(conn, notebook, noteId,
          userAndRoles, fromMessage.principal, "read")) {
        return;
      }

      addConnectionToNote(note.getId(), conn);

      if (note.isPersonalizedMode()) {
        note = note.getUserNote(user);
      }
      conn.send(serializeMessage(new Message(OP.NOTE).put("note", note)));
      sendAllAngularObjects(note, user, conn);
    } else {
      conn.send(serializeMessage(new Message(OP.NOTE).put("note", null)));
    }
  }

  private void sendHomeNote(NotebookSocket conn, Set<String> userAndRoles, Notebook notebook,
      Message fromMessage) throws IOException {
    String noteId = notebook.getConf().getString(ConfVars.ZEPPELIN_NOTEBOOK_HOMESCREEN);
    String user = fromMessage.principal;

    Note note = null;
    if (noteId != null) {
      note = notebook.getNote(noteId);
    }

    if (note != null) {
      if (!hasParagraphReaderPermission(conn, notebook, noteId,
          userAndRoles, fromMessage.principal, "read")) {
        return;
      }

      addConnectionToNote(note.getId(), conn);
      conn.send(serializeMessage(new Message(OP.NOTE).put("note", note)));
      sendAllAngularObjects(note, user, conn);
    } else {
      removeConnectionFromAllNote(conn);
      conn.send(serializeMessage(new Message(OP.NOTE).put("note", null)));
    }
  }

  private void updateNote(NotebookSocket conn, Set<String> userAndRoles, Notebook notebook,
      Message fromMessage) throws SchedulerException, IOException {
    String noteId = (String) fromMessage.get("id");
    String name = (String) fromMessage.get("name");
    Map<String, Object> config = (Map<String, Object>) fromMessage.get("config");
    if (noteId == null) {
      return;
    }
    if (config == null) {
      return;
    }

    if (!hasParagraphWriterPermission(conn, notebook, noteId,
        userAndRoles, fromMessage.principal, "update")) {
      return;
    }

    Note note = notebook.getNote(noteId);
    if (note != null) {
      boolean cronUpdated = isCronUpdated(config, note.getConfig());
      note.setName(name);
      note.setConfig(config);
      if (cronUpdated) {
        notebook.refreshCron(note.getId());
      }

      AuthenticationInfo subject = new AuthenticationInfo(fromMessage.principal);
      note.persist(subject);
      broadcast(note.getId(), new Message(OP.NOTE_UPDATED).put("name", name).put("config", config)
          .put("info", note.getInfo()));
      broadcastNoteList(subject, userAndRoles);
    }
  }

  private void updatePersonalizedMode(NotebookSocket conn, Set<String> userAndRoles,
      Notebook notebook, Message fromMessage) throws SchedulerException, IOException {
    String noteId = (String) fromMessage.get("id");
    String personalized = (String) fromMessage.get("personalized");
    boolean isPersonalized = personalized.equals("true") ? true : false;

    if (noteId == null) {
      return;
    }

    if (!hasParagraphOwnerPermission(conn, notebook, noteId,
        userAndRoles, fromMessage.principal, "persoanlized")) {
      return;
    }

    Note note = notebook.getNote(noteId);
    if (note != null) {
      note.setPersonalizedMode(isPersonalized);
      AuthenticationInfo subject = new AuthenticationInfo(fromMessage.principal);
      note.persist(subject);
      broadcastNote(note);
    }
  }

  private void renameNote(NotebookSocket conn, Set<String> userAndRoles,
                          Notebook notebook, Message fromMessage)
      throws SchedulerException, IOException {
    renameNote(conn, userAndRoles, notebook, fromMessage, "rename");
  }

  private void renameNote(NotebookSocket conn, Set<String> userAndRoles,
                          Notebook notebook, Message fromMessage, String op)
      throws SchedulerException, IOException {
    String noteId = (String) fromMessage.get("id");
    String name = (String) fromMessage.get("name");

    if (noteId == null) {
      return;
    }

    if (!hasParagraphOwnerPermission(conn, notebook, noteId,
        userAndRoles, fromMessage.principal, "rename")) {
      return;
    }

    Note note = notebook.getNote(noteId);
    if (note != null) {
      note.setName(name);

      AuthenticationInfo subject = new AuthenticationInfo(fromMessage.principal);
      note.persist(subject);
      broadcastNote(note);
      broadcastNoteList(subject, userAndRoles);
    }
  }

  private void renameFolder(NotebookSocket conn, Set<String> userAndRoles,
                            Notebook notebook, Message fromMessage)
      throws SchedulerException, IOException {
    renameFolder(conn, userAndRoles, notebook, fromMessage, "rename");
  }

  private void renameFolder(NotebookSocket conn, Set<String> userAndRoles,
                          Notebook notebook, Message fromMessage, String op)
      throws SchedulerException, IOException {
    String oldFolderId = (String) fromMessage.get("id");
    String newFolderId = (String) fromMessage.get("name");

    if (oldFolderId == null) {
      return;
    }

    for (Note note : notebook.getNotesUnderFolder(oldFolderId)) {
      String noteId = note.getId();
      if (!hasParagraphOwnerPermission(conn, notebook, noteId,
          userAndRoles, fromMessage.principal, op + " folder of '" + note.getName() + "'")) {
        return;
      }
    }

    Folder oldFolder = notebook.renameFolder(oldFolderId, newFolderId);

    if (oldFolder != null) {
      AuthenticationInfo subject = new AuthenticationInfo(fromMessage.principal);

      List<Note> renamedNotes = oldFolder.getNotesRecursively();
      for (Note note : renamedNotes) {
        note.persist(subject);
        broadcastNote(note);
      }

      broadcastNoteList(subject, userAndRoles);
    }
  }

  private boolean isCronUpdated(Map<String, Object> configA, Map<String, Object> configB) {
    boolean cronUpdated = false;
    if (configA.get("cron") != null && configB.get("cron") != null && configA.get("cron")
        .equals(configB.get("cron"))) {
      cronUpdated = true;
    } else if (configA.get("cron") == null && configB.get("cron") == null) {
      cronUpdated = false;
    } else if (configA.get("cron") != null || configB.get("cron") != null) {
      cronUpdated = true;
    }

    return cronUpdated;
  }

  private void createNote(NotebookSocket conn, Set<String> userAndRoles, Notebook notebook,
      Message message) throws IOException {
    AuthenticationInfo subject = new AuthenticationInfo(message.principal);

    try {
      Note note = null;


      String noteName = (String) message.get("name");
      String defaultInterpreterId = (String) message.get("defaultInterpreterId");
      if (!StringUtils.isEmpty(defaultInterpreterId)) {
        List<String> interpreterSettingIds = new LinkedList<>();
        interpreterSettingIds.add(defaultInterpreterId);
        for (String interpreterSettingId : notebook.getInterpreterSettingManager().
            getInterpreterSettingIds()) {
          if (!interpreterSettingId.equals(defaultInterpreterId)) {
            interpreterSettingIds.add(interpreterSettingId);
          }
        }
        note = notebook.createNote(interpreterSettingIds, subject, noteName);
      } else {
        note = notebook.createNote(subject, noteName);
      }

      note.addNewParagraph(subject); // it's an empty note. so add one paragraph

      note.persist(subject);
      addConnectionToNote(note.getId(), (NotebookSocket) conn);
      conn.send(serializeMessage(new Message(OP.NEW_NOTE).put("note", note)));
    } catch (FileSystemException e) {
      LOG.error("Exception from createNote", e);
      conn.send(serializeMessage(new Message(OP.ERROR_INFO).put("info",
          "Oops! There is something wrong with the notebook file system. "
              + "Please check the logs for more details.")));
      return;
    }
    broadcastNoteList(subject, userAndRoles);
  }

  private void removeNote(NotebookSocket conn, Set<String> userAndRoles, Notebook notebook,
      Message fromMessage) throws IOException {
    String noteId = (String) fromMessage.get("id");
    if (noteId == null) {
      return;
    }

    if (!hasParagraphOwnerPermission(conn, notebook, noteId,
        userAndRoles, fromMessage.principal, "remove")) {
      return;
    }

    AuthenticationInfo subject = new AuthenticationInfo(fromMessage.principal);
    notebook.removeNote(noteId, subject);
    removeNote(noteId);
    broadcastNoteList(subject, userAndRoles);
  }

  private void removeFolder(NotebookSocket conn, Set<String> userAndRoles,
                            Notebook notebook, Message fromMessage)
      throws SchedulerException, IOException {
    String folderId = (String) fromMessage.get("id");
    if (folderId == null) {
      return;
    }

    List<Note> notes = notebook.getNotesUnderFolder(folderId);
    for (Note note : notes) {
      String noteId = note.getId();

      if (!hasParagraphOwnerPermission(conn, notebook, noteId,
          userAndRoles, fromMessage.principal, "remove folder of '" + note.getName() + "'")) {
        return;
      }
    }

    AuthenticationInfo subject = new AuthenticationInfo(fromMessage.principal);
    for (Note note : notes) {
      notebook.removeNote(note.getId(), subject);
      removeNote(note.getId());
    }
    broadcastNoteList(subject, userAndRoles);
  }

  private void moveNoteToTrash(NotebookSocket conn, Set<String> userAndRoles,
                               Notebook notebook, Message fromMessage)
      throws SchedulerException, IOException {
    String noteId = (String) fromMessage.get("id");
    if (noteId == null) {
      return;
    }

    Note note = notebook.getNote(noteId);
    if (note != null && !note.isTrash()){
      fromMessage.put("name", Folder.TRASH_FOLDER_ID + "/" + note.getName());
      renameNote(conn, userAndRoles, notebook, fromMessage, "move");
      notebook.moveNoteToTrash(note.getId());
    }
  }

  private void moveFolderToTrash(NotebookSocket conn, Set<String> userAndRoles,
                                 Notebook notebook, Message fromMessage)
      throws SchedulerException, IOException {
    String folderId = (String) fromMessage.get("id");
    if (folderId == null) {
      return;
    }

    Folder folder = notebook.getFolder(folderId);
    if (folder != null && !folder.isTrash()) {
      String trashFolderId = Folder.TRASH_FOLDER_ID + "/" + folderId;
      if (notebook.hasFolder(trashFolderId)){
        DateTime currentDate = new DateTime();
        DateTimeFormatter formatter = DateTimeFormat.forPattern("yyyy-MM-dd HH:mm:ss");
        trashFolderId += Folder.TRASH_FOLDER_CONFLICT_INFIX + formatter.print(currentDate);
      }

      fromMessage.put("name", trashFolderId);
      renameFolder(conn, userAndRoles, notebook, fromMessage, "move");
    }
  }

  private void restoreNote(NotebookSocket conn, Set<String> userAndRoles,
                          Notebook notebook, Message fromMessage)
      throws SchedulerException, IOException {
    String noteId = (String) fromMessage.get("id");

    if (noteId == null) {
      return;
    }

    Note note = notebook.getNote(noteId);
    if (note != null && note.isTrash()) {
      fromMessage.put("name", note.getName().replaceFirst(Folder.TRASH_FOLDER_ID + "/", ""));
      renameNote(conn, userAndRoles, notebook, fromMessage, "restore");
    }
  }

  private void restoreFolder(NotebookSocket conn, Set<String> userAndRoles,
                            Notebook notebook, Message fromMessage)
      throws SchedulerException, IOException {
    String folderId = (String) fromMessage.get("id");

    if (folderId == null) {
      return;
    }

    Folder folder = notebook.getFolder(folderId);
    if (folder != null && folder.isTrash()) {
      String restoreName = folder.getId().replaceFirst(Folder.TRASH_FOLDER_ID + "/", "").trim();

      // if the folder had conflict when it had moved to trash before
      Pattern p = Pattern.compile("\\d{4}-\\d{2}-\\d{2} \\d{2}:\\d{2}:\\d{2}$");
      Matcher m = p.matcher(restoreName);
      restoreName = m.replaceAll("").trim();

      fromMessage.put("name", restoreName);
      renameFolder(conn, userAndRoles, notebook, fromMessage, "restore");
    }
  }

  private void restoreAll(NotebookSocket conn, Set<String> userAndRoles,
                             Notebook notebook, Message fromMessage)
      throws SchedulerException, IOException {
    Folder trashFolder = notebook.getFolder(Folder.TRASH_FOLDER_ID);
    if (trashFolder != null) {
      fromMessage.data = new HashMap<>();
      fromMessage.put("id", Folder.TRASH_FOLDER_ID);
      fromMessage.put("name", Folder.ROOT_FOLDER_ID);
      renameFolder(conn, userAndRoles, notebook, fromMessage, "restore trash");
    }
  }

  private void emptyTrash(NotebookSocket conn, Set<String> userAndRoles,
                          Notebook notebook, Message fromMessage)
      throws SchedulerException, IOException {
    fromMessage.data = new HashMap<>();
    fromMessage.put("id", Folder.TRASH_FOLDER_ID);
    removeFolder(conn, userAndRoles, notebook, fromMessage);
  }

  private void updateParagraph(NotebookSocket conn, Set<String> userAndRoles,
                               Notebook notebook, Message fromMessage) throws IOException {
    String paragraphId = (String) fromMessage.get("id");
    if (paragraphId == null) {
      return;
    }

    Map<String, Object> params = (Map<String, Object>) fromMessage.get("params");
    Map<String, Object> config = (Map<String, Object>) fromMessage.get("config");
    String noteId = getOpenNoteId(conn);
    if (noteId == null) {
      noteId = (String) fromMessage.get("noteId");
    }

    if (!hasParagraphWriterPermission(conn, notebook, noteId,
        userAndRoles, fromMessage.principal, "write")) {
      return;
    }

    final Note note = notebook.getNote(noteId);
    Paragraph p = note.getParagraph(paragraphId);

    p.settings.setParams(params);
    p.setConfig(config);
    p.setTitle((String) fromMessage.get("title"));
    p.setText((String) fromMessage.get("paragraph"));

    AuthenticationInfo subject = new AuthenticationInfo(fromMessage.principal);
    if (note.isPersonalizedMode()) {
      p = p.getUserParagraph(subject.getUser());
      p.settings.setParams(params);
      p.setConfig(config);
      p.setTitle((String) fromMessage.get("title"));
      p.setText((String) fromMessage.get("paragraph"));
    }


    note.persist(subject);

    if (note.isPersonalizedMode()) {
      Map<String, Paragraph> userParagraphMap =
          note.getParagraph(paragraphId).getUserParagraphMap();
      broadcastParagraphs(userParagraphMap, p);
    } else {
      broadcastParagraph(note, p);
    }
  }

  private void cloneNote(NotebookSocket conn, Set<String> userAndRoles, Notebook notebook,
      Message fromMessage) throws IOException, CloneNotSupportedException {
    String noteId = getOpenNoteId(conn);
    String name = (String) fromMessage.get("name");
    Note newNote = notebook.cloneNote(noteId, name, new AuthenticationInfo(fromMessage.principal));
    AuthenticationInfo subject = new AuthenticationInfo(fromMessage.principal);
    addConnectionToNote(newNote.getId(), (NotebookSocket) conn);
    conn.send(serializeMessage(new Message(OP.NEW_NOTE).put("note", newNote)));
    broadcastNoteList(subject, userAndRoles);
  }

  private void clearAllParagraphOutput(NotebookSocket conn, Set<String> userAndRoles,
      Notebook notebook, Message fromMessage) throws IOException {
    final String noteId = (String) fromMessage.get("id");
    if (StringUtils.isBlank(noteId)) {
      return;
    }

    if (!hasParagraphWriterPermission(conn, notebook, noteId,
        userAndRoles, fromMessage.principal, "clear output")) {
      return;
    }

    Note note = notebook.getNote(noteId);
    note.clearAllParagraphOutput();
    broadcastNote(note);
  }

  protected Note importNote(NotebookSocket conn, Set<String> userAndRoles, Notebook notebook,
      Message fromMessage) throws IOException {
    Note note = null;
    if (fromMessage != null) {
      String noteName = (String) ((Map) fromMessage.get("note")).get("name");
      String noteJson = gson.toJson(fromMessage.get("note"));
      AuthenticationInfo subject = null;
      if (fromMessage.principal != null) {
        subject = new AuthenticationInfo(fromMessage.principal);
      } else {
        subject = new AuthenticationInfo("anonymous");
      }
      note = notebook.importNote(noteJson, noteName, subject);
      note.persist(subject);
      broadcastNote(note);
      broadcastNoteList(subject, userAndRoles);
    }
    return note;
  }

  private void removeParagraph(NotebookSocket conn, Set<String> userAndRoles, Notebook notebook,
      Message fromMessage) throws IOException {
    final String paragraphId = (String) fromMessage.get("id");
    if (paragraphId == null) {
      return;
    }
    String noteId = getOpenNoteId(conn);

    if (!hasParagraphWriterPermission(conn, notebook, noteId,
        userAndRoles, fromMessage.principal, "write")) {
      return;
    }

    final Note note = notebook.getNote(noteId);

    /** Don't allow removing paragraph when there is only one paragraph in the Notebook */
    if (note.getParagraphCount() > 1) {
      AuthenticationInfo subject = new AuthenticationInfo(fromMessage.principal);
      Paragraph para = note.removeParagraph(subject.getUser(), paragraphId);
      note.persist(subject);
      if (para != null) {
        broadcast(note.getId(), new Message(OP.PARAGRAPH_REMOVED).
            put("id", para.getId()));
      }
    }
  }

  private void clearParagraphOutput(NotebookSocket conn, Set<String> userAndRoles,
      Notebook notebook, Message fromMessage) throws IOException {
    final String paragraphId = (String) fromMessage.get("id");
    if (paragraphId == null) {
      return;
    }

    String noteId = getOpenNoteId(conn);
    if (!hasParagraphWriterPermission(conn, notebook, noteId,
        userAndRoles, fromMessage.principal, "write")) {
      return;
    }

    final Note note = notebook.getNote(noteId);
    if (note.isPersonalizedMode()) {
      String user = fromMessage.principal;
      Paragraph p = note.clearPersonalizedParagraphOutput(paragraphId, user);
      unicastParagraph(note, p, user);
    } else {
      note.clearParagraphOutput(paragraphId);
      Paragraph paragraph = note.getParagraph(paragraphId);
      broadcastParagraph(note, paragraph);
    }
  }

  private void completion(NotebookSocket conn, Set<String> userAndRoles, Notebook notebook,
      Message fromMessage) throws IOException {
    String paragraphId = (String) fromMessage.get("id");
    String buffer = (String) fromMessage.get("buf");
    int cursor = (int) Double.parseDouble(fromMessage.get("cursor").toString());
    Message resp = new Message(OP.COMPLETION_LIST).put("id", paragraphId);
    if (paragraphId == null) {
      conn.send(serializeMessage(resp));
      return;
    }

    final Note note = notebook.getNote(getOpenNoteId(conn));
    List<InterpreterCompletion> candidates = note.completion(paragraphId, buffer, cursor);
    resp.put("completions", candidates);
    conn.send(serializeMessage(resp));
  }

  /**
   * When angular object updated from client
   *
   * @param conn the web socket.
   * @param notebook the notebook.
   * @param fromMessage the message.
   */
  private void angularObjectUpdated(NotebookSocket conn, Set<String> userAndRoles,
      Notebook notebook, Message fromMessage) {
    String noteId = (String) fromMessage.get("noteId");
    String paragraphId = (String) fromMessage.get("paragraphId");
    String interpreterGroupId = (String) fromMessage.get("interpreterGroupId");
    String varName = (String) fromMessage.get("name");
    Object varValue = fromMessage.get("value");
    String user = fromMessage.principal;
    AngularObject ao = null;
    boolean global = false;
    // propagate change to (Remote) AngularObjectRegistry
    Note note = notebook.getNote(noteId);
    if (note != null) {
      List<InterpreterSetting> settings =
          notebook.getInterpreterSettingManager().getInterpreterSettings(note.getId());
      for (InterpreterSetting setting : settings) {
        if (setting.getInterpreterGroup(user, note.getId()) == null) {
          continue;
        }
        if (interpreterGroupId.equals(setting.getInterpreterGroup(user, note.getId())
            .getId())) {
          AngularObjectRegistry angularObjectRegistry =
              setting.getInterpreterGroup(user, note.getId()).getAngularObjectRegistry();

          // first trying to get local registry
          ao = angularObjectRegistry.get(varName, noteId, paragraphId);
          if (ao == null) {
            // then try notebook scope registry
            ao = angularObjectRegistry.get(varName, noteId, null);
            if (ao == null) {
              // then try global scope registry
              ao = angularObjectRegistry.get(varName, null, null);
              if (ao == null) {
                LOG.warn("Object {} is not binded", varName);
              } else {
                // path from client -> server
                ao.set(varValue, false);
                global = true;
              }
            } else {
              // path from client -> server
              ao.set(varValue, false);
              global = false;
            }
          } else {
            ao.set(varValue, false);
            global = false;
          }
          break;
        }
      }
    }

    if (global) { // broadcast change to all web session that uses related
      // interpreter.
      for (Note n : notebook.getAllNotes()) {
        List<InterpreterSetting> settings =
            notebook.getInterpreterSettingManager().getInterpreterSettings(note.getId());
        for (InterpreterSetting setting : settings) {
          if (setting.getInterpreterGroup(user, n.getId()) == null) {
            continue;
          }
          if (interpreterGroupId.equals(setting.getInterpreterGroup(user, n.getId())
              .getId())) {
            AngularObjectRegistry angularObjectRegistry =
                setting.getInterpreterGroup(user, n.getId()).getAngularObjectRegistry();
            this.broadcastExcept(n.getId(),
                new Message(OP.ANGULAR_OBJECT_UPDATE).put("angularObject", ao)
                    .put("interpreterGroupId", interpreterGroupId).put("noteId", n.getId())
                    .put("paragraphId", ao.getParagraphId()), conn);
          }
        }
      }
    } else { // broadcast to all web session for the note
      this.broadcastExcept(note.getId(),
          new Message(OP.ANGULAR_OBJECT_UPDATE).put("angularObject", ao)
              .put("interpreterGroupId", interpreterGroupId).put("noteId", note.getId())
              .put("paragraphId", ao.getParagraphId()), conn);
    }
  }

  /**
   * Push the given Angular variable to the target
   * interpreter angular registry given a noteId
   * and a paragraph id
   */
  protected void angularObjectClientBind(NotebookSocket conn, Set<String> userAndRoles,
      Notebook notebook, Message fromMessage) throws Exception {
    String noteId = fromMessage.getType("noteId");
    String varName = fromMessage.getType("name");
    Object varValue = fromMessage.get("value");
    String paragraphId = fromMessage.getType("paragraphId");
    Note note = notebook.getNote(noteId);

    if (paragraphId == null) {
      throw new IllegalArgumentException(
          "target paragraph not specified for " + "angular value bind");
    }

    if (note != null) {
      final InterpreterGroup interpreterGroup = findInterpreterGroupForParagraph(note, paragraphId);

      final AngularObjectRegistry registry = interpreterGroup.getAngularObjectRegistry();
      if (registry instanceof RemoteAngularObjectRegistry) {

        RemoteAngularObjectRegistry remoteRegistry = (RemoteAngularObjectRegistry) registry;
        pushAngularObjectToRemoteRegistry(noteId, paragraphId, varName, varValue, remoteRegistry,
            interpreterGroup.getId(), conn);

      } else {
        pushAngularObjectToLocalRepo(noteId, paragraphId, varName, varValue, registry,
            interpreterGroup.getId(), conn);
      }
    }
  }

  /**
   * Remove the given Angular variable to the target
   * interpreter(s) angular registry given a noteId
   * and an optional list of paragraph id(s)
   */
  protected void angularObjectClientUnbind(NotebookSocket conn, Set<String> userAndRoles,
      Notebook notebook, Message fromMessage) throws Exception {
    String noteId = fromMessage.getType("noteId");
    String varName = fromMessage.getType("name");
    String paragraphId = fromMessage.getType("paragraphId");
    Note note = notebook.getNote(noteId);

    if (paragraphId == null) {
      throw new IllegalArgumentException(
          "target paragraph not specified for " + "angular value unBind");
    }

    if (note != null) {
      final InterpreterGroup interpreterGroup = findInterpreterGroupForParagraph(note, paragraphId);

      final AngularObjectRegistry registry = interpreterGroup.getAngularObjectRegistry();

      if (registry instanceof RemoteAngularObjectRegistry) {
        RemoteAngularObjectRegistry remoteRegistry = (RemoteAngularObjectRegistry) registry;
        removeAngularFromRemoteRegistry(noteId, paragraphId, varName, remoteRegistry,
            interpreterGroup.getId(), conn);
      } else {
        removeAngularObjectFromLocalRepo(noteId, paragraphId, varName, registry,
            interpreterGroup.getId(), conn);
      }
    }
  }

  private InterpreterGroup findInterpreterGroupForParagraph(Note note, String paragraphId)
      throws Exception {
    final Paragraph paragraph = note.getParagraph(paragraphId);
    if (paragraph == null) {
      throw new IllegalArgumentException("Unknown paragraph with id : " + paragraphId);
    }
    return paragraph.getBindedInterpreter().getInterpreterGroup();
  }

  private void pushAngularObjectToRemoteRegistry(String noteId, String paragraphId, String varName,
      Object varValue, RemoteAngularObjectRegistry remoteRegistry, String interpreterGroupId,
      NotebookSocket conn) {

    final AngularObject ao =
        remoteRegistry.addAndNotifyRemoteProcess(varName, varValue, noteId, paragraphId);

    this.broadcastExcept(noteId, new Message(OP.ANGULAR_OBJECT_UPDATE).put("angularObject", ao)
        .put("interpreterGroupId", interpreterGroupId).put("noteId", noteId)
        .put("paragraphId", paragraphId), conn);
  }

  private void removeAngularFromRemoteRegistry(String noteId, String paragraphId, String varName,
      RemoteAngularObjectRegistry remoteRegistry, String interpreterGroupId, NotebookSocket conn) {
    final AngularObject ao =
        remoteRegistry.removeAndNotifyRemoteProcess(varName, noteId, paragraphId);
    this.broadcastExcept(noteId, new Message(OP.ANGULAR_OBJECT_REMOVE).put("angularObject", ao)
        .put("interpreterGroupId", interpreterGroupId).put("noteId", noteId)
        .put("paragraphId", paragraphId), conn);
  }

  private void pushAngularObjectToLocalRepo(String noteId, String paragraphId, String varName,
      Object varValue, AngularObjectRegistry registry, String interpreterGroupId,
      NotebookSocket conn) {
    AngularObject angularObject = registry.get(varName, noteId, paragraphId);
    if (angularObject == null) {
      angularObject = registry.add(varName, varValue, noteId, paragraphId);
    } else {
      angularObject.set(varValue, true);
    }

    this.broadcastExcept(noteId,
        new Message(OP.ANGULAR_OBJECT_UPDATE).put("angularObject", angularObject)
            .put("interpreterGroupId", interpreterGroupId).put("noteId", noteId)
            .put("paragraphId", paragraphId), conn);
  }

  private void removeAngularObjectFromLocalRepo(String noteId, String paragraphId, String varName,
      AngularObjectRegistry registry, String interpreterGroupId, NotebookSocket conn) {
    final AngularObject removed = registry.remove(varName, noteId, paragraphId);
    if (removed != null) {
      this.broadcastExcept(noteId,
          new Message(OP.ANGULAR_OBJECT_REMOVE).put("angularObject", removed)
              .put("interpreterGroupId", interpreterGroupId).put("noteId", noteId)
              .put("paragraphId", paragraphId), conn);
    }
  }

  private void moveParagraph(NotebookSocket conn, Set<String> userAndRoles, Notebook notebook,
      Message fromMessage) throws IOException {
    final String paragraphId = (String) fromMessage.get("id");
    if (paragraphId == null) {
      return;
    }

    final int newIndex = (int) Double.parseDouble(fromMessage.get("index").toString());
    String noteId = getOpenNoteId(conn);
    final Note note = notebook.getNote(noteId);

    if (!hasParagraphWriterPermission(conn, notebook, noteId,
        userAndRoles, fromMessage.principal, "write")) {
      return;
    }

    AuthenticationInfo subject = new AuthenticationInfo(fromMessage.principal);
    note.moveParagraph(paragraphId, newIndex);
    note.persist(subject);
    broadcast(note.getId(),
        new Message(OP.PARAGRAPH_MOVED).put("id", paragraphId).put("index", newIndex));
  }

  private String insertParagraph(NotebookSocket conn, Set<String> userAndRoles,
      Notebook notebook, Message fromMessage) throws IOException {
    final int index = (int) Double.parseDouble(fromMessage.get("index").toString());
    String noteId = getOpenNoteId(conn);
    final Note note = notebook.getNote(noteId);
    AuthenticationInfo subject = new AuthenticationInfo(fromMessage.principal);

    if (!hasParagraphWriterPermission(conn, notebook, noteId,
        userAndRoles, fromMessage.principal, "write")) {
      return null;
    }
    Map<String, Object> config;
    if (fromMessage.get("config") != null) {
      config = (Map<String, Object>) fromMessage.get("config");
    } else {
      config = new HashMap<>();
    }

    Paragraph newPara = note.insertNewParagraph(index, subject);
    newPara.setConfig(config);
    note.persist(subject);
    broadcastNewParagraph(note, newPara);

    return newPara.getId();
  }

  private void copyParagraph(NotebookSocket conn, Set<String> userAndRoles, Notebook notebook,
      Message fromMessage) throws IOException {
    String newParaId = insertParagraph(conn, userAndRoles, notebook, fromMessage);

    if (newParaId == null) {
      return;
    }
    fromMessage.put("id", newParaId);

    updateParagraph(conn, userAndRoles, notebook, fromMessage);
  }

  private void cancelParagraph(NotebookSocket conn, Set<String> userAndRoles, Notebook notebook,
      Message fromMessage) throws IOException {
    final String paragraphId = (String) fromMessage.get("id");
    if (paragraphId == null) {
      return;
    }

    String noteId = getOpenNoteId(conn);

    if (!hasParagraphRunnerPermission(conn, notebook, noteId,
        userAndRoles, fromMessage.principal, "write")) {
      return;
    }

    final Note note = notebook.getNote(noteId);
    Paragraph p = note.getParagraph(paragraphId);
    p.abort();
  }

  private void runAllParagraphs(NotebookSocket conn, Set<String> userAndRoles,
                                Notebook notebook,
      Message fromMessage) throws IOException {
    final String noteId = (String) fromMessage.get("noteId");
    if (StringUtils.isBlank(noteId)) {
      return;
    }

    if (!hasParagraphRunnerPermission(conn, notebook, noteId,
        userAndRoles, fromMessage.principal, "run all paragraphs")) {
      return;
    }

    List<Map<String, Object>> paragraphs =
        gson.fromJson(String.valueOf(fromMessage.data.get("paragraphs")),
            new TypeToken<List<Map<String, Object>>>() {}.getType());

    for (Map<String, Object> raw : paragraphs) {
      String paragraphId = (String) raw.get("id");
      if (paragraphId == null) {
        continue;
      }

      String text = (String) raw.get("paragraph");
      String title = (String) raw.get("title");
      Map<String, Object> params = (Map<String, Object>) raw.get("params");
      Map<String, Object> config = (Map<String, Object>) raw.get("config");

      Note note = notebook.getNote(noteId);
      Paragraph p = setParagraphUsingMessage(note, fromMessage,
          paragraphId, text, title, params, config);

      if (!persistAndExecuteSingleParagraph(conn, note, p, true)) {
        // stop execution when one paragraph fails.
        break;
      }
    }
  }

  private void broadcastSpellExecution(NotebookSocket conn, Set<String> userAndRoles,
                                       Notebook notebook, Message fromMessage)
      throws IOException {

    final String paragraphId = (String) fromMessage.get("id");
    if (paragraphId == null) {
      return;
    }

    String noteId = getOpenNoteId(conn);

    if (!hasParagraphWriterPermission(conn, notebook, noteId,
        userAndRoles, fromMessage.principal, "write")) {
      return;
    }

    String text = (String) fromMessage.get("paragraph");
    String title = (String) fromMessage.get("title");
    Status status = Status.valueOf((String) fromMessage.get("status"));
    Map<String, Object> params = (Map<String, Object>) fromMessage.get("params");
    Map<String, Object> config = (Map<String, Object>) fromMessage.get("config");

    final Note note = notebook.getNote(noteId);
    Paragraph p = setParagraphUsingMessage(note, fromMessage, paragraphId,
        text, title, params, config);
    p.setResult(fromMessage.get("results"));
    p.setErrorMessage((String) fromMessage.get("errorMessage"));
    p.setStatusWithoutNotification(status);

    // Spell uses ISO 8601 formatted string generated from moment
    String dateStarted = (String) fromMessage.get("dateStarted");
    String dateFinished = (String) fromMessage.get("dateFinished");
    SimpleDateFormat df = new SimpleDateFormat("yyyy-MM-dd'T'HH:mm:ss.SSSX");

    try {
      p.setDateStarted(df.parse(dateStarted));
    } catch (ParseException e) {
      LOG.error("Failed parse dateStarted", e);
    }

    try {
      p.setDateFinished(df.parse(dateFinished));
    } catch (ParseException e) {
      LOG.error("Failed parse dateFinished", e);
    }

    addNewParagraphIfLastParagraphIsExecuted(note, p);
    if (!persistNoteWithAuthInfo(conn, note, p)) {
      return;
    }

    // broadcast to other clients only
    broadcastExcept(note.getId(),
        new Message(OP.RUN_PARAGRAPH_USING_SPELL).put("paragraph", p), conn);
  }

  private void runParagraph(NotebookSocket conn, Set<String> userAndRoles, Notebook notebook,
                            Message fromMessage) throws IOException {
    final String paragraphId = (String) fromMessage.get("id");
    if (paragraphId == null) {
      return;
    }

    String noteId = getOpenNoteId(conn);

    if (!hasParagraphRunnerPermission(conn, notebook, noteId,
        userAndRoles, fromMessage.principal, "write")) {
      return;
    }

    // 1. clear paragraph only if personalized,
    // otherwise this will be handed in `onOutputClear`
    final Note note = notebook.getNote(noteId);
    if (note.isPersonalizedMode()) {
      String user = fromMessage.principal;
      Paragraph p = note.clearPersonalizedParagraphOutput(paragraphId, user);
      unicastParagraph(note, p, user);
    }

    // 2. set paragraph values
    String text = (String) fromMessage.get("paragraph");
    String title = (String) fromMessage.get("title");
    Map<String, Object> params = (Map<String, Object>) fromMessage.get("params");
    Map<String, Object> config = (Map<String, Object>) fromMessage.get("config");

    Paragraph p = setParagraphUsingMessage(note, fromMessage, paragraphId,
        text, title, params, config);

    persistAndExecuteSingleParagraph(conn, note, p, false);
  }

  private void addNewParagraphIfLastParagraphIsExecuted(Note note, Paragraph p) {
    // if it's the last paragraph and not empty, let's add a new one
    boolean isTheLastParagraph = note.isLastParagraph(p.getId());
    if (!(Strings.isNullOrEmpty(p.getText()) ||
        Strings.isNullOrEmpty(p.getScriptText())) &&
        isTheLastParagraph) {
      Paragraph newPara = note.addNewParagraph(p.getAuthenticationInfo());
      broadcastNewParagraph(note, newPara);
    }
  }

  /**
   * @return false if failed to save a note
   */
  private boolean persistNoteWithAuthInfo(NotebookSocket conn,
                                          Note note, Paragraph p) throws IOException {
    try {
      note.persist(p.getAuthenticationInfo());
      return true;
    } catch (FileSystemException ex) {
      LOG.error("Exception from run", ex);
      conn.send(serializeMessage(new Message(OP.ERROR_INFO).put("info",
          "Oops! There is something wrong with the notebook file system. "
              + "Please check the logs for more details.")));
      // don't run the paragraph when there is error on persisting the note information
      return false;
    }
  }

  private boolean persistAndExecuteSingleParagraph(NotebookSocket conn,
                                                Note note, Paragraph p,
                                                boolean blocking) throws IOException {
    addNewParagraphIfLastParagraphIsExecuted(note, p);
    if (!persistNoteWithAuthInfo(conn, note, p)) {
      return false;
    }

    try {
      return note.run(p.getId(), blocking);
    } catch (Exception ex) {
      LOG.error("Exception from run", ex);
      if (p != null) {
        p.setReturn(new InterpreterResult(InterpreterResult.Code.ERROR, ex.getMessage()), ex);
        p.setStatus(Status.ERROR);
        broadcast(note.getId(), new Message(OP.PARAGRAPH).put("paragraph", p));
      }
      return false;
    }
  }

  private Paragraph setParagraphUsingMessage(Note note, Message fromMessage, String paragraphId,
                                             String text, String title, Map<String, Object> params,
                                             Map<String, Object> config) {
    Paragraph p = note.getParagraph(paragraphId);
    p.setText(text);
    p.setTitle(title);
    AuthenticationInfo subject =
        new AuthenticationInfo(fromMessage.principal, fromMessage.roles, fromMessage.ticket);
    p.setAuthenticationInfo(subject);
    p.settings.setParams(params);
    p.setConfig(config);

    if (note.isPersonalizedMode()) {
      p = note.getParagraph(paragraphId);
      p.setText(text);
      p.setTitle(title);
      p.setAuthenticationInfo(subject);
      p.settings.setParams(params);
      p.setConfig(config);
    }

    return p;
  }

  private void sendAllConfigurations(NotebookSocket conn, Set<String> userAndRoles,
      Notebook notebook) throws IOException {
    ZeppelinConfiguration conf = notebook.getConf();

    Map<String, String> configurations =
        conf.dumpConfigurations(conf, new ZeppelinConfiguration.ConfigurationKeyPredicate() {
          @Override
          public boolean apply(String key) {
            return !key.contains("password") && !key.equals(
                ZeppelinConfiguration.ConfVars.ZEPPELIN_NOTEBOOK_AZURE_CONNECTION_STRING
                    .getVarName());
          }
        });

    conn.send(serializeMessage(
        new Message(OP.CONFIGURATIONS_INFO).put("configurations", configurations)));
  }

  private void checkpointNote(NotebookSocket conn, Notebook notebook, Message fromMessage)
      throws IOException {
    String noteId = (String) fromMessage.get("noteId");
    String commitMessage = (String) fromMessage.get("commitMessage");
    AuthenticationInfo subject = new AuthenticationInfo(fromMessage.principal);
    Revision revision = notebook.checkpointNote(noteId, commitMessage, subject);
    if (!Revision.isEmpty(revision)) {
      List<Revision> revisions = notebook.listRevisionHistory(noteId, subject);
      conn.send(
          serializeMessage(new Message(OP.LIST_REVISION_HISTORY).put("revisionList", revisions)));
    } else {
      conn.send(serializeMessage(new Message(OP.ERROR_INFO).put("info",
          "Couldn't checkpoint note revision: possibly storage doesn't support versioning. "
              + "Please check the logs for more details.")));
    }
  }

  private void listRevisionHistory(NotebookSocket conn, Notebook notebook, Message fromMessage)
      throws IOException {
    String noteId = (String) fromMessage.get("noteId");
    AuthenticationInfo subject = new AuthenticationInfo(fromMessage.principal);
    List<Revision> revisions = notebook.listRevisionHistory(noteId, subject);

    conn.send(
        serializeMessage(new Message(OP.LIST_REVISION_HISTORY).put("revisionList", revisions)));
  }

  private void setNoteRevision(NotebookSocket conn, Set<String> userAndRoles, Notebook notebook,
      Message fromMessage) throws IOException {

    String noteId = (String) fromMessage.get("noteId");
    String revisionId = (String) fromMessage.get("revisionId");
    AuthenticationInfo subject = new AuthenticationInfo(fromMessage.principal);

    if (!hasParagraphWriterPermission(conn, notebook, noteId,
        userAndRoles, fromMessage.principal, "update")) {
      return;
    }

    Note headNote = null;
    boolean setRevisionStatus;
    try {
      headNote = notebook.setNoteRevision(noteId, revisionId, subject);
      setRevisionStatus = headNote != null;
    } catch (Exception e) {
      setRevisionStatus = false;
      LOG.error("Failed to set given note revision", e);
    }
    if (setRevisionStatus) {
      notebook.loadNoteFromRepo(noteId, subject);
    }

    conn.send(serializeMessage(new Message(OP.SET_NOTE_REVISION).put("status", setRevisionStatus)));

    if (setRevisionStatus) {
      Note reloadedNote = notebook.getNote(headNote.getId());
      broadcastNote(reloadedNote);
    } else {
      conn.send(serializeMessage(new Message(OP.ERROR_INFO).put("info",
          "Couldn't set note to the given revision. "
              + "Please check the logs for more details.")));
    }
  }

  private void getNoteByRevision(NotebookSocket conn, Notebook notebook, Message fromMessage)
      throws IOException {
    String noteId = (String) fromMessage.get("noteId");
    String revisionId = (String) fromMessage.get("revisionId");
    AuthenticationInfo subject = new AuthenticationInfo(fromMessage.principal);
    Note revisionNote = notebook.getNoteByRevision(noteId, revisionId, subject);
    conn.send(serializeMessage(
        new Message(OP.NOTE_REVISION).put("noteId", noteId).put("revisionId", revisionId)
            .put("note", revisionNote)));
  }

  private void getNoteByRevisionForCompare(NotebookSocket conn, Notebook notebook,
      Message fromMessage) throws IOException {
    String noteId = (String) fromMessage.get("noteId");
    String revisionId = (String) fromMessage.get("revisionId");

    String position = (String) fromMessage.get("position");
    AuthenticationInfo subject = new AuthenticationInfo(fromMessage.principal);
    Note revisionNote;
    if (revisionId.equals("Head")) {
      revisionNote = notebook.getNote(noteId);
    } else {
      revisionNote = notebook.getNoteByRevision(noteId, revisionId, subject);
    }

    conn.send(serializeMessage(
        new Message(OP.NOTE_REVISION_FOR_COMPARE).put("noteId", noteId)
            .put("revisionId", revisionId).put("position", position).put("note", revisionNote)));
  }

  /**
   * This callback is for the paragraph that runs on ZeppelinServer
   *
   * @param output output to append
   */
  @Override
  public void onOutputAppend(String noteId, String paragraphId, int index, String output) {
    Message msg = new Message(OP.PARAGRAPH_APPEND_OUTPUT).put("noteId", noteId)
        .put("paragraphId", paragraphId).put("index", index).put("data", output);
    broadcast(noteId, msg);
  }

  /**
   * This callback is for the paragraph that runs on ZeppelinServer
   *
   * @param output output to update (replace)
   */
  @Override
  public void onOutputUpdated(String noteId, String paragraphId, int index,
      InterpreterResult.Type type, String output) {
    Message msg = new Message(OP.PARAGRAPH_UPDATE_OUTPUT).put("noteId", noteId)
        .put("paragraphId", paragraphId).put("index", index).put("type", type).put("data", output);
    Note note = notebook().getNote(noteId);
    if (note.isPersonalizedMode()) {
      String user = note.getParagraph(paragraphId).getUser();
      if (null != user) {
        multicastToUser(user, msg);
      }
    } else {
      broadcast(noteId, msg);
    }
  }


  /**
   * This callback is for the paragraph that runs on ZeppelinServer
   */
  @Override
  public void onOutputClear(String noteId, String paragraphId) {
    Notebook notebook = notebook();
    final Note note = notebook.getNote(noteId);
    note.clearParagraphOutput(paragraphId);
    Paragraph paragraph = note.getParagraph(paragraphId);
    broadcastParagraph(note, paragraph);
  }

  /**
   * When application append output
   */
  @Override
  public void onOutputAppend(String noteId, String paragraphId, int index, String appId,
      String output) {
    Message msg =
        new Message(OP.APP_APPEND_OUTPUT).put("noteId", noteId).put("paragraphId", paragraphId)
            .put("index", index).put("appId", appId).put("data", output);
    broadcast(noteId, msg);
  }

  /**
   * When application update output
   */
  @Override
  public void onOutputUpdated(String noteId, String paragraphId, int index, String appId,
      InterpreterResult.Type type, String output) {
    Message msg =
        new Message(OP.APP_UPDATE_OUTPUT).put("noteId", noteId).put("paragraphId", paragraphId)
            .put("index", index).put("type", type).put("appId", appId).put("data", output);
    broadcast(noteId, msg);
  }

  @Override
  public void onLoad(String noteId, String paragraphId, String appId, HeliumPackage pkg) {
    Message msg = new Message(OP.APP_LOAD).put("noteId", noteId).put("paragraphId", paragraphId)
        .put("appId", appId).put("pkg", pkg);
    broadcast(noteId, msg);
  }

  @Override
  public void onStatusChange(String noteId, String paragraphId, String appId, String status) {
    Message msg =
        new Message(OP.APP_STATUS_CHANGE).put("noteId", noteId).put("paragraphId", paragraphId)
            .put("appId", appId).put("status", status);
    broadcast(noteId, msg);
  }

  @Override
  public void onGetParagraphRunners(String noteId, String paragraphId,
      RemoteWorksEventListener callback) {
    Notebook notebookIns = notebook();
    List<InterpreterContextRunner> runner = new LinkedList<>();

    if (notebookIns == null) {
      LOG.info("intepreter request notebook instance is null");
      callback.onFinished(notebookIns);
    }

    try {
      Note note = notebookIns.getNote(noteId);
      if (note != null) {
        if (paragraphId != null) {
          Paragraph paragraph = note.getParagraph(paragraphId);
          if (paragraph != null) {
            runner.add(paragraph.getInterpreterContextRunner());
          }
        } else {
          for (Paragraph p : note.getParagraphs()) {
            runner.add(p.getInterpreterContextRunner());
          }
        }
      }
      callback.onFinished(runner);
    } catch (NullPointerException e) {
      LOG.warn(e.getMessage());
      callback.onError();
    }
  }

  @Override
  public void onRemoteRunParagraph(String noteId, String paragraphId) throws Exception {
    Notebook notebookIns = notebook();
    try {
      if (notebookIns == null) {
        throw new Exception("onRemoteRunParagraph notebook instance is null");
      }
      Note noteIns = notebookIns.getNote(noteId);
      if (noteIns == null) {
        throw new Exception(String.format("Can't found note id %s", noteId));
      }

      Paragraph paragraph = noteIns.getParagraph(paragraphId);
      if (paragraph == null) {
        throw new Exception(String.format("Can't found paragraph %s %s", noteId, paragraphId));
      }

      Set<String> userAndRoles = new HashSet<>();
      userAndRoles.add(SecurityUtils.getPrincipal());
      userAndRoles.addAll(SecurityUtils.getRoles());
      if (!notebookIns.getNotebookAuthorization().hasRunAuthorization(userAndRoles, noteId)) {
        throw new ForbiddenException(String.format("can't execute note %s", noteId));
      }

      AuthenticationInfo subject = new AuthenticationInfo(SecurityUtils.getPrincipal());
      paragraph.setAuthenticationInfo(subject);

      noteIns.run(paragraphId);

    } catch (Exception e) {
      throw e;
    }
  }

  /**
   * Notebook Information Change event
   */
  public static class NotebookInformationListener implements NotebookEventListener {

    private NotebookServer notebookServer;

    public NotebookInformationListener(NotebookServer notebookServer) {
      this.notebookServer = notebookServer;
    }

    @Override
    public void onParagraphRemove(Paragraph p) {
      try {
        notebookServer.broadcastUpdateNoteJobInfo(System.currentTimeMillis() - 5000);
      } catch (IOException ioe) {
        LOG.error("can not broadcast for job manager {}", ioe.getMessage());
      }
    }

    @Override
    public void onNoteRemove(Note note) {
      try {
        notebookServer.broadcastUpdateNoteJobInfo(System.currentTimeMillis() - 5000);
      } catch (IOException ioe) {
        LOG.error("can not broadcast for job manager {}", ioe.getMessage());
      }

      List<Map<String, Object>> notesInfo = new LinkedList<>();
      Map<String, Object> info = new HashMap<>();
      info.put("noteId", note.getId());
      // set paragraphs
      List<Map<String, Object>> paragraphsInfo = new LinkedList<>();

      // notebook json object root information.
      info.put("isRunningJob", false);
      info.put("unixTimeLastRun", 0);
      info.put("isRemoved", true);
      info.put("paragraphs", paragraphsInfo);
      notesInfo.add(info);

      Map<String, Object> response = new HashMap<>();
      response.put("lastResponseUnixTime", System.currentTimeMillis());
      response.put("jobs", notesInfo);

      notebookServer.broadcast(JOB_MANAGER_SERVICE.JOB_MANAGER_PAGE.getKey(),
          new Message(OP.LIST_UPDATE_NOTE_JOBS).put("noteRunningJobs", response));

    }

    @Override
    public void onParagraphCreate(Paragraph p) {
      Notebook notebook = notebookServer.notebook();
      List<Map<String, Object>> notebookJobs = notebook.getJobListByParagraphId(p.getId());
      Map<String, Object> response = new HashMap<>();
      response.put("lastResponseUnixTime", System.currentTimeMillis());
      response.put("jobs", notebookJobs);

      notebookServer.broadcast(JOB_MANAGER_SERVICE.JOB_MANAGER_PAGE.getKey(),
          new Message(OP.LIST_UPDATE_NOTE_JOBS).put("noteRunningJobs", response));
    }

    @Override
    public void onNoteCreate(Note note) {
      Notebook notebook = notebookServer.notebook();
      List<Map<String, Object>> notebookJobs = notebook.getJobListByNoteId(note.getId());
      Map<String, Object> response = new HashMap<>();
      response.put("lastResponseUnixTime", System.currentTimeMillis());
      response.put("jobs", notebookJobs);

      notebookServer.broadcast(JOB_MANAGER_SERVICE.JOB_MANAGER_PAGE.getKey(),
          new Message(OP.LIST_UPDATE_NOTE_JOBS).put("noteRunningJobs", response));
    }

    @Override
    public void onParagraphStatusChange(Paragraph p, Status status) {
      Notebook notebook = notebookServer.notebook();
      List<Map<String, Object>> notebookJobs = notebook.getJobListByParagraphId(p.getId());

      Map<String, Object> response = new HashMap<>();
      response.put("lastResponseUnixTime", System.currentTimeMillis());
      response.put("jobs", notebookJobs);

      notebookServer.broadcast(JOB_MANAGER_SERVICE.JOB_MANAGER_PAGE.getKey(),
          new Message(OP.LIST_UPDATE_NOTE_JOBS).put("noteRunningJobs", response));
    }

    @Override
    public void onUnbindInterpreter(Note note, InterpreterSetting setting) {
      Notebook notebook = notebookServer.notebook();
      List<Map<String, Object>> notebookJobs = notebook.getJobListByNoteId(note.getId());
      Map<String, Object> response = new HashMap<>();
      response.put("lastResponseUnixTime", System.currentTimeMillis());
      response.put("jobs", notebookJobs);

      notebookServer.broadcast(JOB_MANAGER_SERVICE.JOB_MANAGER_PAGE.getKey(),
          new Message(OP.LIST_UPDATE_NOTE_JOBS).put("noteRunningJobs", response));
    }
  }


  /**
   * Need description here.
   */
  public static class ParagraphListenerImpl implements ParagraphJobListener {

    private NotebookServer notebookServer;
    private Note note;

    public ParagraphListenerImpl(NotebookServer notebookServer, Note note) {
      this.notebookServer = notebookServer;
      this.note = note;
    }

    @Override
    public void onProgressUpdate(Job job, int progress) {
      notebookServer.broadcast(note.getId(),
          new Message(OP.PROGRESS).put("id", job.getId()).put("progress", progress));
    }

    @Override
    public void beforeStatusChange(Job job, Status before, Status after) {
    }

    @Override
    public void afterStatusChange(Job job, Status before, Status after) {
      if (after == Status.ERROR) {
        if (job.getException() != null) {
          LOG.error("Error", job.getException());
        }
      }

      if (job.isTerminated()) {
        if (job.getStatus() == Status.FINISHED) {
          LOG.info("Job {} is finished successfully, status: {}", job.getId(), job.getStatus());
        } else {
          LOG.warn("Job {} is finished, status: {}, exception: {}, result: {}" , job.getId(),
              job.getStatus(), job.getException(), job.getReturn());
        }

        try {
          //TODO(khalid): may change interface for JobListener and pass subject from interpreter
          note.persist(job instanceof Paragraph ? ((Paragraph) job).getAuthenticationInfo() : null);
        } catch (IOException e) {
          LOG.error(e.toString(), e);
        }
      }
      if (job instanceof Paragraph) {
        Paragraph p = (Paragraph) job;
        p.setStatusToUserParagraph(job.getStatus());
        notebookServer.broadcastParagraph(note, p);
      }
      try {
        notebookServer.broadcastUpdateNoteJobInfo(System.currentTimeMillis() - 5000);
      } catch (IOException e) {
        LOG.error("can not broadcast for job manager {}", e);
      }
    }

    /**
     * This callback is for paragraph that runs on RemoteInterpreterProcess
     */
    @Override
    public void onOutputAppend(Paragraph paragraph, int idx, String output) {
      Message msg =
          new Message(OP.PARAGRAPH_APPEND_OUTPUT).put("noteId", paragraph.getNote().getId())
              .put("paragraphId", paragraph.getId()).put("data", output);

      notebookServer.broadcast(paragraph.getNote().getId(), msg);
    }

    /**
     * This callback is for paragraph that runs on RemoteInterpreterProcess
     */
    @Override
    public void onOutputUpdate(Paragraph paragraph, int idx, InterpreterResultMessage result) {
      String output = result.getData();
      Message msg =
          new Message(OP.PARAGRAPH_UPDATE_OUTPUT).put("noteId", paragraph.getNote().getId())
              .put("paragraphId", paragraph.getId()).put("data", output);

      notebookServer.broadcast(paragraph.getNote().getId(), msg);
    }

    @Override
    public void onOutputUpdateAll(Paragraph paragraph, List<InterpreterResultMessage> msgs) {
      // TODO
    }
  }

  @Override
  public ParagraphJobListener getParagraphJobListener(Note note) {
    return new ParagraphListenerImpl(this, note);
  }

  public NotebookEventListener getNotebookInformationListener() {
    return new NotebookInformationListener(this);
  }

  private void sendAllAngularObjects(Note note, String user, NotebookSocket conn)
      throws IOException {
    List<InterpreterSetting> settings =
        notebook().getInterpreterSettingManager().getInterpreterSettings(note.getId());
    if (settings == null || settings.size() == 0) {
      return;
    }

    for (InterpreterSetting intpSetting : settings) {
      if (intpSetting.getInterpreterGroup(user, note.getId()) == null) {
        continue;
      }
      AngularObjectRegistry registry =
          intpSetting.getInterpreterGroup(user, note.getId()).getAngularObjectRegistry();
      List<AngularObject> objects = registry.getAllWithGlobal(note.getId());
      for (AngularObject object : objects) {
        conn.send(serializeMessage(
            new Message(OP.ANGULAR_OBJECT_UPDATE).put("angularObject", object)
                .put("interpreterGroupId",
                    intpSetting.getInterpreterGroup(user, note.getId()).getId())
                .put("noteId", note.getId()).put("paragraphId", object.getParagraphId())));
      }
    }
  }

  @Override
  public void onAdd(String interpreterGroupId, AngularObject object) {
    onUpdate(interpreterGroupId, object);
  }

  @Override
  public void onUpdate(String interpreterGroupId, AngularObject object) {
    Notebook notebook = notebook();
    if (notebook == null) {
      return;
    }

    List<Note> notes = notebook.getAllNotes();
    for (Note note : notes) {
      if (object.getNoteId() != null && !note.getId().equals(object.getNoteId())) {
        continue;
      }

      List<InterpreterSetting> intpSettings =
          notebook.getInterpreterSettingManager().getInterpreterSettings(note.getId());
      if (intpSettings.isEmpty()) {
        continue;
      }

      broadcast(note.getId(), new Message(OP.ANGULAR_OBJECT_UPDATE).put("angularObject", object)
          .put("interpreterGroupId", interpreterGroupId).put("noteId", note.getId())
          .put("paragraphId", object.getParagraphId()));
    }
  }

  @Override
  public void onRemove(String interpreterGroupId, String name, String noteId, String paragraphId) {
    Notebook notebook = notebook();
    List<Note> notes = notebook.getAllNotes();
    for (Note note : notes) {
      if (noteId != null && !note.getId().equals(noteId)) {
        continue;
      }

      List<String> settingIds =
          notebook.getInterpreterSettingManager().getInterpreterBinding(note.getId());
      for (String id : settingIds) {
        if (interpreterGroupId.contains(id)) {
          broadcast(note.getId(),
              new Message(OP.ANGULAR_OBJECT_REMOVE).put("name", name).put("noteId", noteId)
                  .put("paragraphId", paragraphId));
          break;
        }
      }
    }
  }

  private void getEditorSetting(NotebookSocket conn, Message fromMessage) throws IOException {
    String paragraphId = (String) fromMessage.get("paragraphId");
    String replName = (String) fromMessage.get("magic");
    String noteId = getOpenNoteId(conn);
    String user = fromMessage.principal;
    Message resp = new Message(OP.EDITOR_SETTING);
    resp.put("paragraphId", paragraphId);
    Interpreter interpreter =
        notebook().getInterpreterFactory().getInterpreter(user, noteId, replName);
    resp.put("editor", notebook().getInterpreterSettingManager().
        getEditorSetting(interpreter, user, noteId, replName));
    conn.send(serializeMessage(resp));
  }

  private void getInterpreterSettings(NotebookSocket conn, AuthenticationInfo subject)
      throws IOException {
    List<InterpreterSetting> availableSettings = notebook().getInterpreterSettingManager().get();
    conn.send(serializeMessage(
        new Message(OP.INTERPRETER_SETTINGS).put("interpreterSettings", availableSettings)));
  }

  @Override
  public void onMetaInfosReceived(String settingId, Map<String, String> metaInfos) {
    InterpreterSetting interpreterSetting =
        notebook().getInterpreterSettingManager().get(settingId);
    interpreterSetting.setInfos(metaInfos);
  }

  private void switchConnectionToWatcher(NotebookSocket conn, Message messagereceived)
      throws IOException {
    if (!isSessionAllowedToSwitchToWatcher(conn)) {
      LOG.error("Cannot switch this client to watcher, invalid security key");
      return;
    }
    LOG.info("Going to add {} to watcher socket", conn);
    // add the connection to the watcher.
    if (watcherSockets.contains(conn)) {
      LOG.info("connection alrerady present in the watcher");
      return;
    }
    watcherSockets.add(conn);

    // remove this connection from regular zeppelin ws usage.
    removeConnectionFromAllNote(conn);
    connectedSockets.remove(conn);
    removeUserConnection(conn.getUser(), conn);
  }

  private boolean isSessionAllowedToSwitchToWatcher(NotebookSocket session) {
    String watcherSecurityKey = session.getRequest().getHeader(WatcherSecurityKey.HTTP_HEADER);
    return !(StringUtils.isBlank(watcherSecurityKey) || !watcherSecurityKey
        .equals(WatcherSecurityKey.getKey()));
  }

  /**
   * Send websocket message to all connections regardless of notebook id
   */
  private void broadcastToAllConnections(String serialized) {
    broadcastToAllConnectionsExcept(null, serialized);
  }

  private void broadcastToAllConnectionsExcept(NotebookSocket exclude, String serialized) {
    synchronized (connectedSockets) {
      for (NotebookSocket conn: connectedSockets) {
        if (exclude != null && exclude.equals(conn)) {
          continue;
        }

        try {
          conn.send(serialized);
        } catch (IOException e) {
          LOG.error("Cannot broadcast message to watcher", e);
        }
      }
    }
  }

  private void broadcastToWatchers(String noteId, String subject, Message message) {
    synchronized (watcherSockets) {
      for (NotebookSocket watcher : watcherSockets) {
        try {
          watcher.send(
              WatcherMessage.builder(noteId).subject(subject).message(serializeMessage(message))
                  .build().toJson());
        } catch (IOException e) {
          LOG.error("Cannot broadcast message to watcher", e);
        }
      }
    }
  }

  @Override
  public void onParaInfosReceived(String noteId, String paragraphId,
      String interpreterSettingId, Map<String, String> metaInfos) {
    Note note = notebook().getNote(noteId);
    if (note != null) {
      Paragraph paragraph = note.getParagraph(paragraphId);
      if (paragraph != null) {
        InterpreterSetting setting = notebook().getInterpreterSettingManager()
            .get(interpreterSettingId);
        setting.addNoteToPara(noteId, paragraphId);
        String label = metaInfos.get("label");
        String tooltip = metaInfos.get("tooltip");
        List<String> keysToRemove = Arrays.asList("noteId", "paraId", "label", "tooltip");
        for (String removeKey : keysToRemove) {
          metaInfos.remove(removeKey);
        }
        paragraph
            .updateRuntimeInfos(label, tooltip, metaInfos, setting.getGroup(), setting.getId());
        broadcast(
            note.getId(),
            new Message(OP.PARAS_INFO).put("id", paragraphId).put("infos",
                paragraph.getRuntimeInfos()));
      }
    }
  }

  public void clearParagraphRuntimeInfo(InterpreterSetting setting) {
    Map<String, Set<String>> noteIdAndParaMap = setting.getNoteIdAndParaMap();
    if (noteIdAndParaMap != null && !noteIdAndParaMap.isEmpty()) {
      for (String noteId : noteIdAndParaMap.keySet()) {
        Set<String> paraIdSet = noteIdAndParaMap.get(noteId);
        if (paraIdSet != null && !paraIdSet.isEmpty()) {
          for (String paraId : paraIdSet) {
            Note note = notebook().getNote(noteId);
            if (note != null) {
              Paragraph paragraph = note.getParagraph(paraId);
              if (paragraph != null) {
                paragraph.clearRuntimeInfo(setting.getId());
                broadcast(noteId, new Message(OP.PARAGRAPH).put("paragraph", paragraph));
              }
            }
          }
        }
      }
    }
    setting.clearNoteIdAndParaMap();
  }
}<|MERGE_RESOLUTION|>--- conflicted
+++ resolved
@@ -29,10 +29,6 @@
 
 import javax.servlet.http.HttpServletRequest;
 
-<<<<<<< HEAD
-import com.google.common.base.Strings;
-=======
->>>>>>> 7241348c
 import org.apache.commons.lang.StringUtils;
 import org.apache.commons.vfs2.FileSystemException;
 import org.apache.zeppelin.conf.ZeppelinConfiguration;
@@ -1033,7 +1029,6 @@
     try {
       Note note = null;
 
-
       String noteName = (String) message.get("name");
       String defaultInterpreterId = (String) message.get("defaultInterpreterId");
       if (!StringUtils.isEmpty(defaultInterpreterId)) {
