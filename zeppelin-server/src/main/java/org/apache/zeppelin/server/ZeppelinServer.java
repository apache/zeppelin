--- conflicted
+++ resolved
@@ -97,7 +97,6 @@
 /** Main class of Zeppelin. */
 public class ZeppelinServer extends ResourceConfig {
   private static final Logger LOG = LoggerFactory.getLogger(ZeppelinServer.class);
-  private static final String WEB_APP_CONTEXT_NEXT = "/next";
 
   public static Server jettyWebServer;
   public static ServiceLocator sharedServiceLocator;
@@ -119,6 +118,9 @@
 
     ContextHandlerCollection contexts = new ContextHandlerCollection();
     jettyWebServer.setHandler(contexts);
+
+    // Web UI
+    final WebAppContext webApp = setupWebAppContext(contexts, conf);
 
     sharedServiceLocator = ServiceLocatorFactory.getInstance().create("shared-locator");
     ServiceLocatorUtilities.enableImmediateScope(sharedServiceLocator);
@@ -178,12 +180,25 @@
           }
         });
 
-    // Multiple Web UI
-    final WebAppContext defaultWebApp = setupWebAppContext(contexts, conf, conf.getString(ConfVars.ZEPPELIN_WAR), conf.getServerContextPath());
-    final WebAppContext nextWebApp = setupWebAppContext(contexts, conf, conf.getString(ConfVars.ZEPPELIN_ANGULAR_WAR), WEB_APP_CONTEXT_NEXT);
-
-    initWebApp(defaultWebApp);
-    initWebApp(nextWebApp);
+    webApp.addEventListener(
+        new ServletContextListener() {
+          @Override
+          public void contextInitialized(ServletContextEvent servletContextEvent) {
+            servletContextEvent
+                .getServletContext()
+                .setAttribute(ServletProperties.SERVICE_LOCATOR, sharedServiceLocator);
+          }
+
+          @Override
+          public void contextDestroyed(ServletContextEvent servletContextEvent) {}
+        });
+
+    // Create `ZeppelinServer` using reflection and setup REST Api
+    setupRestApiContextHandler(webApp, conf);
+
+    // Notebook server
+    setupNotebookServer(webApp, conf, sharedServiceLocator);
+
     // Cluster Manager Server
     setupClusterManagerServer(sharedServiceLocator);
 
@@ -289,18 +304,14 @@
                            conf.getInt(ConfVars.ZEPPELIN_SERVER_JETTY_THREAD_POOL_MIN),
                            conf.getInt(ConfVars.ZEPPELIN_SERVER_JETTY_THREAD_POOL_TIMEOUT));
     final Server server = new Server(threadPool);
-    initServerConnector(server, conf.getServerPort(), conf.getServerSslPort());
-    return server;
-  }
-  private static void initServerConnector(Server server, int port, int sslPort) {
-
     ServerConnector connector;
+
     HttpConfiguration httpConfig = new HttpConfiguration();
     httpConfig.addCustomizer(new ForwardedRequestCustomizer());
     if (conf.useSsl()) {
-      LOG.debug("Enabling SSL for Zeppelin Server on port " + sslPort);
+      LOG.debug("Enabling SSL for Zeppelin Server on port " + conf.getServerSslPort());
       httpConfig.setSecureScheme("https");
-      httpConfig.setSecurePort(sslPort);
+      httpConfig.setSecurePort(conf.getServerSslPort());
       httpConfig.setOutputBufferSize(32768);
       httpConfig.setResponseHeaderSize(8192);
       httpConfig.setSendServerVersion(true);
@@ -310,20 +321,28 @@
       httpsConfig.addCustomizer(src);
 
       connector =
-              new ServerConnector(
-                      server,
-                      new SslConnectionFactory(getSslContextFactory(conf), HttpVersion.HTTP_1_1.asString()),
-                      new HttpConnectionFactory(httpsConfig));
+          new ServerConnector(
+              server,
+              new SslConnectionFactory(getSslContextFactory(conf), HttpVersion.HTTP_1_1.asString()),
+              new HttpConnectionFactory(httpsConfig));
     } else {
       connector = new ServerConnector(server, new HttpConnectionFactory(httpConfig));
-      connector.setPort(port);
-    }
+    }
+
     configureRequestHeaderSize(conf, connector);
     // Set some timeout options to make debugging easier.
     int timeout = 1000 * 30;
     connector.setIdleTimeout(timeout);
     connector.setHost(conf.getServerAddress());
+    if (conf.useSsl()) {
+      connector.setPort(conf.getServerSslPort());
+    } else {
+      connector.setPort(conf.getServerPort());
+    }
+
     server.addConnector(connector);
+
+    return server;
   }
 
   private static void configureRequestHeaderSize(
@@ -418,26 +437,19 @@
   }
 
   private static WebAppContext setupWebAppContext(
-      ContextHandlerCollection contexts, ZeppelinConfiguration conf, String warPath, String contextPath) {
+      ContextHandlerCollection contexts, ZeppelinConfiguration conf) {
     WebAppContext webApp = new WebAppContext();
-    webApp.setContextPath(contextPath);
-    LOG.info("warPath is: {}", warPath);
-    File warFile = new File(warPath);
-    if (warFile.isDirectory()) {
+    webApp.setContextPath(conf.getServerContextPath());
+    File warPath = new File(conf.getString(ConfVars.ZEPPELIN_WAR));
+    if (warPath.isDirectory()) {
       // Development mode, read from FS
       // webApp.setDescriptor(warPath+"/WEB-INF/web.xml");
-      webApp.setResourceBase(warFile.getPath());
+      webApp.setResourceBase(warPath.getPath());
       webApp.setParentLoaderPriority(true);
     } else {
       // use packaged WAR
-<<<<<<< HEAD
       webApp.setWar(warPath.getAbsolutePath());
-      webApp.setExtractWAR(false);
       File warTempDirectory = new File(conf.getRelativeDir(ConfVars.ZEPPELIN_WAR_TEMPDIR));
-=======
-      webApp.setWar(warFile.getAbsolutePath());
-      File warTempDirectory = new File(conf.getRelativeDir(ConfVars.ZEPPELIN_WAR_TEMPDIR) + contextPath);
->>>>>>> 4f532aad
       warTempDirectory.mkdir();
       LOG.info("ZeppelinServer Webapp path: {}", warTempDirectory.getPath());
       webApp.setTempDirectory(warTempDirectory);
@@ -451,27 +463,7 @@
     webApp.setInitParameter(
         "org.eclipse.jetty.servlet.Default.dirAllowed",
         Boolean.toString(conf.getBoolean(ConfVars.ZEPPELIN_SERVER_DEFAULT_DIR_ALLOWED)));
+
     return webApp;
   }
-
-  private static void initWebApp(WebAppContext webApp) {
-    webApp.addEventListener(
-            new ServletContextListener() {
-              @Override
-              public void contextInitialized(ServletContextEvent servletContextEvent) {
-                servletContextEvent
-                        .getServletContext()
-                        .setAttribute(ServletProperties.SERVICE_LOCATOR, sharedServiceLocator);
-              }
-
-              @Override
-              public void contextDestroyed(ServletContextEvent servletContextEvent) {}
-            });
-
-    // Create `ZeppelinServer` using reflection and setup REST Api
-    setupRestApiContextHandler(webApp, conf);
-
-    // Notebook server
-    setupNotebookServer(webApp, conf, sharedServiceLocator);
-  }
 }