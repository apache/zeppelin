/*
 * Licensed to the Apache Software Foundation (ASF) under one or more
 * contributor license agreements.  See the NOTICE file distributed with
 * this work for additional information regarding copyright ownership.
 * The ASF licenses this file to You under the Apache License, Version 2.0
 * (the "License"); you may not use this file except in compliance with
 * the License.  You may obtain a copy of the License at
 *
 *    http://www.apache.org/licenses/LICENSE-2.0
 *
 * Unless required by applicable law or agreed to in writing, software
 * distributed under the License is distributed on an "AS IS" BASIS,
 * WITHOUT WARRANTIES OR CONDITIONS OF ANY KIND, either express or implied.
 * See the License for the specific language governing permissions and
 * limitations under the License.
 */

package org.apache.zeppelin.server;

import java.io.File;
import java.io.IOException;
import java.util.EnumSet;
import java.util.HashSet;
import java.util.Set;

import javax.servlet.DispatcherType;
import javax.ws.rs.core.Application;

import org.apache.commons.lang.StringUtils;
import org.apache.shiro.web.env.EnvironmentLoaderListener;
import org.apache.shiro.web.servlet.ShiroFilter;
import org.apache.zeppelin.conf.ZeppelinConfiguration;
import org.apache.zeppelin.conf.ZeppelinConfiguration.ConfVars;
import org.apache.zeppelin.helium.Helium;
import org.apache.zeppelin.helium.HeliumApplicationFactory;
import org.apache.zeppelin.helium.HeliumBundleFactory;
import org.apache.zeppelin.interpreter.InterpreterFactory;
import org.apache.zeppelin.interpreter.InterpreterOutput;
import org.apache.zeppelin.interpreter.InterpreterSettingManager;
import org.apache.zeppelin.notebook.Notebook;
import org.apache.zeppelin.notebook.NotebookAuthorization;
import org.apache.zeppelin.notebook.repo.NotebookRepoSync;
import org.apache.zeppelin.rest.ConfigurationsRestApi;
import org.apache.zeppelin.rest.CredentialRestApi;
import org.apache.zeppelin.rest.HeliumRestApi;
import org.apache.zeppelin.rest.InterpreterRestApi;
import org.apache.zeppelin.rest.LoginRestApi;
import org.apache.zeppelin.rest.NotebookRepoRestApi;
import org.apache.zeppelin.rest.NotebookRestApi;
import org.apache.zeppelin.rest.SecurityRestApi;
import org.apache.zeppelin.rest.ZeppelinRestApi;
import org.apache.zeppelin.scheduler.SchedulerFactory;
import org.apache.zeppelin.search.LuceneSearch;
import org.apache.zeppelin.search.SearchService;
import org.apache.zeppelin.socket.NotebookServer;
import org.apache.zeppelin.user.Credentials;
import org.apache.zeppelin.users.RecentNotesRepo;
import org.apache.zeppelin.utils.SecurityUtils;
import org.eclipse.jetty.http.HttpVersion;
import org.eclipse.jetty.server.HttpConfiguration;
import org.eclipse.jetty.server.HttpConnectionFactory;
import org.eclipse.jetty.server.SecureRequestCustomizer;
import org.eclipse.jetty.server.Server;
import org.eclipse.jetty.server.ServerConnector;
import org.eclipse.jetty.server.SslConnectionFactory;
import org.eclipse.jetty.server.handler.ContextHandlerCollection;
import org.eclipse.jetty.server.session.SessionHandler;
import org.eclipse.jetty.servlet.DefaultServlet;
import org.eclipse.jetty.servlet.FilterHolder;
import org.eclipse.jetty.servlet.ServletContextHandler;
import org.eclipse.jetty.servlet.ServletHolder;
import org.eclipse.jetty.util.ssl.SslContextFactory;
import org.eclipse.jetty.webapp.WebAppContext;
import org.slf4j.Logger;
import org.slf4j.LoggerFactory;

/**
 * Main class of Zeppelin.
 */
public class ZeppelinServer extends Application {
  private static final Logger LOG = LoggerFactory.getLogger(ZeppelinServer.class);

  public static Notebook notebook;
  public static Server jettyWebServer;
  public static NotebookServer notebookWsServer;
  public static Helium helium;
  public static RecentNotesRepo recentNotesRepo;

  private final InterpreterSettingManager interpreterSettingManager;
  private SchedulerFactory schedulerFactory;
  private InterpreterFactory replFactory;
  private SearchService noteSearchService;
  private NotebookRepoSync notebookRepo;
  private NotebookAuthorization notebookAuthorization;
  private Credentials credentials;

  public ZeppelinServer() throws Exception {
    ZeppelinConfiguration conf = ZeppelinConfiguration.create();



    InterpreterOutput.limit = conf.getInt(ConfVars.ZEPPELIN_INTERPRETER_OUTPUT_LIMIT);

    HeliumApplicationFactory heliumApplicationFactory = new HeliumApplicationFactory();
    HeliumBundleFactory heliumBundleFactory;

    if (isBinaryPackage(conf)) {
      /* In binary package, zeppelin-web/src/app/visualization and zeppelin-web/src/app/tabledata
       * are copied to lib/node_modules/zeppelin-vis, lib/node_modules/zeppelin-tabledata directory.
       * Check zeppelin/zeppelin-distribution/src/assemble/distribution.xml to see how they're
       * packaged into binary package.
       */
      heliumBundleFactory = new HeliumBundleFactory(
          conf,
          null,
          new File(conf.getRelativeDir(ConfVars.ZEPPELIN_DEP_LOCALREPO)),
          new File(conf.getRelativeDir("lib/node_modules/zeppelin-tabledata")),
          new File(conf.getRelativeDir("lib/node_modules/zeppelin-vis")),
          new File(conf.getRelativeDir("lib/node_modules/zeppelin-spell")));
    } else {
      heliumBundleFactory = new HeliumBundleFactory(
          conf,
          null,
          new File(conf.getRelativeDir(ConfVars.ZEPPELIN_DEP_LOCALREPO)),
          new File(conf.getRelativeDir("zeppelin-web/src/app/tabledata")),
          new File(conf.getRelativeDir("zeppelin-web/src/app/visualization")),
          new File(conf.getRelativeDir("zeppelin-web/src/app/spell")));
    }

    this.schedulerFactory = SchedulerFactory.singleton();
    this.interpreterSettingManager = new InterpreterSettingManager(conf, notebookWsServer,
        notebookWsServer, notebookWsServer);
    this.replFactory = new InterpreterFactory(interpreterSettingManager);
    this.notebookRepo = new NotebookRepoSync(conf);
    this.noteSearchService = new LuceneSearch();
    this.notebookAuthorization = NotebookAuthorization.init(conf);
    this.credentials = new Credentials(conf.credentialsPersist(), conf.getCredentialsPath());
    notebook = new Notebook(conf,
        notebookRepo, schedulerFactory, replFactory, interpreterSettingManager, notebookWsServer,
            noteSearchService, notebookAuthorization, credentials);

    ZeppelinServer.helium = new Helium(
        conf.getHeliumConfPath(),
        conf.getHeliumRegistry(),
        new File(conf.getRelativeDir(ConfVars.ZEPPELIN_DEP_LOCALREPO),
            "helium-registry-cache"),
        heliumBundleFactory,
        heliumApplicationFactory,
        interpreterSettingManager);

    // create bundle
    try {
      heliumBundleFactory.buildAllPackages(helium.getBundlePackagesToBundle());
    } catch (Exception e) {
      LOG.error(e.getMessage(), e);
    }

<<<<<<< HEAD
    this.schedulerFactory = new SchedulerFactory();
    this.interpreterSettingManager = new InterpreterSettingManager(conf, depResolver,
        new InterpreterOption(true));
    this.replFactory = new InterpreterFactory(conf, notebookWsServer,
        notebookWsServer, heliumApplicationFactory, depResolver, SecurityUtils.isAuthenticated(),
        interpreterSettingManager);
    this.notebookRepo = new NotebookRepoSync(conf);
    this.noteSearchService = new LuceneSearch();
    this.notebookAuthorization = NotebookAuthorization.init(conf);
    this.credentials = new Credentials(conf.credentialsPersist(), conf.getCredentialsPath());
    recentNotesRepo = new RecentNotesRepo(conf.getRecentNotesFilePath());
    notebook = new Notebook(conf,
        notebookRepo, schedulerFactory, replFactory, interpreterSettingManager, notebookWsServer,
            noteSearchService, notebookAuthorization, credentials);

=======
>>>>>>> 38ee0c4b
    // to update notebook from application event from remote process.
    heliumApplicationFactory.setNotebook(notebook);
    // to update fire websocket event on application event.
    heliumApplicationFactory.setApplicationEventListener(notebookWsServer);

    notebook.addNotebookEventListener(heliumApplicationFactory);
    notebook.addNotebookEventListener(notebookWsServer.getNotebookInformationListener());
  }

  public static void main(String[] args) throws InterruptedException {

    ZeppelinConfiguration conf = ZeppelinConfiguration.create();
    conf.setProperty("args", args);

    jettyWebServer = setupJettyServer(conf);

    ContextHandlerCollection contexts = new ContextHandlerCollection();
    jettyWebServer.setHandler(contexts);

    // Web UI
    final WebAppContext webApp = setupWebAppContext(contexts, conf);

    // Create `ZeppelinServer` using reflection and setup REST Api
    setupRestApiContextHandler(webApp, conf);

    // Notebook server
    setupNotebookServer(webApp, conf);

    //Below is commented since zeppelin-docs module is removed.
    //final WebAppContext webAppSwagg = setupWebAppSwagger(conf);

    LOG.info("Starting zeppelin server");
    try {
      jettyWebServer.start(); //Instantiates ZeppelinServer
      if (conf.getJettyName() != null) {
        org.eclipse.jetty.http.HttpGenerator.setJettyVersion(conf.getJettyName());
      }
    } catch (Exception e) {
      LOG.error("Error while running jettyServer", e);
      System.exit(-1);
    }
    LOG.info("Done, zeppelin server started");

    Runtime.getRuntime().addShutdownHook(new Thread(){
      @Override public void run() {
        LOG.info("Shutting down Zeppelin Server ... ");
        try {
          jettyWebServer.stop();
          notebook.getInterpreterSettingManager().close();
          notebook.close();
          Thread.sleep(3000);
        } catch (Exception e) {
          LOG.error("Error while stopping servlet container", e);
        }
        LOG.info("Bye");
      }
    });


    // when zeppelin is started inside of ide (especially for eclipse)
    // for graceful shutdown, input any key in console window
    if (System.getenv("ZEPPELIN_IDENT_STRING") == null) {
      try {
        System.in.read();
      } catch (IOException e) {
        LOG.error("Exception in ZeppelinServer while main ", e);
      }
      System.exit(0);
    }

    jettyWebServer.join();
    ZeppelinServer.notebook.getInterpreterSettingManager().close();
  }

  private static Server setupJettyServer(ZeppelinConfiguration conf) {

    final Server server = new Server();
    ServerConnector connector;

    if (conf.useSsl()) {
      LOG.debug("Enabling SSL for Zeppelin Server on port " + conf.getServerSslPort());
      HttpConfiguration httpConfig = new HttpConfiguration();
      httpConfig.setSecureScheme("https");
      httpConfig.setSecurePort(conf.getServerSslPort());
      httpConfig.setOutputBufferSize(32768);
      httpConfig.setRequestHeaderSize(8192);
      httpConfig.setResponseHeaderSize(8192);
      httpConfig.setSendServerVersion(true);

      HttpConfiguration httpsConfig = new HttpConfiguration(httpConfig);
      SecureRequestCustomizer src = new SecureRequestCustomizer();
      // Only with Jetty 9.3.x
      // src.setStsMaxAge(2000);
      // src.setStsIncludeSubDomains(true);
      httpsConfig.addCustomizer(src);

      connector = new ServerConnector(
              server,
              new SslConnectionFactory(getSslContextFactory(conf), HttpVersion.HTTP_1_1.asString()),
              new HttpConnectionFactory(httpsConfig));
    } else {
      connector = new ServerConnector(server);
    }

    // Set some timeout options to make debugging easier.
    int timeout = 1000 * 30;
    connector.setIdleTimeout(timeout);
    connector.setSoLingerTime(-1);
    connector.setHost(conf.getServerAddress());
    if (conf.useSsl()) {
      connector.setPort(conf.getServerSslPort());
    } else {
      connector.setPort(conf.getServerPort());
    }

    server.addConnector(connector);

    return server;
  }

  private static void setupNotebookServer(WebAppContext webapp,
                                          ZeppelinConfiguration conf) {
    notebookWsServer = new NotebookServer();
    String maxTextMessageSize = conf.getWebsocketMaxTextMessageSize();
    final ServletHolder servletHolder = new ServletHolder(notebookWsServer);
    servletHolder.setInitParameter("maxTextMessageSize", maxTextMessageSize);

    final ServletContextHandler context = new ServletContextHandler(
        ServletContextHandler.SESSIONS);

    webapp.addServlet(servletHolder, "/ws/*");
  }

  private static SslContextFactory getSslContextFactory(ZeppelinConfiguration conf) {
    SslContextFactory sslContextFactory = new SslContextFactory();

    // Set keystore
    sslContextFactory.setKeyStorePath(conf.getKeyStorePath());
    sslContextFactory.setKeyStoreType(conf.getKeyStoreType());
    sslContextFactory.setKeyStorePassword(conf.getKeyStorePassword());
    sslContextFactory.setKeyManagerPassword(conf.getKeyManagerPassword());

    if (conf.useClientAuth()) {
      sslContextFactory.setNeedClientAuth(conf.useClientAuth());

      // Set truststore
      sslContextFactory.setTrustStorePath(conf.getTrustStorePath());
      sslContextFactory.setTrustStoreType(conf.getTrustStoreType());
      sslContextFactory.setTrustStorePassword(conf.getTrustStorePassword());
    }

    return sslContextFactory;
  }

  private static void setupRestApiContextHandler(WebAppContext webapp,
                                                 ZeppelinConfiguration conf) {

    final ServletHolder servletHolder = new ServletHolder(
            new org.glassfish.jersey.servlet.ServletContainer());

    servletHolder.setInitParameter("javax.ws.rs.Application", ZeppelinServer.class.getName());
    servletHolder.setName("rest");
    servletHolder.setForcedPath("rest");

    webapp.setSessionHandler(new SessionHandler());
    webapp.addServlet(servletHolder, "/api/*");

    String shiroIniPath = conf.getShiroPath();
    if (!StringUtils.isBlank(shiroIniPath)) {
      webapp.setInitParameter("shiroConfigLocations", new File(shiroIniPath).toURI().toString());
      SecurityUtils.setIsEnabled(true);
      webapp.addFilter(ShiroFilter.class, "/api/*", EnumSet.allOf(DispatcherType.class))
              .setInitParameter("staticSecurityManagerEnabled", "true");
      webapp.addEventListener(new EnvironmentLoaderListener());
    }
  }

  private static WebAppContext setupWebAppContext(ContextHandlerCollection contexts,
                                                  ZeppelinConfiguration conf) {

    WebAppContext webApp = new WebAppContext();
    webApp.setContextPath(conf.getServerContextPath());
    File warPath = new File(conf.getString(ConfVars.ZEPPELIN_WAR));
    if (warPath.isDirectory()) {
      // Development mode, read from FS
      // webApp.setDescriptor(warPath+"/WEB-INF/web.xml");
      webApp.setResourceBase(warPath.getPath());
      webApp.setParentLoaderPriority(true);
    } else {
      // use packaged WAR
      webApp.setWar(warPath.getAbsolutePath());
      File warTempDirectory = new File(conf.getRelativeDir(ConfVars.ZEPPELIN_WAR_TEMPDIR));
      warTempDirectory.mkdir();
      LOG.info("ZeppelinServer Webapp path: {}", warTempDirectory.getPath());
      webApp.setTempDirectory(warTempDirectory);
    }
    // Explicit bind to root
    webApp.addServlet(new ServletHolder(new DefaultServlet()), "/*");
    contexts.addHandler(webApp);

    webApp.addFilter(new FilterHolder(CorsFilter.class), "/*",
        EnumSet.allOf(DispatcherType.class));

    webApp.setInitParameter("org.eclipse.jetty.servlet.Default.dirAllowed",
            Boolean.toString(conf.getBoolean(ConfVars.ZEPPELIN_SERVER_DEFAULT_DIR_ALLOWED)));

    return webApp;

  }

  @Override
  public Set<Class<?>> getClasses() {
    Set<Class<?>> classes = new HashSet<>();
    return classes;
  }

  @Override
  public Set<Object> getSingletons() {
    Set<Object> singletons = new HashSet<>();

    /** Rest-api root endpoint */
    ZeppelinRestApi root = new ZeppelinRestApi();
    singletons.add(root);

    NotebookRestApi notebookApi
      = new NotebookRestApi(notebook, notebookWsServer, noteSearchService);
    singletons.add(notebookApi);

    NotebookRepoRestApi notebookRepoApi = new NotebookRepoRestApi(notebookRepo, notebookWsServer);
    singletons.add(notebookRepoApi);

    HeliumRestApi heliumApi = new HeliumRestApi(helium, notebook);
    singletons.add(heliumApi);

    InterpreterRestApi interpreterApi = new InterpreterRestApi(interpreterSettingManager,
        notebookWsServer);
    singletons.add(interpreterApi);

    CredentialRestApi credentialApi = new CredentialRestApi(credentials);
    singletons.add(credentialApi);

    SecurityRestApi securityApi = new SecurityRestApi();
    singletons.add(securityApi);

    LoginRestApi loginRestApi = new LoginRestApi();
    singletons.add(loginRestApi);

    ConfigurationsRestApi settingsApi = new ConfigurationsRestApi(notebook);
    singletons.add(settingsApi);

    return singletons;
  }

  /**
   * Check if it is source build or binary package
   * @return
   */
  private static boolean isBinaryPackage(ZeppelinConfiguration conf) {
    return !new File(conf.getRelativeDir("zeppelin-web")).isDirectory();
  }
}<|MERGE_RESOLUTION|>--- conflicted
+++ resolved
@@ -135,6 +135,7 @@
     this.noteSearchService = new LuceneSearch();
     this.notebookAuthorization = NotebookAuthorization.init(conf);
     this.credentials = new Credentials(conf.credentialsPersist(), conf.getCredentialsPath());
+    this.recentNotesRepo = new RecentNotesRepo(conf.getRecentNotesFilePath());
     notebook = new Notebook(conf,
         notebookRepo, schedulerFactory, replFactory, interpreterSettingManager, notebookWsServer,
             noteSearchService, notebookAuthorization, credentials);
@@ -155,24 +156,6 @@
       LOG.error(e.getMessage(), e);
     }
 
-<<<<<<< HEAD
-    this.schedulerFactory = new SchedulerFactory();
-    this.interpreterSettingManager = new InterpreterSettingManager(conf, depResolver,
-        new InterpreterOption(true));
-    this.replFactory = new InterpreterFactory(conf, notebookWsServer,
-        notebookWsServer, heliumApplicationFactory, depResolver, SecurityUtils.isAuthenticated(),
-        interpreterSettingManager);
-    this.notebookRepo = new NotebookRepoSync(conf);
-    this.noteSearchService = new LuceneSearch();
-    this.notebookAuthorization = NotebookAuthorization.init(conf);
-    this.credentials = new Credentials(conf.credentialsPersist(), conf.getCredentialsPath());
-    recentNotesRepo = new RecentNotesRepo(conf.getRecentNotesFilePath());
-    notebook = new Notebook(conf,
-        notebookRepo, schedulerFactory, replFactory, interpreterSettingManager, notebookWsServer,
-            noteSearchService, notebookAuthorization, credentials);
-
-=======
->>>>>>> 38ee0c4b
     // to update notebook from application event from remote process.
     heliumApplicationFactory.setNotebook(notebook);
     // to update fire websocket event on application event.
