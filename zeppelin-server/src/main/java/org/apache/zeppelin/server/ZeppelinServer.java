--- conflicted
+++ resolved
@@ -25,20 +25,14 @@
 import java.util.HashSet;
 import java.util.Set;
 
-<<<<<<< HEAD
 import javax.inject.Inject;
-=======
-import javax.servlet.DispatcherType;
->>>>>>> 39543dec
 import javax.ws.rs.core.Application;
 
-import org.apache.commons.lang.StringUtils;
 import org.apache.cxf.jaxrs.servlet.CXFNonSpringJaxrsServlet;
-import org.apache.shiro.web.env.EnvironmentLoaderListener;
-import org.apache.shiro.web.servlet.ShiroFilter;
 import org.apache.zeppelin.conf.ZeppelinConfiguration;
 import org.apache.zeppelin.conf.ZeppelinConfiguration.ConfVars;
 import org.apache.zeppelin.dep.DependencyResolver;
+import org.apache.zeppelin.utils.SecurityUtils;
 import org.apache.zeppelin.web.WebSecurity;
 import org.apache.zeppelin.inject.ZeppelinModule;
 import org.apache.zeppelin.helium.Helium;
@@ -91,28 +85,21 @@
   public static Server jettyWebServer;
   public static NotebookServer notebookWsServer;
   public static Helium helium;
-<<<<<<< HEAD
   public static HeliumApplicationFactory heliumApplicationFactory;
   public static Injector injector;
   @Inject
   private static WebSecurity webSecurity;
-=======
->>>>>>> 39543dec
 
   private final InterpreterSettingManager interpreterSettingManager;
   private SchedulerFactory schedulerFactory;
   private InterpreterFactory replFactory;
-<<<<<<< HEAD
-  private NotebookRepo notebookRepo;
 
   @Inject
   private SearchService searchService;
   @Inject
   private ZeppelinConfiguration conf;
-=======
   private SearchService noteSearchService;
   private NotebookRepoSync notebookRepo;
->>>>>>> 39543dec
   private NotebookAuthorization notebookAuthorization;
   private Credentials credentials;
   private DependencyResolver depResolver;
@@ -172,20 +159,11 @@
         notebookWsServer, heliumApplicationFactory, depResolver, SecurityUtils.isAuthenticated(),
         interpreterSettingManager);
     this.notebookRepo = new NotebookRepoSync(conf);
-<<<<<<< HEAD
-    this.notebookAuthorization = new NotebookAuthorization(conf);
-    this.credentials = new Credentials(conf.credentialsPersist(), conf.getCredentialsPath());
-    notebook = new Notebook(conf,
-        notebookRepo, schedulerFactory, replFactory, notebookWsServer,
-            searchService, notebookAuthorization, credentials);
-=======
-    this.noteSearchService = new LuceneSearch();
     this.notebookAuthorization = NotebookAuthorization.init(conf);
     this.credentials = new Credentials(conf.credentialsPersist(), conf.getCredentialsPath());
     notebook = new Notebook(conf,
         notebookRepo, schedulerFactory, replFactory, interpreterSettingManager, notebookWsServer,
             noteSearchService, notebookAuthorization, credentials);
->>>>>>> 39543dec
 
     // to update notebook from application event from remote process.
     heliumApplicationFactory.setNotebook(notebook);
@@ -351,18 +329,8 @@
     webapp.setSessionHandler(new SessionHandler());
     webapp.addServlet(cxfServletHolder, "/api/*");
 
-<<<<<<< HEAD
     webSecurity.addSecurityFilter(webapp);
 
-=======
-    String shiroIniPath = conf.getShiroPath();
-    if (!StringUtils.isBlank(shiroIniPath)) {
-      webapp.setInitParameter("shiroConfigLocations", new File(shiroIniPath).toURI().toString());
-      SecurityUtils.initSecurityManager(shiroIniPath);
-      webapp.addFilter(ShiroFilter.class, "/api/*", EnumSet.allOf(DispatcherType.class));
-      webapp.addEventListener(new EnvironmentLoaderListener());
-    }
->>>>>>> 39543dec
   }
 
   private static WebAppContext setupWebAppContext(ContextHandlerCollection contexts,
@@ -411,12 +379,8 @@
     ZeppelinRestApi root = new ZeppelinRestApi();
     singletons.add(root);
 
-<<<<<<< HEAD
-    NotebookRestApi notebookApi = new NotebookRestApi(notebook, notebookWsServer, searchService);
-=======
     NotebookRestApi notebookApi
       = new NotebookRestApi(notebook, notebookWsServer, noteSearchService);
->>>>>>> 39543dec
     singletons.add(notebookApi);
 
     NotebookRepoRestApi notebookRepoApi = new NotebookRepoRestApi(notebookRepo, notebookWsServer);
