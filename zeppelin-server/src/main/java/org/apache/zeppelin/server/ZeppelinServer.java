--- conflicted
+++ resolved
@@ -134,15 +134,11 @@
     this.notebookRepo = new NotebookRepoSync(conf);
     this.noteSearchService = new LuceneSearch();
     this.notebookAuthorization = NotebookAuthorization.init(conf);
-<<<<<<< HEAD
-    this.credentials = new Credentials(conf.credentialsPersist(), conf.getCredentialsPath());
-    this.recentNotesRepo = new RecentNotesRepo(conf.getRecentNotesFilePath());
-=======
     this.credentials = new Credentials(
         conf.credentialsPersist(),
         conf.getCredentialsPath(),
         conf.getCredentialsEncryptKey());
->>>>>>> 9812e26b
+    this.recentNotesRepo = new RecentNotesRepo(conf.getRecentNotesFilePath());
     notebook = new Notebook(conf,
         notebookRepo, schedulerFactory, replFactory, interpreterSettingManager, notebookWsServer,
             noteSearchService, notebookAuthorization, credentials);
@@ -162,7 +158,7 @@
     } catch (Exception e) {
       LOG.error(e.getMessage(), e);
     }
-    
+
     // to update notebook from application event from remote process.
     heliumApplicationFactory.setNotebook(notebook);
     // to update fire websocket event on application event.
