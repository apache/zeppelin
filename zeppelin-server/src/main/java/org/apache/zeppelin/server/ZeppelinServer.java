/*
 * Licensed to the Apache Software Foundation (ASF) under one or more
 * contributor license agreements.  See the NOTICE file distributed with
 * this work for additional information regarding copyright ownership.
 * The ASF licenses this file to You under the Apache License, Version 2.0
 * (the "License"); you may not use this file except in compliance with
 * the License.  You may obtain a copy of the License at
 *
 *    http://www.apache.org/licenses/LICENSE-2.0
 *
 * Unless required by applicable law or agreed to in writing, software
 * distributed under the License is distributed on an "AS IS" BASIS,
 * WITHOUT WARRANTIES OR CONDITIONS OF ANY KIND, either express or implied.
 * See the License for the specific language governing permissions and
 * limitations under the License.
 */

package org.apache.zeppelin.server;

import java.io.File;
import java.io.IOException;
import java.util.EnumSet;
import java.util.HashSet;
import java.util.Set;
import java.util.concurrent.ExecutorService;

import javax.net.ssl.SSLContext;
import javax.servlet.DispatcherType;
import javax.ws.rs.core.Application;

import org.apache.cxf.jaxrs.servlet.CXFNonSpringJaxrsServlet;
import org.apache.zeppelin.conf.ZeppelinConfiguration;
import org.apache.zeppelin.conf.ZeppelinConfiguration.ConfVars;
import org.apache.zeppelin.dep.DependencyResolver;
import org.apache.zeppelin.helium.Helium;
import org.apache.zeppelin.helium.HeliumApplicationFactory;
import org.apache.zeppelin.interpreter.InterpreterFactory;
import org.apache.zeppelin.notebook.Notebook;
import org.apache.zeppelin.notebook.NotebookAuthorization;
import org.apache.zeppelin.notebook.repo.NotebookRepo;
import org.apache.zeppelin.notebook.repo.NotebookRepoSync;
import org.apache.zeppelin.rest.*;
import org.apache.zeppelin.scheduler.SchedulerFactory;
import org.apache.zeppelin.search.LuceneSearch;
import org.apache.zeppelin.search.SearchService;
import org.apache.zeppelin.socket.NotebookServer;
import org.apache.zeppelin.user.Credentials;
import org.eclipse.jetty.http.HttpVersion;
import org.eclipse.jetty.server.*;
import org.eclipse.jetty.server.handler.ContextHandlerCollection;
import org.eclipse.jetty.server.session.SessionHandler;
import org.eclipse.jetty.servlet.DefaultServlet;
import org.eclipse.jetty.servlet.FilterHolder;
import org.eclipse.jetty.servlet.ServletContextHandler;
import org.eclipse.jetty.servlet.ServletHolder;
import org.eclipse.jetty.util.ssl.SslContextFactory;
import org.eclipse.jetty.webapp.WebAppContext;
import org.slf4j.Logger;
import org.slf4j.LoggerFactory;

/**
 * Main class of Zeppelin.
 */
public class ZeppelinServer extends Application {
  private static final Logger LOG = LoggerFactory.getLogger(ZeppelinServer.class);

  public static Notebook notebook;
  public static Server jettyWebServer;
  public static NotebookServer notebookWsServer;
  public static Helium helium;
  public static HeliumApplicationFactory heliumApplicationFactory;

  private SchedulerFactory schedulerFactory;
  private InterpreterFactory replFactory;
  private NotebookRepo notebookRepo;
  private SearchService notebookIndex;
  private NotebookAuthorization notebookAuthorization;
  private Credentials credentials;
  private DependencyResolver depResolver;

  public ZeppelinServer() throws Exception {
    ZeppelinConfiguration conf = ZeppelinConfiguration.create();

    this.depResolver = new DependencyResolver(
        conf.getString(ConfVars.ZEPPELIN_INTERPRETER_LOCALREPO));

    this.helium = new Helium(conf.getHeliumConfPath(), conf.getHeliumDefaultLocalRegistryPath());
    this.heliumApplicationFactory = new HeliumApplicationFactory();
    this.schedulerFactory = new SchedulerFactory();
    this.replFactory = new InterpreterFactory(conf, notebookWsServer,
        notebookWsServer, heliumApplicationFactory, depResolver);
    this.notebookRepo = new NotebookRepoSync(conf);
    this.notebookIndex = new LuceneSearch();
    this.notebookAuthorization = new NotebookAuthorization(conf);
    this.credentials = new Credentials(conf.credentialsPersist(), conf.getCredentialsPath());
    notebook = new Notebook(conf,
        notebookRepo, schedulerFactory, replFactory, notebookWsServer,
<<<<<<< HEAD
            notebookIndex, notebookAuthorization);

    // to update notebook from application event from remote process.
    heliumApplicationFactory.setNotebook(notebook);
    // to update fire websocket event on application event.
    heliumApplicationFactory.setApplicationEventListener(notebookWsServer);

    notebook.addNotebookEventListener(heliumApplicationFactory);
=======
            notebookIndex, notebookAuthorization, credentials);
>>>>>>> 58cb48a2
  }

  public static void main(String[] args) throws InterruptedException {

    ZeppelinConfiguration conf = ZeppelinConfiguration.create();
    conf.setProperty("args", args);

    jettyWebServer = setupJettyServer(conf);

    ContextHandlerCollection contexts = new ContextHandlerCollection();
    jettyWebServer.setHandler(contexts);

    // Web UI
    final WebAppContext webApp = setupWebAppContext(contexts, conf);

    // REST api
    setupRestApiContextHandler(webApp, conf);

    // Notebook server
    setupNotebookServer(webApp, conf);

    //Below is commented since zeppelin-docs module is removed.
    //final WebAppContext webAppSwagg = setupWebAppSwagger(conf);

    LOG.info("Starting zeppelin server");
    try {
      jettyWebServer.start(); //Instantiates ZeppelinServer
    } catch (Exception e) {
      LOG.error("Error while running jettyServer", e);
      System.exit(-1);
    }
    LOG.info("Done, zeppelin server started");

    Runtime.getRuntime().addShutdownHook(new Thread(){
      @Override public void run() {
        LOG.info("Shutting down Zeppelin Server ... ");
        try {
          jettyWebServer.stop();
          notebook.getInterpreterFactory().close();
          notebook.close();
        } catch (Exception e) {
          LOG.error("Error while stopping servlet container", e);
        }
        LOG.info("Bye");
      }
    });


    // when zeppelin is started inside of ide (especially for eclipse)
    // for graceful shutdown, input any key in console window
    if (System.getenv("ZEPPELIN_IDENT_STRING") == null) {
      try {
        System.in.read();
      } catch (IOException e) {
        LOG.error("Exception in ZeppelinServer while main ", e);
      }
      System.exit(0);
    }

    jettyWebServer.join();
    ZeppelinServer.notebook.getInterpreterFactory().close();
  }

  private static Server setupJettyServer(ZeppelinConfiguration conf) {

    final Server server = new Server();
    ServerConnector connector;

    if (conf.useSsl()) {

      HttpConfiguration httpConfig = new HttpConfiguration();
      httpConfig.setSecureScheme("https");
      httpConfig.setSecurePort(conf.getServerPort());
      httpConfig.setOutputBufferSize(32768);

      HttpConfiguration httpsConfig = new HttpConfiguration(httpConfig);
      SecureRequestCustomizer src = new SecureRequestCustomizer();
      // Only with Jetty 9.3.x
//      src.setStsMaxAge(2000);
//      src.setStsIncludeSubDomains(true);
      httpsConfig.addCustomizer(src);

      connector = new ServerConnector(
              server,
              new SslConnectionFactory(getSslContextFactory(conf), HttpVersion.HTTP_1_1.asString()),
              new HttpConnectionFactory(httpsConfig));


    } else {

      connector = new ServerConnector(server);

    }

    // Set some timeout options to make debugging easier.
    int timeout = 1000 * 30;
    connector.setIdleTimeout(timeout);
    connector.setSoLingerTime(-1);
    connector.setHost(conf.getServerAddress());
    connector.setPort(conf.getServerPort());

    server.addConnector(connector);

    return server;
  }

  private static void setupNotebookServer(WebAppContext webapp,
                                          ZeppelinConfiguration conf) {
    notebookWsServer = new NotebookServer();
    String maxTextMessageSize = conf.getWebsocketMaxTextMessageSize();
    final ServletHolder servletHolder = new ServletHolder(notebookWsServer);
    servletHolder.setInitParameter("maxTextMessageSize", maxTextMessageSize);

    final ServletContextHandler cxfContext = new ServletContextHandler(
        ServletContextHandler.SESSIONS);

    webapp.addServlet(servletHolder, "/ws/*");
  }

  private static SslContextFactory getSslContextFactory(ZeppelinConfiguration conf) {
    SslContextFactory sslContextFactory = new SslContextFactory();

    // Set keystore
    sslContextFactory.setKeyStorePath(conf.getKeyStorePath());
    sslContextFactory.setKeyStoreType(conf.getKeyStoreType());
    sslContextFactory.setKeyStorePassword(conf.getKeyStorePassword());
    sslContextFactory.setKeyManagerPassword(conf.getKeyManagerPassword());

    // Set truststore
    sslContextFactory.setTrustStorePath(conf.getTrustStorePath());
    sslContextFactory.setTrustStoreType(conf.getTrustStoreType());
    sslContextFactory.setTrustStorePassword(conf.getTrustStorePassword());

    sslContextFactory.setNeedClientAuth(conf.useClientAuth());

    return sslContextFactory;
  }

  private static void setupRestApiContextHandler(WebAppContext webapp,
                                                 ZeppelinConfiguration conf) {

    final ServletHolder cxfServletHolder = new ServletHolder(new CXFNonSpringJaxrsServlet());
    cxfServletHolder.setInitParameter("javax.ws.rs.Application", ZeppelinServer.class.getName());
    cxfServletHolder.setName("rest");
    cxfServletHolder.setForcedPath("rest");

    webapp.setSessionHandler(new SessionHandler());
    webapp.addServlet(cxfServletHolder, "/api/*");

    webapp.setInitParameter("shiroConfigLocations",
        new File(conf.getShiroPath()).toURI().toString());

    webapp.addFilter(org.apache.shiro.web.servlet.ShiroFilter.class, "/api/*",
        EnumSet.allOf(DispatcherType.class));

    webapp.addEventListener(new org.apache.shiro.web.env.EnvironmentLoaderListener());

  }

  private static WebAppContext setupWebAppContext(ContextHandlerCollection contexts,
                                                  ZeppelinConfiguration conf) {

    WebAppContext webApp = new WebAppContext();
    webApp.setContextPath(conf.getServerContextPath());
    File warPath = new File(conf.getString(ConfVars.ZEPPELIN_WAR));
    if (warPath.isDirectory()) {
      // Development mode, read from FS
      // webApp.setDescriptor(warPath+"/WEB-INF/web.xml");
      webApp.setResourceBase(warPath.getPath());
      webApp.setParentLoaderPriority(true);
    } else {
      // use packaged WAR
      webApp.setWar(warPath.getAbsolutePath());
      File warTempDirectory = new File(conf.getRelativeDir(ConfVars.ZEPPELIN_WAR_TEMPDIR));
      warTempDirectory.mkdir();
      LOG.info("ZeppelinServer Webapp path: {}", warTempDirectory.getPath());
      webApp.setTempDirectory(warTempDirectory);
    }
    // Explicit bind to root
    webApp.addServlet(new ServletHolder(new DefaultServlet()), "/*");
    contexts.addHandler(webApp);

    webApp.addFilter(new FilterHolder(CorsFilter.class), "/*",
        EnumSet.allOf(DispatcherType.class));

    return webApp;

  }

  @Override
  public Set<Class<?>> getClasses() {
    Set<Class<?>> classes = new HashSet<Class<?>>();
    return classes;
  }

  @Override
  public Set<Object> getSingletons() {
    Set<Object> singletons = new HashSet<>();

    /** Rest-api root endpoint */
    ZeppelinRestApi root = new ZeppelinRestApi();
    singletons.add(root);

    NotebookRestApi notebookApi = new NotebookRestApi(notebook, notebookWsServer, notebookIndex);
    singletons.add(notebookApi);

    HeliumRestApi heliumApi = new HeliumRestApi(helium, heliumApplicationFactory, notebook);
    singletons.add(heliumApi);

    InterpreterRestApi interpreterApi = new InterpreterRestApi(replFactory);
    singletons.add(interpreterApi);

    CredentialRestApi credentialApi = new CredentialRestApi(credentials);
    singletons.add(credentialApi);

    SecurityRestApi securityApi = new SecurityRestApi();
    singletons.add(securityApi);

    LoginRestApi loginRestApi = new LoginRestApi();
    singletons.add(loginRestApi);

    ConfigurationsRestApi settingsApi = new ConfigurationsRestApi(notebook);
    singletons.add(settingsApi);

    return singletons;
  }
}
<|MERGE_RESOLUTION|>--- conflicted
+++ resolved
@@ -95,8 +95,7 @@
     this.credentials = new Credentials(conf.credentialsPersist(), conf.getCredentialsPath());
     notebook = new Notebook(conf,
         notebookRepo, schedulerFactory, replFactory, notebookWsServer,
-<<<<<<< HEAD
-            notebookIndex, notebookAuthorization);
+            notebookIndex, notebookAuthorization, credentials);
 
     // to update notebook from application event from remote process.
     heliumApplicationFactory.setNotebook(notebook);
@@ -104,9 +103,6 @@
     heliumApplicationFactory.setApplicationEventListener(notebookWsServer);
 
     notebook.addNotebookEventListener(heliumApplicationFactory);
-=======
-            notebookIndex, notebookAuthorization, credentials);
->>>>>>> 58cb48a2
   }
 
   public static void main(String[] args) throws InterruptedException {
