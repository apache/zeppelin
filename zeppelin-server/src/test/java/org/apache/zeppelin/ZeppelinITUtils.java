/*
 * Licensed to the Apache Software Foundation (ASF) under one or more
 * contributor license agreements.  See the NOTICE file distributed with
 * this work for additional information regarding copyright ownership.
 * The ASF licenses this file to You under the Apache License, Version 2.0
 * (the "License"); you may not use this file except in compliance with
 * the License.  You may obtain a copy of the License at
 *
 *    http://www.apache.org/licenses/LICENSE-2.0
 *
 * Unless required by applicable law or agreed to in writing, software
 * distributed under the License is distributed on an "AS IS" BASIS,
 * WITHOUT WARRANTIES OR CONDITIONS OF ANY KIND, either express or implied.
 * See the License for the specific language governing permissions and
 * limitations under the License.
 */

package org.apache.zeppelin;


import org.slf4j.Logger;
import org.slf4j.LoggerFactory;
import org.openqa.selenium.WebDriver;
import java.util.concurrent.TimeUnit;

public class ZeppelinITUtils {

  public final static Logger LOG = LoggerFactory.getLogger(ZeppelinITUtils.class);

  public static void sleep(long millis, boolean logOutput) {
    if (logOutput) {
      LOG.info("Starting sleeping for " + (millis / 1000) + " seconds...");
      LOG.info("Caller: " + Thread.currentThread().getStackTrace()[2]);
    }
    try {
      Thread.sleep(millis);
    } catch (InterruptedException e) {
      LOG.error("Exception in WebDriverManager while getWebDriver ", e);
    }
    if (logOutput) {
      LOG.info("Finished.");
    }
  }

  public static void restartZeppelin() {
    CommandExecutor.executeCommandLocalHost("../bin/zeppelin-daemon.sh restart",
        false, ProcessData.Types_Of_Data.OUTPUT);
    //wait for server to start.
    sleep(5000, false);
  }
<<<<<<< HEAD
=======

  public static void turnOffImplicitWaits(WebDriver driver) {
    driver.manage().timeouts().implicitlyWait(0, TimeUnit.SECONDS);
  }

  public static void turnOnImplicitWaits(WebDriver driver) {
    driver.manage().timeouts().implicitlyWait(AbstractZeppelinIT.MAX_IMPLICIT_WAIT,
        TimeUnit.SECONDS);
  }
>>>>>>> 6eecdecb
}<|MERGE_RESOLUTION|>--- conflicted
+++ resolved
@@ -48,8 +48,6 @@
     //wait for server to start.
     sleep(5000, false);
   }
-<<<<<<< HEAD
-=======
 
   public static void turnOffImplicitWaits(WebDriver driver) {
     driver.manage().timeouts().implicitlyWait(0, TimeUnit.SECONDS);
@@ -59,5 +57,4 @@
     driver.manage().timeouts().implicitlyWait(AbstractZeppelinIT.MAX_IMPLICIT_WAIT,
         TimeUnit.SECONDS);
   }
->>>>>>> 6eecdecb
 }