/**
 * Created by joelz on 8/6/15.
 *
 *
 * Licensed to the Apache Software Foundation (ASF) under one or more
 * contributor license agreements.  See the NOTICE file distributed with
 * this work for additional information regarding copyright ownership.
 * The ASF licenses this file to You under the Apache License, Version 2.0
 * (the "License"); you may not use this file except in compliance with
 * the License.  You may obtain a copy of the License at
 *
 *    http://www.apache.org/licenses/LICENSE-2.0
 *
 * Unless required by applicable law or agreed to in writing, software
 * distributed under the License is distributed on an "AS IS" BASIS,
 * WITHOUT WARRANTIES OR CONDITIONS OF ANY KIND, either express or implied.
 * See the License for the specific language governing permissions and
 * limitations under the License.
 */
package org.apache.zeppelin.socket;

import org.junit.Assert;
import org.junit.Test;

<<<<<<< HEAD
import java.io.IOException;
import org.junit.Assert;
import org.junit.Test;

=======
>>>>>>> 47902a6c
import java.net.UnknownHostException;

/**
 * BASIC Zeppelin rest api tests
 *
 *
 * @author joelz
 *
 */
    public class NotebookServerTests {

    @Test
    public void CheckOrigin() throws UnknownHostException {
        NotebookServer server = new NotebookServer();
         Assert.assertTrue(server.checkOrigin(new TestHttpServletRequest(),
                 "http://" + java.net.InetAddress.getLocalHost().getHostName() + ":8080"));
    }

    @Test
    public void CheckInvalidOrigin(){
        NotebookServer server = new NotebookServer();
        Assert.assertFalse(server.checkOrigin(new TestHttpServletRequest(), "http://evillocalhost:8080"));
    }


}<|MERGE_RESOLUTION|>--- conflicted
+++ resolved
@@ -22,13 +22,10 @@
 import org.junit.Assert;
 import org.junit.Test;
 
-<<<<<<< HEAD
 import java.io.IOException;
 import org.junit.Assert;
 import org.junit.Test;
 
-=======
->>>>>>> 47902a6c
 import java.net.UnknownHostException;
 
 /**
@@ -52,6 +49,4 @@
         NotebookServer server = new NotebookServer();
         Assert.assertFalse(server.checkOrigin(new TestHttpServletRequest(), "http://evillocalhost:8080"));
     }
-
-
 }