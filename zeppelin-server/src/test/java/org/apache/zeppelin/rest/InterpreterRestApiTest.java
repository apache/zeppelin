--- conflicted
+++ resolved
@@ -151,8 +151,6 @@
   }
 
   @Test
-<<<<<<< HEAD
-=======
   public void testCreatedInterpreterDependencies() throws IOException {
     // when: Create 2 interpreter settings `md1` and `md2` which have different dep.
 
@@ -217,7 +215,6 @@
   }
 
   @Test
->>>>>>> 6eecdecb
   public void testSettingsCreateWithEmptyJson() throws IOException {
     // Call Create Setting REST API
     PostMethod post = httpPost("/interpreter/setting/", "");
@@ -225,14 +222,6 @@
     assertThat("test create method:", post, isBadRequest());
     post.releaseConnection();
   }
-<<<<<<< HEAD
-
-  @Test
-  public void testInterpreterAutoBinding() throws IOException {
-    // create note
-    Note note = ZeppelinServer.notebook.createNote(null);
-=======
->>>>>>> 6eecdecb
 
   @Test
   public void testInterpreterAutoBinding() throws IOException {
@@ -246,25 +235,14 @@
     // then: check interpreter is binded
     assertTrue(0 < body.size());
     get.releaseConnection();
-<<<<<<< HEAD
-    //cleanup
-    ZeppelinServer.notebook.removeNote(note.getId(), null);
-=======
     ZeppelinServer.notebook.removeNote(note.getId(), anonymous);
->>>>>>> 6eecdecb
   }
 
   @Test
   public void testInterpreterRestart() throws IOException, InterruptedException {
-<<<<<<< HEAD
-    // create new note
-    Note note = ZeppelinServer.notebook.createNote(null);
-    note.addParagraph();
-=======
     // when: create new note
     Note note = ZeppelinServer.notebook.createNote(anonymous);
     note.addNewParagraph(AuthenticationInfo.ANONYMOUS);
->>>>>>> 6eecdecb
     Paragraph p = note.getLastParagraph();
     Map config = p.getConfig();
     config.put("enabled", true);
@@ -322,11 +300,6 @@
     while (p.getStatus() != Status.FINISHED) {
       Thread.sleep(100);
     }
-<<<<<<< HEAD
-    assertEquals("<p>markdown restarted</p>\n", p.getResult().message());
-    //cleanup
-    ZeppelinServer.notebook.removeNote(note.getId(), null);
-=======
     assertEquals(p.getResult().message().get(0).getData(), getSimulatedMarkdownResult("markdown"));
 
     // when: get md interpreter
@@ -359,7 +332,6 @@
     put.releaseConnection();
 
     ZeppelinServer.notebook.removeNote(note.getId(), anonymous);
->>>>>>> 6eecdecb
   }
 
   @Test
