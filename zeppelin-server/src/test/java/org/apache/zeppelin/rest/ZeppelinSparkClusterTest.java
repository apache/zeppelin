--- conflicted
+++ resolved
@@ -78,12 +78,8 @@
   @Test
   public void pySparkTest() throws IOException {
     // create new note
-<<<<<<< HEAD
     Note note = ZeppelinServer.notebook.createNote("anonymous");
 
-=======
-    Note note = ZeppelinServer.notebook.createNote();
->>>>>>> c1bb5cb5
     int sparkVersion = getSparkVersionNumber(note);
 
     if (isPyspark() && sparkVersion >= 12) {   // pyspark supported from 1.2.1
