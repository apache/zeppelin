--- conflicted
+++ resolved
@@ -31,10 +31,7 @@
 import org.apache.commons.exec.CommandLine;
 import org.apache.commons.exec.DefaultExecutor;
 import org.apache.commons.exec.PumpStreamHandler;
-<<<<<<< HEAD
-=======
 import org.apache.commons.httpclient.Header;
->>>>>>> 6eecdecb
 import org.apache.commons.httpclient.HttpClient;
 import org.apache.commons.httpclient.HttpMethodBase;
 import org.apache.commons.httpclient.cookie.CookiePolicy;
@@ -44,16 +41,9 @@
 import org.apache.commons.httpclient.methods.PostMethod;
 import org.apache.commons.httpclient.methods.PutMethod;
 import org.apache.commons.httpclient.methods.RequestEntity;
-<<<<<<< HEAD
-import org.apache.zeppelin.conf.ZeppelinConfiguration;
-import org.apache.zeppelin.dep.Dependency;
-import org.apache.zeppelin.interpreter.InterpreterGroup;
-import org.apache.zeppelin.interpreter.InterpreterOption;
-=======
 import org.apache.commons.io.FileUtils;
 import org.apache.commons.lang3.StringUtils;
 import org.apache.zeppelin.conf.ZeppelinConfiguration;
->>>>>>> 6eecdecb
 import org.apache.zeppelin.interpreter.InterpreterSetting;
 import org.apache.zeppelin.server.ZeppelinServer;
 import org.hamcrest.Description;
@@ -137,13 +127,6 @@
   private static void start(boolean withAuth) throws Exception {
     if (!wasRunning) {
       System.setProperty(ZeppelinConfiguration.ConfVars.ZEPPELIN_HOME.getVarName(), "../");
-<<<<<<< HEAD
-      LOG.info("Staring test Zeppelin up...");
-
-
-      // exclude org.apache.zeppelin.rinterpreter.* for scala 2.11 test
-      ZeppelinConfiguration conf = ZeppelinConfiguration.create();
-=======
       System.setProperty(ZeppelinConfiguration.ConfVars.ZEPPELIN_WAR.getVarName(), "../zeppelin-web/dist");
 
       // some test profile does not build zeppelin-web.
@@ -167,7 +150,6 @@
       }
 
       // exclude org.apache.zeppelin.rinterpreter.* for scala 2.11 test
->>>>>>> 6eecdecb
       String interpreters = conf.getString(ZeppelinConfiguration.ConfVars.ZEPPELIN_INTERPRETERS);
       String interpretersCompatibleWithScala211Test = null;
 
@@ -218,25 +200,10 @@
       // ci environment runs spark cluster for testing
       // so configure zeppelin use spark cluster
       if ("true".equals(System.getenv("CI"))) {
-<<<<<<< HEAD
-        // assume first one is spark
-        InterpreterSetting sparkIntpSetting = null;
-        for(InterpreterSetting intpSetting : ZeppelinServer.notebook.getInterpreterFactory().get()) {
-          if (intpSetting.getGroup().equals("spark")) {
-            sparkIntpSetting = intpSetting;
-          }
-        }
-
-        // set spark master and other properties
-        sparkIntpSetting.getProperties().setProperty("master", "spark://" + getHostname() + ":7071");
-        sparkIntpSetting.getProperties().setProperty("spark.cores.max", "2");
-        sparkIntpSetting.getProperties().setProperty("zeppelin.spark.useHiveContext", "false");
-=======
         // set spark master and other properties
         sparkProperties.setProperty("master", "local[2]");
         sparkProperties.setProperty("spark.cores.max", "2");
         sparkProperties.setProperty("zeppelin.spark.useHiveContext", "false");
->>>>>>> 6eecdecb
         // set spark home for pyspark
         sparkProperties.setProperty("spark.home", getSparkHome());
 
@@ -248,17 +215,6 @@
         String sparkHome = getSparkHome();
         if (sparkHome != null) {
           if (System.getenv("SPARK_MASTER") != null) {
-<<<<<<< HEAD
-            sparkIntpSetting.getProperties().setProperty("master", System.getenv("SPARK_MASTER"));
-          } else {
-            sparkIntpSetting.getProperties()
-                    .setProperty("master", "spark://" + getHostname() + ":7071");
-          }
-          sparkIntpSetting.getProperties().setProperty("spark.cores.max", "2");
-          // set spark home for pyspark
-          sparkIntpSetting.getProperties().setProperty("spark.home", sparkHome);
-          sparkIntpSetting.getProperties().setProperty("zeppelin.spark.useHiveContext", "false");
-=======
             sparkProperties.setProperty("master", System.getenv("SPARK_MASTER"));
           } else {
             sparkProperties.setProperty("master", "local[2]");
@@ -267,7 +223,6 @@
           // set spark home for pyspark
           sparkProperties.setProperty("spark.home", sparkHome);
           sparkProperties.setProperty("zeppelin.spark.useHiveContext", "false");
->>>>>>> 6eecdecb
           pySpark = true;
           sparkR = true;
         }
@@ -333,17 +288,7 @@
   }
 
   private static boolean isActiveSparkHome(File dir) {
-<<<<<<< HEAD
-    if (dir.getName().matches("spark-[0-9\\.]+[A-Za-z-]*-bin-hadoop[0-9\\.]+")) {
-      File pidDir = new File(dir, "run");
-      if (pidDir.isDirectory() && pidDir.listFiles().length > 0) {
-        return true;
-      }
-    }
-    return false;
-=======
     return dir.getName().matches("spark-[0-9\\.]+[A-Za-z-]*-bin-hadoop[0-9\\.]+");
->>>>>>> 6eecdecb
   }
 
   protected static void shutDown() throws Exception {
@@ -377,14 +322,11 @@
       LOG.info("Test Zeppelin terminated.");
 
       System.clearProperty(ZeppelinConfiguration.ConfVars.ZEPPELIN_INTERPRETERS.getVarName());
-<<<<<<< HEAD
-=======
       if (isRunningWithAuth) {
         isRunningWithAuth = false;
         System
             .clearProperty(ZeppelinConfiguration.ConfVars.ZEPPELIN_ANONYMOUS_ALLOWED.getVarName());
       }
->>>>>>> 6eecdecb
     }
   }
 
