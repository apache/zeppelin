/*
 * Licensed to the Apache Software Foundation (ASF) under one or more
 * contributor license agreements.  See the NOTICE file distributed with
 * this work for additional information regarding copyright ownership.
 * The ASF licenses this file to You under the Apache License, Version 2.0
 * (the "License"); you may not use this file except in compliance with
 * the License.  You may obtain a copy of the License at
 *
 *    http://www.apache.org/licenses/LICENSE-2.0
 *
 * Unless required by applicable law or agreed to in writing, software
 * distributed under the License is distributed on an "AS IS" BASIS,
 * WITHOUT WARRANTIES OR CONDITIONS OF ANY KIND, either express or implied.
 * See the License for the specific language governing permissions and
 * limitations under the License.
 */

package org.apache.zeppelin.rest;

import java.io.IOException;
import java.util.ArrayList;
import java.util.List;
import java.util.Map;

import org.apache.commons.httpclient.methods.DeleteMethod;
import org.apache.commons.httpclient.methods.GetMethod;
import org.apache.commons.httpclient.methods.PostMethod;
import org.apache.commons.httpclient.methods.PutMethod;
import org.apache.commons.lang3.StringUtils;
import org.apache.zeppelin.interpreter.InterpreterSetting;
import org.apache.zeppelin.notebook.Note;
import org.apache.zeppelin.notebook.Paragraph;
import org.apache.zeppelin.scheduler.Job.Status;
import org.apache.zeppelin.server.ZeppelinServer;
import org.junit.AfterClass;
import org.junit.BeforeClass;
import org.junit.FixMethodOrder;
import org.junit.Test;
import org.junit.runners.MethodSorters;

import com.google.gson.Gson;
import com.google.gson.reflect.TypeToken;

import static org.junit.Assert.*;

/**
 * BASIC Zeppelin rest api tests
 *
 */
@FixMethodOrder(MethodSorters.NAME_ASCENDING)
public class ZeppelinRestApiTest extends AbstractTestRestApi {
  Gson gson = new Gson();

  @BeforeClass
  public static void init() throws Exception {
    AbstractTestRestApi.startUp();
  }

  @AfterClass
  public static void destroy() throws Exception {
    AbstractTestRestApi.shutDown();
  }

  /***
   * ROOT API TEST
   ***/
  @Test
  public void getApiRoot() throws IOException {
    // when
    GetMethod httpGetRoot = httpGet("/");
    // then
    assertThat(httpGetRoot, isAllowed());
    httpGetRoot.releaseConnection();
  }

  @Test
  public void testGetNotebookInfo() throws IOException {
    LOG.info("testGetNotebookInfo");
    // Create note to get info
    Note note = ZeppelinServer.notebook.createNote();
    assertNotNull("can't create new note", note);
    note.setName("note");
    Paragraph paragraph = note.addParagraph();
    Map config = paragraph.getConfig();
    config.put("enabled", true);
    paragraph.setConfig(config);
    String paragraphText = "%md This is my new paragraph in my new note";
    paragraph.setText(paragraphText);
    note.persist();

    String sourceNoteID = note.getId();
    GetMethod get = httpGet("/notebook/" + sourceNoteID);
    LOG.info("testGetNotebookInfo \n" + get.getResponseBodyAsString());
    assertThat("test notebook get method:", get, isAllowed());

    Map<String, Object> resp = gson.fromJson(get.getResponseBodyAsString(), new TypeToken<Map<String, Object>>() {
    }.getType());

    assertNotNull(resp);
    assertEquals("OK", resp.get("status"));

    Map<String, Object> body = (Map<String, Object>) resp.get("body");
    List<Map<String, Object>> paragraphs = (List<Map<String, Object>>) body.get("paragraphs");

    assertTrue(paragraphs.size() > 0);
    assertEquals(paragraphText, paragraphs.get(0).get("text"));
  }

  @Test
  public void testNotebookCreateWithName() throws IOException {
    String noteName = "Test note name";
    testNotebookCreate(noteName);
  }

  @Test
  public void testNotebookCreateNoName() throws IOException {
    testNotebookCreate("");
  }

  @Test
  public void testNotebookCreateWithParagraphs() throws IOException {
    // Call Create Notebook REST API
    String noteName = "test";
    String jsonRequest = "{\"name\":\"" + noteName + "\", \"paragraphs\": [" +
        "{\"title\": \"title1\", \"text\": \"text1\"}," +
        "{\"title\": \"title2\", \"text\": \"text2\"}" +
        "]}";
    PostMethod post = httpPost("/notebook/", jsonRequest);
    LOG.info("testNotebookCreate \n" + post.getResponseBodyAsString());
    assertThat("test notebook create method:", post, isCreated());

    Map<String, Object> resp = gson.fromJson(post.getResponseBodyAsString(), new TypeToken<Map<String, Object>>() {
    }.getType());

    String newNotebookId =  (String) resp.get("body");
    LOG.info("newNotebookId:=" + newNotebookId);
    Note newNote = ZeppelinServer.notebook.getNote(newNotebookId);
    assertNotNull("Can not find new note by id", newNote);
    // This is partial test as newNote is in memory but is not persistent
    String newNoteName = newNote.getName();
    LOG.info("new note name is: " + newNoteName);
    String expectedNoteName = noteName;
    if (noteName.isEmpty()) {
      expectedNoteName = "Note " + newNotebookId;
    }
    assertEquals("compare note name", expectedNoteName, newNoteName);
    assertEquals("initial paragraph check failed", 3, newNote.getParagraphs().size());
    for (Paragraph p : newNote.getParagraphs()) {
      if (StringUtils.isEmpty(p.getText())) {
        continue;
      }
      assertTrue("paragraph title check failed", p.getTitle().startsWith("title"));
      assertTrue("paragraph text check failed", p.getText().startsWith("text"));
    }
    // cleanup
    ZeppelinServer.notebook.removeNote(newNotebookId);
    post.releaseConnection();
  }

  private void testNotebookCreate(String noteName) throws IOException {
    // Call Create Notebook REST API
    String jsonRequest = "{\"name\":\"" + noteName + "\"}";
    PostMethod post = httpPost("/notebook/", jsonRequest);
    LOG.info("testNotebookCreate \n" + post.getResponseBodyAsString());
    assertThat("test notebook create method:", post, isCreated());

    Map<String, Object> resp = gson.fromJson(post.getResponseBodyAsString(), new TypeToken<Map<String, Object>>() {
    }.getType());

    String newNotebookId =  (String) resp.get("body");
    LOG.info("newNotebookId:=" + newNotebookId);
    Note newNote = ZeppelinServer.notebook.getNote(newNotebookId);
    assertNotNull("Can not find new note by id", newNote);
    // This is partial test as newNote is in memory but is not persistent
    String newNoteName = newNote.getName();
    LOG.info("new note name is: " + newNoteName);
    String expectedNoteName = noteName;
    if (noteName.isEmpty()) {
      expectedNoteName = "Note " + newNotebookId;
    }
    assertEquals("compare note name", expectedNoteName, newNoteName);
    // cleanup
    ZeppelinServer.notebook.removeNote(newNotebookId);
    post.releaseConnection();

  }

  @Test
  public void testDeleteNote() throws IOException {
    LOG.info("testDeleteNote");
    //Create note and get ID
    Note note = ZeppelinServer.notebook.createNote();
    String noteId = note.getId();
    testDeleteNotebook(noteId);
  }

  @Test
  public void testDeleteNoteBadId() throws IOException {
    LOG.info("testDeleteNoteBadId");
    testDeleteNotebook("2AZFXEX97");
    testDeleteNotebook("bad_ID");
  }


  @Test
  public void testExportNotebook() throws IOException {
    LOG.info("testExportNotebook");
    Note note = ZeppelinServer.notebook.createNote();
    assertNotNull("can't create new note", note);
    note.setName("source note for export");
    Paragraph paragraph = note.addParagraph();
    Map config = paragraph.getConfig();
    config.put("enabled", true);
    paragraph.setConfig(config);
    paragraph.setText("%md This is my new paragraph in my new note");
    note.persist();
    String sourceNoteID = note.getId();
    // Call export Notebook REST API
    GetMethod get = httpGet("/notebook/export/" + sourceNoteID);
    LOG.info("testNotebookExport \n" + get.getResponseBodyAsString());
    assertThat("test notebook export method:", get, isAllowed());

    Map<String, Object> resp =
        gson.fromJson(get.getResponseBodyAsString(),
            new TypeToken<Map<String, Object>>() {}.getType());

    String exportJSON = (String) resp.get("body");
    assertNotNull("Can not find new notejson", exportJSON);
    LOG.info("export JSON:=" + exportJSON);
    ZeppelinServer.notebook.removeNote(sourceNoteID);
    get.releaseConnection();

  }

  @Test
  public void testImportNotebook() throws IOException {
    Map<String, Object> resp;
    String noteName = "source note for import";
    LOG.info("testImortNotebook");
    // create test notebook
    Note note = ZeppelinServer.notebook.createNote();
    assertNotNull("can't create new note", note);
    note.setName(noteName);
    Paragraph paragraph = note.addParagraph();
    Map config = paragraph.getConfig();
    config.put("enabled", true);
    paragraph.setConfig(config);
    paragraph.setText("%md This is my new paragraph in my new note");
    note.persist();
    String sourceNoteID = note.getId();
    // get note content as JSON
    String oldJson = getNoteContent(sourceNoteID);
    // call notebook post
    PostMethod importPost = httpPost("/notebook/import/", oldJson);
    assertThat(importPost, isCreated());
    resp =
        gson.fromJson(importPost.getResponseBodyAsString(),
            new TypeToken<Map<String, Object>>() {}.getType());
    String importId = (String) resp.get("body");

    assertNotNull("Did not get back a notebook id in body", importId);
    Note newNote = ZeppelinServer.notebook.getNote(importId);
    assertEquals("Compare note names", noteName, newNote.getName());
    assertEquals("Compare paragraphs count", note.getParagraphs().size(), newNote.getParagraphs()
        .size());
    // cleanup
    ZeppelinServer.notebook.removeNote(note.getId());
    ZeppelinServer.notebook.removeNote(newNote.getId());
    importPost.releaseConnection();
  }

  private String getNoteContent(String id) throws IOException {
    GetMethod get = httpGet("/notebook/export/" + id);
    assertThat(get, isAllowed());
    get.addRequestHeader("Origin", "http://localhost");
    Map<String, Object> resp =
        gson.fromJson(get.getResponseBodyAsString(),
            new TypeToken<Map<String, Object>>() {}.getType());
    assertEquals(200, get.getStatusCode());
    String body = resp.get("body").toString();
    // System.out.println("Body is " + body);
    get.releaseConnection();
    return body;
  }

  private void testDeleteNotebook(String notebookId) throws IOException {

    DeleteMethod delete = httpDelete(("/notebook/" + notebookId));
    LOG.info("testDeleteNotebook delete response\n" + delete.getResponseBodyAsString());
    assertThat("Test delete method:", delete, isAllowed());
    delete.releaseConnection();
    // make sure note is deleted
    if (!notebookId.isEmpty()) {
      Note deletedNote = ZeppelinServer.notebook.getNote(notebookId);
      assertNull("Deleted note should be null", deletedNote);
    }
  }

  @Test
  public void testCloneNotebook() throws IOException, CloneNotSupportedException, IllegalArgumentException {
    LOG.info("testCloneNotebook");
    // Create note to clone
    Note note = ZeppelinServer.notebook.createNote();
    assertNotNull("can't create new note", note);
    note.setName("source note for clone");
    Paragraph paragraph = note.addParagraph();
    Map config = paragraph.getConfig();
    config.put("enabled", true);
    paragraph.setConfig(config);
    paragraph.setText("%md This is my new paragraph in my new note");
    note.persist();
    String sourceNoteID = note.getId();

    String noteName = "clone Note Name";
    // Call Clone Notebook REST API
    String jsonRequest = "{\"name\":\"" + noteName + "\"}";
    PostMethod post = httpPost("/notebook/" + sourceNoteID, jsonRequest);
    LOG.info("testNotebookClone \n" + post.getResponseBodyAsString());
    assertThat("test notebook clone method:", post, isCreated());

    Map<String, Object> resp = gson.fromJson(post.getResponseBodyAsString(), new TypeToken<Map<String, Object>>() {
    }.getType());

    String newNotebookId =  (String) resp.get("body");
    LOG.info("newNotebookId:=" + newNotebookId);
    Note newNote = ZeppelinServer.notebook.getNote(newNotebookId);
    assertNotNull("Can not find new note by id", newNote);
    assertEquals("Compare note names", noteName, newNote.getName());
    assertEquals("Compare paragraphs count", note.getParagraphs().size(), newNote.getParagraphs().size());
    //cleanup
    ZeppelinServer.notebook.removeNote(note.getId());
    ZeppelinServer.notebook.removeNote(newNote.getId());
    post.releaseConnection();
  }

  @Test
  public void testListNotebooks() throws IOException {
    LOG.info("testListNotebooks");
    GetMethod get = httpGet("/notebook/ ");
    assertThat("List notebooks method", get, isAllowed());
    Map<String, Object> resp = gson.fromJson(get.getResponseBodyAsString(), new TypeToken<Map<String, Object>>() {
    }.getType());
    List<Map<String, String>> body = (List<Map<String, String>>) resp.get("body");
    assertEquals("List notebooks are equal", ZeppelinServer.notebook.getAllNotes().size(), body.size());
    get.releaseConnection();
  }

  @Test
  public void testNoteJobs() throws IOException, InterruptedException {
    LOG.info("testNoteJobs");
    // Create note to run test.
    Note note = ZeppelinServer.notebook.createNote();
    assertNotNull("can't create new note", note);
    note.setName("note for run test");
    Paragraph paragraph = note.addParagraph();
    
    Map config = paragraph.getConfig();
    config.put("enabled", true);
    paragraph.setConfig(config);
    
    paragraph.setText("%md This is test paragraph.");
    note.persist();
    String noteID = note.getId();

    note.runAll();
    // wait until job is finished or timeout.
    int timeout = 1;
    while (!paragraph.isTerminated()) {
      Thread.sleep(1000);
      if (timeout++ > 10) {
        LOG.info("testNoteJobs timeout job.");
        break;
      }
    }
    
    // Call Run Notebook Jobs REST API
    PostMethod postNoteJobs = httpPost("/notebook/job/" + noteID, "");
    assertThat("test notebook jobs run:", postNoteJobs, isAllowed());
    postNoteJobs.releaseConnection();

    // Call Stop Notebook Jobs REST API
    DeleteMethod deleteNoteJobs = httpDelete("/notebook/job/" + noteID);
    assertThat("test notebook stop:", deleteNoteJobs, isAllowed());
    deleteNoteJobs.releaseConnection();    
    Thread.sleep(1000);
    
    // Call Run paragraph REST API
    PostMethod postParagraph = httpPost("/notebook/job/" + noteID + "/" + paragraph.getId(), "");
    assertThat("test paragraph run:", postParagraph, isAllowed());
    postParagraph.releaseConnection();    
    Thread.sleep(1000);
    
    // Call Stop paragraph REST API
    DeleteMethod deleteParagraph = httpDelete("/notebook/job/" + noteID + "/" + paragraph.getId());
    assertThat("test paragraph stop:", deleteParagraph, isAllowed());
    deleteParagraph.releaseConnection();    
    Thread.sleep(1000);
    
    //cleanup
    ZeppelinServer.notebook.removeNote(note.getId());
  }

  @Test
  public void testGetNotebookJob() throws IOException, InterruptedException {
    LOG.info("testGetNotebookJob");
    // Create note to run test.
    Note note = ZeppelinServer.notebook.createNote();
    assertNotNull("can't create new note", note);
    note.setName("note for run test");
    Paragraph paragraph = note.addParagraph();

    Map config = paragraph.getConfig();
    config.put("enabled", true);
    paragraph.setConfig(config);

    paragraph.setText("%sh sleep 1");
    note.persist();
    String noteID = note.getId();

    note.runAll();

    // wait until paragraph gets started
    while (!paragraph.getStatus().isRunning()) {
      Thread.sleep(100);
    }

    // assume that status of the paragraph is running
    GetMethod get = httpGet("/notebook/job/" + noteID);
    assertThat("test get notebook job: ", get, isAllowed());
    String responseBody = get.getResponseBodyAsString();
    get.releaseConnection();

    LOG.info("test get notebook job: \n" + responseBody);
    Map<String, Object> resp = gson.fromJson(responseBody, new TypeToken<Map<String, Object>>() {
    }.getType());

    List<Map<String, Object>> paragraphs = (List<Map<String, Object>>) resp.get("body");
    assertEquals(1, paragraphs.size());
    assertTrue(paragraphs.get(0).containsKey("progress"));
    int progress = Integer.parseInt((String) paragraphs.get(0).get("progress"));
    assertTrue(progress >= 0 && progress <= 100);

    // wait until job is finished or timeout.
    int timeout = 1;
    while (!paragraph.isTerminated()) {
      Thread.sleep(100);
      if (timeout++ > 10) {
        LOG.info("testGetNotebookJob timeout job.");
        break;
      }
    }

    ZeppelinServer.notebook.removeNote(note.getId());
  }

  @Test
  public void testRunParagraphWithParams() throws IOException, InterruptedException {
    LOG.info("testRunParagraphWithParams");
    // Create note to run test.
    Note note = ZeppelinServer.notebook.createNote();
    assertNotNull("can't create new note", note);
    note.setName("note for run test");
    Paragraph paragraph = note.addParagraph();

    Map config = paragraph.getConfig();
    config.put("enabled", true);
    paragraph.setConfig(config);

    paragraph.setText("%spark\nval param = z.input(\"param\").toString\nprintln(param)");
    note.persist();
    String noteID = note.getId();

    note.runAll();
    // wait until job is finished or timeout.
    int timeout = 1;
    while (!paragraph.isTerminated()) {
      Thread.sleep(1000);
      if (timeout++ > 120) {
        LOG.info("testRunParagraphWithParams timeout job.");
        break;
      }
    }

    // Call Run paragraph REST API
    PostMethod postParagraph = httpPost("/notebook/job/" + noteID + "/" + paragraph.getId(),
        "{\"params\": {\"param\": \"hello\", \"param2\": \"world\"}}");
    assertThat("test paragraph run:", postParagraph, isAllowed());
    postParagraph.releaseConnection();
    Thread.sleep(1000);

    Note retrNote = ZeppelinServer.notebook.getNote(noteID);
    Paragraph retrParagraph = retrNote.getParagraph(paragraph.getId());
    Map<String, Object> params = retrParagraph.settings.getParams();
    assertEquals("hello", params.get("param"));
    assertEquals("world", params.get("param2"));

    //cleanup
    ZeppelinServer.notebook.removeNote(note.getId());
  }

  @Test
  public void testCronJobs() throws InterruptedException, IOException{
    // create a note and a paragraph
    Note note = ZeppelinServer.notebook.createNote();

    note.setName("note for run test");
    Paragraph paragraph = note.addParagraph();
    paragraph.setText("%md This is test paragraph.");
    
    Map config = paragraph.getConfig();
    config.put("enabled", true);
    paragraph.setConfig(config);

    note.runAll();
    // wait until job is finished or timeout.
    int timeout = 1;
    while (!paragraph.isTerminated()) {
      Thread.sleep(1000);
      if (timeout++ > 10) {
        LOG.info("testNoteJobs timeout job.");
        break;
      }
    }
    
    String jsonRequest = "{\"cron\":\"* * * * * ?\" }";
    // right cron expression but not exist note.
    PostMethod postCron = httpPost("/notebook/cron/notexistnote", jsonRequest);
    assertThat("", postCron, isNotFound());
    postCron.releaseConnection();
    
    // right cron expression.
    postCron = httpPost("/notebook/cron/" + note.getId(), jsonRequest);
    assertThat("", postCron, isAllowed());
    postCron.releaseConnection();
    Thread.sleep(1000);
    
    // wrong cron expression.
    jsonRequest = "{\"cron\":\"a * * * * ?\" }";
    postCron = httpPost("/notebook/cron/" + note.getId(), jsonRequest);
    assertThat("", postCron, isBadRequest());
    postCron.releaseConnection();
    Thread.sleep(1000);
    
    // remove cron job.
    DeleteMethod deleteCron = httpDelete("/notebook/cron/" + note.getId());
    assertThat("", deleteCron, isAllowed());
    deleteCron.releaseConnection();
    ZeppelinServer.notebook.removeNote(note.getId());
  }

  @Test
  public void testRegressionZEPPELIN_527() throws IOException {
    Note note = ZeppelinServer.notebook.createNote();

    note.setName("note for run test");
    Paragraph paragraph = note.addParagraph();
    paragraph.setText("%spark\nval param = z.input(\"param\").toString\nprintln(param)");

    note.persist();

    GetMethod getNoteJobs = httpGet("/notebook/job/" + note.getId());
    assertThat("test notebook jobs run:", getNoteJobs, isAllowed());
    Map<String, Object> resp = gson.fromJson(getNoteJobs.getResponseBodyAsString(), new TypeToken<Map<String, Object>>() {
    }.getType());
    List<Map<String, String>> body = (List<Map<String, String>>) resp.get("body");
    assertFalse(body.get(0).containsKey("started"));
    assertFalse(body.get(0).containsKey("finished"));
    getNoteJobs.releaseConnection();

    ZeppelinServer.notebook.removeNote(note.getId());
  }

  @Test
  public void testInsertParagraph() throws IOException {
    Note note = ZeppelinServer.notebook.createNote();

    String jsonRequest = "{\"title\": \"title1\", \"text\": \"text1\"}";
    PostMethod post = httpPost("/notebook/" + note.getId() + "/paragraph", jsonRequest);
    LOG.info("testInsertParagraph response\n" + post.getResponseBodyAsString());
    assertThat("Test insert method:", post, isCreated());
    post.releaseConnection();

    Map<String, Object> resp = gson.fromJson(post.getResponseBodyAsString(), new TypeToken<Map<String, Object>>() {
    }.getType());

    String newParagraphId = (String) resp.get("body");
    LOG.info("newParagraphId:=" + newParagraphId);

    Note retrNote = ZeppelinServer.notebook.getNote(note.getId());
    Paragraph newParagraph = retrNote.getParagraph(newParagraphId);
    assertNotNull("Can not find new paragraph by id", newParagraph);

    assertEquals("title1", newParagraph.getTitle());
    assertEquals("text1", newParagraph.getText());

    Paragraph lastParagraph = note.getLastParagraph();
    assertEquals(newParagraph.getId(), lastParagraph.getId());

    // insert to index 0
    String jsonRequest2 = "{\"index\": 0, \"title\": \"title2\", \"text\": \"text2\"}";
    PostMethod post2 = httpPost("/notebook/" + note.getId() + "/paragraph", jsonRequest2);
    LOG.info("testInsertParagraph response2\n" + post2.getResponseBodyAsString());
    assertThat("Test insert method:", post2, isCreated());
    post2.releaseConnection();

    Paragraph paragraphAtIdx0 = note.getParagraphs().get(0);
    assertEquals("title2", paragraphAtIdx0.getTitle());
    assertEquals("text2", paragraphAtIdx0.getText());

    ZeppelinServer.notebook.removeNote(note.getId());
  }

  @Test
  public void testGetParagraph() throws IOException {
    Note note = ZeppelinServer.notebook.createNote();

    Paragraph p = note.addParagraph();
    p.setTitle("hello");
    p.setText("world");
    note.persist();

    GetMethod get = httpGet("/notebook/" + note.getId() + "/paragraph/" + p.getId());
    LOG.info("testGetParagraph response\n" + get.getResponseBodyAsString());
    assertThat("Test get method: ", get, isAllowed());
    get.releaseConnection();

    Map<String, Object> resp = gson.fromJson(get.getResponseBodyAsString(), new TypeToken<Map<String, Object>>() {
    }.getType());

    assertNotNull(resp);
    assertEquals("OK", resp.get("status"));

    Map<String, Object> body = (Map<String, Object>) resp.get("body");

    assertEquals(p.getId(), body.get("id"));
    assertEquals("hello", body.get("title"));
    assertEquals("world", body.get("text"));

    ZeppelinServer.notebook.removeNote(note.getId());
  }

  @Test
  public void testMoveParagraph() throws IOException {
    Note note = ZeppelinServer.notebook.createNote();

    Paragraph p = note.addParagraph();
    p.setTitle("title1");
    p.setText("text1");

    Paragraph p2 = note.addParagraph();
    p2.setTitle("title2");
    p2.setText("text2");

    note.persist();

    PostMethod post = httpPost("/notebook/" + note.getId() + "/paragraph/" + p2.getId() + "/move/" + 0, "");
    assertThat("Test post method: ", post, isAllowed());
    post.releaseConnection();

    Note retrNote = ZeppelinServer.notebook.getNote(note.getId());
    Paragraph paragraphAtIdx0 = retrNote.getParagraphs().get(0);

    assertEquals(p2.getId(), paragraphAtIdx0.getId());
    assertEquals(p2.getTitle(), paragraphAtIdx0.getTitle());
    assertEquals(p2.getText(), paragraphAtIdx0.getText());

    PostMethod post2 = httpPost("/notebook/" + note.getId() + "/paragraph/" + p2.getId() + "/move/" + 10, "");
    assertThat("Test post method: ", post2, isBadRequest());
    post.releaseConnection();

    ZeppelinServer.notebook.removeNote(note.getId());
  }

  @Test
  public void testDeleteParagraph() throws IOException {
    Note note = ZeppelinServer.notebook.createNote();

    Paragraph p = note.addParagraph();
    p.setTitle("title1");
    p.setText("text1");

    note.persist();

    DeleteMethod delete = httpDelete("/notebook/" + note.getId() + "/paragraph/" + p.getId());
    assertThat("Test delete method: ", delete, isAllowed());
    delete.releaseConnection();

    Note retrNote = ZeppelinServer.notebook.getNote(note.getId());
    Paragraph retrParagrah = retrNote.getParagraph(p.getId());
    assertNull("paragraph should be deleted", retrParagrah);

    ZeppelinServer.notebook.removeNote(note.getId());
  }

  @Test
<<<<<<< HEAD
  public void testTitleSearch() throws IOException {
    Note note = ZeppelinServer.notebook.createNote();
    String jsonRequest = "{\"title\": \"testTitleSearchOfParagraph\", \"text\": \"ThisIsToTestSearchMethodWithTitle \"}";
    PostMethod postNotebookText = httpPost("/notebook/" + note.getId() + "/paragraph", jsonRequest);
    postNotebookText.releaseConnection();

    GetMethod searchNotebook = httpGet("/notebook/search?q='testTitleSearchOfParagraph'");
=======
  public void testSearch() throws IOException {
    Map<String, String> body;

    GetMethod getSecurityTicket = httpGet("/security/ticket");
    getSecurityTicket.addRequestHeader("Origin", "http://localhost");
    Map<String, Object> respSecurityTicket = gson.fromJson(getSecurityTicket.getResponseBodyAsString(),
        new TypeToken<Map<String, Object>>() {
        }.getType());
    body = (Map<String, String>) respSecurityTicket.get("body");
    String username = body.get("principal");
    getSecurityTicket.releaseConnection();

    Note note1 = ZeppelinServer.notebook.createNote();
    String jsonRequest = "{\"title\": \"title1\", \"text\": \"ThisIsToTestSearchMethodWithPermissions 1\"}";
    PostMethod postNotebookText = httpPost("/notebook/" + note1.getId() + "/paragraph", jsonRequest);
    postNotebookText.releaseConnection();

    Note note2 = ZeppelinServer.notebook.createNote();
    jsonRequest = "{\"title\": \"title1\", \"text\": \"ThisIsToTestSearchMethodWithPermissions 2\"}";
    postNotebookText = httpPost("/notebook/" + note2.getId() + "/paragraph", jsonRequest);
    postNotebookText.releaseConnection();

    String jsonPermissions = "{\"owners\":[\"" + username + "\"],\"readers\":[\"" + username + "\"],\"writers\":[\"" + username + "\"]}";
    PutMethod putPermission = httpPut("/notebook/" + note1.getId() + "/permissions", jsonPermissions);
    putPermission.releaseConnection();

    jsonPermissions = "{\"owners\":[\"admin\"],\"readers\":[\"admin\"],\"writers\":[\"admin\"]}";
    putPermission = httpPut("/notebook/" + note2.getId() + "/permissions", jsonPermissions);
    putPermission.releaseConnection();

    GetMethod searchNotebook = httpGet("/notebook/search?q='ThisIsToTestSearchMethodWithPermissions'");
>>>>>>> 8ee3667c
    searchNotebook.addRequestHeader("Origin", "http://localhost");
    Map<String, Object> respSearchResult = gson.fromJson(searchNotebook.getResponseBodyAsString(),
        new TypeToken<Map<String, Object>>() {
        }.getType());
    ArrayList searchBody = (ArrayList) respSearchResult.get("body");

<<<<<<< HEAD
    int numberOfTitleHits = 0;
    for (int i = 0; i < searchBody.size(); i++) {
      Map<String, String> searchResult = (Map<String, String>) searchBody.get(i);
      if (searchResult.get("header").contains("testTitleSearchOfParagraph")) {
        numberOfTitleHits++;
      }
    }
    assertEquals("Paragraph title hits must be at-least one", true, numberOfTitleHits >= 1);
    searchNotebook.releaseConnection();
    ZeppelinServer.notebook.removeNote(note.getId());
  }
=======
    assertEquals("At-least one search results is there", true, searchBody.size() >= 1);

    for (int i = 0; i < searchBody.size(); i++) {
      Map<String, String> searchResult = (Map<String, String>) searchBody.get(i);
      String userId = searchResult.get("id").split("/", 2)[0];
      GetMethod getPermission = httpGet("/notebook/" + userId + "/permissions");
      getPermission.addRequestHeader("Origin", "http://localhost");
      Map<String, Object> resp = gson.fromJson(getPermission.getResponseBodyAsString(),
          new TypeToken<Map<String, Object>>() {
          }.getType());
      Map<String, ArrayList> permissions = (Map<String, ArrayList>) resp.get("body");
      ArrayList owners = permissions.get("owners");
      ArrayList readers = permissions.get("readers");
      ArrayList writers = permissions.get("writers");

      if (owners.size() != 0 && readers.size() != 0 && writers.size() != 0) {
        assertEquals("User has permissions  ", true, (owners.contains(username) || readers.contains(username) ||
            writers.contains(username)));
      }
      getPermission.releaseConnection();
    }
    searchNotebook.releaseConnection();
    ZeppelinServer.notebook.removeNote(note1.getId());
    ZeppelinServer.notebook.removeNote(note2.getId());
  }

>>>>>>> 8ee3667c
}
<|MERGE_RESOLUTION|>--- conflicted
+++ resolved
@@ -693,15 +693,6 @@
   }
 
   @Test
-<<<<<<< HEAD
-  public void testTitleSearch() throws IOException {
-    Note note = ZeppelinServer.notebook.createNote();
-    String jsonRequest = "{\"title\": \"testTitleSearchOfParagraph\", \"text\": \"ThisIsToTestSearchMethodWithTitle \"}";
-    PostMethod postNotebookText = httpPost("/notebook/" + note.getId() + "/paragraph", jsonRequest);
-    postNotebookText.releaseConnection();
-
-    GetMethod searchNotebook = httpGet("/notebook/search?q='testTitleSearchOfParagraph'");
-=======
   public void testSearch() throws IOException {
     Map<String, String> body;
 
@@ -733,26 +724,12 @@
     putPermission.releaseConnection();
 
     GetMethod searchNotebook = httpGet("/notebook/search?q='ThisIsToTestSearchMethodWithPermissions'");
->>>>>>> 8ee3667c
     searchNotebook.addRequestHeader("Origin", "http://localhost");
     Map<String, Object> respSearchResult = gson.fromJson(searchNotebook.getResponseBodyAsString(),
         new TypeToken<Map<String, Object>>() {
         }.getType());
     ArrayList searchBody = (ArrayList) respSearchResult.get("body");
 
-<<<<<<< HEAD
-    int numberOfTitleHits = 0;
-    for (int i = 0; i < searchBody.size(); i++) {
-      Map<String, String> searchResult = (Map<String, String>) searchBody.get(i);
-      if (searchResult.get("header").contains("testTitleSearchOfParagraph")) {
-        numberOfTitleHits++;
-      }
-    }
-    assertEquals("Paragraph title hits must be at-least one", true, numberOfTitleHits >= 1);
-    searchNotebook.releaseConnection();
-    ZeppelinServer.notebook.removeNote(note.getId());
-  }
-=======
     assertEquals("At-least one search results is there", true, searchBody.size() >= 1);
 
     for (int i = 0; i < searchBody.size(); i++) {
@@ -779,5 +756,30 @@
     ZeppelinServer.notebook.removeNote(note2.getId());
   }
 
->>>>>>> 8ee3667c
+  @Test
+  public void testTitleSearch() throws IOException {
+    Note note = ZeppelinServer.notebook.createNote();
+    String jsonRequest = "{\"title\": \"testTitleSearchOfParagraph\", \"text\": \"ThisIsToTestSearchMethodWithTitle \"}";
+    PostMethod postNotebookText = httpPost("/notebook/" + note.getId() + "/paragraph", jsonRequest);
+    postNotebookText.releaseConnection();
+
+    GetMethod searchNotebook = httpGet("/notebook/search?q='testTitleSearchOfParagraph'");
+    searchNotebook.addRequestHeader("Origin", "http://localhost");
+    Map<String, Object> respSearchResult = gson.fromJson(searchNotebook.getResponseBodyAsString(),
+        new TypeToken<Map<String, Object>>() {
+        }.getType());
+    ArrayList searchBody = (ArrayList) respSearchResult.get("body");
+
+    int numberOfTitleHits = 0;
+    for (int i = 0; i < searchBody.size(); i++) {
+      Map<String, String> searchResult = (Map<String, String>) searchBody.get(i);
+      if (searchResult.get("header").contains("testTitleSearchOfParagraph")) {
+        numberOfTitleHits++;
+      }
+    }
+    assertEquals("Paragraph title hits must be at-least one", true, numberOfTitleHits >= 1);
+    searchNotebook.releaseConnection();
+    ZeppelinServer.notebook.removeNote(note.getId());
+  }
+
 }
