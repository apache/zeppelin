/*
 * Licensed to the Apache Software Foundation (ASF) under one or more
 * contributor license agreements.  See the NOTICE file distributed with
 * this work for additional information regarding copyright ownership.
 * The ASF licenses this file to You under the Apache License, Version 2.0
 * (the "License"); you may not use this file except in compliance with
 * the License.  You may obtain a copy of the License at
 *
 *    http://www.apache.org/licenses/LICENSE-2.0
 *
 * Unless required by applicable law or agreed to in writing, software
 * distributed under the License is distributed on an "AS IS" BASIS,
 * WITHOUT WARRANTIES OR CONDITIONS OF ANY KIND, either express or implied.
 * See the License for the specific language governing permissions and
 * limitations under the License.
 */

package org.apache.zeppelin.rest;

import java.io.IOException;
import java.util.ArrayList;
import java.util.HashSet;
import java.util.List;
import java.util.Map;

import com.google.common.collect.Sets;
import org.apache.commons.httpclient.methods.DeleteMethod;
import org.apache.commons.httpclient.methods.GetMethod;
import org.apache.commons.httpclient.methods.PostMethod;
import org.apache.commons.lang3.StringUtils;
import org.apache.zeppelin.notebook.Note;
import org.apache.zeppelin.notebook.Paragraph;
import org.apache.zeppelin.server.ZeppelinServer;
import org.apache.zeppelin.user.AuthenticationInfo;
import org.junit.AfterClass;
import org.junit.Before;
import org.junit.BeforeClass;
import org.junit.FixMethodOrder;
import org.junit.Test;
import org.junit.runners.MethodSorters;

import com.google.gson.Gson;
import com.google.gson.reflect.TypeToken;

import static org.junit.Assert.*;

/**
 * BASIC Zeppelin rest api tests
 *
 */
@FixMethodOrder(MethodSorters.NAME_ASCENDING)
public class ZeppelinRestApiTest extends AbstractTestRestApi {
  Gson gson = new Gson();
  AuthenticationInfo anonymous;

  @BeforeClass
  public static void init() throws Exception {
    AbstractTestRestApi.startUp();
  }

  @AfterClass
  public static void destroy() throws Exception {
    AbstractTestRestApi.shutDown();
  }

  @Before
  public void setUp() {
    anonymous = new AuthenticationInfo("anonymous");
  }

  /***
   * ROOT API TEST
   ***/
  @Test
  public void getApiRoot() throws IOException {
    // when
    GetMethod httpGetRoot = httpGet("/");
    // then
    assertThat(httpGetRoot, isAllowed());
    httpGetRoot.releaseConnection();
  }

  @Test
  public void testGetNoteInfo() throws IOException {
    LOG.info("testGetNoteInfo");
    // Create note to get info
<<<<<<< HEAD
    Note note = ZeppelinServer.notebook.createNote(null);
=======
    Note note = ZeppelinServer.notebook.createNote(anonymous);
>>>>>>> 6eecdecb
    assertNotNull("can't create new note", note);
    note.setName("note");
    Paragraph paragraph = note.addNewParagraph(AuthenticationInfo.ANONYMOUS);
    Map config = paragraph.getConfig();
    config.put("enabled", true);
    paragraph.setConfig(config);
    String paragraphText = "%md This is my new paragraph in my new note";
    paragraph.setText(paragraphText);
<<<<<<< HEAD
    note.persist(null);
=======
    note.persist(anonymous);
>>>>>>> 6eecdecb

    String sourceNoteId = note.getId();
    GetMethod get = httpGet("/notebook/" + sourceNoteId);
    LOG.info("testGetNoteInfo \n" + get.getResponseBodyAsString());
    assertThat("test note get method:", get, isAllowed());

    Map<String, Object> resp = gson.fromJson(get.getResponseBodyAsString(), new TypeToken<Map<String, Object>>() {
    }.getType());

    assertNotNull(resp);
    assertEquals("OK", resp.get("status"));

    Map<String, Object> body = (Map<String, Object>) resp.get("body");
    List<Map<String, Object>> paragraphs = (List<Map<String, Object>>) body.get("paragraphs");

    assertTrue(paragraphs.size() > 0);
    assertEquals(paragraphText, paragraphs.get(0).get("text"));
    //
    ZeppelinServer.notebook.removeNote(sourceNoteId, anonymous);
  }

  @Test
  public void testNoteCreateWithName() throws IOException {
    String noteName = "Test note name";
    testNoteCreate(noteName);
  }

  @Test
  public void testNoteCreateNoName() throws IOException {
    testNoteCreate("");
  }

  @Test
  public void testNoteCreateWithParagraphs() throws IOException {
    // Call Create Note REST API
    String noteName = "test";
    String jsonRequest = "{\"name\":\"" + noteName + "\", \"paragraphs\": [" +
        "{\"title\": \"title1\", \"text\": \"text1\"}," +
        "{\"title\": \"title2\", \"text\": \"text2\"}," +
        "{\"title\": \"titleConfig\", \"text\": \"text3\", " +
        "\"config\": {\"colWidth\": 9.0, \"title\": true, "+
        "\"results\": [{\"graph\": {\"mode\": \"pieChart\"}}] "+
        "}}]} ";
    PostMethod post = httpPost("/notebook/", jsonRequest);
    LOG.info("testNoteCreate \n" + post.getResponseBodyAsString());
    assertThat("test note create method:", post, isAllowed());

    Map<String, Object> resp = gson.fromJson(post.getResponseBodyAsString(), new TypeToken<Map<String, Object>>() {
    }.getType());

    String newNoteId =  (String) resp.get("body");
    LOG.info("newNoteId:=" + newNoteId);
    Note newNote = ZeppelinServer.notebook.getNote(newNoteId);
    assertNotNull("Can not find new note by id", newNote);
    // This is partial test as newNote is in memory but is not persistent
    String newNoteName = newNote.getName();
    LOG.info("new note name is: " + newNoteName);
    String expectedNoteName = noteName;
    if (noteName.isEmpty()) {
      expectedNoteName = "Note " + newNoteId;
    }
    assertEquals("compare note name", expectedNoteName, newNoteName);
    assertEquals("initial paragraph check failed", 4, newNote.getParagraphs().size());
    for (Paragraph p : newNote.getParagraphs()) {
      if (StringUtils.isEmpty(p.getText())) {
        continue;
      }
      assertTrue("paragraph title check failed", p.getTitle().startsWith("title"));
      assertTrue("paragraph text check failed", p.getText().startsWith("text"));
      if ( p.getTitle().equals("titleConfig")){
        assertEquals("paragraph col width check failed", 9.0, p.getConfig().get("colWidth"));
        assertTrue("paragraph show title check failed", ((boolean) p.getConfig().get("title")));
        Map graph = ((List<Map>)p.getConfig().get("results")).get(0);
        String mode = graph.get("mode").toString();
        assertEquals("paragraph graph mode check failed", "pieChart", mode);
      }
    }
    // cleanup
<<<<<<< HEAD
    ZeppelinServer.notebook.removeNote(newNotebookId, null);
=======
    ZeppelinServer.notebook.removeNote(newNoteId, anonymous);
>>>>>>> 6eecdecb
    post.releaseConnection();
  }

  private void testNoteCreate(String noteName) throws IOException {
    // Call Create Note REST API
    String jsonRequest = "{\"name\":\"" + noteName + "\"}";
    PostMethod post = httpPost("/notebook/", jsonRequest);
    LOG.info("testNoteCreate \n" + post.getResponseBodyAsString());
    assertThat("test note create method:", post, isAllowed());

    Map<String, Object> resp = gson.fromJson(post.getResponseBodyAsString(), new TypeToken<Map<String, Object>>() {
    }.getType());

    String newNoteId =  (String) resp.get("body");
    LOG.info("newNoteId:=" + newNoteId);
    Note newNote = ZeppelinServer.notebook.getNote(newNoteId);
    assertNotNull("Can not find new note by id", newNote);
    // This is partial test as newNote is in memory but is not persistent
    String newNoteName = newNote.getName();
    LOG.info("new note name is: " + newNoteName);
    String expectedNoteName = noteName;
    if (noteName.isEmpty()) {
      expectedNoteName = "Note " + newNoteId;
    }
    assertEquals("compare note name", expectedNoteName, newNoteName);
    // cleanup
<<<<<<< HEAD
    ZeppelinServer.notebook.removeNote(newNotebookId, null);
=======
    ZeppelinServer.notebook.removeNote(newNoteId, anonymous);
>>>>>>> 6eecdecb
    post.releaseConnection();

  }

  @Test
  public void testDeleteNote() throws IOException {
    LOG.info("testDeleteNote");
    //Create note and get ID
<<<<<<< HEAD
    Note note = ZeppelinServer.notebook.createNote(null);
=======
    Note note = ZeppelinServer.notebook.createNote(anonymous);
>>>>>>> 6eecdecb
    String noteId = note.getId();
    testDeleteNote(noteId);
  }

  @Test
  public void testDeleteNoteBadId() throws IOException {
    LOG.info("testDeleteNoteBadId");
    testDeleteNote("2AZFXEX97");
    testDeleteNote("bad_ID");
  }


  @Test
<<<<<<< HEAD
  public void testExportNotebook() throws IOException {
    LOG.info("testExportNotebook");
    Note note = ZeppelinServer.notebook.createNote(null);
=======
  public void testExportNote() throws IOException {
    LOG.info("testExportNote");
    Note note = ZeppelinServer.notebook.createNote(anonymous);
>>>>>>> 6eecdecb
    assertNotNull("can't create new note", note);
    note.setName("source note for export");
    Paragraph paragraph = note.addNewParagraph(AuthenticationInfo.ANONYMOUS);
    Map config = paragraph.getConfig();
    config.put("enabled", true);
    paragraph.setConfig(config);
    paragraph.setText("%md This is my new paragraph in my new note");
<<<<<<< HEAD
    note.persist(null);
    String sourceNoteID = note.getId();
    // Call export Notebook REST API
    GetMethod get = httpGet("/notebook/export/" + sourceNoteID);
    LOG.info("testNotebookExport \n" + get.getResponseBodyAsString());
    assertThat("test notebook export method:", get, isAllowed());
=======
    note.persist(anonymous);
    String sourceNoteId = note.getId();
    // Call export Note REST API
    GetMethod get = httpGet("/notebook/export/" + sourceNoteId);
    LOG.info("testNoteExport \n" + get.getResponseBodyAsString());
    assertThat("test note export method:", get, isAllowed());
>>>>>>> 6eecdecb

    Map<String, Object> resp =
        gson.fromJson(get.getResponseBodyAsString(),
            new TypeToken<Map<String, Object>>() {}.getType());

    String exportJSON = (String) resp.get("body");
    assertNotNull("Can not find new notejson", exportJSON);
    LOG.info("export JSON:=" + exportJSON);
<<<<<<< HEAD
    ZeppelinServer.notebook.removeNote(sourceNoteID, null);
=======
    ZeppelinServer.notebook.removeNote(sourceNoteId, anonymous);
>>>>>>> 6eecdecb
    get.releaseConnection();

  }

  @Test
  public void testImportNotebook() throws IOException {
    Map<String, Object> resp;
    String noteName = "source note for import";
<<<<<<< HEAD
    LOG.info("testImortNotebook");
    // create test notebook
    Note note = ZeppelinServer.notebook.createNote(null);
=======
    LOG.info("testImportNote");
    // create test note
    Note note = ZeppelinServer.notebook.createNote(anonymous);
>>>>>>> 6eecdecb
    assertNotNull("can't create new note", note);
    note.setName(noteName);
    Paragraph paragraph = note.addNewParagraph(AuthenticationInfo.ANONYMOUS);
    Map config = paragraph.getConfig();
    config.put("enabled", true);
    paragraph.setConfig(config);
    paragraph.setText("%md This is my new paragraph in my new note");
<<<<<<< HEAD
    note.persist(null);
    String sourceNoteID = note.getId();
=======
    note.persist(anonymous);
    String sourceNoteId = note.getId();
>>>>>>> 6eecdecb
    // get note content as JSON
    String oldJson = getNoteContent(sourceNoteId);
    // call note post
    PostMethod importPost = httpPost("/notebook/import/", oldJson);
    assertThat(importPost, isAllowed());
    resp =
        gson.fromJson(importPost.getResponseBodyAsString(),
            new TypeToken<Map<String, Object>>() {}.getType());
    String importId = (String) resp.get("body");

    assertNotNull("Did not get back a note id in body", importId);
    Note newNote = ZeppelinServer.notebook.getNote(importId);
    assertEquals("Compare note names", noteName, newNote.getName());
    assertEquals("Compare paragraphs count", note.getParagraphs().size(), newNote.getParagraphs()
        .size());
    // cleanup
<<<<<<< HEAD
    ZeppelinServer.notebook.removeNote(note.getId(), null);
    ZeppelinServer.notebook.removeNote(newNote.getId(), null);
=======
    ZeppelinServer.notebook.removeNote(note.getId(), anonymous);
    ZeppelinServer.notebook.removeNote(newNote.getId(), anonymous);
>>>>>>> 6eecdecb
    importPost.releaseConnection();
  }

  private String getNoteContent(String id) throws IOException {
    GetMethod get = httpGet("/notebook/export/" + id);
    assertThat(get, isAllowed());
    get.addRequestHeader("Origin", "http://localhost");
    Map<String, Object> resp =
        gson.fromJson(get.getResponseBodyAsString(),
            new TypeToken<Map<String, Object>>() {}.getType());
    assertEquals(200, get.getStatusCode());
    String body = resp.get("body").toString();
    // System.out.println("Body is " + body);
    get.releaseConnection();
    return body;
  }

  private void testDeleteNote(String noteId) throws IOException {

    DeleteMethod delete = httpDelete(("/notebook/" + noteId));
    LOG.info("testDeleteNote delete response\n" + delete.getResponseBodyAsString());
    assertThat("Test delete method:", delete, isAllowed());
    delete.releaseConnection();
    // make sure note is deleted
    if (!noteId.isEmpty()) {
      Note deletedNote = ZeppelinServer.notebook.getNote(noteId);
      assertNull("Deleted note should be null", deletedNote);
    }
  }

  @Test
  public void testCloneNote() throws IOException, CloneNotSupportedException, IllegalArgumentException {
    LOG.info("testCloneNote");
    // Create note to clone
<<<<<<< HEAD
    Note note = ZeppelinServer.notebook.createNote(null);
=======
    Note note = ZeppelinServer.notebook.createNote(anonymous);
>>>>>>> 6eecdecb
    assertNotNull("can't create new note", note);
    note.setName("source note for clone");
    Paragraph paragraph = note.addNewParagraph(AuthenticationInfo.ANONYMOUS);
    Map config = paragraph.getConfig();
    config.put("enabled", true);
    paragraph.setConfig(config);
    paragraph.setText("%md This is my new paragraph in my new note");
<<<<<<< HEAD
    note.persist(null);
    String sourceNoteID = note.getId();
=======
    note.persist(anonymous);
    String sourceNoteId = note.getId();
>>>>>>> 6eecdecb

    String noteName = "clone Note Name";
    // Call Clone Note REST API
    String jsonRequest = "{\"name\":\"" + noteName + "\"}";
    PostMethod post = httpPost("/notebook/" + sourceNoteId, jsonRequest);
    LOG.info("testNoteClone \n" + post.getResponseBodyAsString());
    assertThat("test note clone method:", post, isAllowed());

    Map<String, Object> resp = gson.fromJson(post.getResponseBodyAsString(), new TypeToken<Map<String, Object>>() {
    }.getType());

    String newNoteId =  (String) resp.get("body");
    LOG.info("newNoteId:=" + newNoteId);
    Note newNote = ZeppelinServer.notebook.getNote(newNoteId);
    assertNotNull("Can not find new note by id", newNote);
    assertEquals("Compare note names", noteName, newNote.getName());
    assertEquals("Compare paragraphs count", note.getParagraphs().size(), newNote.getParagraphs().size());
    //cleanup
<<<<<<< HEAD
    ZeppelinServer.notebook.removeNote(note.getId(), null);
    ZeppelinServer.notebook.removeNote(newNote.getId(), null);
=======
    ZeppelinServer.notebook.removeNote(note.getId(), anonymous);
    ZeppelinServer.notebook.removeNote(newNote.getId(), anonymous);
>>>>>>> 6eecdecb
    post.releaseConnection();
  }

  @Test
  public void testListNotes() throws IOException {
    LOG.info("testListNotes");
    GetMethod get = httpGet("/notebook/ ");
    assertThat("List notes method", get, isAllowed());
    Map<String, Object> resp = gson.fromJson(get.getResponseBodyAsString(), new TypeToken<Map<String, Object>>() {
    }.getType());
    List<Map<String, String>> body = (List<Map<String, String>>) resp.get("body");
    //TODO(khalid): anonymous or specific user notes?
    HashSet<String> anonymous = Sets.newHashSet("anonymous");
    assertEquals("List notes are equal", ZeppelinServer.notebook.getAllNotes(anonymous).size(), body.size());
    get.releaseConnection();
  }

  @Test
  public void testNoteJobs() throws IOException, InterruptedException {
    LOG.info("testNoteJobs");
    // Create note to run test.
<<<<<<< HEAD
    Note note = ZeppelinServer.notebook.createNote(null);
=======
    Note note = ZeppelinServer.notebook.createNote(anonymous);
>>>>>>> 6eecdecb
    assertNotNull("can't create new note", note);
    note.setName("note for run test");
    Paragraph paragraph = note.addNewParagraph(AuthenticationInfo.ANONYMOUS);
    
    Map config = paragraph.getConfig();
    config.put("enabled", true);
    paragraph.setConfig(config);
    
    paragraph.setText("%md This is test paragraph.");
<<<<<<< HEAD
    note.persist(null);
    String noteID = note.getId();
=======
    note.persist(anonymous);
    String noteId = note.getId();
>>>>>>> 6eecdecb

    note.runAll();
    // wait until job is finished or timeout.
    int timeout = 1;
    while (!paragraph.isTerminated()) {
      Thread.sleep(1000);
      if (timeout++ > 10) {
        LOG.info("testNoteJobs timeout job.");
        break;
      }
    }
    
    // Call Run note jobs REST API
    PostMethod postNoteJobs = httpPost("/notebook/job/" + noteId, "");
    assertThat("test note jobs run:", postNoteJobs, isAllowed());
    postNoteJobs.releaseConnection();

    // Call Stop note jobs REST API
    DeleteMethod deleteNoteJobs = httpDelete("/notebook/job/" + noteId);
    assertThat("test note stop:", deleteNoteJobs, isAllowed());
    deleteNoteJobs.releaseConnection();    
    Thread.sleep(1000);
    
    // Call Run paragraph REST API
    PostMethod postParagraph = httpPost("/notebook/job/" + noteId + "/" + paragraph.getId(), "");
    assertThat("test paragraph run:", postParagraph, isAllowed());
    postParagraph.releaseConnection();    
    Thread.sleep(1000);
    
    // Call Stop paragraph REST API
    DeleteMethod deleteParagraph = httpDelete("/notebook/job/" + noteId + "/" + paragraph.getId());
    assertThat("test paragraph stop:", deleteParagraph, isAllowed());
    deleteParagraph.releaseConnection();    
    Thread.sleep(1000);
    
    //cleanup
<<<<<<< HEAD
    ZeppelinServer.notebook.removeNote(note.getId(), null);
=======
    ZeppelinServer.notebook.removeNote(note.getId(), anonymous);
>>>>>>> 6eecdecb
  }

  @Test
  public void testGetNoteJob() throws IOException, InterruptedException {
    LOG.info("testGetNoteJob");
    // Create note to run test.
<<<<<<< HEAD
    Note note = ZeppelinServer.notebook.createNote(null);
=======
    Note note = ZeppelinServer.notebook.createNote(anonymous);
>>>>>>> 6eecdecb
    assertNotNull("can't create new note", note);
    note.setName("note for run test");
    Paragraph paragraph = note.addNewParagraph(AuthenticationInfo.ANONYMOUS);

    Map config = paragraph.getConfig();
    config.put("enabled", true);
    paragraph.setConfig(config);

    paragraph.setText("%sh sleep 1");
<<<<<<< HEAD
    note.persist(null);
    String noteID = note.getId();
=======
    paragraph.setAuthenticationInfo(anonymous);
    note.persist(anonymous);
    String noteId = note.getId();
>>>>>>> 6eecdecb

    note.runAll();

    // wait until paragraph gets started
    while (!paragraph.getStatus().isRunning()) {
      Thread.sleep(100);
    }

    // assume that status of the paragraph is running
    GetMethod get = httpGet("/notebook/job/" + noteId);
    assertThat("test get note job: ", get, isAllowed());
    String responseBody = get.getResponseBodyAsString();
    get.releaseConnection();

    LOG.info("test get note job: \n" + responseBody);
    Map<String, Object> resp = gson.fromJson(responseBody, new TypeToken<Map<String, Object>>() {
    }.getType());

    List<Map<String, Object>> paragraphs = (List<Map<String, Object>>) resp.get("body");
    assertEquals(1, paragraphs.size());
    assertTrue(paragraphs.get(0).containsKey("progress"));
    int progress = Integer.parseInt((String) paragraphs.get(0).get("progress"));
    assertTrue(progress >= 0 && progress <= 100);

    // wait until job is finished or timeout.
    int timeout = 1;
    while (!paragraph.isTerminated()) {
      Thread.sleep(100);
      if (timeout++ > 10) {
        LOG.info("testGetNoteJob timeout job.");
        break;
      }
    }

<<<<<<< HEAD
    ZeppelinServer.notebook.removeNote(note.getId(), null);
=======
    ZeppelinServer.notebook.removeNote(note.getId(), anonymous);
>>>>>>> 6eecdecb
  }

  @Test
  public void testRunParagraphWithParams() throws IOException, InterruptedException {
    LOG.info("testRunParagraphWithParams");
    // Create note to run test.
<<<<<<< HEAD
    Note note = ZeppelinServer.notebook.createNote(null);
=======
    Note note = ZeppelinServer.notebook.createNote(anonymous);
>>>>>>> 6eecdecb
    assertNotNull("can't create new note", note);
    note.setName("note for run test");
    Paragraph paragraph = note.addNewParagraph(AuthenticationInfo.ANONYMOUS);

    Map config = paragraph.getConfig();
    config.put("enabled", true);
    paragraph.setConfig(config);

    paragraph.setText("%spark\nval param = z.input(\"param\").toString\nprintln(param)");
<<<<<<< HEAD
    note.persist(null);
    String noteID = note.getId();
=======
    note.persist(anonymous);
    String noteId = note.getId();
>>>>>>> 6eecdecb

    note.runAll();
    // wait until job is finished or timeout.
    int timeout = 1;
    while (!paragraph.isTerminated()) {
      Thread.sleep(1000);
      if (timeout++ > 120) {
        LOG.info("testRunParagraphWithParams timeout job.");
        break;
      }
    }

    // Call Run paragraph REST API
    PostMethod postParagraph = httpPost("/notebook/job/" + noteId + "/" + paragraph.getId(),
        "{\"params\": {\"param\": \"hello\", \"param2\": \"world\"}}");
    assertThat("test paragraph run:", postParagraph, isAllowed());
    postParagraph.releaseConnection();
    Thread.sleep(1000);

    Note retrNote = ZeppelinServer.notebook.getNote(noteId);
    Paragraph retrParagraph = retrNote.getParagraph(paragraph.getId());
    Map<String, Object> params = retrParagraph.settings.getParams();
    assertEquals("hello", params.get("param"));
    assertEquals("world", params.get("param2"));

    //cleanup
<<<<<<< HEAD
    ZeppelinServer.notebook.removeNote(note.getId(), null);
=======
    ZeppelinServer.notebook.removeNote(note.getId(), anonymous);
>>>>>>> 6eecdecb
  }

  @Test
  public void testJobs() throws InterruptedException, IOException{
    // create a note and a paragraph
<<<<<<< HEAD
    Note note = ZeppelinServer.notebook.createNote(null);
=======
    Note note = ZeppelinServer.notebook.createNote(anonymous);
>>>>>>> 6eecdecb

    note.setName("note for run test");
    Paragraph paragraph = note.addNewParagraph(AuthenticationInfo.ANONYMOUS);
    paragraph.setText("%md This is test paragraph.");
    
    Map config = paragraph.getConfig();
    config.put("enabled", true);
    paragraph.setConfig(config);

    note.runAll();
    // wait until job is finished or timeout.
    int timeout = 1;
    while (!paragraph.isTerminated()) {
      Thread.sleep(1000);
      if (timeout++ > 10) {
        LOG.info("testNoteJobs timeout job.");
        break;
      }
    }
    
    String jsonRequest = "{\"cron\":\"* * * * * ?\" }";
    // right cron expression but not exist note.
    PostMethod postCron = httpPost("/notebook/cron/notexistnote", jsonRequest);
    assertThat("", postCron, isNotFound());
    postCron.releaseConnection();
    
    // right cron expression.
    postCron = httpPost("/notebook/cron/" + note.getId(), jsonRequest);
    assertThat("", postCron, isAllowed());
    postCron.releaseConnection();
    Thread.sleep(1000);
    
    // wrong cron expression.
    jsonRequest = "{\"cron\":\"a * * * * ?\" }";
    postCron = httpPost("/notebook/cron/" + note.getId(), jsonRequest);
    assertThat("", postCron, isBadRequest());
    postCron.releaseConnection();
    Thread.sleep(1000);
    
    // remove cron job.
    DeleteMethod deleteCron = httpDelete("/notebook/cron/" + note.getId());
    assertThat("", deleteCron, isAllowed());
    deleteCron.releaseConnection();
<<<<<<< HEAD
    ZeppelinServer.notebook.removeNote(note.getId(), null);
=======
    ZeppelinServer.notebook.removeNote(note.getId(), anonymous);
>>>>>>> 6eecdecb
  }

  @Test
  public void testRegressionZEPPELIN_527() throws IOException {
<<<<<<< HEAD
    Note note = ZeppelinServer.notebook.createNote(null);
=======
    Note note = ZeppelinServer.notebook.createNote(anonymous);
>>>>>>> 6eecdecb

    note.setName("note for run test");
    Paragraph paragraph = note.addNewParagraph(AuthenticationInfo.ANONYMOUS);
    paragraph.setText("%spark\nval param = z.input(\"param\").toString\nprintln(param)");

<<<<<<< HEAD
    note.persist(null);
=======
    note.persist(anonymous);
>>>>>>> 6eecdecb

    GetMethod getNoteJobs = httpGet("/notebook/job/" + note.getId());
    assertThat("test note jobs run:", getNoteJobs, isAllowed());
    Map<String, Object> resp = gson.fromJson(getNoteJobs.getResponseBodyAsString(), new TypeToken<Map<String, Object>>() {
    }.getType());
    List<Map<String, String>> body = (List<Map<String, String>>) resp.get("body");
    assertFalse(body.get(0).containsKey("started"));
    assertFalse(body.get(0).containsKey("finished"));
    getNoteJobs.releaseConnection();

<<<<<<< HEAD
    ZeppelinServer.notebook.removeNote(note.getId(), null);
=======
    ZeppelinServer.notebook.removeNote(note.getId(), anonymous);
>>>>>>> 6eecdecb
  }

  @Test
  public void testInsertParagraph() throws IOException {
<<<<<<< HEAD
    Note note = ZeppelinServer.notebook.createNote(null);
=======
    Note note = ZeppelinServer.notebook.createNote(anonymous);
>>>>>>> 6eecdecb

    String jsonRequest = "{\"title\": \"title1\", \"text\": \"text1\"}";
    PostMethod post = httpPost("/notebook/" + note.getId() + "/paragraph", jsonRequest);
    LOG.info("testInsertParagraph response\n" + post.getResponseBodyAsString());
    assertThat("Test insert method:", post, isAllowed());
    post.releaseConnection();

    Map<String, Object> resp = gson.fromJson(post.getResponseBodyAsString(), new TypeToken<Map<String, Object>>() {
    }.getType());

    String newParagraphId = (String) resp.get("body");
    LOG.info("newParagraphId:=" + newParagraphId);

    Note retrNote = ZeppelinServer.notebook.getNote(note.getId());
    Paragraph newParagraph = retrNote.getParagraph(newParagraphId);
    assertNotNull("Can not find new paragraph by id", newParagraph);

    assertEquals("title1", newParagraph.getTitle());
    assertEquals("text1", newParagraph.getText());

    Paragraph lastParagraph = note.getLastParagraph();
    assertEquals(newParagraph.getId(), lastParagraph.getId());

    // insert to index 0
    String jsonRequest2 = "{\"index\": 0, \"title\": \"title2\", \"text\": \"text2\"}";
    PostMethod post2 = httpPost("/notebook/" + note.getId() + "/paragraph", jsonRequest2);
    LOG.info("testInsertParagraph response2\n" + post2.getResponseBodyAsString());
    assertThat("Test insert method:", post2, isAllowed());
    post2.releaseConnection();

    Paragraph paragraphAtIdx0 = note.getParagraphs().get(0);
    assertEquals("title2", paragraphAtIdx0.getTitle());
    assertEquals("text2", paragraphAtIdx0.getText());

<<<<<<< HEAD
    ZeppelinServer.notebook.removeNote(note.getId(), null);
=======
    //append paragraph providing graph
    String jsonRequest3 = "{\"title\": \"title3\", \"text\": \"text3\", "+
                          "\"config\": {\"colWidth\": 9.0, \"title\": true, "+
                          "\"results\": [{\"graph\": {\"mode\": \"pieChart\"}}]}}";
    PostMethod post3 = httpPost("/notebook/" + note.getId() + "/paragraph", jsonRequest3);
    LOG.info("testInsertParagraph response4\n" + post3.getResponseBodyAsString());
    assertThat("Test insert method:", post3, isAllowed());
    post3.releaseConnection();

    Paragraph p = note.getLastParagraph();
    assertEquals("title3", p.getTitle());
    assertEquals("text3", p.getText());
    Map result = ((List<Map>)p.getConfig().get("results")).get(0);
    String mode = ((Map)result.get("graph")).get("mode").toString();
    assertEquals("pieChart", mode);
    assertEquals(9.0, p.getConfig().get("colWidth"));
    assertTrue(((boolean) p.getConfig().get("title")));


    ZeppelinServer.notebook.removeNote(note.getId(), anonymous);
>>>>>>> 6eecdecb
  }

  @Test
  public void testGetParagraph() throws IOException {
<<<<<<< HEAD
    Note note = ZeppelinServer.notebook.createNote(null);
=======
    Note note = ZeppelinServer.notebook.createNote(anonymous);
>>>>>>> 6eecdecb

    Paragraph p = note.addNewParagraph(AuthenticationInfo.ANONYMOUS);
    p.setTitle("hello");
    p.setText("world");
<<<<<<< HEAD
    note.persist(null);
=======
    note.persist(anonymous);
>>>>>>> 6eecdecb

    GetMethod get = httpGet("/notebook/" + note.getId() + "/paragraph/" + p.getId());
    LOG.info("testGetParagraph response\n" + get.getResponseBodyAsString());
    assertThat("Test get method: ", get, isAllowed());
    get.releaseConnection();

    Map<String, Object> resp = gson.fromJson(get.getResponseBodyAsString(), new TypeToken<Map<String, Object>>() {
    }.getType());

    assertNotNull(resp);
    assertEquals("OK", resp.get("status"));

    Map<String, Object> body = (Map<String, Object>) resp.get("body");

    assertEquals(p.getId(), body.get("id"));
    assertEquals("hello", body.get("title"));
    assertEquals("world", body.get("text"));

<<<<<<< HEAD
    ZeppelinServer.notebook.removeNote(note.getId(), null);
=======
    ZeppelinServer.notebook.removeNote(note.getId(), anonymous);
>>>>>>> 6eecdecb
  }

  @Test
  public void testMoveParagraph() throws IOException {
<<<<<<< HEAD
    Note note = ZeppelinServer.notebook.createNote(null);
=======
    Note note = ZeppelinServer.notebook.createNote(anonymous);
>>>>>>> 6eecdecb

    Paragraph p = note.addNewParagraph(AuthenticationInfo.ANONYMOUS);
    p.setTitle("title1");
    p.setText("text1");

    Paragraph p2 = note.addNewParagraph(AuthenticationInfo.ANONYMOUS);
    p2.setTitle("title2");
    p2.setText("text2");

<<<<<<< HEAD
    note.persist(null);
=======
    note.persist(anonymous);
>>>>>>> 6eecdecb

    PostMethod post = httpPost("/notebook/" + note.getId() + "/paragraph/" + p2.getId() + "/move/" + 0, "");
    assertThat("Test post method: ", post, isAllowed());
    post.releaseConnection();

    Note retrNote = ZeppelinServer.notebook.getNote(note.getId());
    Paragraph paragraphAtIdx0 = retrNote.getParagraphs().get(0);

    assertEquals(p2.getId(), paragraphAtIdx0.getId());
    assertEquals(p2.getTitle(), paragraphAtIdx0.getTitle());
    assertEquals(p2.getText(), paragraphAtIdx0.getText());

    PostMethod post2 = httpPost("/notebook/" + note.getId() + "/paragraph/" + p2.getId() + "/move/" + 10, "");
    assertThat("Test post method: ", post2, isBadRequest());
    post.releaseConnection();

<<<<<<< HEAD
    ZeppelinServer.notebook.removeNote(note.getId(), null);
=======
    ZeppelinServer.notebook.removeNote(note.getId(), anonymous);
>>>>>>> 6eecdecb
  }

  @Test
  public void testDeleteParagraph() throws IOException {
<<<<<<< HEAD
    Note note = ZeppelinServer.notebook.createNote(null);
=======
    Note note = ZeppelinServer.notebook.createNote(anonymous);
>>>>>>> 6eecdecb

    Paragraph p = note.addNewParagraph(AuthenticationInfo.ANONYMOUS);
    p.setTitle("title1");
    p.setText("text1");

<<<<<<< HEAD
    note.persist(null);
=======
    note.persist(anonymous);
>>>>>>> 6eecdecb

    DeleteMethod delete = httpDelete("/notebook/" + note.getId() + "/paragraph/" + p.getId());
    assertThat("Test delete method: ", delete, isAllowed());
    delete.releaseConnection();

    Note retrNote = ZeppelinServer.notebook.getNote(note.getId());
    Paragraph retrParagrah = retrNote.getParagraph(p.getId());
    assertNull("paragraph should be deleted", retrParagrah);

<<<<<<< HEAD
    ZeppelinServer.notebook.removeNote(note.getId(), null);
  }

  @Test
  public void testSearch() throws IOException {
    Map<String, String> body;

    GetMethod getSecurityTicket = httpGet("/security/ticket");
    getSecurityTicket.addRequestHeader("Origin", "http://localhost");
    Map<String, Object> respSecurityTicket = gson.fromJson(getSecurityTicket.getResponseBodyAsString(),
        new TypeToken<Map<String, Object>>() {
        }.getType());
    body = (Map<String, String>) respSecurityTicket.get("body");
    String username = body.get("principal");
    getSecurityTicket.releaseConnection();

    Note note1 = ZeppelinServer.notebook.createNote(null);
    String jsonRequest = "{\"title\": \"title1\", \"text\": \"ThisIsToTestSearchMethodWithPermissions 1\"}";
    PostMethod postNotebookText = httpPost("/notebook/" + note1.getId() + "/paragraph", jsonRequest);
    postNotebookText.releaseConnection();

    Note note2 = ZeppelinServer.notebook.createNote(null);
    jsonRequest = "{\"title\": \"title1\", \"text\": \"ThisIsToTestSearchMethodWithPermissions 2\"}";
    postNotebookText = httpPost("/notebook/" + note2.getId() + "/paragraph", jsonRequest);
    postNotebookText.releaseConnection();

    String jsonPermissions = "{\"owners\":[\"" + username + "\"],\"readers\":[\"" + username + "\"],\"writers\":[\"" + username + "\"]}";
    PutMethod putPermission = httpPut("/notebook/" + note1.getId() + "/permissions", jsonPermissions);
    putPermission.releaseConnection();

    jsonPermissions = "{\"owners\":[\"admin\"],\"readers\":[\"admin\"],\"writers\":[\"admin\"]}";
    putPermission = httpPut("/notebook/" + note2.getId() + "/permissions", jsonPermissions);
    putPermission.releaseConnection();

    GetMethod searchNotebook = httpGet("/notebook/search?q='ThisIsToTestSearchMethodWithPermissions'");
    searchNotebook.addRequestHeader("Origin", "http://localhost");
    Map<String, Object> respSearchResult = gson.fromJson(searchNotebook.getResponseBodyAsString(),
        new TypeToken<Map<String, Object>>() {
        }.getType());
    ArrayList searchBody = (ArrayList) respSearchResult.get("body");

    assertEquals("At-least one search results is there", true, searchBody.size() >= 1);

    for (int i = 0; i < searchBody.size(); i++) {
      Map<String, String> searchResult = (Map<String, String>) searchBody.get(i);
      String userId = searchResult.get("id").split("/", 2)[0];
      GetMethod getPermission = httpGet("/notebook/" + userId + "/permissions");
      getPermission.addRequestHeader("Origin", "http://localhost");
      Map<String, Object> resp = gson.fromJson(getPermission.getResponseBodyAsString(),
          new TypeToken<Map<String, Object>>() {
          }.getType());
      Map<String, ArrayList> permissions = (Map<String, ArrayList>) resp.get("body");
      ArrayList owners = permissions.get("owners");
      ArrayList readers = permissions.get("readers");
      ArrayList writers = permissions.get("writers");

      if (owners.size() != 0 && readers.size() != 0 && writers.size() != 0) {
        assertEquals("User has permissions  ", true, (owners.contains(username) || readers.contains(username) ||
            writers.contains(username)));
      }
      getPermission.releaseConnection();
    }
    searchNotebook.releaseConnection();
    ZeppelinServer.notebook.removeNote(note1.getId(), null);
    ZeppelinServer.notebook.removeNote(note2.getId(), null);
=======
    ZeppelinServer.notebook.removeNote(note.getId(), anonymous);
>>>>>>> 6eecdecb
  }

  @Test
  public void testTitleSearch() throws IOException {
<<<<<<< HEAD
    Note note = ZeppelinServer.notebook.createNote(null);
=======
    Note note = ZeppelinServer.notebook.createNote(anonymous);
>>>>>>> 6eecdecb
    String jsonRequest = "{\"title\": \"testTitleSearchOfParagraph\", \"text\": \"ThisIsToTestSearchMethodWithTitle \"}";
    PostMethod postNoteText = httpPost("/notebook/" + note.getId() + "/paragraph", jsonRequest);
    postNoteText.releaseConnection();

    GetMethod searchNote = httpGet("/notebook/search?q='testTitleSearchOfParagraph'");
    searchNote.addRequestHeader("Origin", "http://localhost");
    Map<String, Object> respSearchResult = gson.fromJson(searchNote.getResponseBodyAsString(),
        new TypeToken<Map<String, Object>>() {
        }.getType());
    ArrayList searchBody = (ArrayList) respSearchResult.get("body");

    int numberOfTitleHits = 0;
    for (int i = 0; i < searchBody.size(); i++) {
      Map<String, String> searchResult = (Map<String, String>) searchBody.get(i);
      if (searchResult.get("header").contains("testTitleSearchOfParagraph")) {
        numberOfTitleHits++;
      }
    }
    assertEquals("Paragraph title hits must be at-least one", true, numberOfTitleHits >= 1);
<<<<<<< HEAD
    searchNotebook.releaseConnection();
    ZeppelinServer.notebook.removeNote(note.getId(), null);
=======
    searchNote.releaseConnection();
    ZeppelinServer.notebook.removeNote(note.getId(), anonymous);
>>>>>>> 6eecdecb
  }

}<|MERGE_RESOLUTION|>--- conflicted
+++ resolved
@@ -84,11 +84,7 @@
   public void testGetNoteInfo() throws IOException {
     LOG.info("testGetNoteInfo");
     // Create note to get info
-<<<<<<< HEAD
-    Note note = ZeppelinServer.notebook.createNote(null);
-=======
-    Note note = ZeppelinServer.notebook.createNote(anonymous);
->>>>>>> 6eecdecb
+    Note note = ZeppelinServer.notebook.createNote(anonymous);
     assertNotNull("can't create new note", note);
     note.setName("note");
     Paragraph paragraph = note.addNewParagraph(AuthenticationInfo.ANONYMOUS);
@@ -97,11 +93,7 @@
     paragraph.setConfig(config);
     String paragraphText = "%md This is my new paragraph in my new note";
     paragraph.setText(paragraphText);
-<<<<<<< HEAD
-    note.persist(null);
-=======
-    note.persist(anonymous);
->>>>>>> 6eecdecb
+    note.persist(anonymous);
 
     String sourceNoteId = note.getId();
     GetMethod get = httpGet("/notebook/" + sourceNoteId);
@@ -180,11 +172,7 @@
       }
     }
     // cleanup
-<<<<<<< HEAD
-    ZeppelinServer.notebook.removeNote(newNotebookId, null);
-=======
     ZeppelinServer.notebook.removeNote(newNoteId, anonymous);
->>>>>>> 6eecdecb
     post.releaseConnection();
   }
 
@@ -211,11 +199,7 @@
     }
     assertEquals("compare note name", expectedNoteName, newNoteName);
     // cleanup
-<<<<<<< HEAD
-    ZeppelinServer.notebook.removeNote(newNotebookId, null);
-=======
     ZeppelinServer.notebook.removeNote(newNoteId, anonymous);
->>>>>>> 6eecdecb
     post.releaseConnection();
 
   }
@@ -224,11 +208,7 @@
   public void testDeleteNote() throws IOException {
     LOG.info("testDeleteNote");
     //Create note and get ID
-<<<<<<< HEAD
-    Note note = ZeppelinServer.notebook.createNote(null);
-=======
-    Note note = ZeppelinServer.notebook.createNote(anonymous);
->>>>>>> 6eecdecb
+    Note note = ZeppelinServer.notebook.createNote(anonymous);
     String noteId = note.getId();
     testDeleteNote(noteId);
   }
@@ -242,15 +222,9 @@
 
 
   @Test
-<<<<<<< HEAD
-  public void testExportNotebook() throws IOException {
-    LOG.info("testExportNotebook");
-    Note note = ZeppelinServer.notebook.createNote(null);
-=======
   public void testExportNote() throws IOException {
     LOG.info("testExportNote");
     Note note = ZeppelinServer.notebook.createNote(anonymous);
->>>>>>> 6eecdecb
     assertNotNull("can't create new note", note);
     note.setName("source note for export");
     Paragraph paragraph = note.addNewParagraph(AuthenticationInfo.ANONYMOUS);
@@ -258,21 +232,12 @@
     config.put("enabled", true);
     paragraph.setConfig(config);
     paragraph.setText("%md This is my new paragraph in my new note");
-<<<<<<< HEAD
-    note.persist(null);
-    String sourceNoteID = note.getId();
-    // Call export Notebook REST API
-    GetMethod get = httpGet("/notebook/export/" + sourceNoteID);
-    LOG.info("testNotebookExport \n" + get.getResponseBodyAsString());
-    assertThat("test notebook export method:", get, isAllowed());
-=======
     note.persist(anonymous);
     String sourceNoteId = note.getId();
     // Call export Note REST API
     GetMethod get = httpGet("/notebook/export/" + sourceNoteId);
     LOG.info("testNoteExport \n" + get.getResponseBodyAsString());
     assertThat("test note export method:", get, isAllowed());
->>>>>>> 6eecdecb
 
     Map<String, Object> resp =
         gson.fromJson(get.getResponseBodyAsString(),
@@ -281,11 +246,7 @@
     String exportJSON = (String) resp.get("body");
     assertNotNull("Can not find new notejson", exportJSON);
     LOG.info("export JSON:=" + exportJSON);
-<<<<<<< HEAD
-    ZeppelinServer.notebook.removeNote(sourceNoteID, null);
-=======
     ZeppelinServer.notebook.removeNote(sourceNoteId, anonymous);
->>>>>>> 6eecdecb
     get.releaseConnection();
 
   }
@@ -294,15 +255,9 @@
   public void testImportNotebook() throws IOException {
     Map<String, Object> resp;
     String noteName = "source note for import";
-<<<<<<< HEAD
-    LOG.info("testImortNotebook");
-    // create test notebook
-    Note note = ZeppelinServer.notebook.createNote(null);
-=======
     LOG.info("testImportNote");
     // create test note
     Note note = ZeppelinServer.notebook.createNote(anonymous);
->>>>>>> 6eecdecb
     assertNotNull("can't create new note", note);
     note.setName(noteName);
     Paragraph paragraph = note.addNewParagraph(AuthenticationInfo.ANONYMOUS);
@@ -310,13 +265,8 @@
     config.put("enabled", true);
     paragraph.setConfig(config);
     paragraph.setText("%md This is my new paragraph in my new note");
-<<<<<<< HEAD
-    note.persist(null);
-    String sourceNoteID = note.getId();
-=======
     note.persist(anonymous);
     String sourceNoteId = note.getId();
->>>>>>> 6eecdecb
     // get note content as JSON
     String oldJson = getNoteContent(sourceNoteId);
     // call note post
@@ -333,13 +283,8 @@
     assertEquals("Compare paragraphs count", note.getParagraphs().size(), newNote.getParagraphs()
         .size());
     // cleanup
-<<<<<<< HEAD
-    ZeppelinServer.notebook.removeNote(note.getId(), null);
-    ZeppelinServer.notebook.removeNote(newNote.getId(), null);
-=======
     ZeppelinServer.notebook.removeNote(note.getId(), anonymous);
     ZeppelinServer.notebook.removeNote(newNote.getId(), anonymous);
->>>>>>> 6eecdecb
     importPost.releaseConnection();
   }
 
@@ -374,11 +319,7 @@
   public void testCloneNote() throws IOException, CloneNotSupportedException, IllegalArgumentException {
     LOG.info("testCloneNote");
     // Create note to clone
-<<<<<<< HEAD
-    Note note = ZeppelinServer.notebook.createNote(null);
-=======
-    Note note = ZeppelinServer.notebook.createNote(anonymous);
->>>>>>> 6eecdecb
+    Note note = ZeppelinServer.notebook.createNote(anonymous);
     assertNotNull("can't create new note", note);
     note.setName("source note for clone");
     Paragraph paragraph = note.addNewParagraph(AuthenticationInfo.ANONYMOUS);
@@ -386,13 +327,8 @@
     config.put("enabled", true);
     paragraph.setConfig(config);
     paragraph.setText("%md This is my new paragraph in my new note");
-<<<<<<< HEAD
-    note.persist(null);
-    String sourceNoteID = note.getId();
-=======
     note.persist(anonymous);
     String sourceNoteId = note.getId();
->>>>>>> 6eecdecb
 
     String noteName = "clone Note Name";
     // Call Clone Note REST API
@@ -411,13 +347,8 @@
     assertEquals("Compare note names", noteName, newNote.getName());
     assertEquals("Compare paragraphs count", note.getParagraphs().size(), newNote.getParagraphs().size());
     //cleanup
-<<<<<<< HEAD
-    ZeppelinServer.notebook.removeNote(note.getId(), null);
-    ZeppelinServer.notebook.removeNote(newNote.getId(), null);
-=======
     ZeppelinServer.notebook.removeNote(note.getId(), anonymous);
     ZeppelinServer.notebook.removeNote(newNote.getId(), anonymous);
->>>>>>> 6eecdecb
     post.releaseConnection();
   }
 
@@ -439,11 +370,7 @@
   public void testNoteJobs() throws IOException, InterruptedException {
     LOG.info("testNoteJobs");
     // Create note to run test.
-<<<<<<< HEAD
-    Note note = ZeppelinServer.notebook.createNote(null);
-=======
-    Note note = ZeppelinServer.notebook.createNote(anonymous);
->>>>>>> 6eecdecb
+    Note note = ZeppelinServer.notebook.createNote(anonymous);
     assertNotNull("can't create new note", note);
     note.setName("note for run test");
     Paragraph paragraph = note.addNewParagraph(AuthenticationInfo.ANONYMOUS);
@@ -453,13 +380,8 @@
     paragraph.setConfig(config);
     
     paragraph.setText("%md This is test paragraph.");
-<<<<<<< HEAD
-    note.persist(null);
-    String noteID = note.getId();
-=======
     note.persist(anonymous);
     String noteId = note.getId();
->>>>>>> 6eecdecb
 
     note.runAll();
     // wait until job is finished or timeout.
@@ -496,22 +418,14 @@
     Thread.sleep(1000);
     
     //cleanup
-<<<<<<< HEAD
-    ZeppelinServer.notebook.removeNote(note.getId(), null);
-=======
-    ZeppelinServer.notebook.removeNote(note.getId(), anonymous);
->>>>>>> 6eecdecb
+    ZeppelinServer.notebook.removeNote(note.getId(), anonymous);
   }
 
   @Test
   public void testGetNoteJob() throws IOException, InterruptedException {
     LOG.info("testGetNoteJob");
     // Create note to run test.
-<<<<<<< HEAD
-    Note note = ZeppelinServer.notebook.createNote(null);
-=======
-    Note note = ZeppelinServer.notebook.createNote(anonymous);
->>>>>>> 6eecdecb
+    Note note = ZeppelinServer.notebook.createNote(anonymous);
     assertNotNull("can't create new note", note);
     note.setName("note for run test");
     Paragraph paragraph = note.addNewParagraph(AuthenticationInfo.ANONYMOUS);
@@ -521,14 +435,9 @@
     paragraph.setConfig(config);
 
     paragraph.setText("%sh sleep 1");
-<<<<<<< HEAD
-    note.persist(null);
-    String noteID = note.getId();
-=======
     paragraph.setAuthenticationInfo(anonymous);
     note.persist(anonymous);
     String noteId = note.getId();
->>>>>>> 6eecdecb
 
     note.runAll();
 
@@ -563,22 +472,14 @@
       }
     }
 
-<<<<<<< HEAD
-    ZeppelinServer.notebook.removeNote(note.getId(), null);
-=======
-    ZeppelinServer.notebook.removeNote(note.getId(), anonymous);
->>>>>>> 6eecdecb
+    ZeppelinServer.notebook.removeNote(note.getId(), anonymous);
   }
 
   @Test
   public void testRunParagraphWithParams() throws IOException, InterruptedException {
     LOG.info("testRunParagraphWithParams");
     // Create note to run test.
-<<<<<<< HEAD
-    Note note = ZeppelinServer.notebook.createNote(null);
-=======
-    Note note = ZeppelinServer.notebook.createNote(anonymous);
->>>>>>> 6eecdecb
+    Note note = ZeppelinServer.notebook.createNote(anonymous);
     assertNotNull("can't create new note", note);
     note.setName("note for run test");
     Paragraph paragraph = note.addNewParagraph(AuthenticationInfo.ANONYMOUS);
@@ -588,13 +489,8 @@
     paragraph.setConfig(config);
 
     paragraph.setText("%spark\nval param = z.input(\"param\").toString\nprintln(param)");
-<<<<<<< HEAD
-    note.persist(null);
-    String noteID = note.getId();
-=======
     note.persist(anonymous);
     String noteId = note.getId();
->>>>>>> 6eecdecb
 
     note.runAll();
     // wait until job is finished or timeout.
@@ -621,21 +517,13 @@
     assertEquals("world", params.get("param2"));
 
     //cleanup
-<<<<<<< HEAD
-    ZeppelinServer.notebook.removeNote(note.getId(), null);
-=======
-    ZeppelinServer.notebook.removeNote(note.getId(), anonymous);
->>>>>>> 6eecdecb
+    ZeppelinServer.notebook.removeNote(note.getId(), anonymous);
   }
 
   @Test
   public void testJobs() throws InterruptedException, IOException{
     // create a note and a paragraph
-<<<<<<< HEAD
-    Note note = ZeppelinServer.notebook.createNote(null);
-=======
-    Note note = ZeppelinServer.notebook.createNote(anonymous);
->>>>>>> 6eecdecb
+    Note note = ZeppelinServer.notebook.createNote(anonymous);
 
     note.setName("note for run test");
     Paragraph paragraph = note.addNewParagraph(AuthenticationInfo.ANONYMOUS);
@@ -679,30 +567,18 @@
     DeleteMethod deleteCron = httpDelete("/notebook/cron/" + note.getId());
     assertThat("", deleteCron, isAllowed());
     deleteCron.releaseConnection();
-<<<<<<< HEAD
-    ZeppelinServer.notebook.removeNote(note.getId(), null);
-=======
-    ZeppelinServer.notebook.removeNote(note.getId(), anonymous);
->>>>>>> 6eecdecb
+    ZeppelinServer.notebook.removeNote(note.getId(), anonymous);
   }
 
   @Test
   public void testRegressionZEPPELIN_527() throws IOException {
-<<<<<<< HEAD
-    Note note = ZeppelinServer.notebook.createNote(null);
-=======
-    Note note = ZeppelinServer.notebook.createNote(anonymous);
->>>>>>> 6eecdecb
+    Note note = ZeppelinServer.notebook.createNote(anonymous);
 
     note.setName("note for run test");
     Paragraph paragraph = note.addNewParagraph(AuthenticationInfo.ANONYMOUS);
     paragraph.setText("%spark\nval param = z.input(\"param\").toString\nprintln(param)");
 
-<<<<<<< HEAD
-    note.persist(null);
-=======
-    note.persist(anonymous);
->>>>>>> 6eecdecb
+    note.persist(anonymous);
 
     GetMethod getNoteJobs = httpGet("/notebook/job/" + note.getId());
     assertThat("test note jobs run:", getNoteJobs, isAllowed());
@@ -713,20 +589,12 @@
     assertFalse(body.get(0).containsKey("finished"));
     getNoteJobs.releaseConnection();
 
-<<<<<<< HEAD
-    ZeppelinServer.notebook.removeNote(note.getId(), null);
-=======
-    ZeppelinServer.notebook.removeNote(note.getId(), anonymous);
->>>>>>> 6eecdecb
+    ZeppelinServer.notebook.removeNote(note.getId(), anonymous);
   }
 
   @Test
   public void testInsertParagraph() throws IOException {
-<<<<<<< HEAD
-    Note note = ZeppelinServer.notebook.createNote(null);
-=======
-    Note note = ZeppelinServer.notebook.createNote(anonymous);
->>>>>>> 6eecdecb
+    Note note = ZeppelinServer.notebook.createNote(anonymous);
 
     String jsonRequest = "{\"title\": \"title1\", \"text\": \"text1\"}";
     PostMethod post = httpPost("/notebook/" + note.getId() + "/paragraph", jsonRequest);
@@ -761,9 +629,6 @@
     assertEquals("title2", paragraphAtIdx0.getTitle());
     assertEquals("text2", paragraphAtIdx0.getText());
 
-<<<<<<< HEAD
-    ZeppelinServer.notebook.removeNote(note.getId(), null);
-=======
     //append paragraph providing graph
     String jsonRequest3 = "{\"title\": \"title3\", \"text\": \"text3\", "+
                           "\"config\": {\"colWidth\": 9.0, \"title\": true, "+
@@ -784,25 +649,16 @@
 
 
     ZeppelinServer.notebook.removeNote(note.getId(), anonymous);
->>>>>>> 6eecdecb
   }
 
   @Test
   public void testGetParagraph() throws IOException {
-<<<<<<< HEAD
-    Note note = ZeppelinServer.notebook.createNote(null);
-=======
-    Note note = ZeppelinServer.notebook.createNote(anonymous);
->>>>>>> 6eecdecb
+    Note note = ZeppelinServer.notebook.createNote(anonymous);
 
     Paragraph p = note.addNewParagraph(AuthenticationInfo.ANONYMOUS);
     p.setTitle("hello");
     p.setText("world");
-<<<<<<< HEAD
-    note.persist(null);
-=======
-    note.persist(anonymous);
->>>>>>> 6eecdecb
+    note.persist(anonymous);
 
     GetMethod get = httpGet("/notebook/" + note.getId() + "/paragraph/" + p.getId());
     LOG.info("testGetParagraph response\n" + get.getResponseBodyAsString());
@@ -821,20 +677,12 @@
     assertEquals("hello", body.get("title"));
     assertEquals("world", body.get("text"));
 
-<<<<<<< HEAD
-    ZeppelinServer.notebook.removeNote(note.getId(), null);
-=======
-    ZeppelinServer.notebook.removeNote(note.getId(), anonymous);
->>>>>>> 6eecdecb
+    ZeppelinServer.notebook.removeNote(note.getId(), anonymous);
   }
 
   @Test
   public void testMoveParagraph() throws IOException {
-<<<<<<< HEAD
-    Note note = ZeppelinServer.notebook.createNote(null);
-=======
-    Note note = ZeppelinServer.notebook.createNote(anonymous);
->>>>>>> 6eecdecb
+    Note note = ZeppelinServer.notebook.createNote(anonymous);
 
     Paragraph p = note.addNewParagraph(AuthenticationInfo.ANONYMOUS);
     p.setTitle("title1");
@@ -844,11 +692,7 @@
     p2.setTitle("title2");
     p2.setText("text2");
 
-<<<<<<< HEAD
-    note.persist(null);
-=======
-    note.persist(anonymous);
->>>>>>> 6eecdecb
+    note.persist(anonymous);
 
     PostMethod post = httpPost("/notebook/" + note.getId() + "/paragraph/" + p2.getId() + "/move/" + 0, "");
     assertThat("Test post method: ", post, isAllowed());
@@ -865,30 +709,18 @@
     assertThat("Test post method: ", post2, isBadRequest());
     post.releaseConnection();
 
-<<<<<<< HEAD
-    ZeppelinServer.notebook.removeNote(note.getId(), null);
-=======
-    ZeppelinServer.notebook.removeNote(note.getId(), anonymous);
->>>>>>> 6eecdecb
+    ZeppelinServer.notebook.removeNote(note.getId(), anonymous);
   }
 
   @Test
   public void testDeleteParagraph() throws IOException {
-<<<<<<< HEAD
-    Note note = ZeppelinServer.notebook.createNote(null);
-=======
-    Note note = ZeppelinServer.notebook.createNote(anonymous);
->>>>>>> 6eecdecb
+    Note note = ZeppelinServer.notebook.createNote(anonymous);
 
     Paragraph p = note.addNewParagraph(AuthenticationInfo.ANONYMOUS);
     p.setTitle("title1");
     p.setText("text1");
 
-<<<<<<< HEAD
-    note.persist(null);
-=======
-    note.persist(anonymous);
->>>>>>> 6eecdecb
+    note.persist(anonymous);
 
     DeleteMethod delete = httpDelete("/notebook/" + note.getId() + "/paragraph/" + p.getId());
     assertThat("Test delete method: ", delete, isAllowed());
@@ -898,84 +730,12 @@
     Paragraph retrParagrah = retrNote.getParagraph(p.getId());
     assertNull("paragraph should be deleted", retrParagrah);
 
-<<<<<<< HEAD
-    ZeppelinServer.notebook.removeNote(note.getId(), null);
-  }
-
-  @Test
-  public void testSearch() throws IOException {
-    Map<String, String> body;
-
-    GetMethod getSecurityTicket = httpGet("/security/ticket");
-    getSecurityTicket.addRequestHeader("Origin", "http://localhost");
-    Map<String, Object> respSecurityTicket = gson.fromJson(getSecurityTicket.getResponseBodyAsString(),
-        new TypeToken<Map<String, Object>>() {
-        }.getType());
-    body = (Map<String, String>) respSecurityTicket.get("body");
-    String username = body.get("principal");
-    getSecurityTicket.releaseConnection();
-
-    Note note1 = ZeppelinServer.notebook.createNote(null);
-    String jsonRequest = "{\"title\": \"title1\", \"text\": \"ThisIsToTestSearchMethodWithPermissions 1\"}";
-    PostMethod postNotebookText = httpPost("/notebook/" + note1.getId() + "/paragraph", jsonRequest);
-    postNotebookText.releaseConnection();
-
-    Note note2 = ZeppelinServer.notebook.createNote(null);
-    jsonRequest = "{\"title\": \"title1\", \"text\": \"ThisIsToTestSearchMethodWithPermissions 2\"}";
-    postNotebookText = httpPost("/notebook/" + note2.getId() + "/paragraph", jsonRequest);
-    postNotebookText.releaseConnection();
-
-    String jsonPermissions = "{\"owners\":[\"" + username + "\"],\"readers\":[\"" + username + "\"],\"writers\":[\"" + username + "\"]}";
-    PutMethod putPermission = httpPut("/notebook/" + note1.getId() + "/permissions", jsonPermissions);
-    putPermission.releaseConnection();
-
-    jsonPermissions = "{\"owners\":[\"admin\"],\"readers\":[\"admin\"],\"writers\":[\"admin\"]}";
-    putPermission = httpPut("/notebook/" + note2.getId() + "/permissions", jsonPermissions);
-    putPermission.releaseConnection();
-
-    GetMethod searchNotebook = httpGet("/notebook/search?q='ThisIsToTestSearchMethodWithPermissions'");
-    searchNotebook.addRequestHeader("Origin", "http://localhost");
-    Map<String, Object> respSearchResult = gson.fromJson(searchNotebook.getResponseBodyAsString(),
-        new TypeToken<Map<String, Object>>() {
-        }.getType());
-    ArrayList searchBody = (ArrayList) respSearchResult.get("body");
-
-    assertEquals("At-least one search results is there", true, searchBody.size() >= 1);
-
-    for (int i = 0; i < searchBody.size(); i++) {
-      Map<String, String> searchResult = (Map<String, String>) searchBody.get(i);
-      String userId = searchResult.get("id").split("/", 2)[0];
-      GetMethod getPermission = httpGet("/notebook/" + userId + "/permissions");
-      getPermission.addRequestHeader("Origin", "http://localhost");
-      Map<String, Object> resp = gson.fromJson(getPermission.getResponseBodyAsString(),
-          new TypeToken<Map<String, Object>>() {
-          }.getType());
-      Map<String, ArrayList> permissions = (Map<String, ArrayList>) resp.get("body");
-      ArrayList owners = permissions.get("owners");
-      ArrayList readers = permissions.get("readers");
-      ArrayList writers = permissions.get("writers");
-
-      if (owners.size() != 0 && readers.size() != 0 && writers.size() != 0) {
-        assertEquals("User has permissions  ", true, (owners.contains(username) || readers.contains(username) ||
-            writers.contains(username)));
-      }
-      getPermission.releaseConnection();
-    }
-    searchNotebook.releaseConnection();
-    ZeppelinServer.notebook.removeNote(note1.getId(), null);
-    ZeppelinServer.notebook.removeNote(note2.getId(), null);
-=======
-    ZeppelinServer.notebook.removeNote(note.getId(), anonymous);
->>>>>>> 6eecdecb
+    ZeppelinServer.notebook.removeNote(note.getId(), anonymous);
   }
 
   @Test
   public void testTitleSearch() throws IOException {
-<<<<<<< HEAD
-    Note note = ZeppelinServer.notebook.createNote(null);
-=======
-    Note note = ZeppelinServer.notebook.createNote(anonymous);
->>>>>>> 6eecdecb
+    Note note = ZeppelinServer.notebook.createNote(anonymous);
     String jsonRequest = "{\"title\": \"testTitleSearchOfParagraph\", \"text\": \"ThisIsToTestSearchMethodWithTitle \"}";
     PostMethod postNoteText = httpPost("/notebook/" + note.getId() + "/paragraph", jsonRequest);
     postNoteText.releaseConnection();
@@ -995,13 +755,8 @@
       }
     }
     assertEquals("Paragraph title hits must be at-least one", true, numberOfTitleHits >= 1);
-<<<<<<< HEAD
-    searchNotebook.releaseConnection();
-    ZeppelinServer.notebook.removeNote(note.getId(), null);
-=======
     searchNote.releaseConnection();
     ZeppelinServer.notebook.removeNote(note.getId(), anonymous);
->>>>>>> 6eecdecb
   }
 
 }