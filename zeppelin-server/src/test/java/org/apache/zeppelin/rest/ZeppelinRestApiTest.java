--- conflicted
+++ resolved
@@ -191,7 +191,7 @@
   public void testGetNotebookInfo() throws IOException {
     LOG.info("testGetNotebookInfo");
     // Create note to get info
-    Note note = ZeppelinServer.notebook.createNote();
+    Note note = ZeppelinServer.notebook.createNote("anonymous");
     assertNotNull("can't create new note", note);
     note.setName("note");
     Paragraph paragraph = note.addParagraph();
@@ -248,7 +248,7 @@
 
     String newNotebookId =  (String) resp.get("body");
     LOG.info("newNotebookId:=" + newNotebookId);
-    Note newNote = ZeppelinServer.notebook.getNote(newNotebookId);
+    Note newNote = ZeppelinServer.notebook.getNote(newNotebookId, "anonymous");
     assertNotNull("Can not find new note by id", newNote);
     // This is partial test as newNote is in memory but is not persistent
     String newNoteName = newNote.getName();
@@ -267,7 +267,7 @@
       assertTrue("paragraph text check failed", p.getText().startsWith("text"));
     }
     // cleanup
-    ZeppelinServer.notebook.removeNote(newNotebookId);
+    ZeppelinServer.notebook.removeNote(newNotebookId, "anonymous");
     post.releaseConnection();
   }
 
@@ -437,7 +437,7 @@
   public void testGetNotebookJob() throws IOException, InterruptedException {
     LOG.info("testGetNotebookJob");
     // Create note to run test.
-    Note note = ZeppelinServer.notebook.createNote();
+    Note note = ZeppelinServer.notebook.createNote("anonymous");
     assertNotNull("can't create new note", note);
     note.setName("note for run test");
     Paragraph paragraph = note.addParagraph();
@@ -483,14 +483,14 @@
       }
     }
 
-    ZeppelinServer.notebook.removeNote(note.getId());
+    ZeppelinServer.notebook.removeNote(note.getId(), "anonymous");
   }
 
   @Test
   public void testRunParagraphWithParams() throws IOException, InterruptedException {
     LOG.info("testRunParagraphWithParams");
     // Create note to run test.
-    Note note = ZeppelinServer.notebook.createNote();
+    Note note = ZeppelinServer.notebook.createNote("anonymous");
     assertNotNull("can't create new note", note);
     note.setName("note for run test");
     Paragraph paragraph = note.addParagraph();
@@ -521,14 +521,14 @@
     postParagraph.releaseConnection();
     Thread.sleep(1000);
 
-    Note retrNote = ZeppelinServer.notebook.getNote(noteID);
+    Note retrNote = ZeppelinServer.notebook.getNote(noteID, "anonymous");
     Paragraph retrParagraph = retrNote.getParagraph(paragraph.getId());
     Map<String, Object> params = retrParagraph.settings.getParams();
     assertEquals("hello", params.get("param"));
     assertEquals("world", params.get("param2"));
 
     //cleanup
-    ZeppelinServer.notebook.removeNote(note.getId());
+    ZeppelinServer.notebook.removeNote(note.getId(), "anonymous");
   }
 
   @Test
@@ -578,16 +578,12 @@
     DeleteMethod deleteCron = httpDelete("/notebook/cron/" + note.getId());
     assertThat("", deleteCron, isAllowed());
     deleteCron.releaseConnection();
-<<<<<<< HEAD
     ZeppelinServer.notebook.removeNote(note.getId(), "anonymous");
   }  
-=======
-    ZeppelinServer.notebook.removeNote(note.getId());
-  }
 
   @Test
   public void testRegressionZEPPELIN_527() throws IOException {
-    Note note = ZeppelinServer.notebook.createNote();
+    Note note = ZeppelinServer.notebook.createNote("anonymous");
 
     note.setName("note for run test");
     Paragraph paragraph = note.addParagraph();
@@ -604,12 +600,12 @@
     assertFalse(body.get(0).containsKey("finished"));
     getNoteJobs.releaseConnection();
 
-    ZeppelinServer.notebook.removeNote(note.getId());
+    ZeppelinServer.notebook.removeNote(note.getId(), "anonymous");
   }
 
   @Test
   public void testInsertParagraph() throws IOException {
-    Note note = ZeppelinServer.notebook.createNote();
+    Note note = ZeppelinServer.notebook.createNote("anonymous");
 
     String jsonRequest = "{\"title\": \"title1\", \"text\": \"text1\"}";
     PostMethod post = httpPost("/notebook/" + note.getId() + "/paragraph", jsonRequest);
@@ -623,7 +619,7 @@
     String newParagraphId = (String) resp.get("body");
     LOG.info("newParagraphId:=" + newParagraphId);
 
-    Note retrNote = ZeppelinServer.notebook.getNote(note.getId());
+    Note retrNote = ZeppelinServer.notebook.getNote(note.getId(), "anonymous");
     Paragraph newParagraph = retrNote.getParagraph(newParagraphId);
     assertNotNull("Can not find new paragraph by id", newParagraph);
 
@@ -644,12 +640,12 @@
     assertEquals("title2", paragraphAtIdx0.getTitle());
     assertEquals("text2", paragraphAtIdx0.getText());
 
-    ZeppelinServer.notebook.removeNote(note.getId());
+    ZeppelinServer.notebook.removeNote(note.getId(), "anonymous");
   }
 
   @Test
   public void testGetParagraph() throws IOException {
-    Note note = ZeppelinServer.notebook.createNote();
+    Note note = ZeppelinServer.notebook.createNote("anonymous");
 
     Paragraph p = note.addParagraph();
     p.setTitle("hello");
@@ -673,12 +669,12 @@
     assertEquals("hello", body.get("title"));
     assertEquals("world", body.get("text"));
 
-    ZeppelinServer.notebook.removeNote(note.getId());
+    ZeppelinServer.notebook.removeNote(note.getId(), "anonymous");
   }
 
   @Test
   public void testMoveParagraph() throws IOException {
-    Note note = ZeppelinServer.notebook.createNote();
+    Note note = ZeppelinServer.notebook.createNote("anonymous");
 
     Paragraph p = note.addParagraph();
     p.setTitle("title1");
@@ -694,7 +690,7 @@
     assertThat("Test post method: ", post, isAllowed());
     post.releaseConnection();
 
-    Note retrNote = ZeppelinServer.notebook.getNote(note.getId());
+    Note retrNote = ZeppelinServer.notebook.getNote(note.getId(), "anonymous");
     Paragraph paragraphAtIdx0 = retrNote.getParagraphs().get(0);
 
     assertEquals(p2.getId(), paragraphAtIdx0.getId());
@@ -705,12 +701,12 @@
     assertThat("Test post method: ", post2, isBadRequest());
     post.releaseConnection();
 
-    ZeppelinServer.notebook.removeNote(note.getId());
+    ZeppelinServer.notebook.removeNote(note.getId(), "anonymous");
   }
 
   @Test
   public void testDeleteParagraph() throws IOException {
-    Note note = ZeppelinServer.notebook.createNote();
+    Note note = ZeppelinServer.notebook.createNote("anonymous");
 
     Paragraph p = note.addParagraph();
     p.setTitle("title1");
@@ -722,11 +718,10 @@
     assertThat("Test delete method: ", delete, isAllowed());
     delete.releaseConnection();
 
-    Note retrNote = ZeppelinServer.notebook.getNote(note.getId());
+    Note retrNote = ZeppelinServer.notebook.getNote(note.getId(), "anonymous");
     Paragraph retrParagrah = retrNote.getParagraph(p.getId());
     assertNull("paragraph should be deleted", retrParagrah);
 
-    ZeppelinServer.notebook.removeNote(note.getId());
-  }
->>>>>>> 0a68c0b1
+    ZeppelinServer.notebook.removeNote(note.getId(), "anonymous");
+  }
 }
