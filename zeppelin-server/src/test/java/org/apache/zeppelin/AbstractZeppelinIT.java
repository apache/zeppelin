--- conflicted
+++ resolved
@@ -19,11 +19,8 @@
 
 
 import com.google.common.base.Function;
-<<<<<<< HEAD
 import org.apache.commons.codec.binary.Base64;
 import org.apache.commons.io.FileUtils;
-=======
->>>>>>> d2f9e647
 import org.openqa.selenium.*;
 import org.openqa.selenium.support.ui.ExpectedConditions;
 import org.openqa.selenium.support.ui.FluentWait;
@@ -138,13 +135,6 @@
     sleep(100, true);
   }
 
-<<<<<<< HEAD
-  protected void handleError(String message, Exception exception) throws Exception {
-    LOG.error(message, exception);
-    File scrFile = ((TakesScreenshot) driver).getScreenshotAs(OutputType.FILE);
-    LOG.error("ScreenShot::\ndata:image/png;base64," + new String(Base64.encodeBase64(FileUtils.readFileToByteArray(scrFile))));
-    throw exception;
-=======
   public enum HelperKeys implements CharSequence {
     OPEN_PARENTHESIS(Keys.chord(Keys.SHIFT, "9")),
     EXCLAMATION(Keys.chord(Keys.SHIFT, "1")),
@@ -182,8 +172,8 @@
   protected void handleException(String message, Exception e) throws Exception {
     LOG.error(message, e);
     File scrFile = ((TakesScreenshot) driver).getScreenshotAs(OutputType.FILE);
+    LOG.error("ScreenShot::\ndata:image/png;base64," + new String(Base64.encodeBase64(FileUtils.readFileToByteArray(scrFile))));
     throw e;
->>>>>>> d2f9e647
   }
 
 }