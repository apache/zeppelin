--- conflicted
+++ resolved
@@ -59,7 +59,6 @@
 
     driver.quit();
   }
-
   @Test
   public void testCreateNewButton() throws Exception {
     if (!endToEndTestEnabled()) {
@@ -71,35 +70,21 @@
       waitForParagraph(1, "READY");
       Integer oldNosOfParas = driver.findElements(By.xpath("//div[@ng-controller=\"ParagraphCtrl\"]")).size();
       collector.checkThat("Before Insert New : the number of  paragraph ",
-<<<<<<< HEAD
-        oldNosOfParas,
-        CoreMatchers.equalTo(1));
-=======
           oldNosOfParas,
           CoreMatchers.equalTo(1));
->>>>>>> fe48e982
       driver.findElement(By.xpath(getParagraphXPath(1) + "//span[@class='icon-settings']")).click();
       driver.findElement(By.xpath(getParagraphXPath(1) + "//ul/li/a[@ng-click='insertNew()']")).click();
       waitForParagraph(2, "READY");
       Integer newNosOfParas = driver.findElements(By.xpath("//div[@ng-controller=\"ParagraphCtrl\"]")).size();
       collector.checkThat("After Insert New (using Insert New button) :  number of  paragraph",
-<<<<<<< HEAD
-        oldNosOfParas + 1,
-        CoreMatchers.equalTo(newNosOfParas));
-=======
           oldNosOfParas + 1,
           CoreMatchers.equalTo(newNosOfParas));
->>>>>>> fe48e982
 
       driver.findElement(By.xpath(getParagraphXPath(1) + "//span[@class='icon-settings']")).click();
       driver.findElement(By.xpath(getParagraphXPath(1) + "//ul/li/a[@ng-click='removeParagraph()']")).click();
       ZeppelinITUtils.sleep(1000, false);
       driver.findElement(By.xpath("//div[@class='modal-dialog'][contains(.,'delete this paragraph')]" +
-<<<<<<< HEAD
-        "//div[@class='modal-footer']//button[contains(.,'OK')]")).click();
-=======
           "//div[@class='modal-footer']//button[contains(.,'OK')]")).click();
->>>>>>> fe48e982
       ZeppelinITUtils.sleep(1000, false);
 
       WebElement oldParagraphEditor = driver.findElement(By.xpath(getParagraphXPath(1) + "//textarea"));
@@ -111,13 +96,8 @@
       waitForParagraph(1, "READY");
 
       collector.checkThat("Paragraph is created above",
-<<<<<<< HEAD
-        driver.findElement(By.xpath(getParagraphXPath(1) + "//div[contains(@class, 'editor')]")).getText(),
-        CoreMatchers.equalTo(""));
-=======
-          driver.findElement(By.xpath(getParagraphXPath(1) + "//div[contains(@class, 'editor')]")).getText(),
-          CoreMatchers.equalTo(""));
->>>>>>> fe48e982
+          driver.findElement(By.xpath(getParagraphXPath(1) + "//div[contains(@class, 'editor')]")).getText(),
+          CoreMatchers.equalTo(""));
       WebElement aboveParagraphEditor = driver.findElement(By.xpath(getParagraphXPath(1) + "//textarea"));
       aboveParagraphEditor.sendKeys(" this is above ");
 
@@ -127,30 +107,12 @@
       waitForParagraph(3, "READY");
 
       collector.checkThat("Paragraph is created below",
-<<<<<<< HEAD
-        driver.findElement(By.xpath(getParagraphXPath(3) + "//div[contains(@class, 'editor')]")).getText(),
-        CoreMatchers.equalTo(""));
-=======
           driver.findElement(By.xpath(getParagraphXPath(3) + "//div[contains(@class, 'editor')]")).getText(),
           CoreMatchers.equalTo(""));
->>>>>>> fe48e982
       WebElement belowParagraphEditor = driver.findElement(By.xpath(getParagraphXPath(3) + "//textarea"));
       belowParagraphEditor.sendKeys(" this is below ");
 
       collector.checkThat("The output field of paragraph1 contains",
-<<<<<<< HEAD
-        driver.findElement(By.xpath(getParagraphXPath(1) + "//div[contains(@class, 'editor')]")).getText(),
-        CoreMatchers.equalTo(" this is above "));
-      collector.checkThat("The output field paragraph2 contains",
-        driver.findElement(By.xpath(getParagraphXPath(2) + "//div[contains(@class, 'editor')]")).getText(),
-        CoreMatchers.equalTo(" original paragraph "));
-      collector.checkThat("The output field paragraph3 contains",
-        driver.findElement(By.xpath(getParagraphXPath(3) + "//div[contains(@class, 'editor')]")).getText(),
-        CoreMatchers.equalTo(" this is below "));
-      collector.checkThat("The current number of paragraphs after creating  paragraph above and below",
-        driver.findElements(By.xpath("//div[@ng-controller=\"ParagraphCtrl\"]")).size(),
-        CoreMatchers.equalTo(3));
-=======
           driver.findElement(By.xpath(getParagraphXPath(1) + "//div[contains(@class, 'editor')]")).getText(),
           CoreMatchers.equalTo(" this is above "));
       collector.checkThat("The output field paragraph2 contains",
@@ -162,7 +124,6 @@
       collector.checkThat("The current number of paragraphs after creating  paragraph above and below",
           driver.findElements(By.xpath("//div[@ng-controller=\"ParagraphCtrl\"]")).size(),
           CoreMatchers.equalTo(3));
->>>>>>> fe48e982
 
       ZeppelinITUtils.sleep(1000, false);
       deleteTestNotebook(driver);
@@ -187,30 +148,17 @@
       waitForParagraph(2, "READY");
       Integer oldNosOfParas = driver.findElements(By.xpath("//div[@ng-controller=\"ParagraphCtrl\"]")).size();
       collector.checkThat("Before Remove : Number of paragraphs are ",
-<<<<<<< HEAD
-        oldNosOfParas,
-        CoreMatchers.equalTo(2));
-=======
           oldNosOfParas,
           CoreMatchers.equalTo(2));
->>>>>>> fe48e982
       driver.findElement(By.xpath(getParagraphXPath(1) + "//span[@class='icon-settings']")).click();
       driver.findElement(By.xpath(getParagraphXPath(1) + "//ul/li/a[@ng-click='removeParagraph()']")).click();
       sleep(1000, true);
       driver.findElement(By.xpath("//div[@class='modal-dialog'][contains(.,'delete this paragraph')]" +
-<<<<<<< HEAD
-        "//div[@class='modal-footer']//button[contains(.,'OK')]")).click();
-      Integer newNosOfParas = driver.findElements(By.xpath("//div[@ng-controller=\"ParagraphCtrl\"]")).size();
-      collector.checkThat("After Remove : Number of paragraphs are",
-        oldNosOfParas-1,
-        CoreMatchers.equalTo(newNosOfParas));
-=======
           "//div[@class='modal-footer']//button[contains(.,'OK')]")).click();
       Integer newNosOfParas = driver.findElements(By.xpath("//div[@ng-controller=\"ParagraphCtrl\"]")).size();
       collector.checkThat("After Remove : Number of paragraphs are",
           oldNosOfParas-1,
           CoreMatchers.equalTo(newNosOfParas));
->>>>>>> fe48e982
       ZeppelinITUtils.sleep(1000, false);
       deleteTestNotebook(driver);
 
@@ -241,19 +189,11 @@
 
 
       collector.checkThat("The paragraph1 value contains",
-<<<<<<< HEAD
-        driver.findElement(By.xpath(getParagraphXPath(1) + "//div[contains(@class, 'editor')]")).getText(),
-        CoreMatchers.equalTo("1"));
-      collector.checkThat("The paragraph1 value contains",
-        driver.findElement(By.xpath(getParagraphXPath(2) + "//div[contains(@class, 'editor')]")).getText(),
-        CoreMatchers.equalTo("2"));
-=======
           driver.findElement(By.xpath(getParagraphXPath(1) + "//div[contains(@class, 'editor')]")).getText(),
           CoreMatchers.equalTo("1"));
       collector.checkThat("The paragraph1 value contains",
           driver.findElement(By.xpath(getParagraphXPath(2) + "//div[contains(@class, 'editor')]")).getText(),
           CoreMatchers.equalTo("2"));
->>>>>>> fe48e982
 
       driver.findElement(By.xpath(getParagraphXPath(1) + "//span[@class='icon-settings']")).click();
       driver.findElement(By.xpath(getParagraphXPath(1) + "//ul/li/a[@ng-click='moveDown()']")).click();
@@ -261,19 +201,11 @@
       ZeppelinITUtils.sleep(1000,false);
 
       collector.checkThat("The paragraph1 value contains",
-<<<<<<< HEAD
-        driver.findElement(By.xpath(getParagraphXPath(1) + "//div[contains(@class, 'editor')]")).getText(),
-        CoreMatchers.equalTo("2"));
-      collector.checkThat("The paragraph1 value contains",
-        driver.findElement(By.xpath(getParagraphXPath(2) + "//div[contains(@class, 'editor')]")).getText(),
-        CoreMatchers.equalTo("1"));
-=======
           driver.findElement(By.xpath(getParagraphXPath(1) + "//div[contains(@class, 'editor')]")).getText(),
           CoreMatchers.equalTo("2"));
       collector.checkThat("The paragraph1 value contains",
           driver.findElement(By.xpath(getParagraphXPath(2) + "//div[contains(@class, 'editor')]")).getText(),
           CoreMatchers.equalTo("1"));
->>>>>>> fe48e982
 
       driver.findElement(By.xpath(getParagraphXPath(2) + "//span[@class='icon-settings']")).click();
       driver.findElement(By.xpath(getParagraphXPath(2) + "//ul/li/a[@ng-click='moveUp()']")).click();
@@ -281,19 +213,11 @@
       ZeppelinITUtils.sleep(1000,false);
 
       collector.checkThat("The paragraph1 value contains",
-<<<<<<< HEAD
-        driver.findElement(By.xpath(getParagraphXPath(1) + "//div[contains(@class, 'editor')]")).getText(),
-        CoreMatchers.equalTo("1"));
-      collector.checkThat("The paragraph1 value contains",
-        driver.findElement(By.xpath(getParagraphXPath(2) + "//div[contains(@class, 'editor')]")).getText(),
-        CoreMatchers.equalTo("2"));
-=======
           driver.findElement(By.xpath(getParagraphXPath(1) + "//div[contains(@class, 'editor')]")).getText(),
           CoreMatchers.equalTo("1"));
       collector.checkThat("The paragraph1 value contains",
           driver.findElement(By.xpath(getParagraphXPath(2) + "//div[contains(@class, 'editor')]")).getText(),
           CoreMatchers.equalTo("2"));
->>>>>>> fe48e982
       ZeppelinITUtils.sleep(1000,false);
       deleteTestNotebook(driver);
 
@@ -314,22 +238,22 @@
       waitForParagraph(1, "READY");
       WebElement paragraph1Editor = driver.findElement(By.xpath(getParagraphXPath(1) + "//textarea"));
       paragraph1Editor.sendKeys("println" + Keys.chord(Keys.SHIFT, "9") + "\""
-        + "abcd\")");
+          + "abcd\")");
 
       driver.findElement(By.xpath(getParagraphXPath(1) + "//span[@class='icon-settings']")).click();
       driver.findElement(By.xpath(getParagraphXPath(1) + "//ul/li/a[@ng-click='toggleEnableDisable()']")).click();
       collector.checkThat("The play button class was ",
-        driver.findElement(By.xpath(getParagraphXPath(1) + "//span[@class='icon-control-play']")).isDisplayed(), CoreMatchers.equalTo(false)
+          driver.findElement(By.xpath(getParagraphXPath(1) + "//span[@class='icon-control-play']")).isDisplayed(), CoreMatchers.equalTo(false)
       );
 
       driver.findElement(By.xpath(".//*[@id='main']//button[@ng-click='runNote()']")).sendKeys(Keys.ENTER);
       sleep(1000, true);
       driver.findElement(By.xpath("//div[@class='modal-dialog'][contains(.,'Run all paragraphs?')]" +
-        "//div[@class='modal-footer']//button[contains(.,'OK')]")).click();
+          "//div[@class='modal-footer']//button[contains(.,'OK')]")).click();
       sleep(2000, false);
 
       collector.checkThat("Paragraph status is ",
-        getParagraphStatus(1), CoreMatchers.equalTo("READY")
+          getParagraphStatus(1), CoreMatchers.equalTo("READY")
       );
 
 
@@ -342,61 +266,14 @@
   }
 
   @Test
-<<<<<<< HEAD
-  public void testTitleButton() throws Exception {
-=======
   public void testClearOutputButton() throws Exception {
->>>>>>> fe48e982
-    if (!endToEndTestEnabled()) {
-      return;
-    }
-    try {
-      createNewNote();
-
-      waitForParagraph(1, "READY");
-<<<<<<< HEAD
-
-      String xpathToTitle = getParagraphXPath(1) + "//div[contains(@class, 'title')]/div";
-      String xpathToSettingIcon = getParagraphXPath(1) + "//span[@class='icon-settings']";
-      String xpathToShowTitle=getParagraphXPath(1) + "//ul/li/a[@ng-click='showTitle()']";
-      String xpathToHideTitle=getParagraphXPath(1) + "//ul/li/a[@ng-click='hideTitle()']";
-
-      collector.checkThat("Before Show Title : The title field contains",
-          driver.findElement(By.xpath(xpathToTitle)).getText(),
-          CoreMatchers.equalTo(""));
-      driver.findElement(By.xpath(xpathToSettingIcon)).click();
-      collector.checkThat("Before Show Title : The title option in option panel of paragraph is labeled as  ",
-          driver.findElement(By.xpath(xpathToShowTitle)).getText(),
-          CoreMatchers.equalTo("Show title"));
-
-      driver.findElement(By.xpath(xpathToShowTitle)).click();
-      collector.checkThat("After Show Title : The title field contains",
-          driver.findElement(By.xpath(xpathToTitle)).getText(),
-          CoreMatchers.equalTo("Untitled"));
-
-      driver.findElement(By.xpath(xpathToSettingIcon)).click();
-      collector.checkThat("After Show Title : The title option in option panel of paragraph is labeled as",
-          driver.findElement(By.xpath(xpathToHideTitle)).getText(),
-          CoreMatchers.equalTo("Hide title"));
-
-      driver.findElement(By.xpath(xpathToHideTitle)).click();
-      collector.checkThat("After Hide Title : The title field contains",
-          driver.findElement(By.xpath(xpathToTitle)).getText(),
-          CoreMatchers.equalTo(""));
-      driver.findElement(By.xpath(xpathToSettingIcon)).click();
-      driver.findElement(By.xpath(xpathToShowTitle)).click();
-
-      driver.findElement(By.xpath(getParagraphXPath(1) + "//div[contains(@class, 'title')]")).click();
-      driver.findElement(By.xpath(getParagraphXPath(1) + "//input")).sendKeys("NEW TITLE" + Keys.ENTER);
-      collector.checkThat("After Editing the Title : The title field contains ",
-          driver.findElement(By.xpath(xpathToTitle)).getText(),
-          CoreMatchers.equalTo("NEW TITLE"));
-      driver.navigate().refresh();
-      ZeppelinITUtils.sleep(1000, false);
-      collector.checkThat("After Page Refresh : The title field contains ",
-          driver.findElement(By.xpath(xpathToTitle)).getText(),
-          CoreMatchers.equalTo("NEW TITLE"));
-=======
+    if (!endToEndTestEnabled()) {
+      return;
+    }
+    try {
+      createNewNote();
+
+      waitForParagraph(1, "READY");
       String xpathToOutputField=getParagraphXPath(1) + "//div[contains(@ng-if,'getResultType()')]";
       WebElement paragraph1Editor = driver.findElement(By.xpath(getParagraphXPath(1) + "//textarea"));
       paragraph1Editor.sendKeys("println" + Keys.chord(Keys.SHIFT, "9") + "\""
@@ -414,17 +291,10 @@
       collector.checkThat("After Clear  Output field contains ",
           driver.findElement(By.xpath(xpathToOutputField)).getText(),
           CoreMatchers.equalTo(""));
->>>>>>> fe48e982
-      ZeppelinITUtils.sleep(1000, false);
-      deleteTestNotebook(driver);
-
-    } catch (Exception e) {
-<<<<<<< HEAD
-      handleException("Exception in ParagraphActionsIT while testTitleButton  ", e);
-    }
-
-  }
-=======
+      ZeppelinITUtils.sleep(1000, false);
+      deleteTestNotebook(driver);
+
+    } catch (Exception e) {
       handleException("Exception in ParagraphActionsIT while testClearOutputButton ",e);
     }
 
@@ -452,10 +322,68 @@
             CoreMatchers.equalTo(true));
       }
     } catch (Exception e) {
-        handleException("Exception in ParagraphActionsIT while testWidth ", e);
-    }
-
-  }
-
->>>>>>> fe48e982
+      handleException("Exception in ParagraphActionsIT while testWidth ", e);
+    }
+
+  }
+
+  @Test
+  public void testTitleButton() throws Exception {
+    if (!endToEndTestEnabled()) {
+      return;
+    }
+    try {
+      createNewNote();
+
+      waitForParagraph(1, "READY");
+
+      String xpathToTitle = getParagraphXPath(1) + "//div[contains(@class, 'title')]/div";
+      String xpathToSettingIcon = getParagraphXPath(1) + "//span[@class='icon-settings']";
+      String xpathToShowTitle=getParagraphXPath(1) + "//ul/li/a[@ng-click='showTitle()']";
+      String xpathToHideTitle=getParagraphXPath(1) + "//ul/li/a[@ng-click='hideTitle()']";
+
+      collector.checkThat("Before Show Title : The title field contains",
+          driver.findElement(By.xpath(xpathToTitle)).getText(),
+          CoreMatchers.equalTo(""));
+      driver.findElement(By.xpath(xpathToSettingIcon)).click();
+      collector.checkThat("Before Show Title : The title option in option panel of paragraph is labeled as  ",
+          driver.findElement(By.xpath(xpathToShowTitle)).getText(),
+          CoreMatchers.equalTo("Show title"));
+
+      driver.findElement(By.xpath(xpathToShowTitle)).click();
+      collector.checkThat("After Show Title : The title field contains",
+          driver.findElement(By.xpath(xpathToTitle)).getText(),
+          CoreMatchers.equalTo("Untitled"));
+
+      driver.findElement(By.xpath(xpathToSettingIcon)).click();
+      collector.checkThat("After Show Title : The title option in option panel of paragraph is labeled as",
+          driver.findElement(By.xpath(xpathToHideTitle)).getText(),
+          CoreMatchers.equalTo("Hide title"));
+
+      driver.findElement(By.xpath(xpathToHideTitle)).click();
+      collector.checkThat("After Hide Title : The title field contains",
+          driver.findElement(By.xpath(xpathToTitle)).getText(),
+          CoreMatchers.equalTo(""));
+      driver.findElement(By.xpath(xpathToSettingIcon)).click();
+      driver.findElement(By.xpath(xpathToShowTitle)).click();
+
+      driver.findElement(By.xpath(getParagraphXPath(1) + "//div[contains(@class, 'title')]")).click();
+      driver.findElement(By.xpath(getParagraphXPath(1) + "//input")).sendKeys("NEW TITLE" + Keys.ENTER);
+      collector.checkThat("After Editing the Title : The title field contains ",
+          driver.findElement(By.xpath(xpathToTitle)).getText(),
+          CoreMatchers.equalTo("NEW TITLE"));
+      driver.navigate().refresh();
+      ZeppelinITUtils.sleep(1000, false);
+      collector.checkThat("After Page Refresh : The title field contains ",
+          driver.findElement(By.xpath(xpathToTitle)).getText(),
+          CoreMatchers.equalTo("NEW TITLE"));
+      ZeppelinITUtils.sleep(1000, false);
+      deleteTestNotebook(driver);
+
+    } catch (Exception e) {
+      handleException("Exception in ParagraphActionsIT while testTitleButton  ", e);
+    }
+
+  }
+
 }