/*
 * Licensed to the Apache Software Foundation (ASF) under one or more
 * contributor license agreements.  See the NOTICE file distributed with
 * this work for additional information regarding copyright ownership.
 * The ASF licenses this file to You under the Apache License, Version 2.0
 * (the "License"); you may not use this file except in compliance with
 * the License.  You may obtain a copy of the License at
 *
 *    http://www.apache.org/licenses/LICENSE-2.0
 *
 * Unless required by applicable law or agreed to in writing, software
 * distributed under the License is distributed on an "AS IS" BASIS,
 * WITHOUT WARRANTIES OR CONDITIONS OF ANY KIND, either express or implied.
 * See the License for the specific language governing permissions and
 * limitations under the License.
 */

package org.apache.zeppelin.integration;


import org.apache.zeppelin.AbstractZeppelinIT;
import org.apache.zeppelin.WebDriverManager;
import org.apache.zeppelin.ZeppelinITUtils;
import org.hamcrest.CoreMatchers;
import org.junit.After;
import org.junit.Before;
import org.junit.Rule;
import org.junit.Test;
import org.junit.rules.ErrorCollector;
import org.openqa.selenium.*;
import org.openqa.selenium.interactions.Action;
import org.openqa.selenium.interactions.Actions;
import org.openqa.selenium.support.ui.Select;
import org.slf4j.Logger;
import org.slf4j.LoggerFactory;

import java.io.File;

public class ParagraphActionsIT extends AbstractZeppelinIT {
  private static final Logger LOG = LoggerFactory.getLogger(ParagraphActionsIT.class);


  @Rule
  public ErrorCollector collector = new ErrorCollector();

  @Before
  public void startUp() {
    if (!endToEndTestEnabled()) {
      return;
    }
    driver = WebDriverManager.getWebDriver();
  }

  @After
  public void tearDown() {
    if (!endToEndTestEnabled()) {
      return;
    }

    driver.quit();
  }
  @Test
  public void testCreateNewButton() throws Exception {
    if (!endToEndTestEnabled()) {
      return;
    }
    try {
      createNewNote();
      Actions action = new Actions(driver);
      waitForParagraph(1, "READY");
      Integer oldNosOfParas = driver.findElements(By.xpath("//div[@ng-controller=\"ParagraphCtrl\"]")).size();
      collector.checkThat("Before Insert New : the number of  paragraph ",
          oldNosOfParas,
          CoreMatchers.equalTo(1));
      driver.findElement(By.xpath(getParagraphXPath(1) + "//span[@class='icon-settings']")).click();
      driver.findElement(By.xpath(getParagraphXPath(1) + "//ul/li/a[@ng-click='insertNew()']")).click();
      waitForParagraph(2, "READY");
      Integer newNosOfParas = driver.findElements(By.xpath("//div[@ng-controller=\"ParagraphCtrl\"]")).size();
      collector.checkThat("After Insert New (using Insert New button) :  number of  paragraph",
          oldNosOfParas + 1,
          CoreMatchers.equalTo(newNosOfParas));

      driver.findElement(By.xpath(getParagraphXPath(1) + "//span[@class='icon-settings']")).click();
      driver.findElement(By.xpath(getParagraphXPath(1) + "//ul/li/a[@ng-click='removeParagraph()']")).click();
      ZeppelinITUtils.sleep(1000, false);
      driver.findElement(By.xpath("//div[@class='modal-dialog'][contains(.,'delete this paragraph')]" +
          "//div[@class='modal-footer']//button[contains(.,'OK')]")).click();
      ZeppelinITUtils.sleep(1000, false);

      WebElement oldParagraphEditor = driver.findElement(By.xpath(getParagraphXPath(1) + "//textarea"));
      oldParagraphEditor.sendKeys(" original paragraph ");

      WebElement newPara = driver.findElement(By.xpath(getParagraphXPath(1) + "//div[contains(@class,'new-paragraph')][1]"));
      action.moveToElement(newPara).click().build().perform();
      ZeppelinITUtils.sleep(1000, false);
      waitForParagraph(1, "READY");

      collector.checkThat("Paragraph is created above",
          driver.findElement(By.xpath(getParagraphXPath(1) + "//div[contains(@class, 'editor')]")).getText(),
          CoreMatchers.equalTo(""));
      WebElement aboveParagraphEditor = driver.findElement(By.xpath(getParagraphXPath(1) + "//textarea"));
      aboveParagraphEditor.sendKeys(" this is above ");

      newPara = driver.findElement(By.xpath(getParagraphXPath(2) + "//div[contains(@class,'new-paragraph')][2]"));
      action.moveToElement(newPara).click().build().perform();

      waitForParagraph(3, "READY");

      collector.checkThat("Paragraph is created below",
          driver.findElement(By.xpath(getParagraphXPath(3) + "//div[contains(@class, 'editor')]")).getText(),
          CoreMatchers.equalTo(""));
      WebElement belowParagraphEditor = driver.findElement(By.xpath(getParagraphXPath(3) + "//textarea"));
      belowParagraphEditor.sendKeys(" this is below ");

      collector.checkThat("The output field of paragraph1 contains",
          driver.findElement(By.xpath(getParagraphXPath(1) + "//div[contains(@class, 'editor')]")).getText(),
          CoreMatchers.equalTo(" this is above "));
      collector.checkThat("The output field paragraph2 contains",
          driver.findElement(By.xpath(getParagraphXPath(2) + "//div[contains(@class, 'editor')]")).getText(),
          CoreMatchers.equalTo(" original paragraph "));
      collector.checkThat("The output field paragraph3 contains",
          driver.findElement(By.xpath(getParagraphXPath(3) + "//div[contains(@class, 'editor')]")).getText(),
          CoreMatchers.equalTo(" this is below "));
      collector.checkThat("The current number of paragraphs after creating  paragraph above and below",
          driver.findElements(By.xpath("//div[@ng-controller=\"ParagraphCtrl\"]")).size(),
          CoreMatchers.equalTo(3));

      ZeppelinITUtils.sleep(1000, false);
      deleteTestNotebook(driver);

    } catch (Exception e) {
      handleException("Exception in ParagraphActionsIT while testCreateNewButton ", e);
    }

  }

  @Test
  public void testRemoveButton() throws Exception {
    if (!endToEndTestEnabled()) {
      return;
    }
    try {
      createNewNote();

      waitForParagraph(1, "READY");
      driver.findElement(By.xpath(getParagraphXPath(1) + "//span[@class='icon-settings']")).click();
      driver.findElement(By.xpath(getParagraphXPath(1) + "//ul/li/a[@ng-click='insertNew()']")).click();
      waitForParagraph(2, "READY");
      Integer oldNosOfParas = driver.findElements(By.xpath("//div[@ng-controller=\"ParagraphCtrl\"]")).size();
      collector.checkThat("Before Remove : Number of paragraphs are ",
          oldNosOfParas,
          CoreMatchers.equalTo(2));
      driver.findElement(By.xpath(getParagraphXPath(1) + "//span[@class='icon-settings']")).click();
      driver.findElement(By.xpath(getParagraphXPath(1) + "//ul/li/a[@ng-click='removeParagraph()']")).click();
      sleep(1000, true);
      driver.findElement(By.xpath("//div[@class='modal-dialog'][contains(.,'delete this paragraph')]" +
          "//div[@class='modal-footer']//button[contains(.,'OK')]")).click();
      Integer newNosOfParas = driver.findElements(By.xpath("//div[@ng-controller=\"ParagraphCtrl\"]")).size();
      collector.checkThat("After Remove : Number of paragraphs are",
          oldNosOfParas-1,
          CoreMatchers.equalTo(newNosOfParas));
      ZeppelinITUtils.sleep(1000, false);
      deleteTestNotebook(driver);

    } catch (Exception e) {
      handleException("Exception in ParagraphActionsIT while testMoveUpAndDown ", e);
    }
  }

  @Test
  public void testMoveUpAndDown() throws Exception {
    if (!endToEndTestEnabled()) {
      return;
    }
    try {
      createNewNote();

      waitForParagraph(1, "READY");
      WebElement paragraph1Editor = driver.findElement(By.xpath(getParagraphXPath(1) + "//textarea"));
      paragraph1Editor.sendKeys("1");

      driver.findElement(By.xpath(getParagraphXPath(1) + "//span[@class='icon-settings']")).click();
      driver.findElement(By.xpath(getParagraphXPath(1) + "//ul/li/a[@ng-click='insertNew()']")).click();


      waitForParagraph(2, "READY");
      WebElement paragraph2Editor = driver.findElement(By.xpath(getParagraphXPath(2) + "//textarea"));
      paragraph2Editor.sendKeys("2");


      collector.checkThat("The paragraph1 value contains",
          driver.findElement(By.xpath(getParagraphXPath(1) + "//div[contains(@class, 'editor')]")).getText(),
          CoreMatchers.equalTo("1"));
      collector.checkThat("The paragraph1 value contains",
          driver.findElement(By.xpath(getParagraphXPath(2) + "//div[contains(@class, 'editor')]")).getText(),
          CoreMatchers.equalTo("2"));

      driver.findElement(By.xpath(getParagraphXPath(1) + "//span[@class='icon-settings']")).click();
      driver.findElement(By.xpath(getParagraphXPath(1) + "//ul/li/a[@ng-click='moveDown()']")).click();

      ZeppelinITUtils.sleep(1000,false);

      collector.checkThat("The paragraph1 value contains",
          driver.findElement(By.xpath(getParagraphXPath(1) + "//div[contains(@class, 'editor')]")).getText(),
          CoreMatchers.equalTo("2"));
      collector.checkThat("The paragraph1 value contains",
          driver.findElement(By.xpath(getParagraphXPath(2) + "//div[contains(@class, 'editor')]")).getText(),
          CoreMatchers.equalTo("1"));

      driver.findElement(By.xpath(getParagraphXPath(2) + "//span[@class='icon-settings']")).click();
      driver.findElement(By.xpath(getParagraphXPath(2) + "//ul/li/a[@ng-click='moveUp()']")).click();

      ZeppelinITUtils.sleep(1000,false);

      collector.checkThat("The paragraph1 value contains",
          driver.findElement(By.xpath(getParagraphXPath(1) + "//div[contains(@class, 'editor')]")).getText(),
          CoreMatchers.equalTo("1"));
      collector.checkThat("The paragraph1 value contains",
          driver.findElement(By.xpath(getParagraphXPath(2) + "//div[contains(@class, 'editor')]")).getText(),
          CoreMatchers.equalTo("2"));
      ZeppelinITUtils.sleep(1000,false);
      deleteTestNotebook(driver);

    } catch (Exception e) {
      handleException("Exception in ParagraphActionsIT while testMoveUpAndDown ", e);
    }

  }

  @Test
  public void testDisableParagraphRunButton() throws Exception {
    if (!endToEndTestEnabled()) {
      return;
    }
    try {
      createNewNote();

      waitForParagraph(1, "READY");
      WebElement paragraph1Editor = driver.findElement(By.xpath(getParagraphXPath(1) + "//textarea"));
      paragraph1Editor.sendKeys("println" + Keys.chord(Keys.SHIFT, "9") + "\""
          + "abcd\")");

      driver.findElement(By.xpath(getParagraphXPath(1) + "//span[@class='icon-settings']")).click();
      driver.findElement(By.xpath(getParagraphXPath(1) + "//ul/li/a[@ng-click='toggleEnableDisable()']")).click();
      collector.checkThat("The play button class was ",
          driver.findElement(By.xpath(getParagraphXPath(1) + "//span[@class='icon-control-play']")).isDisplayed(), CoreMatchers.equalTo(false)
      );

      driver.findElement(By.xpath(".//*[@id='main']//button[@ng-click='runNote()']")).sendKeys(Keys.ENTER);
      sleep(1000, true);
      driver.findElement(By.xpath("//div[@class='modal-dialog'][contains(.,'Run all paragraphs?')]" +
          "//div[@class='modal-footer']//button[contains(.,'OK')]")).click();
      sleep(2000, false);

      collector.checkThat("Paragraph status is ",
          getParagraphStatus(1), CoreMatchers.equalTo("READY")
      );


      deleteTestNotebook(driver);

    } catch (Exception e) {
      handleException("Exception in ParagraphActionsIT while testDisableParagraphRunButton ", e);
    }

  }

  @Test
  public void testClearOutputButton() throws Exception {
    if (!endToEndTestEnabled()) {
      return;
    }
    try {
      createNewNote();

      waitForParagraph(1, "READY");
      String xpathToOutputField=getParagraphXPath(1) + "//div[contains(@ng-if,'getResultType()')]";
      WebElement paragraph1Editor = driver.findElement(By.xpath(getParagraphXPath(1) + "//textarea"));
      paragraph1Editor.sendKeys("println" + Keys.chord(Keys.SHIFT, "9") + "\""
          + "abcd\")");
      collector.checkThat("Before Run Output field contains ",
          driver.findElement(By.xpath(xpathToOutputField)).getText(),
          CoreMatchers.equalTo(""));
      driver.findElement(By.xpath(getParagraphXPath(1) + "//span[@ng-click='runParagraph(getEditorValue())']")).click();
      waitForParagraph(1, "FINISHED");
      collector.checkThat("After Run Output field contains  ",
          driver.findElement(By.xpath(xpathToOutputField)).getText(),
          CoreMatchers.equalTo("abcd"));
      driver.findElement(By.xpath(getParagraphXPath(1) + "//span[@class='icon-settings']")).click();
      driver.findElement(By.xpath(getParagraphXPath(1) + "//ul/li/a[@ng-click='clearParagraphOutput()']")).click();
      collector.checkThat("After Clear  Output field contains ",
          driver.findElement(By.xpath(xpathToOutputField)).getText(),
          CoreMatchers.equalTo(""));
      ZeppelinITUtils.sleep(1000, false);
      deleteTestNotebook(driver);

    } catch (Exception e) {
      handleException("Exception in ParagraphActionsIT while testClearOutputButton ",e);
    }

  }

  @Test
  public void testWidth() throws Exception {
    if (!endToEndTestEnabled()) {
      return;
    }
    try {
      createNewNote();
      waitForParagraph(1, "READY");

      collector.checkThat("Default Width is 12 ",
          driver.findElement(By.xpath("//div[contains(@class,'col-md-12')]")).isDisplayed(),
          CoreMatchers.equalTo(true));
      for (Integer newWidth = 1; newWidth <= 11; newWidth++) {
        driver.findElement(By.xpath(getParagraphXPath(1) + "//span[@class='icon-settings']")).click();
        String visibleText = newWidth.toString();
        new Select(driver.findElement(By.xpath(getParagraphXPath(1)
            + "//ul/li/a/form/select[(@ng-change='changeColWidth()')]"))).selectByVisibleText(visibleText);
        collector.checkThat("New Width is : " + newWidth,
            driver.findElement(By.xpath("//div[contains(@class,'col-md-" + newWidth + "')]")).isDisplayed(),
            CoreMatchers.equalTo(true));
      }
    } catch (Exception e) {
      handleException("Exception in ParagraphActionsIT while testWidth ", e);
<<<<<<< HEAD
=======
    }

  }

  @Test
  public void testTitleButton() throws Exception {
    if (!endToEndTestEnabled()) {
      return;
    }
    try {
      createNewNote();

      waitForParagraph(1, "READY");

      String xpathToTitle = getParagraphXPath(1) + "//div[contains(@class, 'title')]/div";
      String xpathToSettingIcon = getParagraphXPath(1) + "//span[@class='icon-settings']";
      String xpathToShowTitle=getParagraphXPath(1) + "//ul/li/a[@ng-click='showTitle()']";
      String xpathToHideTitle=getParagraphXPath(1) + "//ul/li/a[@ng-click='hideTitle()']";

      collector.checkThat("Before Show Title : The title field contains",
          driver.findElement(By.xpath(xpathToTitle)).getText(),
          CoreMatchers.equalTo(""));
      driver.findElement(By.xpath(xpathToSettingIcon)).click();
      collector.checkThat("Before Show Title : The title option in option panel of paragraph is labeled as  ",
          driver.findElement(By.xpath(xpathToShowTitle)).getText(),
          CoreMatchers.equalTo("Show title"));

      driver.findElement(By.xpath(xpathToShowTitle)).click();
      collector.checkThat("After Show Title : The title field contains",
          driver.findElement(By.xpath(xpathToTitle)).getText(),
          CoreMatchers.equalTo("Untitled"));

      driver.findElement(By.xpath(xpathToSettingIcon)).click();
      collector.checkThat("After Show Title : The title option in option panel of paragraph is labeled as",
          driver.findElement(By.xpath(xpathToHideTitle)).getText(),
          CoreMatchers.equalTo("Hide title"));

      driver.findElement(By.xpath(xpathToHideTitle)).click();
      collector.checkThat("After Hide Title : The title field contains",
          driver.findElement(By.xpath(xpathToTitle)).getText(),
          CoreMatchers.equalTo(""));
      driver.findElement(By.xpath(xpathToSettingIcon)).click();
      driver.findElement(By.xpath(xpathToShowTitle)).click();

      driver.findElement(By.xpath(getParagraphXPath(1) + "//div[contains(@class, 'title')]")).click();
      driver.findElement(By.xpath(getParagraphXPath(1) + "//input")).sendKeys("NEW TITLE" + Keys.ENTER);
      collector.checkThat("After Editing the Title : The title field contains ",
          driver.findElement(By.xpath(xpathToTitle)).getText(),
          CoreMatchers.equalTo("NEW TITLE"));
      driver.navigate().refresh();
      ZeppelinITUtils.sleep(1000, false);
      collector.checkThat("After Page Refresh : The title field contains ",
          driver.findElement(By.xpath(xpathToTitle)).getText(),
          CoreMatchers.equalTo("NEW TITLE"));
      ZeppelinITUtils.sleep(1000, false);
      deleteTestNotebook(driver);

    } catch (Exception e) {
      handleException("Exception in ParagraphActionsIT while testTitleButton  ", e);
>>>>>>> 64acfa9c
    }

  }

  @Test
  public void testShowAndHideLineNumbers() throws Exception {
    if (!endToEndTestEnabled()) {
      return;
    }
    try {
      createNewNote();

      waitForParagraph(1, "READY");
      String xpathToLineNumberField=getParagraphXPath(1) + "//div[contains(@class, 'ace_gutter-layer')]";
      String xpathToShowLineNumberButton=getParagraphXPath(1) + "//ul/li/a[@ng-click='showLineNumbers()']";
      String xpathToHideLineNumberButton=getParagraphXPath(1) + "//ul/li/a[@ng-click='hideLineNumbers()']";

      collector.checkThat("Before \"Show line number\" the Line Number is Enabled ",
          driver.findElement(By.xpath(xpathToLineNumberField)).isDisplayed(),
          CoreMatchers.equalTo(false));
      driver.findElement(By.xpath(getParagraphXPath(1) + "//span[@class='icon-settings']")).click();
      collector.checkThat("Before \"Show line number\" The option panel in paragraph has button labeled ",
          driver.findElement(By.xpath(xpathToShowLineNumberButton)).getText(),
          CoreMatchers.equalTo("Show line numbers"));
      driver.findElement(By.xpath(xpathToShowLineNumberButton)).click();
      collector.checkThat("After \"Show line number\" the Line Number is Enabled ",
          driver.findElement(By.xpath(xpathToLineNumberField)).isDisplayed(),
          CoreMatchers.equalTo(true));
      driver.findElement(By.xpath(getParagraphXPath(1) + "//span[@class='icon-settings']")).click();
      collector.checkThat("After \"Show line number\" The option panel in paragraph has button labeled ",
          driver.findElement(By.xpath(xpathToHideLineNumberButton)).getText(),
          CoreMatchers.equalTo("Hide line numbers"));
      driver.findElement(By.xpath(xpathToHideLineNumberButton)).click();
      collector.checkThat("After \"Hide line number\" the Line Number is Enabled",
          driver.findElement(By.xpath(xpathToLineNumberField)).isDisplayed(),
          CoreMatchers.equalTo(false));
      ZeppelinITUtils.sleep(1000, false);
      deleteTestNotebook(driver);

    } catch (Exception e) {
      handleException("Exception in ParagraphActionsIT while testShowAndHideLineNumbers ", e);
    }
  }

}
<|MERGE_RESOLUTION|>--- conflicted
+++ resolved
@@ -323,8 +323,6 @@
       }
     } catch (Exception e) {
       handleException("Exception in ParagraphActionsIT while testWidth ", e);
-<<<<<<< HEAD
-=======
     }
 
   }
@@ -384,7 +382,6 @@
 
     } catch (Exception e) {
       handleException("Exception in ParagraphActionsIT while testTitleButton  ", e);
->>>>>>> 64acfa9c
     }
 
   }
@@ -429,4 +426,5 @@
     }
   }
 
-}
+
+}