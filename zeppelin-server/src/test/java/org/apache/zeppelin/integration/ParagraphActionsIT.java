/*
 * Licensed to the Apache Software Foundation (ASF) under one or more
 * contributor license agreements.  See the NOTICE file distributed with
 * this work for additional information regarding copyright ownership.
 * The ASF licenses this file to You under the Apache License, Version 2.0
 * (the "License"); you may not use this file except in compliance with
 * the License.  You may obtain a copy of the License at
 *
 *    http://www.apache.org/licenses/LICENSE-2.0
 *
 * Unless required by applicable law or agreed to in writing, software
 * distributed under the License is distributed on an "AS IS" BASIS,
 * WITHOUT WARRANTIES OR CONDITIONS OF ANY KIND, either express or implied.
 * See the License for the specific language governing permissions and
 * limitations under the License.
 */

package org.apache.zeppelin.integration;


import org.apache.zeppelin.AbstractZeppelinIT;
import org.apache.zeppelin.WebDriverManager;
import org.apache.zeppelin.ZeppelinITUtils;
import org.hamcrest.CoreMatchers;
import org.junit.After;
import org.junit.Before;
import org.junit.Rule;
import org.junit.Test;
import org.junit.rules.ErrorCollector;
import org.openqa.selenium.*;
import org.openqa.selenium.interactions.Actions;
import org.openqa.selenium.support.ui.Select;
import org.slf4j.Logger;
import org.slf4j.LoggerFactory;

import java.io.File;

public class ParagraphActionsIT extends AbstractZeppelinIT {
  private static final Logger LOG = LoggerFactory.getLogger(ParagraphActionsIT.class);


  @Rule
  public ErrorCollector collector = new ErrorCollector();

  @Before
  public void startUp() {
    if (!endToEndTestEnabled()) {
      return;
    }
    driver = WebDriverManager.getWebDriver();
  }

  @After
  public void tearDown() {
    if (!endToEndTestEnabled()) {
      return;
    }

    driver.quit();
  }
  @Test
  public void testCreateNewButton() throws Exception {
    if (!endToEndTestEnabled()) {
      return;
    }
    try {
      createNewNote();
      Actions action = new Actions(driver);
      waitForParagraph(1, "READY");
      Integer oldNosOfParas = driver.findElements(By.xpath("//div[@ng-controller=\"ParagraphCtrl\"]")).size();
      collector.checkThat("Before Insert New : the number of  paragraph ",
          oldNosOfParas,
          CoreMatchers.equalTo(1));
      driver.findElement(By.xpath(getParagraphXPath(1) + "//span[@class='icon-settings']")).click();
      driver.findElement(By.xpath(getParagraphXPath(1) + "//ul/li/a[@ng-click='insertNew()']")).click();
      waitForParagraph(2, "READY");
      Integer newNosOfParas = driver.findElements(By.xpath("//div[@ng-controller=\"ParagraphCtrl\"]")).size();
      collector.checkThat("After Insert New (using Insert New button) :  number of  paragraph",
          oldNosOfParas + 1,
          CoreMatchers.equalTo(newNosOfParas));

      driver.findElement(By.xpath(getParagraphXPath(1) + "//span[@class='icon-settings']")).click();
      driver.findElement(By.xpath(getParagraphXPath(1) + "//ul/li/a[@ng-click='removeParagraph()']")).click();
      ZeppelinITUtils.sleep(1000, false);
      driver.findElement(By.xpath("//div[@class='modal-dialog'][contains(.,'delete this paragraph')]" +
          "//div[@class='modal-footer']//button[contains(.,'OK')]")).click();
      ZeppelinITUtils.sleep(1000, false);

      WebElement oldParagraphEditor = driver.findElement(By.xpath(getParagraphXPath(1) + "//textarea"));
      oldParagraphEditor.sendKeys(" original paragraph ");

      WebElement newPara = driver.findElement(By.xpath(getParagraphXPath(1) + "//div[contains(@class,'new-paragraph')][1]"));
      action.moveToElement(newPara).click().build().perform();
      ZeppelinITUtils.sleep(1000, false);
      waitForParagraph(1, "READY");

      collector.checkThat("Paragraph is created above",
          driver.findElement(By.xpath(getParagraphXPath(1) + "//div[contains(@class, 'editor')]")).getText(),
          CoreMatchers.equalTo(""));
      WebElement aboveParagraphEditor = driver.findElement(By.xpath(getParagraphXPath(1) + "//textarea"));
      aboveParagraphEditor.sendKeys(" this is above ");

      newPara = driver.findElement(By.xpath(getParagraphXPath(2) + "//div[contains(@class,'new-paragraph')][2]"));
      action.moveToElement(newPara).click().build().perform();

      waitForParagraph(3, "READY");

      collector.checkThat("Paragraph is created below",
          driver.findElement(By.xpath(getParagraphXPath(3) + "//div[contains(@class, 'editor')]")).getText(),
          CoreMatchers.equalTo(""));
      WebElement belowParagraphEditor = driver.findElement(By.xpath(getParagraphXPath(3) + "//textarea"));
      belowParagraphEditor.sendKeys(" this is below ");

      collector.checkThat("The output field of paragraph1 contains",
          driver.findElement(By.xpath(getParagraphXPath(1) + "//div[contains(@class, 'editor')]")).getText(),
          CoreMatchers.equalTo(" this is above "));
      collector.checkThat("The output field paragraph2 contains",
          driver.findElement(By.xpath(getParagraphXPath(2) + "//div[contains(@class, 'editor')]")).getText(),
          CoreMatchers.equalTo(" original paragraph "));
      collector.checkThat("The output field paragraph3 contains",
          driver.findElement(By.xpath(getParagraphXPath(3) + "//div[contains(@class, 'editor')]")).getText(),
          CoreMatchers.equalTo(" this is below "));
      collector.checkThat("The current number of paragraphs after creating  paragraph above and below",
          driver.findElements(By.xpath("//div[@ng-controller=\"ParagraphCtrl\"]")).size(),
          CoreMatchers.equalTo(3));

      ZeppelinITUtils.sleep(1000, false);
      deleteTestNotebook(driver);

<<<<<<< HEAD
    }  catch (Exception e) {
       handleException("Exception in ParagraphActionsIT while testCreateNewButton ", e);
=======
    } catch (Exception e) {
      handleException("Exception in ParagraphActionsIT while testCreateNewButton ", e);
>>>>>>> ea9f1393
    }

  }

  @Test
  public void testRemoveButton() throws Exception {
    if (!endToEndTestEnabled()) {
      return;
    }
    try {
      createNewNote();

      waitForParagraph(1, "READY");
      driver.findElement(By.xpath(getParagraphXPath(1) + "//span[@class='icon-settings']")).click();
      driver.findElement(By.xpath(getParagraphXPath(1) + "//ul/li/a[@ng-click='insertNew()']")).click();
      waitForParagraph(2, "READY");
      Integer oldNosOfParas = driver.findElements(By.xpath("//div[@ng-controller=\"ParagraphCtrl\"]")).size();
      collector.checkThat("Before Remove : Number of paragraphs are ",
          oldNosOfParas,
          CoreMatchers.equalTo(2));
      driver.findElement(By.xpath(getParagraphXPath(1) + "//span[@class='icon-settings']")).click();
      driver.findElement(By.xpath(getParagraphXPath(1) + "//ul/li/a[@ng-click='removeParagraph()']")).click();
      sleep(1000, true);
      driver.findElement(By.xpath("//div[@class='modal-dialog'][contains(.,'delete this paragraph')]" +
          "//div[@class='modal-footer']//button[contains(.,'OK')]")).click();
      Integer newNosOfParas = driver.findElements(By.xpath("//div[@ng-controller=\"ParagraphCtrl\"]")).size();
      collector.checkThat("After Remove : Number of paragraphs are",
          oldNosOfParas-1,
          CoreMatchers.equalTo(newNosOfParas));
      ZeppelinITUtils.sleep(1000, false);
      deleteTestNotebook(driver);

    } catch (Exception e) {
      handleException("Exception in ParagraphActionsIT while testMoveUpAndDown ", e);
    }

  }

  @Test
  public void testMoveUpAndDown() throws Exception {
    if (!endToEndTestEnabled()) {
      return;
    }
    try {
      createNewNote();

      waitForParagraph(1, "READY");
      WebElement paragraph1Editor = driver.findElement(By.xpath(getParagraphXPath(1) + "//textarea"));
      paragraph1Editor.sendKeys("1");

      driver.findElement(By.xpath(getParagraphXPath(1) + "//span[@class='icon-settings']")).click();
      driver.findElement(By.xpath(getParagraphXPath(1) + "//ul/li/a[@ng-click='insertNew()']")).click();


      waitForParagraph(2, "READY");
      WebElement paragraph2Editor = driver.findElement(By.xpath(getParagraphXPath(2) + "//textarea"));
      paragraph2Editor.sendKeys("2");


      collector.checkThat("The paragraph1 value contains",
          driver.findElement(By.xpath(getParagraphXPath(1) + "//div[contains(@class, 'editor')]")).getText(),
          CoreMatchers.equalTo("1"));
      collector.checkThat("The paragraph1 value contains",
          driver.findElement(By.xpath(getParagraphXPath(2) + "//div[contains(@class, 'editor')]")).getText(),
          CoreMatchers.equalTo("2"));

      driver.findElement(By.xpath(getParagraphXPath(1) + "//span[@class='icon-settings']")).click();
      driver.findElement(By.xpath(getParagraphXPath(1) + "//ul/li/a[@ng-click='moveDown()']")).click();

      ZeppelinITUtils.sleep(1000,false);

      collector.checkThat("The paragraph1 value contains",
          driver.findElement(By.xpath(getParagraphXPath(1) + "//div[contains(@class, 'editor')]")).getText(),
          CoreMatchers.equalTo("2"));
      collector.checkThat("The paragraph1 value contains",
          driver.findElement(By.xpath(getParagraphXPath(2) + "//div[contains(@class, 'editor')]")).getText(),
          CoreMatchers.equalTo("1"));

      driver.findElement(By.xpath(getParagraphXPath(2) + "//span[@class='icon-settings']")).click();
      driver.findElement(By.xpath(getParagraphXPath(2) + "//ul/li/a[@ng-click='moveUp()']")).click();

      ZeppelinITUtils.sleep(1000,false);

      collector.checkThat("The paragraph1 value contains",
          driver.findElement(By.xpath(getParagraphXPath(1) + "//div[contains(@class, 'editor')]")).getText(),
          CoreMatchers.equalTo("1"));
      collector.checkThat("The paragraph1 value contains",
          driver.findElement(By.xpath(getParagraphXPath(2) + "//div[contains(@class, 'editor')]")).getText(),
          CoreMatchers.equalTo("2"));
      ZeppelinITUtils.sleep(1000,false);
      deleteTestNotebook(driver);

    } catch (Exception e) {
      handleException("Exception in ParagraphActionsIT while testMoveUpAndDown ", e);
    }

  }

  @Test
  public void testDisableParagraphRunButton() throws Exception {
    if (!endToEndTestEnabled()) {
      return;
    }
    try {
      createNewNote();

      waitForParagraph(1, "READY");
      WebElement paragraph1Editor = driver.findElement(By.xpath(getParagraphXPath(1) + "//textarea"));
      paragraph1Editor.sendKeys("println" + Keys.chord(Keys.SHIFT, "9") + "\""
          + "abcd\")");

      driver.findElement(By.xpath(getParagraphXPath(1) + "//span[@class='icon-settings']")).click();
      driver.findElement(By.xpath(getParagraphXPath(1) + "//ul/li/a[@ng-click='toggleEnableDisable()']")).click();
      collector.checkThat("The play button class was ",
          driver.findElement(By.xpath(getParagraphXPath(1) + "//span[@class='icon-control-play']")).isDisplayed(), CoreMatchers.equalTo(false)
      );

      driver.findElement(By.xpath(".//*[@id='main']//button[@ng-click='runNote()']")).sendKeys(Keys.ENTER);
      sleep(1000, true);
      driver.findElement(By.xpath("//div[@class='modal-dialog'][contains(.,'Run all paragraphs?')]" +
          "//div[@class='modal-footer']//button[contains(.,'OK')]")).click();
      sleep(2000, false);

      collector.checkThat("Paragraph status is ",
          getParagraphStatus(1), CoreMatchers.equalTo("READY")
      );

      deleteTestNotebook(driver);

    } catch (Exception e) {
      handleException("Exception in ParagraphActionsIT while testDisableParagraphRunButton ", e);
    }

  }

  @Test
<<<<<<< HEAD
  public void testWidth() throws Exception {
=======
  public void testClearOutputButton() throws Exception {
>>>>>>> ea9f1393
    if (!endToEndTestEnabled()) {
      return;
    }
    try {
      createNewNote();
<<<<<<< HEAD
      waitForParagraph(1, "READY");

      collector.checkThat("Default Width is 12 ",
          driver.findElement(By.xpath("//div[contains(@class,'col-md-12')]")).isDisplayed(),
          CoreMatchers.equalTo(true));
      for (Integer newWidth = 1; newWidth <= 11; newWidth++) {
        driver.findElement(By.xpath(getParagraphXPath(1) + "//span[@class='icon-settings']")).click();
        String visibleText = newWidth.toString();
        new Select(driver.findElement(By.xpath(getParagraphXPath(1)
            + "//ul/li/a/form/select[(@ng-change='changeColWidth()')]"))).selectByVisibleText(visibleText);
        collector.checkThat("New Width is : " + newWidth,
            driver.findElement(By.xpath("//div[contains(@class,'col-md-" + newWidth + "')]")).isDisplayed(),
            CoreMatchers.equalTo(true));
      }

=======

      waitForParagraph(1, "READY");
      String xpathToOutputField=getParagraphXPath(1) + "//div[contains(@ng-if,'getResultType()')]";
      WebElement paragraph1Editor = driver.findElement(By.xpath(getParagraphXPath(1) + "//textarea"));
      paragraph1Editor.sendKeys("println" + Keys.chord(Keys.SHIFT, "9") + "\""
          + "abcd\")");
      collector.checkThat("Before Run Output field contains ",
          driver.findElement(By.xpath(xpathToOutputField)).getText(),
          CoreMatchers.equalTo(""));
      driver.findElement(By.xpath(getParagraphXPath(1) + "//span[@ng-click='runParagraph(getEditorValue())']")).click();
      waitForParagraph(1, "FINISHED");
      collector.checkThat("After Run Output field contains  ",
          driver.findElement(By.xpath(xpathToOutputField)).getText(),
          CoreMatchers.equalTo("abcd"));
      driver.findElement(By.xpath(getParagraphXPath(1) + "//span[@class='icon-settings']")).click();
      driver.findElement(By.xpath(getParagraphXPath(1) + "//ul/li/a[@ng-click='clearParagraphOutput()']")).click();
      collector.checkThat("After Clear  Output field contains ",
          driver.findElement(By.xpath(xpathToOutputField)).getText(),
          CoreMatchers.equalTo(""));
>>>>>>> ea9f1393
      ZeppelinITUtils.sleep(1000, false);
      deleteTestNotebook(driver);

    } catch (Exception e) {
<<<<<<< HEAD
      handleException("Exception in ParagraphActionsIT while testWidth ", e);
    }
=======
      handleException("Exception in ParagraphActionsIT while testClearOutputButton ",e);
    }

>>>>>>> ea9f1393
  }
}<|MERGE_RESOLUTION|>--- conflicted
+++ resolved
@@ -28,6 +28,7 @@
 import org.junit.Test;
 import org.junit.rules.ErrorCollector;
 import org.openqa.selenium.*;
+import org.openqa.selenium.interactions.Action;
 import org.openqa.selenium.interactions.Actions;
 import org.openqa.selenium.support.ui.Select;
 import org.slf4j.Logger;
@@ -127,13 +128,8 @@
       ZeppelinITUtils.sleep(1000, false);
       deleteTestNotebook(driver);
 
-<<<<<<< HEAD
-    }  catch (Exception e) {
-       handleException("Exception in ParagraphActionsIT while testCreateNewButton ", e);
-=======
     } catch (Exception e) {
       handleException("Exception in ParagraphActionsIT while testCreateNewButton ", e);
->>>>>>> ea9f1393
     }
 
   }
@@ -169,7 +165,6 @@
     } catch (Exception e) {
       handleException("Exception in ParagraphActionsIT while testMoveUpAndDown ", e);
     }
-
   }
 
   @Test
@@ -261,6 +256,7 @@
           getParagraphStatus(1), CoreMatchers.equalTo("READY")
       );
 
+
       deleteTestNotebook(driver);
 
     } catch (Exception e) {
@@ -270,17 +266,47 @@
   }
 
   @Test
-<<<<<<< HEAD
+  public void testClearOutputButton() throws Exception {
+    if (!endToEndTestEnabled()) {
+      return;
+    }
+    try {
+      createNewNote();
+
+      waitForParagraph(1, "READY");
+      String xpathToOutputField=getParagraphXPath(1) + "//div[contains(@ng-if,'getResultType()')]";
+      WebElement paragraph1Editor = driver.findElement(By.xpath(getParagraphXPath(1) + "//textarea"));
+      paragraph1Editor.sendKeys("println" + Keys.chord(Keys.SHIFT, "9") + "\""
+          + "abcd\")");
+      collector.checkThat("Before Run Output field contains ",
+          driver.findElement(By.xpath(xpathToOutputField)).getText(),
+          CoreMatchers.equalTo(""));
+      driver.findElement(By.xpath(getParagraphXPath(1) + "//span[@ng-click='runParagraph(getEditorValue())']")).click();
+      waitForParagraph(1, "FINISHED");
+      collector.checkThat("After Run Output field contains  ",
+          driver.findElement(By.xpath(xpathToOutputField)).getText(),
+          CoreMatchers.equalTo("abcd"));
+      driver.findElement(By.xpath(getParagraphXPath(1) + "//span[@class='icon-settings']")).click();
+      driver.findElement(By.xpath(getParagraphXPath(1) + "//ul/li/a[@ng-click='clearParagraphOutput()']")).click();
+      collector.checkThat("After Clear  Output field contains ",
+          driver.findElement(By.xpath(xpathToOutputField)).getText(),
+          CoreMatchers.equalTo(""));
+      ZeppelinITUtils.sleep(1000, false);
+      deleteTestNotebook(driver);
+
+    } catch (Exception e) {
+      handleException("Exception in ParagraphActionsIT while testClearOutputButton ",e);
+    }
+
+  }
+
+  @Test
   public void testWidth() throws Exception {
-=======
-  public void testClearOutputButton() throws Exception {
->>>>>>> ea9f1393
-    if (!endToEndTestEnabled()) {
-      return;
-    }
-    try {
-      createNewNote();
-<<<<<<< HEAD
+    if (!endToEndTestEnabled()) {
+      return;
+    }
+    try {
+      createNewNote();
       waitForParagraph(1, "READY");
 
       collector.checkThat("Default Width is 12 ",
@@ -295,39 +321,10 @@
             driver.findElement(By.xpath("//div[contains(@class,'col-md-" + newWidth + "')]")).isDisplayed(),
             CoreMatchers.equalTo(true));
       }
-
-=======
-
-      waitForParagraph(1, "READY");
-      String xpathToOutputField=getParagraphXPath(1) + "//div[contains(@ng-if,'getResultType()')]";
-      WebElement paragraph1Editor = driver.findElement(By.xpath(getParagraphXPath(1) + "//textarea"));
-      paragraph1Editor.sendKeys("println" + Keys.chord(Keys.SHIFT, "9") + "\""
-          + "abcd\")");
-      collector.checkThat("Before Run Output field contains ",
-          driver.findElement(By.xpath(xpathToOutputField)).getText(),
-          CoreMatchers.equalTo(""));
-      driver.findElement(By.xpath(getParagraphXPath(1) + "//span[@ng-click='runParagraph(getEditorValue())']")).click();
-      waitForParagraph(1, "FINISHED");
-      collector.checkThat("After Run Output field contains  ",
-          driver.findElement(By.xpath(xpathToOutputField)).getText(),
-          CoreMatchers.equalTo("abcd"));
-      driver.findElement(By.xpath(getParagraphXPath(1) + "//span[@class='icon-settings']")).click();
-      driver.findElement(By.xpath(getParagraphXPath(1) + "//ul/li/a[@ng-click='clearParagraphOutput()']")).click();
-      collector.checkThat("After Clear  Output field contains ",
-          driver.findElement(By.xpath(xpathToOutputField)).getText(),
-          CoreMatchers.equalTo(""));
->>>>>>> ea9f1393
-      ZeppelinITUtils.sleep(1000, false);
-      deleteTestNotebook(driver);
-
-    } catch (Exception e) {
-<<<<<<< HEAD
-      handleException("Exception in ParagraphActionsIT while testWidth ", e);
-    }
-=======
-      handleException("Exception in ParagraphActionsIT while testClearOutputButton ",e);
-    }
-
->>>>>>> ea9f1393
-  }
+    } catch (Exception e) {
+        handleException("Exception in ParagraphActionsIT while testWidth ", e);
+    }
+
+  }
+
 }