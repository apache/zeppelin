/*
 * Licensed to the Apache Software Foundation (ASF) under one or more
 * contributor license agreements.  See the NOTICE file distributed with
 * this work for additional information regarding copyright ownership.
 * The ASF licenses this file to You under the Apache License, Version 2.0
 * (the "License"); you may not use this file except in compliance with
 * the License.  You may obtain a copy of the License at
 *
 *    http://www.apache.org/licenses/LICENSE-2.0
 *
 * Unless required by applicable law or agreed to in writing, software
 * distributed under the License is distributed on an "AS IS" BASIS,
 * WITHOUT WARRANTIES OR CONDITIONS OF ANY KIND, either express or implied.
 * See the License for the specific language governing permissions and
 * limitations under the License.
 */

package org.apache.zeppelin.integration;


import org.apache.zeppelin.AbstractZeppelinIT;
import org.apache.zeppelin.WebDriverManager;
import org.apache.zeppelin.ZeppelinITUtils;
import org.hamcrest.CoreMatchers;
import org.junit.After;
import org.junit.Before;
import org.junit.Rule;
import org.junit.Test;
import org.junit.rules.ErrorCollector;
import org.openqa.selenium.*;
import org.openqa.selenium.interactions.Action;
import org.openqa.selenium.interactions.Actions;
import org.slf4j.Logger;
import org.slf4j.LoggerFactory;

import java.io.File;

public class ParagraphActionsIT extends AbstractZeppelinIT {
  private static final Logger LOG = LoggerFactory.getLogger(ParagraphActionsIT.class);


  @Rule
  public ErrorCollector collector = new ErrorCollector();

  @Before
  public void startUp() {
    if (!endToEndTestEnabled()) {
      return;
    }
    driver = WebDriverManager.getWebDriver();
  }

  @After
  public void tearDown() {
    if (!endToEndTestEnabled()) {
      return;
    }

    driver.quit();
  }
  @Test
<<<<<<< HEAD
  public void testShowAndHideLineNumbers() throws InterruptedException {
=======
  public void testCreateNewButton() throws InterruptedException {
>>>>>>> 39417c07
    if (!endToEndTestEnabled()) {
      return;
    }
    try {
      createNewNote();
<<<<<<< HEAD

      waitForParagraph(1, "READY");
      collector.checkThat("Before \"Show line number\" the Line Number is Enabled ",
              driver.findElement(By.xpath(getParagraphXPath(1) + "//div[contains(@class, 'ace_gutter-layer')]")).isDisplayed(),
              CoreMatchers.equalTo(false));
      driver.findElement(By.xpath(getParagraphXPath(1) + "//span[@class='icon-settings']")).click();
      collector.checkThat("Before \"Show line number\" The option panel in paragraph has button labeled ",
              driver.findElement(By.xpath(getParagraphXPath(1) + "//a[contains(@ng-click, 'showLineNumbers()')]")).getText(),
              CoreMatchers.equalTo("Show line numbers"));
      driver.findElement(By.xpath(getParagraphXPath(1) + "//ul/li/a[@ng-click='showLineNumbers()']")).click();
      collector.checkThat("After \"Show line number\" the Line Number is Enabled " ,
              driver.findElement(By.xpath(getParagraphXPath(1) + "//div[contains(@class, 'ace_gutter-layer')]")).isDisplayed(),
              CoreMatchers.equalTo(true));
      driver.findElement(By.xpath(getParagraphXPath(1) + "//span[@class='icon-settings']")).click();
      collector.checkThat("After \"Show line number\" The option panel in paragraph has button labeled ",
              driver.findElement(By.xpath(getParagraphXPath(1) + "//a[contains(@ng-click, 'hideLineNumbers()')]")).getText(),
              CoreMatchers.equalTo("Hide line numbers"));
      driver.findElement(By.xpath(getParagraphXPath(1) + "//ul/li/a[@ng-click='hideLineNumbers()']")).click();
      collector.checkThat("After \"Hide line number\" the Line Number is Enabled",
              driver.findElement(By.xpath(getParagraphXPath(1) + "//div[contains(@class, 'ace_gutter-layer')]")).isDisplayed(),
              CoreMatchers.equalTo(false));
=======
      Actions action = new Actions(driver);
      waitForParagraph(1, "READY");
      Integer oldNosOfParas = driver.findElements(By.xpath("//div[@ng-controller=\"ParagraphCtrl\"]")).size();
      collector.checkThat("Before Insert New : the number of  paragraph ",
              oldNosOfParas,
              CoreMatchers.equalTo(1));
      driver.findElement(By.xpath(getParagraphXPath(1) + "//span[@class='icon-settings']")).click();
      driver.findElement(By.xpath(getParagraphXPath(1) + "//ul/li/a[@ng-click='insertNew()']")).click();
      waitForParagraph(2, "READY");
      Integer newNosOfParas = driver.findElements(By.xpath("//div[@ng-controller=\"ParagraphCtrl\"]")).size();
      collector.checkThat("After Insert New (using Insert New button) :  number of  paragraph",
              oldNosOfParas + 1,
              CoreMatchers.equalTo(newNosOfParas));

      driver.findElement(By.xpath(getParagraphXPath(1) + "//span[@class='icon-settings']")).click();
      driver.findElement(By.xpath(getParagraphXPath(1) + "//ul/li/a[@ng-click='removeParagraph()']")).click();
      ZeppelinITUtils.sleep(1000, false);
      driver.findElement(By.xpath("//div[@class='modal-dialog'][contains(.,'delete this paragraph')]" +
              "//div[@class='modal-footer']//button[contains(.,'OK')]")).click();
      ZeppelinITUtils.sleep(1000, false);

      WebElement oldParagraphEditor = driver.findElement(By.xpath(getParagraphXPath(1) + "//textarea"));
      oldParagraphEditor.sendKeys(" original paragraph ");

      WebElement newPara = driver.findElement(By.xpath(getParagraphXPath(1) + "//div[contains(@class,'new-paragraph')][1]"));
      action.moveToElement(newPara).click().build().perform();
      ZeppelinITUtils.sleep(1000, false);
      waitForParagraph(1, "READY");

      collector.checkThat("Paragraph is created above",
              driver.findElement(By.xpath(getParagraphXPath(1) + "//div[contains(@class, 'editor')]")).getText(),
              CoreMatchers.equalTo(""));
      WebElement aboveParagraphEditor = driver.findElement(By.xpath(getParagraphXPath(1) + "//textarea"));
      aboveParagraphEditor.sendKeys(" this is above ");

      newPara = driver.findElement(By.xpath(getParagraphXPath(2) + "//div[contains(@class,'new-paragraph')][2]"));
      action.moveToElement(newPara).click().build().perform();

      waitForParagraph(3, "READY");

      collector.checkThat("Paragraph is created below",
              driver.findElement(By.xpath(getParagraphXPath(3) + "//div[contains(@class, 'editor')]")).getText(),
              CoreMatchers.equalTo(""));
      WebElement belowParagraphEditor = driver.findElement(By.xpath(getParagraphXPath(3) + "//textarea"));
      belowParagraphEditor.sendKeys(" this is below ");

      collector.checkThat("The output field of paragraph1 contains",
              driver.findElement(By.xpath(getParagraphXPath(1) + "//div[contains(@class, 'editor')]")).getText(),
              CoreMatchers.equalTo(" this is above "));
      collector.checkThat("The output field paragraph2 contains",
              driver.findElement(By.xpath(getParagraphXPath(2) + "//div[contains(@class, 'editor')]")).getText(),
              CoreMatchers.equalTo(" original paragraph "));
      collector.checkThat("The output field paragraph3 contains",
              driver.findElement(By.xpath(getParagraphXPath(3) + "//div[contains(@class, 'editor')]")).getText(),
              CoreMatchers.equalTo(" this is below "));
      collector.checkThat("The current number of paragraphs after creating  paragraph above and below",
              driver.findElements(By.xpath("//div[@ng-controller=\"ParagraphCtrl\"]")).size(),
              CoreMatchers.equalTo(3));

>>>>>>> 39417c07
      ZeppelinITUtils.sleep(1000, false);
      deleteTestNotebook(driver);

    } catch (ElementNotVisibleException e) {
<<<<<<< HEAD
       LOG.error("Exception in ParagraphActionsIT while testShowAndHideLineNumbers ", e);
       File scrFile = ((TakesScreenshot) driver).getScreenshotAs(OutputType.FILE);
       throw e;
    }


  }

  
=======
            LOG.error("Exception in ParagraphActionsIT while testCreateNewButton ", e);
            File scrFile = ((TakesScreenshot) driver).getScreenshotAs(OutputType.FILE);
            throw e;

    }


  }
>>>>>>> 39417c07

  @Test
  public void testMoveUpAndDown() throws Exception {
    if (!endToEndTestEnabled()) {
      return;
    }
    try {
      createNewNote();

      waitForParagraph(1, "READY");
      WebElement paragraph1Editor = driver.findElement(By.xpath(getParagraphXPath(1) + "//textarea"));
      paragraph1Editor.sendKeys("1");

      driver.findElement(By.xpath(getParagraphXPath(1) + "//span[@class='icon-settings']")).click();
      driver.findElement(By.xpath(getParagraphXPath(1) + "//ul/li/a[@ng-click='insertNew()']")).click();


      waitForParagraph(2, "READY");
      WebElement paragraph2Editor = driver.findElement(By.xpath(getParagraphXPath(2) + "//textarea"));
      paragraph2Editor.sendKeys("2");


      collector.checkThat("The paragraph1 value contains",
              driver.findElement(By.xpath(getParagraphXPath(1) + "//div[contains(@class, 'editor')]")).getText(),
              CoreMatchers.equalTo("1"));
      collector.checkThat("The paragraph1 value contains",
              driver.findElement(By.xpath(getParagraphXPath(2) + "//div[contains(@class, 'editor')]")).getText(),
              CoreMatchers.equalTo("2"));

      driver.findElement(By.xpath(getParagraphXPath(1) + "//span[@class='icon-settings']")).click();
      driver.findElement(By.xpath(getParagraphXPath(1) + "//ul/li/a[@ng-click='moveDown()']")).click();

      ZeppelinITUtils.sleep(1000,false);

      collector.checkThat("The paragraph1 value contains",
              driver.findElement(By.xpath(getParagraphXPath(1) + "//div[contains(@class, 'editor')]")).getText(),
              CoreMatchers.equalTo("2"));
      collector.checkThat("The paragraph1 value contains",
              driver.findElement(By.xpath(getParagraphXPath(2) + "//div[contains(@class, 'editor')]")).getText(),
              CoreMatchers.equalTo("1"));

      driver.findElement(By.xpath(getParagraphXPath(2) + "//span[@class='icon-settings']")).click();
      driver.findElement(By.xpath(getParagraphXPath(2) + "//ul/li/a[@ng-click='moveUp()']")).click();

      ZeppelinITUtils.sleep(1000,false);

      collector.checkThat("The paragraph1 value contains",
              driver.findElement(By.xpath(getParagraphXPath(1) + "//div[contains(@class, 'editor')]")).getText(),
              CoreMatchers.equalTo("1"));
      collector.checkThat("The paragraph1 value contains",
              driver.findElement(By.xpath(getParagraphXPath(2) + "//div[contains(@class, 'editor')]")).getText(),
              CoreMatchers.equalTo("2"));
      ZeppelinITUtils.sleep(1000,false);
      deleteTestNotebook(driver);

    } catch (Exception e) {
      LOG.error("Exception in ParagraphActionsIT while testMoveUpAndDown ", e);
      File scrFile = ((TakesScreenshot) driver).getScreenshotAs(OutputType.FILE);
      throw e;
    }

  }

  @Test
  public void testDisableParagraphRunButton() throws Exception {
    if (!endToEndTestEnabled()) {
      return;
    }
    try {
      createNewNote();

      waitForParagraph(1, "READY");
      WebElement paragraph1Editor = driver.findElement(By.xpath(getParagraphXPath(1) + "//textarea"));
      paragraph1Editor.sendKeys("println" + Keys.chord(Keys.SHIFT, "9") + "\""
          + "abcd\")");

      driver.findElement(By.xpath(getParagraphXPath(1) + "//span[@class='icon-settings']")).click();
      driver.findElement(By.xpath(getParagraphXPath(1) + "//ul/li/a[@ng-click='toggleEnableDisable()']")).click();
      collector.checkThat("The play button class was ",
          driver.findElement(By.xpath(getParagraphXPath(1) + "//span[@class='icon-control-play']")).isDisplayed(), CoreMatchers.equalTo(false)
      );

      driver.findElement(By.xpath(".//*[@id='main']//button[@ng-click='runNote()']")).sendKeys(Keys.ENTER);
      sleep(1000, true);
      driver.findElement(By.xpath("//div[@class='modal-dialog'][contains(.,'Run all paragraphs?')]" +
          "//div[@class='modal-footer']//button[contains(.,'OK')]")).click();
      sleep(2000, false);

      collector.checkThat("Paragraph status is ",
          getParagraphStatus(1), CoreMatchers.equalTo("READY")
      );


      deleteTestNotebook(driver);

    } catch (Exception e) {
      LOG.error("Exception in ParagraphActionsIT while testDisableParagraphRunButton ", e);
      File scrFile = ((TakesScreenshot) driver).getScreenshotAs(OutputType.FILE);
      throw e;
    }

  }
}<|MERGE_RESOLUTION|>--- conflicted
+++ resolved
@@ -58,126 +58,49 @@
 
     driver.quit();
   }
-  @Test
-<<<<<<< HEAD
-  public void testShowAndHideLineNumbers() throws InterruptedException {
-=======
-  public void testCreateNewButton() throws InterruptedException {
->>>>>>> 39417c07
-    if (!endToEndTestEnabled()) {
-      return;
-    }
-    try {
-      createNewNote();
-<<<<<<< HEAD
-
-      waitForParagraph(1, "READY");
-      collector.checkThat("Before \"Show line number\" the Line Number is Enabled ",
-              driver.findElement(By.xpath(getParagraphXPath(1) + "//div[contains(@class, 'ace_gutter-layer')]")).isDisplayed(),
-              CoreMatchers.equalTo(false));
-      driver.findElement(By.xpath(getParagraphXPath(1) + "//span[@class='icon-settings']")).click();
-      collector.checkThat("Before \"Show line number\" The option panel in paragraph has button labeled ",
-              driver.findElement(By.xpath(getParagraphXPath(1) + "//a[contains(@ng-click, 'showLineNumbers()')]")).getText(),
-              CoreMatchers.equalTo("Show line numbers"));
-      driver.findElement(By.xpath(getParagraphXPath(1) + "//ul/li/a[@ng-click='showLineNumbers()']")).click();
-      collector.checkThat("After \"Show line number\" the Line Number is Enabled " ,
-              driver.findElement(By.xpath(getParagraphXPath(1) + "//div[contains(@class, 'ace_gutter-layer')]")).isDisplayed(),
-              CoreMatchers.equalTo(true));
-      driver.findElement(By.xpath(getParagraphXPath(1) + "//span[@class='icon-settings']")).click();
-      collector.checkThat("After \"Show line number\" The option panel in paragraph has button labeled ",
-              driver.findElement(By.xpath(getParagraphXPath(1) + "//a[contains(@ng-click, 'hideLineNumbers()')]")).getText(),
-              CoreMatchers.equalTo("Hide line numbers"));
-      driver.findElement(By.xpath(getParagraphXPath(1) + "//ul/li/a[@ng-click='hideLineNumbers()']")).click();
-      collector.checkThat("After \"Hide line number\" the Line Number is Enabled",
-              driver.findElement(By.xpath(getParagraphXPath(1) + "//div[contains(@class, 'ace_gutter-layer')]")).isDisplayed(),
-              CoreMatchers.equalTo(false));
-=======
-      Actions action = new Actions(driver);
-      waitForParagraph(1, "READY");
-      Integer oldNosOfParas = driver.findElements(By.xpath("//div[@ng-controller=\"ParagraphCtrl\"]")).size();
-      collector.checkThat("Before Insert New : the number of  paragraph ",
-              oldNosOfParas,
-              CoreMatchers.equalTo(1));
-      driver.findElement(By.xpath(getParagraphXPath(1) + "//span[@class='icon-settings']")).click();
-      driver.findElement(By.xpath(getParagraphXPath(1) + "//ul/li/a[@ng-click='insertNew()']")).click();
-      waitForParagraph(2, "READY");
-      Integer newNosOfParas = driver.findElements(By.xpath("//div[@ng-controller=\"ParagraphCtrl\"]")).size();
-      collector.checkThat("After Insert New (using Insert New button) :  number of  paragraph",
-              oldNosOfParas + 1,
-              CoreMatchers.equalTo(newNosOfParas));
-
-      driver.findElement(By.xpath(getParagraphXPath(1) + "//span[@class='icon-settings']")).click();
-      driver.findElement(By.xpath(getParagraphXPath(1) + "//ul/li/a[@ng-click='removeParagraph()']")).click();
-      ZeppelinITUtils.sleep(1000, false);
-      driver.findElement(By.xpath("//div[@class='modal-dialog'][contains(.,'delete this paragraph')]" +
-              "//div[@class='modal-footer']//button[contains(.,'OK')]")).click();
-      ZeppelinITUtils.sleep(1000, false);
-
-      WebElement oldParagraphEditor = driver.findElement(By.xpath(getParagraphXPath(1) + "//textarea"));
-      oldParagraphEditor.sendKeys(" original paragraph ");
-
-      WebElement newPara = driver.findElement(By.xpath(getParagraphXPath(1) + "//div[contains(@class,'new-paragraph')][1]"));
-      action.moveToElement(newPara).click().build().perform();
-      ZeppelinITUtils.sleep(1000, false);
-      waitForParagraph(1, "READY");
-
-      collector.checkThat("Paragraph is created above",
-              driver.findElement(By.xpath(getParagraphXPath(1) + "//div[contains(@class, 'editor')]")).getText(),
-              CoreMatchers.equalTo(""));
-      WebElement aboveParagraphEditor = driver.findElement(By.xpath(getParagraphXPath(1) + "//textarea"));
-      aboveParagraphEditor.sendKeys(" this is above ");
-
-      newPara = driver.findElement(By.xpath(getParagraphXPath(2) + "//div[contains(@class,'new-paragraph')][2]"));
-      action.moveToElement(newPara).click().build().perform();
-
-      waitForParagraph(3, "READY");
-
-      collector.checkThat("Paragraph is created below",
-              driver.findElement(By.xpath(getParagraphXPath(3) + "//div[contains(@class, 'editor')]")).getText(),
-              CoreMatchers.equalTo(""));
-      WebElement belowParagraphEditor = driver.findElement(By.xpath(getParagraphXPath(3) + "//textarea"));
-      belowParagraphEditor.sendKeys(" this is below ");
-
-      collector.checkThat("The output field of paragraph1 contains",
-              driver.findElement(By.xpath(getParagraphXPath(1) + "//div[contains(@class, 'editor')]")).getText(),
-              CoreMatchers.equalTo(" this is above "));
-      collector.checkThat("The output field paragraph2 contains",
-              driver.findElement(By.xpath(getParagraphXPath(2) + "//div[contains(@class, 'editor')]")).getText(),
-              CoreMatchers.equalTo(" original paragraph "));
-      collector.checkThat("The output field paragraph3 contains",
-              driver.findElement(By.xpath(getParagraphXPath(3) + "//div[contains(@class, 'editor')]")).getText(),
-              CoreMatchers.equalTo(" this is below "));
-      collector.checkThat("The current number of paragraphs after creating  paragraph above and below",
-              driver.findElements(By.xpath("//div[@ng-controller=\"ParagraphCtrl\"]")).size(),
-              CoreMatchers.equalTo(3));
-
->>>>>>> 39417c07
-      ZeppelinITUtils.sleep(1000, false);
-      deleteTestNotebook(driver);
-
-    } catch (ElementNotVisibleException e) {
-<<<<<<< HEAD
-       LOG.error("Exception in ParagraphActionsIT while testShowAndHideLineNumbers ", e);
-       File scrFile = ((TakesScreenshot) driver).getScreenshotAs(OutputType.FILE);
-       throw e;
-    }
-
-
-  }
-
-  
-=======
-            LOG.error("Exception in ParagraphActionsIT while testCreateNewButton ", e);
-            File scrFile = ((TakesScreenshot) driver).getScreenshotAs(OutputType.FILE);
-            throw e;
-
-    }
-
-
-  }
->>>>>>> 39417c07
-
-  @Test
+    @Test
+    public void testShowAndHideLineNumbers() throws InterruptedException {
+        if (!endToEndTestEnabled()) {
+            return;
+        }
+        try {
+            createNewNote();
+
+            waitForParagraph(1, "READY");
+            collector.checkThat("Before \"Show line number\" the Line Number is Enabled ",
+                    driver.findElement(By.xpath(getParagraphXPath(1) + "//div[contains(@class, 'ace_gutter-layer')]")).isDisplayed(),
+                    CoreMatchers.equalTo(false));
+            driver.findElement(By.xpath(getParagraphXPath(1) + "//span[@class='icon-settings']")).click();
+            collector.checkThat("Before \"Show line number\" The option panel in paragraph has button labeled ",
+                    driver.findElement(By.xpath(getParagraphXPath(1) + "//a[contains(@ng-click, 'showLineNumbers()')]")).getText(),
+                    CoreMatchers.equalTo("Show line numbers"));
+            driver.findElement(By.xpath(getParagraphXPath(1) + "//ul/li/a[@ng-click='showLineNumbers()']")).click();
+            collector.checkThat("After \"Show line number\" the Line Number is Enabled " ,
+                    driver.findElement(By.xpath(getParagraphXPath(1) + "//div[contains(@class, 'ace_gutter-layer')]")).isDisplayed(),
+                    CoreMatchers.equalTo(true));
+            driver.findElement(By.xpath(getParagraphXPath(1) + "//span[@class='icon-settings']")).click();
+            collector.checkThat("After \"Show line number\" The option panel in paragraph has button labeled ",
+                    driver.findElement(By.xpath(getParagraphXPath(1) + "//a[contains(@ng-click, 'hideLineNumbers()')]")).getText(),
+                    CoreMatchers.equalTo("Hide line numbers"));
+            driver.findElement(By.xpath(getParagraphXPath(1) + "//ul/li/a[@ng-click='hideLineNumbers()']")).click();
+            collector.checkThat("After \"Hide line number\" the Line Number is Enabled",
+                    driver.findElement(By.xpath(getParagraphXPath(1) + "//div[contains(@class, 'ace_gutter-layer')]")).isDisplayed(),
+                    CoreMatchers.equalTo(false));
+            ZeppelinITUtils.sleep(1000, false);
+            deleteTestNotebook(driver);
+
+        } catch (ElementNotVisibleException e) {
+
+                  LOG.error("Exception in ParagraphActionsIT while testShowAndHideLineNumbers ", e);
+                  File scrFile = ((TakesScreenshot) driver).getScreenshotAs(OutputType.FILE);
+                  throw e;
+        }
+
+
+    }
+
+
+    @Test
   public void testMoveUpAndDown() throws Exception {
     if (!endToEndTestEnabled()) {
       return;
