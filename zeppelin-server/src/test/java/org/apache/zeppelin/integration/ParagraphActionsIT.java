--- conflicted
+++ resolved
@@ -36,28 +36,28 @@
 import java.io.File;
 
 public class ParagraphActionsIT extends AbstractZeppelinIT {
-  private static final Logger LOG = LoggerFactory.getLogger(ParagraphActionsIT.class);
-
-
-  @Rule
-  public ErrorCollector collector = new ErrorCollector();
-
-  @Before
-  public void startUp() {
-    if (!endToEndTestEnabled()) {
-      return;
-    }
-    driver = WebDriverManager.getWebDriver();
-  }
-
-  @After
-  public void tearDown() {
-    if (!endToEndTestEnabled()) {
-      return;
-    }
-
-    driver.quit();
-  }
+    private static final Logger LOG = LoggerFactory.getLogger(ParagraphActionsIT.class);
+
+
+    @Rule
+    public ErrorCollector collector = new ErrorCollector();
+
+    @Before
+    public void startUp() {
+        if (!endToEndTestEnabled()) {
+            return;
+        }
+        driver = WebDriverManager.getWebDriver();
+    }
+
+    @After
+    public void tearDown() {
+        if (!endToEndTestEnabled()) {
+            return;
+        }
+
+        driver.quit();
+    }
 
     @Test
     public void testShowAndHideLineNumbers() throws Exception {
@@ -76,7 +76,7 @@
                     driver.findElement(By.xpath(getParagraphXPath(1) + "//a[contains(@ng-click, 'showLineNumbers()')]")).getText(),
                     CoreMatchers.equalTo("Show line numbers"));
             driver.findElement(By.xpath(getParagraphXPath(1) + "//ul/li/a[@ng-click='showLineNumbers()']")).click();
-            collector.checkThat("After \"Show line number\" the Line Number is Enabled " ,
+            collector.checkThat("After \"Show line number\" the Line Number is Enabled ",
                     driver.findElement(By.xpath(getParagraphXPath(1) + "//div[contains(@class, 'ace_gutter-layer')]")).isDisplayed(),
                     CoreMatchers.equalTo(true));
             driver.findElement(By.xpath(getParagraphXPath(1) + "//span[@class='icon-settings']")).click();
@@ -92,22 +92,16 @@
 
         } catch (Exception e) {
 
-                  LOG.error("Exception in ParagraphActionsIT while testShowAndHideLineNumbers ", e);
-                  File scrFile = ((TakesScreenshot) driver).getScreenshotAs(OutputType.FILE);
-                  throw e;
-        }
-
-
-    }
-
-
-<<<<<<< HEAD
+            LOG.error("Exception in ParagraphActionsIT while testShowAndHideLineNumbers ", e);
+            File scrFile = ((TakesScreenshot) driver).getScreenshotAs(OutputType.FILE);
+            throw e;
+        }
+
+
+    }
+
     @Test
-=======
-  }
-
-  @Test
-  public void testRemoveButton() throws InterruptedException {
+    public void testRemoveButton() throws InterruptedException {
     if (!endToEndTestEnabled()) {
       return;
     }
@@ -142,7 +136,6 @@
   }
   
   @Test
->>>>>>> 4a3b7440
   public void testMoveUpAndDown() throws Exception {
     if (!endToEndTestEnabled()) {
       return;
