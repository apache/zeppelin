--- conflicted
+++ resolved
@@ -58,11 +58,7 @@
   }
 
   @Test
-<<<<<<< HEAD
-  public void testTitleButton() throws InterruptedException {
-=======
   public void testMoveUpAndDown() throws Exception {
->>>>>>> e6447b25
     if (!endToEndTestEnabled()) {
       return;
     }
@@ -70,48 +66,6 @@
       createNewNote();
 
       waitForParagraph(1, "READY");
-<<<<<<< HEAD
-
-      collector.checkThat("Before Show Title : The title field contains",
-              driver.findElement(By.xpath(getParagraphXPath(1) + "//div[contains(@class, 'binding')]")).getText(),
-              CoreMatchers.equalTo(""));
-      driver.findElement(By.xpath(getParagraphXPath(1) + "//span[@class='icon-settings']")).click();
-      collector.checkThat("Before Show Title : The title option in option panel of paragraph is labeled as  ",
-              driver.findElement(By.xpath(getParagraphXPath(1) + "//a[contains(@ng-click, 'showTitle()')]")).getText(),
-              CoreMatchers.equalTo("Show title"));
-
-      driver.findElement(By.xpath(getParagraphXPath(1) + "//ul/li/a[@ng-click='showTitle()']")).click();
-      collector.checkThat("After Show Title : The title field contains",
-              driver.findElement(By.xpath(getParagraphXPath(1) + "//div[contains(@class, 'binding')]")).getText(),
-              CoreMatchers.equalTo("Untitled"));
-
-      driver.findElement(By.xpath(getParagraphXPath(1) + "//span[@class='icon-settings']")).click();
-      collector.checkThat("After Show Title : The title option in option panel of paragraph is labeled as",
-              driver.findElement(By.xpath(getParagraphXPath(1) + "//a[contains(@ng-click, 'hideTitle()')]")).getText(),
-              CoreMatchers.equalTo("Hide title"));
-
-      driver.findElement(By.xpath(getParagraphXPath(1) + "//ul/li/a[@ng-click='hideTitle()']")).click();
-      collector.checkThat("After Hide Title : The title field contains",
-              driver.findElement(By.xpath(getParagraphXPath(1) + "//div[contains(@class, 'binding')]")).getText(),
-              CoreMatchers.equalTo(""));
-      driver.findElement(By.xpath(getParagraphXPath(1) + "//span[@class='icon-settings']")).click();
-      driver.findElement(By.xpath(getParagraphXPath(1) + "//ul/li/a[@ng-click='showTitle()']")).click();
-
-      driver.findElement(By.xpath(getParagraphXPath(1) + "//div[contains(@class, 'title')]")).click();
-      driver.findElement(By.xpath(getParagraphXPath(1) + "//input")).sendKeys("NEW TITLE" + Keys.ENTER);
-      collector.checkThat("After Editing the Title : The title field contains ",
-              driver.findElement(By.xpath(getParagraphXPath(1) + "//div[contains(@class, 'binding')]")).getText(),
-              CoreMatchers.equalTo("NEW TITLE"));
-      ZeppelinITUtils.sleep(1000,false);
-      driver.navigate().refresh();
-      collector.checkThat("After Page Refresh : The title field contains ",
-              driver.findElement(By.xpath(getParagraphXPath(1) + "//div[contains(@class, 'binding')]")).getText(),
-              CoreMatchers.equalTo("NEW TITLE"));
-      deleteTestNotebook(driver);
-
-    } catch (ElementNotVisibleException e) {
-      File scrFile = ((TakesScreenshot) driver).getScreenshotAs(OutputType.FILE);
-=======
       WebElement paragraph1Editor = driver.findElement(By.xpath(getParagraphXPath(1) + "//textarea"));
       paragraph1Editor.sendKeys("1");
 
@@ -161,17 +115,12 @@
       LOG.error("Exception in ParagraphActionsIT while testMoveUpAndDown ", e);
       File scrFile = ((TakesScreenshot) driver).getScreenshotAs(OutputType.FILE);
       throw e;
->>>>>>> e6447b25
     }
 
   }
 
   @Test
-<<<<<<< HEAD
-  public void testDisableParagraphRunButton() throws InterruptedException {
-=======
   public void testDisableParagraphRunButton() throws Exception {
->>>>>>> e6447b25
     if (!endToEndTestEnabled()) {
       return;
     }
