--- conflicted
+++ resolved
@@ -194,11 +194,7 @@
       waitForText("BindingTest_1_",
           By.xpath(getParagraphXPath(1) + "//div[@id=\"angularTestButton\"]"));
 
-<<<<<<< HEAD
-      driver.findElement(By.xpath(".//*[@id='main']//button[@ng-click='removeNote(note.id)']"))
-=======
       driver.findElement(By.xpath(".//*[@id='main']//button[@ng-click='moveNoteToTrash(note.id)']"))
->>>>>>> 6eecdecb
           .sendKeys(Keys.ENTER);
       ZeppelinITUtils.sleep(1000, true);
       driver.findElement(By.xpath("//div[@class='modal-dialog'][contains(.,'This note will be moved to trash')]" +
