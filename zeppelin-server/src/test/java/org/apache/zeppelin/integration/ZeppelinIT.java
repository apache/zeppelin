/*
 * Licensed to the Apache Software Foundation (ASF) under one or more
 * contributor license agreements.  See the NOTICE file distributed with
 * this work for additional information regarding copyright ownership.
 * The ASF licenses this file to You under the Apache License, Version 2.0
 * (the "License"); you may not use this file except in compliance with
 * the License.  You may obtain a copy of the License at
 *
 *    http://www.apache.org/licenses/LICENSE-2.0
 *
 * Unless required by applicable law or agreed to in writing, software
 * distributed under the License is distributed on an "AS IS" BASIS,
 * WITHOUT WARRANTIES OR CONDITIONS OF ANY KIND, either express or implied.
 * See the License for the specific language governing permissions and
 * limitations under the License.
 */

package org.apache.zeppelin.integration;

import org.apache.commons.codec.binary.Base64;
import org.apache.commons.io.FileUtils;
import org.apache.zeppelin.AbstractZeppelinIT;
import org.apache.zeppelin.WebDriverManager;
import org.junit.After;
import org.junit.Before;
import org.junit.Test;
import org.openqa.selenium.*;
import org.slf4j.Logger;
import org.slf4j.LoggerFactory;

import java.io.File;

import static org.junit.Assert.assertEquals;
import static org.junit.Assert.assertTrue;

/**
 * Test Zeppelin with web browser.
 *
 * To test, ZeppelinServer should be running on port 8080
 * On OSX, you'll need firefox 42.0 installed, then you can run with
 *
 * PATH=~/Applications/Firefox.app/Contents/MacOS/:$PATH TEST_SELENIUM="" \
 *    mvn -Dtest=org.apache.zeppelin.integration.ZeppelinIT -Denforcer.skip=true \
 *    test -pl zeppelin-server
 *
 */
public class ZeppelinIT extends AbstractZeppelinIT {
  private static final Logger LOG = LoggerFactory.getLogger(ZeppelinIT.class);


  @Before
  public void startUp() {
    if (!endToEndTestEnabled()) {
      return;
    }
    driver = WebDriverManager.getWebDriver();
  }

  @After
  public void tearDown() {
    if (!endToEndTestEnabled()) {
      return;
    }

    driver.quit();
  }

  @Test
  public void testAngularDisplay() throws Exception {
    if (!endToEndTestEnabled()) {
      return;
    }
    try {
      createNewNote();

      // wait for first paragraph's " READY " status text
      waitForParagraph(1, "READY");

      /*
       * print angular template
       * %angular <div id='angularTestButton' ng-click='myVar=myVar+1'>BindingTest_{{myVar}}_</div>
       */
      WebElement paragraph1Editor = driver.findElement(By.xpath(getParagraphXPath(1) + "//textarea"));
      paragraph1Editor.sendKeys("println" + Keys.chord(Keys.SHIFT, "9") + "\""
                  + Keys.chord(Keys.SHIFT, "5")
                  + "angular <div id='angularTestButton' "
                  + "ng" + Keys.chord(Keys.SUBTRACT) + "click='myVar=myVar+1'>"
                  + "BindingTest_{{myVar}}_</div>\")");
      paragraph1Editor.sendKeys(Keys.chord(Keys.SHIFT, Keys.ENTER));
      waitForParagraph(1, "FINISHED");

      // check expected text
      waitForText("BindingTest__", By.xpath(
              getParagraphXPath(1) + "//div[@id=\"angularTestButton\"]"));

      /*
       * Bind variable
       * z.angularBind("myVar", 1)
       */
      assertEquals(1, driver.findElements(By.xpath(getParagraphXPath(2) + "//textarea")).size());
      WebElement paragraph2Editor = driver.findElement(By.xpath(getParagraphXPath(2) + "//textarea"));
      paragraph2Editor.sendKeys("z.angularBind" + Keys.chord(Keys.SHIFT, "9") + "\"myVar\", 1)");
      paragraph2Editor.sendKeys(Keys.chord(Keys.SHIFT, Keys.ENTER));
      waitForParagraph(2, "FINISHED");

      // check expected text
      waitForText("BindingTest_1_", By.xpath(
              getParagraphXPath(1) + "//div[@id=\"angularTestButton\"]"));


      /*
       * print variable
       * print("myVar="+z.angular("myVar"))
       */
      WebElement paragraph3Editor = driver.findElement(By.xpath(getParagraphXPath(3) + "//textarea"));
      paragraph3Editor.sendKeys(
          "print" + Keys.chord(Keys.SHIFT, "9") + "\"myVar=\"" + Keys.chord(Keys.ADD)
          + "z.angular" + Keys.chord(Keys.SHIFT, "9") + "\"myVar\"))");
      paragraph3Editor.sendKeys(Keys.chord(Keys.SHIFT, Keys.ENTER));
      waitForParagraph(3, "FINISHED");

      // check expected text
      waitForText("myVar=1", By.xpath(
              getParagraphXPath(3) + "//div[@ng-bind=\"paragraph.result.msg\"]"));

      /*
       * Click element
       */
      driver.findElement(By.xpath(
              getParagraphXPath(1) + "//div[@id=\"angularTestButton\"]")).click();

      // check expected text
      waitForText("BindingTest_2_", By.xpath(
              getParagraphXPath(1) + "//div[@id=\"angularTestButton\"]"));

      /*
       * Register watcher
       * z.angularWatch("myVar", (before:Object, after:Object, context:org.apache.zeppelin.interpreter.InterpreterContext) => {
       *   z.run(2, context)
       * }
       */
      WebElement paragraph4Editor = driver.findElement(By.xpath(getParagraphXPath(4) + "//textarea"));
      paragraph4Editor.sendKeys(
          "z.angularWatch" + Keys.chord(Keys.SHIFT, "9") + "\"myVar\", "
          + Keys.chord(Keys.SHIFT, "9")
          + "before:Object, after:Object, context:org.apache.zeppelin.interpreter.InterpreterContext)"
          + Keys.EQUALS + ">{ z.run" +Keys.chord(Keys.SHIFT, "9") + "2, context)}");
      paragraph4Editor.sendKeys(Keys.chord(Keys.SHIFT, Keys.ENTER));
      waitForParagraph(4, "FINISHED");


      /*
       * Click element, again and see watcher works
       */
      driver.findElement(By.xpath(
              getParagraphXPath(1) + "//div[@id=\"angularTestButton\"]")).click();

      // check expected text
      waitForText("BindingTest_3_", By.xpath(
              getParagraphXPath(1) + "//div[@id=\"angularTestButton\"]"));
      waitForParagraph(3, "FINISHED");

      // check expected text by watcher
      waitForText("myVar=3", By.xpath(
              getParagraphXPath(3) + "//div[@ng-bind=\"paragraph.result.msg\"]"));

      /*
       * Unbind
       * z.angularUnbind("myVar")
       */
      WebElement paragraph5Editor = driver.findElement(By.xpath(getParagraphXPath(5) + "//textarea"));
      paragraph5Editor.sendKeys(
          "z.angularUnbind" + Keys.chord(Keys.SHIFT, "9") + "\"myVar\")");
      paragraph5Editor.sendKeys(Keys.chord(Keys.SHIFT, Keys.ENTER));
      waitForParagraph(5, "FINISHED");

      // check expected text
      waitForText("BindingTest__",
          By.xpath(getParagraphXPath(1) + "//div[@id=\"angularTestButton\"]"));

      /*
       * Bind again and see rebind works.
       */
      paragraph2Editor = driver.findElement(By.xpath(getParagraphXPath(2) + "//textarea"));
      paragraph2Editor.sendKeys(Keys.chord(Keys.SHIFT, Keys.ENTER));
      waitForParagraph(2, "FINISHED");

      // check expected text
      waitForText("BindingTest_1_",
          By.xpath(getParagraphXPath(1) + "//div[@id=\"angularTestButton\"]"));

      driver.findElement(By.xpath("//*[@id='main']/div//h3/span/button[@tooltip='Remove the notebook']"))
          .sendKeys(Keys.ENTER);
      sleep(1000, true);
      driver.findElement(By.xpath("//div[@class='modal-dialog'][contains(.,'delete this notebook')]" +
          "//div[@class='modal-footer']//button[contains(.,'OK')]")).click();
      sleep(100, true);

      System.out.println("testCreateNotebook Test executed");
    } catch (Exception e) {
<<<<<<< HEAD
      LOG.error("Exception in ZeppelinIT while testAngularDisplay ", e);
      File scrFile = ((TakesScreenshot)driver).getScreenshotAs(OutputType.FILE);
      LOG.error("ScreenShot::\ndata:image/png;base64," + new String(Base64.encodeBase64(FileUtils.readFileToByteArray(scrFile))));
      throw e;
=======
      handleException("Exception in ZeppelinIT while testAngularDisplay ", e);
>>>>>>> 98cb8e8c
    }
  }

  @Test
  public void testSparkInterpreterDependencyLoading() throws Exception {
    if (!endToEndTestEnabled()) {
      return;
    }
    try {
      // navigate to interpreter page
      WebElement interpreterLink = driver.findElement(By.linkText("Interpreter"));
      interpreterLink.click();

      // add new dependency to spark interpreter
      WebElement sparkEditBtn = pollingWait(By.xpath("//div[h3[text()[contains(.,'spark')]]]//button[contains(.,'edit')]"),
          MAX_BROWSER_TIMEOUT_SEC);
      sparkEditBtn.click();
      WebElement depArtifact = driver.findElement(By.xpath("//input[@ng-model='setting.depArtifact']"));
      String artifact = "org.apache.commons:commons-csv:1.1";
      depArtifact.sendKeys(artifact);
      driver.findElement(By.xpath("//button[contains(.,'Save')]")).submit();
      driver.switchTo().alert().accept();

      driver.navigate().back();
      createNewNote();

      // wait for first paragraph's " READY " status text
      waitForParagraph(1, "READY");

      WebElement paragraph1Editor = driver.findElement(By.xpath(getParagraphXPath(1) + "//textarea"));

      paragraph1Editor.sendKeys("import org.apache.commons.csv.CSVFormat");
      paragraph1Editor.sendKeys(Keys.chord(Keys.SHIFT, Keys.ENTER));
      waitForParagraph(1, "FINISHED");

      // check expected text
      assertTrue(waitForText("import org.apache.commons.csv.CSVFormat",
          By.xpath(getParagraphXPath(1) + "//div[starts-with(@id, 'p') and contains(@id, 'text')]/div")));

      //delete created notebook for cleanup.
      deleteTestNotebook(driver);
      sleep(1000, true);

      // reset dependency
      interpreterLink.click();
      sparkEditBtn = pollingWait(By.xpath("//div[h3[text()[contains(.,'spark')]]]//button[contains(.,'edit')]"),
          MAX_BROWSER_TIMEOUT_SEC);
      sparkEditBtn.click();
      WebElement testDepRemoveBtn = driver.findElement(By.xpath("//tr[descendant::text()[contains(.,'" +
          artifact + "')]]/td[3]/div"));
      sleep(5000, true);
      testDepRemoveBtn.click();
      driver.findElement(By.xpath("//button[contains(.,'Save')]")).submit();
      driver.switchTo().alert().accept();
    } catch (Exception e) {
      handleException("Exception in ZeppelinIT while testSparkInterpreterDependencyLoading ", e);
    }
  }
}<|MERGE_RESOLUTION|>--- conflicted
+++ resolved
@@ -198,14 +198,7 @@
 
       System.out.println("testCreateNotebook Test executed");
     } catch (Exception e) {
-<<<<<<< HEAD
-      LOG.error("Exception in ZeppelinIT while testAngularDisplay ", e);
-      File scrFile = ((TakesScreenshot)driver).getScreenshotAs(OutputType.FILE);
-      LOG.error("ScreenShot::\ndata:image/png;base64," + new String(Base64.encodeBase64(FileUtils.readFileToByteArray(scrFile))));
-      throw e;
-=======
       handleException("Exception in ZeppelinIT while testAngularDisplay ", e);
->>>>>>> 98cb8e8c
     }
   }
 
