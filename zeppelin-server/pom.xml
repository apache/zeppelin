<?xml version="1.0" encoding="UTF-8"?>
<!--
  ~ Licensed to the Apache Software Foundation (ASF) under one or more
  ~ contributor license agreements.  See the NOTICE file distributed with
  ~ this work for additional information regarding copyright ownership.
  ~ The ASF licenses this file to You under the Apache License, Version 2.0
  ~ (the "License"); you may not use this file except in compliance with
  ~ the License.  You may obtain a copy of the License at
  ~
  ~    http://www.apache.org/licenses/LICENSE-2.0
  ~
  ~ Unless required by applicable law or agreed to in writing, software
  ~ distributed under the License is distributed on an "AS IS" BASIS,
  ~ WITHOUT WARRANTIES OR CONDITIONS OF ANY KIND, either express or implied.
  ~ See the License for the specific language governing permissions and
  ~ limitations under the License.
  -->

<project xmlns="http://maven.apache.org/POM/4.0.0" xmlns:xsi="http://www.w3.org/2001/XMLSchema-instance" xsi:schemaLocation="http://maven.apache.org/POM/4.0.0 http://maven.apache.org/maven-v4_0_0.xsd">
  <modelVersion>4.0.0</modelVersion>

  <parent>
    <artifactId>zeppelin</artifactId>
    <groupId>org.apache.zeppelin</groupId>
    <version>0.7.0-SNAPSHOT</version>
    <relativePath>..</relativePath>
  </parent>

  <groupId>org.apache.zeppelin</groupId>
  <artifactId>zeppelin-server</artifactId>
  <packaging>jar</packaging>
  <version>0.7.0-SNAPSHOT</version>
  <name>Zeppelin: Server</name>

  <properties>
    <commons.httpclient.version>4.3.6</commons.httpclient.version>
<<<<<<< HEAD
    <jersey.version>2.22.2</jersey.version>
=======
    <hadoop-common.version>2.6.0</hadoop-common.version>
>>>>>>> 8064c549
  </properties>

  <dependencyManagement>
    <dependencies>
      <dependency>
        <groupId>org.scala-lang</groupId>
        <artifactId>scala-library</artifactId>
        <version>${scala.version}</version>
      </dependency>

      <dependency>
        <groupId>org.scala-lang</groupId>
        <artifactId>scala-compiler</artifactId>
        <version>${scala.version}</version>
      </dependency>

      <dependency>
        <groupId>org.scala-lang</groupId>
        <artifactId>scala-reflect</artifactId>
        <version>${scala.version}</version>
      </dependency>

      <dependency>
        <groupId>org.scala-lang</groupId>
        <artifactId>scalap</artifactId>
        <version>${scala.version}</version>
      </dependency>
    </dependencies>
  </dependencyManagement>

  <dependencies>
    <dependency>
      <groupId>${project.groupId}</groupId>
      <artifactId>zeppelin-zengine</artifactId>
      <version>${project.version}</version>
      <exclusions>
        <exclusion>
          <groupId>com.fasterxml.jackson.core</groupId>
          <artifactId>jackson-databind</artifactId>
        </exclusion>
      </exclusions>
    </dependency>

    <dependency>
      <groupId>org.slf4j</groupId>
      <artifactId>slf4j-api</artifactId>
    </dependency>

    <dependency>
      <groupId>org.slf4j</groupId>
      <artifactId>slf4j-log4j12</artifactId>
    </dependency>

    <dependency>
      <groupId>org.glassfish.jersey.core</groupId>
      <artifactId>jersey-client</artifactId>
      <version>${jersey.version}</version>
    </dependency>
    <dependency>
      <groupId>org.glassfish.jersey.core</groupId>
      <artifactId>jersey-server</artifactId>
      <version>${jersey.version}</version>
    </dependency>
    <dependency>
      <groupId>org.glassfish.jersey.containers</groupId>
      <artifactId>jersey-container-servlet-core</artifactId>
      <version>${jersey.version}</version>
    </dependency>
    <dependency>
      <groupId>org.glassfish.jersey.media</groupId>
      <artifactId>jersey-media-json-jackson</artifactId>
      <version>${jersey.version}</version>
      <exclusions>
        <exclusion>
          <groupId>com.fasterxml.jackson.core</groupId>
          <artifactId>jackson-annotations</artifactId>
        </exclusion>
      </exclusions>
    </dependency>
    <!-- Needed for dependency conergence -->
    <dependency>
      <groupId>com.fasterxml.jackson.core</groupId>
      <artifactId>jackson-annotations</artifactId>
      <version>2.5.4</version>
    </dependency>

    <dependency>
      <groupId>org.eclipse.jetty</groupId>
      <artifactId>jetty-webapp</artifactId>
      <version>${jetty.version}</version>
    </dependency>
    <dependency>
      <groupId>org.eclipse.jetty.websocket</groupId>
      <artifactId>websocket-server</artifactId>
      <version>${jetty.version}</version>
    </dependency>
<!--
    <dependency>
      <groupId>org.eclipse.jetty</groupId>
      <artifactId>jetty-jsp</artifactId>
      <version>${jetty.version}</version>
      <exclusions>
        <exclusion>
          <groupId>org.eclipse.jetty.orbit</groupId>
          <artifactId>javax.servlet.jsp</artifactId>
        </exclusion>
        <exclusion>
          <groupId>org.eclipse.jetty.orbit</groupId>
          <artifactId>javax.servlet</artifactId>
        </exclusion>
        <exclusion>
          <groupId>org.eclipse.jetty.orbit</groupId>
          <artifactId>org.apache.jasper.glassfish</artifactId>
        </exclusion>
      </exclusions>
    </dependency>

    <dependency>
      <groupId>org.eclipse.jetty.orbit</groupId>
      <artifactId>javax.servlet.jsp</artifactId>
      <version>2.2.0.v201112011158</version>
      <exclusions>
        <exclusion>
          <groupId>org.eclipse.jetty.orbit</groupId>
          <artifactId>javax.servlet</artifactId>
        </exclusion>
      </exclusions>
    </dependency>
-->
    <dependency>
      <groupId>com.google.code.gson</groupId>
      <artifactId>gson</artifactId>
      <version>${gson.version}</version>
    </dependency>

    <dependency>
      <groupId>junit</groupId>
      <artifactId>junit</artifactId>
      <scope>test</scope>
    </dependency>

    <dependency>
      <groupId>org.apache.httpcomponents</groupId>
      <artifactId>httpclient</artifactId>
      <version>4.3.6</version>
      <scope>test</scope>
      <exclusions>
        <exclusion>
          <groupId>commons-codec</groupId>
          <artifactId>commons-codec</artifactId>
        </exclusion>
      </exclusions>
    </dependency>

    <dependency>
      <groupId>commons-collections</groupId>
      <artifactId>commons-collections</artifactId>
    </dependency>

    <dependency>
      <groupId>org.apache.hadoop</groupId>
      <artifactId>hadoop-common</artifactId>
      <version>${hadoop-common.version}</version>
      <exclusions>
        <exclusion>
          <groupId>com.sun.jersey</groupId>
          <artifactId>jersey-core</artifactId>
        </exclusion>
        <exclusion>
          <groupId>com.sun.jersey</groupId>
          <artifactId>jersey-json</artifactId>
        </exclusion>
        <exclusion>
          <groupId>com.sun.jersey</groupId>
          <artifactId>jersey-server</artifactId>
        </exclusion>


        <exclusion>
          <groupId>javax.servlet</groupId>
          <artifactId>servlet-api</artifactId>
        </exclusion>
        <exclusion>
          <groupId>org.apache.avro</groupId>
          <artifactId>avro</artifactId>
        </exclusion>
        <exclusion>
          <groupId>org.apache.jackrabbit</groupId>
          <artifactId>jackrabbit-webdav</artifactId>
        </exclusion>
        <exclusion>
          <groupId>io.netty</groupId>
          <artifactId>netty</artifactId>
        </exclusion>
        <exclusion>
          <groupId>commons-httpclient</groupId>
          <artifactId>commons-httpclient</artifactId>
        </exclusion>
        <exclusion>
          <groupId>org.apache.zookeeper</groupId>
          <artifactId>zookeeper</artifactId>
        </exclusion>
        <exclusion>
          <groupId>org.eclipse.jgit</groupId>
          <artifactId>org.eclipse.jgit</artifactId>
        </exclusion>
        <exclusion>
          <groupId>com.jcraft</groupId>
          <artifactId>jsch</artifactId>
        </exclusion>

      </exclusions>
    </dependency>

    <dependency>
      <groupId>org.quartz-scheduler</groupId>
      <artifactId>quartz</artifactId>
      <version>2.2.1</version>
    </dependency>

    <dependency>
      <groupId>org.scala-lang</groupId>
      <artifactId>scala-library</artifactId>
      <version>${scala.version}</version>
    </dependency>

    <dependency>
      <groupId>org.scala-lang</groupId>
      <artifactId>scala-compiler</artifactId>
      <version>${scala.version}</version>
    </dependency>

    <dependency>
      <groupId>org.scala-lang</groupId>
      <artifactId>scala-reflect</artifactId>
      <version>${scala.version}</version>
    </dependency>

    <dependency>
      <groupId>org.seleniumhq.selenium</groupId>
      <artifactId>selenium-java</artifactId>
      <version>2.48.2</version>
      <scope>test</scope>
      <exclusions>
        <exclusion>
          <groupId>org.seleniumhq.selenium</groupId>
          <artifactId>selenium-android-driver</artifactId>
        </exclusion>
        <exclusion>
          <groupId>commons-logging</groupId>
          <artifactId>commons-logging</artifactId>
        </exclusion>
        <exclusion>
          <groupId>xml-apis</groupId>
          <artifactId>xml-apis</artifactId>
        </exclusion>
        <exclusion>
          <groupId>org.eclipse.jetty.websocket</groupId>
          <artifactId>websocket-client</artifactId>
        </exclusion>
      </exclusions>
    </dependency>


    <dependency> <!-- because there are two of them above  -->
      <groupId>xml-apis</groupId>
      <artifactId>xml-apis</artifactId>
      <version>1.4.01</version>
      <scope>test</scope>
    </dependency>

    <dependency>
      <groupId>org.scalatest</groupId>
      <artifactId>scalatest_${scala.binary.version}</artifactId>
      <version>${scalatest.version}</version>
      <scope>test</scope>
    </dependency>

    <dependency>
      <groupId>org.mockito</groupId>
      <artifactId>mockito-all</artifactId>
      <version>1.9.0</version>
      <scope>test</scope>
    </dependency>

    <!-- Apache Shiro -->
    <dependency>
      <groupId>org.apache.shiro</groupId>
      <artifactId>shiro-core</artifactId>
    </dependency>
    <dependency>
      <groupId>org.apache.shiro</groupId>
      <artifactId>shiro-web</artifactId>
    </dependency>
  </dependencies>

  <build>
    <plugins>
      <plugin>
        <groupId>org.apache.rat</groupId>
        <artifactId>apache-rat-plugin</artifactId>
        <configuration>
          <excludes>
            <exclude>**/.idea/</exclude>
            <exclude>**/*.iml</exclude>
            <exclude>.git/</exclude>
            <exclude>.gitignore</exclude>
            <exclude>**/.settings/*</exclude>
            <exclude>**/.classpath</exclude>
            <exclude>**/.project</exclude>
            <exclude>**/target/**</exclude>
            <exclude>**/derby.log</exclude>
            <exclude>**/metastore_db/</exclude>
            <exclude>**/README.md</exclude>
            <exclude>src/test/java/com/webautomation/*</exclude>
          </excludes>
        </configuration>
      </plugin>

      <plugin>
        <artifactId>maven-failsafe-plugin</artifactId>
        <version>2.16</version>
        <executions>
          <execution>
            <goals>
              <goal>integration-test</goal>
              <goal>verify</goal>
            </goals>
          </execution>
        </executions>
        <configuration>
          <argLine>-Xmx2048m</argLine>
        </configuration>
      </plugin>

      <plugin>
        <groupId>org.scala-tools</groupId>
        <artifactId>maven-scala-plugin</artifactId>
        <version>2.15.2</version>
        <executions>
          <execution>
            <goals>
              <goal>testCompile</goal>
            </goals>
          </execution>
        </executions>
      </plugin>

      <plugin>
        <groupId>org.scalatest</groupId>
        <artifactId>scalatest-maven-plugin</artifactId>
        <version>1.0</version>
        <configuration>
          <stderr/>
          <systemProperties>
            <spark.testing>1</spark.testing>
          </systemProperties>
        </configuration>
        <executions>
          <execution>
            <id>test</id>
            <phase>integration-test</phase>
            <goals>
              <goal>test</goal>
            </goals>
          </execution>
        </executions>
      </plugin>

      <plugin>
        <groupId>org.apache.maven.plugins</groupId>
        <artifactId>maven-antrun-plugin</artifactId>
        <executions>
          <execution>
            <id>start-zeppelin</id>
            <phase>pre-integration-test</phase>
            <configuration>
              <target unless="skipTests">
                <exec executable="./zeppelin-daemon.sh" dir="${zeppelin.daemon.package.base}" spawn="true">
                  <arg value="start" />
                </exec>
              </target>
            </configuration>
            <goals>
              <goal>run</goal>
            </goals>
          </execution>

          <execution>
            <id>stop-zeppelin</id>
            <phase>post-integration-test</phase>
            <configuration>
              <target unless="skipTests">
                <exec executable="./zeppelin-daemon.sh" dir="${zeppelin.daemon.package.base}" spawn="false">
                  <arg value="stop" />
                </exec>
              </target>
            </configuration>
            <goals>
              <goal>run</goal>
            </goals>
          </execution>
        </executions>
      </plugin>
    </plugins>
  </build>

  <profiles>
    <profile>
      <id>scala-2.11</id>
      <dependencyManagement>
        <dependencies>
          <dependency>
            <groupId>org.scala-lang.modules</groupId>
            <artifactId>scala-xml_${scala.binary.version}</artifactId>
            <version>1.0.2</version>
          </dependency>
        </dependencies>
      </dependencyManagement>
    </profile>
    
    <profile>
      <id>using-source-tree</id>
      <activation>
        <activeByDefault>true</activeByDefault>
      </activation>
      <properties>
        <zeppelin.daemon.package.base>
	        ../bin
        </zeppelin.daemon.package.base>
      </properties>
    </profile>

    <profile>
      <id>using-packaged-distr</id>
      <activation>
        <activeByDefault>false</activeByDefault>
      </activation>
      <properties>
        <zeppelin.daemon.package.base>
	        ../zeppelin-distribution/target/zeppelin-${project.version}/zeppelin-${project.version}/bin
        </zeppelin.daemon.package.base>
      </properties>
    </profile>
  </profiles>


</project><|MERGE_RESOLUTION|>--- conflicted
+++ resolved
@@ -34,11 +34,8 @@
 
   <properties>
     <commons.httpclient.version>4.3.6</commons.httpclient.version>
-<<<<<<< HEAD
     <jersey.version>2.22.2</jersey.version>
-=======
     <hadoop-common.version>2.6.0</hadoop-common.version>
->>>>>>> 8064c549
   </properties>
 
   <dependencyManagement>
