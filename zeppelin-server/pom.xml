--- conflicted
+++ resolved
@@ -382,7 +382,6 @@
       <scope>test</scope>
     </dependency>
 
-<<<<<<< HEAD
     <dependency>
       <groupId>org.mockito</groupId>
       <artifactId>mockito-all</artifactId>
@@ -399,14 +398,7 @@
       <groupId>org.apache.shiro</groupId>
       <artifactId>shiro-web</artifactId>
     </dependency>
-<!--
-    <dependency>
-      <groupId>com.netflix.governator</groupId>
-      <artifactId>governator</artifactId>
-    </dependency>
--->
-=======
->>>>>>> 39543dec
+
   </dependencies>
 
   <build>
