<?xml version="1.0" encoding="UTF-8"?>
<!--
  ~ Licensed to the Apache Software Foundation (ASF) under one or more
  ~ contributor license agreements.  See the NOTICE file distributed with
  ~ this work for additional information regarding copyright ownership.
  ~ The ASF licenses this file to You under the Apache License, Version 2.0
  ~ (the "License"); you may not use this file except in compliance with
  ~ the License.  You may obtain a copy of the License at
  ~
  ~    http://www.apache.org/licenses/LICENSE-2.0
  ~
  ~ Unless required by applicable law or agreed to in writing, software
  ~ distributed under the License is distributed on an "AS IS" BASIS,
  ~ WITHOUT WARRANTIES OR CONDITIONS OF ANY KIND, either express or implied.
  ~ See the License for the specific language governing permissions and
  ~ limitations under the License.
  -->

<project xmlns="http://maven.apache.org/POM/4.0.0" xmlns:xsi="http://www.w3.org/2001/XMLSchema-instance" xsi:schemaLocation="http://maven.apache.org/POM/4.0.0 http://maven.apache.org/maven-v4_0_0.xsd">
  <modelVersion>4.0.0</modelVersion>

  <parent>
    <artifactId>zeppelin</artifactId>
    <groupId>org.apache.zeppelin</groupId>
<<<<<<< HEAD
    <version>0.6.2-SNAPSHOT</version>
=======
    <version>0.8.0-SNAPSHOT</version>
>>>>>>> 6eecdecb
    <relativePath>..</relativePath>
  </parent>

  <groupId>org.apache.zeppelin</groupId>
  <artifactId>zeppelin-server</artifactId>
  <packaging>jar</packaging>
<<<<<<< HEAD
  <version>0.6.2-SNAPSHOT</version>
  <name>Zeppelin: Server</name>

  <properties>
    <cxf.version>2.7.7</cxf.version>
    <commons.httpclient.version>4.3.6</commons.httpclient.version>
    <hadoop-common.version>2.6.0</hadoop-common.version>
=======
  <version>0.8.0-SNAPSHOT</version>
  <name>Zeppelin: Server</name>

  <properties>
    <!--library versions-->
    <cxf.version>2.7.8</cxf.version>
    <hadoop-common.version>2.6.0</hadoop-common.version>
    <quartz.scheduler.version>2.2.1</quartz.scheduler.version>
    <jersey.servlet.version>1.13</jersey.servlet.version>
    <javax.ws.rsapi.version>2.0-m10</javax.ws.rsapi.version>
    <libpam4j.version>1.8</libpam4j.version>
    <jna.version>4.1.0</jna.version>

    <!--test library versions-->
    <selenium.java.version>2.48.2</selenium.java.version>
    <xml.apis.version>1.4.01</xml.apis.version>

    <!--plugin library versions-->
    <plugin.failsafe.version>2.16</plugin.failsafe.version>
    <plugin.scala.version>2.15.2</plugin.scala.version>
    <plugin.scalatest.version>1.0</plugin.scalatest.version>
>>>>>>> 6eecdecb
  </properties>

  <dependencyManagement>
    <dependencies>
      <dependency>
        <groupId>org.scala-lang</groupId>
        <artifactId>scala-library</artifactId>
        <version>${scala.version}</version>
      </dependency>

      <dependency>
        <groupId>org.scala-lang</groupId>
        <artifactId>scala-compiler</artifactId>
        <version>${scala.version}</version>
      </dependency>

      <dependency>
        <groupId>org.scala-lang</groupId>
        <artifactId>scala-reflect</artifactId>
        <version>${scala.version}</version>
      </dependency>

      <dependency>
        <groupId>org.scala-lang</groupId>
        <artifactId>scalap</artifactId>
        <version>${scala.version}</version>
      </dependency>
    </dependencies>
  </dependencyManagement>

  <dependencies>

    <dependency>
      <groupId>${project.groupId}</groupId>
      <artifactId>zeppelin-zengine</artifactId>
      <version>${project.version}</version>
    </dependency>

    <dependency>
      <groupId>org.slf4j</groupId>
      <artifactId>slf4j-api</artifactId>
    </dependency>

    <dependency>
      <groupId>org.slf4j</groupId>
      <artifactId>slf4j-log4j12</artifactId>
    </dependency>

    <dependency>
      <groupId>commons-collections</groupId>
      <artifactId>commons-collections</artifactId>
    </dependency>

    <dependency>
      <groupId>org.apache.shiro</groupId>
      <artifactId>shiro-core</artifactId>
    </dependency>

    <dependency>
      <groupId>org.apache.shiro</groupId>
      <artifactId>shiro-web</artifactId>
    </dependency>

    <dependency>
      <groupId>org.kohsuke</groupId>
      <artifactId>libpam4j</artifactId>
      <version>${libpam4j.version}</version>
      <exclusions>
        <exclusion>
          <groupId>net.java.dev.jna</groupId>
          <artifactId>jna</artifactId>
        </exclusion>
      </exclusions>
    </dependency>

    <dependency>
      <groupId>net.java.dev.jna</groupId>
      <artifactId>jna</artifactId>
      <version>${jna.version}</version>
    </dependency>

    <dependency>
      <groupId>org.apache.cxf</groupId>
      <artifactId>cxf-rt-frontend-jaxrs</artifactId>
      <version>${cxf.version}</version>
      <exclusions>
        <exclusion>
          <groupId>javax.ws.rs</groupId>
          <artifactId>javax.ws.rs-api</artifactId>
        </exclusion>
      </exclusions>
    </dependency>

    <dependency>
      <groupId>org.apache.cxf</groupId>
      <artifactId>cxf-rt-transports-http</artifactId>
      <version>${cxf.version}</version>
    </dependency>

    <dependency>
      <groupId>org.apache.cxf</groupId>
      <artifactId>cxf-rt-transports-http-jetty</artifactId>
      <version>${cxf.version}</version>
      <exclusions>
        <exclusion>
          <groupId>org.eclipse.jetty</groupId>
          <artifactId>jetty-server</artifactId>
        </exclusion>
        <exclusion>
          <groupId>org.eclipse.jetty</groupId>
          <artifactId>jetty-security</artifactId>
        </exclusion>
        <exclusion>
          <groupId>org.slf4j</groupId>
          <artifactId>slf4j-api</artifactId>
        </exclusion>
      </exclusions>
    </dependency>

    <dependency>
      <groupId>org.apache.cxf</groupId>
      <artifactId>cxf-api</artifactId>
      <version>${cxf.version}</version>
      <exclusions>
        <exclusion>
          <groupId>org.eclipse.jetty</groupId>
          <artifactId>*</artifactId>
        </exclusion>
      </exclusions>
    </dependency>

    <dependency>
      <groupId>org.eclipse.jetty</groupId>
      <artifactId>jetty-webapp</artifactId>
      <version>${jetty.version}</version>
    </dependency>
    <dependency>
      <groupId>org.eclipse.jetty.websocket</groupId>
      <artifactId>websocket-server</artifactId>
      <version>${jetty.version}</version>
    </dependency>
<!--
    <dependency>
      <groupId>org.eclipse.jetty</groupId>
      <artifactId>jetty-jsp</artifactId>
      <version>${jetty.version}</version>
      <exclusions>
        <exclusion>
          <groupId>org.eclipse.jetty.orbit</groupId>
          <artifactId>javax.servlet.jsp</artifactId>
        </exclusion>
        <exclusion>
          <groupId>org.eclipse.jetty.orbit</groupId>
          <artifactId>javax.servlet</artifactId>
        </exclusion>
        <exclusion>
          <groupId>org.eclipse.jetty.orbit</groupId>
          <artifactId>org.apache.jasper.glassfish</artifactId>
        </exclusion>
      </exclusions>
    </dependency>

    <dependency>
      <groupId>org.eclipse.jetty.orbit</groupId>
      <artifactId>javax.servlet.jsp</artifactId>
      <version>2.2.0.v201112011158</version>
      <exclusions>
        <exclusion>
          <groupId>org.eclipse.jetty.orbit</groupId>
          <artifactId>javax.servlet</artifactId>
        </exclusion>
      </exclusions>
    </dependency>
-->
    <dependency>
      <groupId>com.google.code.gson</groupId>
      <artifactId>gson</artifactId>
    </dependency>

    <dependency>
      <groupId>org.apache.hadoop</groupId>
      <artifactId>hadoop-common</artifactId>
      <version>${hadoop-common.version}</version>
      <exclusions>
        <exclusion>
          <groupId>com.sun.jersey</groupId>
          <artifactId>jersey-core</artifactId>
        </exclusion>
        <exclusion>
          <groupId>com.sun.jersey</groupId>
          <artifactId>jersey-json</artifactId>
        </exclusion>
        <exclusion>
          <groupId>com.sun.jersey</groupId>
          <artifactId>jersey-server</artifactId>
        </exclusion>

        <exclusion>
          <groupId>javax.servlet</groupId>
          <artifactId>servlet-api</artifactId>
        </exclusion>
        <exclusion>
          <groupId>org.apache.avro</groupId>
          <artifactId>avro</artifactId>
        </exclusion>
        <exclusion>
          <groupId>org.apache.jackrabbit</groupId>
          <artifactId>jackrabbit-webdav</artifactId>
        </exclusion>
        <exclusion>
          <groupId>io.netty</groupId>
          <artifactId>netty</artifactId>
        </exclusion>
        <exclusion>
          <groupId>commons-httpclient</groupId>
          <artifactId>commons-httpclient</artifactId>
        </exclusion>
        <exclusion>
          <groupId>org.apache.zookeeper</groupId>
          <artifactId>zookeeper</artifactId>
        </exclusion>
        <exclusion>
          <groupId>org.eclipse.jgit</groupId>
          <artifactId>org.eclipse.jgit</artifactId>
        </exclusion>
        <exclusion>
          <groupId>com.jcraft</groupId>
          <artifactId>jsch</artifactId>
        </exclusion>
        <exclusion>
          <groupId>org.apache.commons</groupId>
          <artifactId>commons-compress</artifactId>
        </exclusion>
      </exclusions>
    </dependency>

    <dependency>
      <groupId>org.apache.hadoop</groupId>
      <artifactId>hadoop-common</artifactId>
      <version>${hadoop-common.version}</version>
      <exclusions>
        <exclusion>
          <groupId>com.sun.jersey</groupId>
          <artifactId>jersey-core</artifactId>
        </exclusion>
        <exclusion>
          <groupId>com.sun.jersey</groupId>
          <artifactId>jersey-json</artifactId>
        </exclusion>
        <exclusion>
          <groupId>com.sun.jersey</groupId>
          <artifactId>jersey-server</artifactId>
        </exclusion>


        <exclusion>
          <groupId>javax.servlet</groupId>
          <artifactId>servlet-api</artifactId>
        </exclusion>
        <exclusion>
          <groupId>org.apache.avro</groupId>
          <artifactId>avro</artifactId>
        </exclusion>
        <exclusion>
          <groupId>org.apache.jackrabbit</groupId>
          <artifactId>jackrabbit-webdav</artifactId>
        </exclusion>
        <exclusion>
          <groupId>io.netty</groupId>
          <artifactId>netty</artifactId>
        </exclusion>
        <exclusion>
          <groupId>commons-httpclient</groupId>
          <artifactId>commons-httpclient</artifactId>
        </exclusion>
        <exclusion>
          <groupId>org.apache.zookeeper</groupId>
          <artifactId>zookeeper</artifactId>
        </exclusion>
        <exclusion>
          <groupId>org.eclipse.jgit</groupId>
          <artifactId>org.eclipse.jgit</artifactId>
        </exclusion>
        <exclusion>
          <groupId>com.jcraft</groupId>
          <artifactId>jsch</artifactId>
        </exclusion>

      </exclusions>
    </dependency>

    <dependency>
      <groupId>org.quartz-scheduler</groupId>
      <artifactId>quartz</artifactId>
      <version>${quartz.scheduler.version}</version>
    </dependency>

    <dependency>
      <groupId>com.sun.jersey</groupId>
      <artifactId>jersey-servlet</artifactId>
      <version>${jersey.servlet.version}</version>
    </dependency>

    <dependency>
      <groupId>javax.ws.rs</groupId>
      <artifactId>javax.ws.rs-api</artifactId>
      <version>${javax.ws.rsapi.version}</version>
    </dependency>

    <dependency>
      <groupId>org.scala-lang</groupId>
      <artifactId>scala-library</artifactId>
      <version>${scala.version}</version>
    </dependency>

    <dependency>
      <groupId>org.scala-lang</groupId>
      <artifactId>scala-compiler</artifactId>
      <version>${scala.version}</version>
    </dependency>

    <dependency>
      <groupId>org.scala-lang</groupId>
      <artifactId>scala-reflect</artifactId>
      <version>${scala.version}</version>
<<<<<<< HEAD
=======
    </dependency>

    <!--test libraries-->
    <dependency>
      <groupId>junit</groupId>
      <artifactId>junit</artifactId>
      <scope>test</scope>
    </dependency>

    <dependency>
      <groupId>org.mockito</groupId>
      <artifactId>mockito-all</artifactId>
      <scope>test</scope>
    </dependency>

    <dependency>
      <groupId>org.scalatest</groupId>
      <artifactId>scalatest_${scala.binary.version}</artifactId>
      <version>${scalatest.version}</version>
      <scope>test</scope>
>>>>>>> 6eecdecb
    </dependency>

    <dependency>
      <groupId>org.seleniumhq.selenium</groupId>
      <artifactId>selenium-java</artifactId>
      <version>${selenium.java.version}</version>
      <scope>test</scope>
      <exclusions>
        <exclusion>
          <groupId>org.seleniumhq.selenium</groupId>
          <artifactId>selenium-android-driver</artifactId>
        </exclusion>
        <exclusion>
          <groupId>commons-logging</groupId>
          <artifactId>commons-logging</artifactId>
        </exclusion>
        <exclusion>
          <groupId>xml-apis</groupId>
          <artifactId>xml-apis</artifactId>
        </exclusion>
        <exclusion>
          <groupId>org.eclipse.jetty.websocket</groupId>
          <artifactId>websocket-client</artifactId>
        </exclusion>
        <exclusion>
          <groupId>net.java.dev.jna</groupId>
          <artifactId>jna</artifactId>
        </exclusion>
        <exclusion>
          <groupId>org.apache.commons</groupId>
          <artifactId>commons-lang3</artifactId>
        </exclusion>
      </exclusions>
    </dependency>

    <dependency> <!-- because there are two of them above  -->
      <groupId>xml-apis</groupId>
      <artifactId>xml-apis</artifactId>
<<<<<<< HEAD
      <version>1.4.01</version>
      <scope>test</scope>
    </dependency>

    <dependency>
      <groupId>org.scalatest</groupId>
      <artifactId>scalatest_${scala.binary.version}</artifactId>
      <version>${scalatest.version}</version>
      <scope>test</scope>
    </dependency>

    <dependency>
      <groupId>org.mockito</groupId>
      <artifactId>mockito-all</artifactId>
      <version>1.9.0</version>
      <scope>test</scope>
    </dependency>

    <!-- Apache Shiro -->
    <dependency>
      <groupId>org.apache.shiro</groupId>
      <artifactId>shiro-core</artifactId>
    </dependency>
    <dependency>
      <groupId>org.apache.shiro</groupId>
      <artifactId>shiro-web</artifactId>
    </dependency>
=======
      <version>${xml.apis.version}</version>
      <scope>test</scope>
    </dependency>

>>>>>>> 6eecdecb
  </dependencies>

  <build>
    <plugins>
      <plugin>
        <artifactId>maven-failsafe-plugin</artifactId>
        <version>${plugin.failsafe.version}</version>
        <executions>
          <execution>
            <goals>
              <goal>integration-test</goal>
              <goal>verify</goal>
            </goals>
          </execution>
        </executions>
        <configuration>
          <argLine>-Xmx2048m</argLine>
        </configuration>
      </plugin>

      <plugin>
        <groupId>org.scala-tools</groupId>
        <artifactId>maven-scala-plugin</artifactId>
        <version>${plugin.scala.version}</version>
        <executions>
          <execution>
            <goals>
              <goal>testCompile</goal>
            </goals>
          </execution>
        </executions>
      </plugin>

      <plugin>
        <groupId>org.scalatest</groupId>
        <artifactId>scalatest-maven-plugin</artifactId>
        <version>${plugin.scalatest.version}</version>
        <configuration>
          <stderr/>
          <systemProperties>
            <spark.testing>1</spark.testing>
          </systemProperties>
        </configuration>
        <executions>
          <execution>
            <id>test</id>
            <phase>integration-test</phase>
            <goals>
              <goal>test</goal>
            </goals>
          </execution>
        </executions>
      </plugin>

      <plugin>
        <groupId>org.apache.maven.plugins</groupId>
        <artifactId>maven-antrun-plugin</artifactId>
        <executions>
          <execution>
            <id>start-zeppelin</id>
            <phase>pre-integration-test</phase>
            <configuration>
              <target unless="skipTests">
                <exec executable="./zeppelin-daemon.sh" dir="${zeppelin.daemon.package.base}" spawn="true">
                  <arg value="start" />
                </exec>
              </target>
            </configuration>
            <goals>
              <goal>run</goal>
            </goals>
          </execution>

          <execution>
            <id>stop-zeppelin</id>
            <phase>post-integration-test</phase>
            <configuration>
              <target unless="skipTests">
                <exec executable="./zeppelin-daemon.sh" dir="${zeppelin.daemon.package.base}" spawn="false">
                  <arg value="stop" />
                </exec>
              </target>
            </configuration>
            <goals>
              <goal>run</goal>
            </goals>
          </execution>
        </executions>
      </plugin>
    </plugins>
  </build>

  <profiles>
    <profile>
      <id>scala-2.11</id>
      <dependencyManagement>
        <dependencies>
          <dependency>
            <groupId>org.scala-lang.modules</groupId>
            <artifactId>scala-xml_${scala.binary.version}</artifactId>
            <version>1.0.2</version>
          </dependency>
        </dependencies>
      </dependencyManagement>
    </profile>
    
    <profile>
      <id>using-source-tree</id>
      <activation>
        <activeByDefault>true</activeByDefault>
      </activation>
      <properties>
        <zeppelin.daemon.package.base>
	        ../bin
        </zeppelin.daemon.package.base>
      </properties>
    </profile>

    <profile>
      <id>using-packaged-distr</id>
      <activation>
        <activeByDefault>false</activeByDefault>
      </activation>
      <properties>
        <zeppelin.daemon.package.base>
	        ../zeppelin-distribution/target/zeppelin-${project.version}/zeppelin-${project.version}/bin
        </zeppelin.daemon.package.base>
      </properties>
    </profile>
  </profiles>

</project><|MERGE_RESOLUTION|>--- conflicted
+++ resolved
@@ -22,26 +22,13 @@
   <parent>
     <artifactId>zeppelin</artifactId>
     <groupId>org.apache.zeppelin</groupId>
-<<<<<<< HEAD
-    <version>0.6.2-SNAPSHOT</version>
-=======
     <version>0.8.0-SNAPSHOT</version>
->>>>>>> 6eecdecb
     <relativePath>..</relativePath>
   </parent>
 
   <groupId>org.apache.zeppelin</groupId>
   <artifactId>zeppelin-server</artifactId>
   <packaging>jar</packaging>
-<<<<<<< HEAD
-  <version>0.6.2-SNAPSHOT</version>
-  <name>Zeppelin: Server</name>
-
-  <properties>
-    <cxf.version>2.7.7</cxf.version>
-    <commons.httpclient.version>4.3.6</commons.httpclient.version>
-    <hadoop-common.version>2.6.0</hadoop-common.version>
-=======
   <version>0.8.0-SNAPSHOT</version>
   <name>Zeppelin: Server</name>
 
@@ -63,7 +50,6 @@
     <plugin.failsafe.version>2.16</plugin.failsafe.version>
     <plugin.scala.version>2.15.2</plugin.scala.version>
     <plugin.scalatest.version>1.0</plugin.scalatest.version>
->>>>>>> 6eecdecb
   </properties>
 
   <dependencyManagement>
@@ -301,61 +287,6 @@
     </dependency>
 
     <dependency>
-      <groupId>org.apache.hadoop</groupId>
-      <artifactId>hadoop-common</artifactId>
-      <version>${hadoop-common.version}</version>
-      <exclusions>
-        <exclusion>
-          <groupId>com.sun.jersey</groupId>
-          <artifactId>jersey-core</artifactId>
-        </exclusion>
-        <exclusion>
-          <groupId>com.sun.jersey</groupId>
-          <artifactId>jersey-json</artifactId>
-        </exclusion>
-        <exclusion>
-          <groupId>com.sun.jersey</groupId>
-          <artifactId>jersey-server</artifactId>
-        </exclusion>
-
-
-        <exclusion>
-          <groupId>javax.servlet</groupId>
-          <artifactId>servlet-api</artifactId>
-        </exclusion>
-        <exclusion>
-          <groupId>org.apache.avro</groupId>
-          <artifactId>avro</artifactId>
-        </exclusion>
-        <exclusion>
-          <groupId>org.apache.jackrabbit</groupId>
-          <artifactId>jackrabbit-webdav</artifactId>
-        </exclusion>
-        <exclusion>
-          <groupId>io.netty</groupId>
-          <artifactId>netty</artifactId>
-        </exclusion>
-        <exclusion>
-          <groupId>commons-httpclient</groupId>
-          <artifactId>commons-httpclient</artifactId>
-        </exclusion>
-        <exclusion>
-          <groupId>org.apache.zookeeper</groupId>
-          <artifactId>zookeeper</artifactId>
-        </exclusion>
-        <exclusion>
-          <groupId>org.eclipse.jgit</groupId>
-          <artifactId>org.eclipse.jgit</artifactId>
-        </exclusion>
-        <exclusion>
-          <groupId>com.jcraft</groupId>
-          <artifactId>jsch</artifactId>
-        </exclusion>
-
-      </exclusions>
-    </dependency>
-
-    <dependency>
       <groupId>org.quartz-scheduler</groupId>
       <artifactId>quartz</artifactId>
       <version>${quartz.scheduler.version}</version>
@@ -389,8 +320,6 @@
       <groupId>org.scala-lang</groupId>
       <artifactId>scala-reflect</artifactId>
       <version>${scala.version}</version>
-<<<<<<< HEAD
-=======
     </dependency>
 
     <!--test libraries-->
@@ -411,7 +340,6 @@
       <artifactId>scalatest_${scala.binary.version}</artifactId>
       <version>${scalatest.version}</version>
       <scope>test</scope>
->>>>>>> 6eecdecb
     </dependency>
 
     <dependency>
@@ -450,40 +378,10 @@
     <dependency> <!-- because there are two of them above  -->
       <groupId>xml-apis</groupId>
       <artifactId>xml-apis</artifactId>
-<<<<<<< HEAD
-      <version>1.4.01</version>
-      <scope>test</scope>
-    </dependency>
-
-    <dependency>
-      <groupId>org.scalatest</groupId>
-      <artifactId>scalatest_${scala.binary.version}</artifactId>
-      <version>${scalatest.version}</version>
-      <scope>test</scope>
-    </dependency>
-
-    <dependency>
-      <groupId>org.mockito</groupId>
-      <artifactId>mockito-all</artifactId>
-      <version>1.9.0</version>
-      <scope>test</scope>
-    </dependency>
-
-    <!-- Apache Shiro -->
-    <dependency>
-      <groupId>org.apache.shiro</groupId>
-      <artifactId>shiro-core</artifactId>
-    </dependency>
-    <dependency>
-      <groupId>org.apache.shiro</groupId>
-      <artifactId>shiro-web</artifactId>
-    </dependency>
-=======
       <version>${xml.apis.version}</version>
       <scope>test</scope>
     </dependency>
 
->>>>>>> 6eecdecb
   </dependencies>
 
   <build>
