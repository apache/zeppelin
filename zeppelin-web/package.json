{
  "name": "zeppelin-web",
  "license": "Apache-2.0",
  "version": "0.0.0",
  "engines": {
    "node": ">=0.10.0"
  },
  "scripts": {
    "clean": "rimraf dist && rimraf .tmp",
    "postinstall": "bower install --silent",
    "prebuild": "npm-run-all clean lint:once",
    "build": "grunt pre-webpack-dist && webpack && grunt post-webpack-dist",
    "lint:watch": "esw --watch src",
    "lint:once": "eslint src",
    "predev": "grunt pre-webpack-dev",
    "dev:server": "webpack-dev-server --hot",
    "dev:helium": "HELIUM_BUNDLE_DEV=true webpack-dev-server --hot",
    "dev:watch": "grunt watch-webpack-dev",
    "dev": "npm-run-all --parallel dev:server lint:watch dev:watch",
    "pretest": "npm install karma-phantomjs-launcher babel-polyfill",
    "test": "karma start karma.conf.js"
  },
  "dependencies": {
    "grunt-angular-templates": "^0.5.7",
    "grunt-dom-munger": "^3.4.0"
  },
  "devDependencies": {
    "autoprefixer": "^6.5.4",
    "babel-cli": "^6.18.0",
    "babel-core": "^6.21.0",
    "babel-loader": "^6.2.10",
    "babel-preset-env": "^1.4.0",
    "bower": "^1.8.0",
    "copy-webpack-plugin": "^4.0.1",
    "css-loader": "^0.26.1",
    "eslint": "^3.19.0",
    "eslint-config-google": "^0.7.1",
    "eslint-config-standard": "^10.2.0",
    "eslint-plugin-import": "^2.2.0",
    "eslint-plugin-node": "^4.2.2",
    "eslint-plugin-promise": "^3.5.0",
    "eslint-plugin-standard": "^3.0.1",
    "eslint-watch": "^3.1.0",
    "express": "^4.14.0",
    "extract-text-webpack-plugin": "^1.0.1",
    "file-loader": "^0.9.0",
    "grunt": "^0.4.1",
<<<<<<< HEAD
    "grunt-cache-bust": "^1.3.0",
=======
    "grunt-cache-bust": "1.3.0",
>>>>>>> 6eecdecb
    "grunt-cli": "^0.1.13",
    "grunt-concurrent": "^0.5.0",
    "grunt-contrib-concat": "^0.4.0",
    "grunt-contrib-copy": "^0.5.0",
    "grunt-contrib-cssmin": "^0.9.0",
    "grunt-contrib-htmlmin": "^0.3.0",
    "grunt-contrib-uglify": "^0.4.0",
    "grunt-contrib-watch": "^0.6.1",
    "grunt-filerev": "^0.2.1",
<<<<<<< HEAD
    "grunt-goog-webfont-dl": "^0.1.2",
    "grunt-karma": "~0.8.3",
=======
    "grunt-htmlhint": "^0.9.13",
>>>>>>> 6eecdecb
    "grunt-newer": "^0.7.0",
    "grunt-ng-annotate": "^0.10.0",
    "grunt-postcss": "^0.7.1",
    "grunt-replace": "^1.0.1",
    "grunt-svgmin": "^0.4.0",
    "grunt-usemin": "^2.1.1",
    "grunt-wiredep": "~2.0.0",
<<<<<<< HEAD
    "jshint-stylish": "^0.2.0",
    "karma": "~0.12.23",
    "karma-coverage": "^0.5.1",
    "karma-jasmine": "~0.1.5",
    "karma-phantomjs-launcher": "~0.1.4",
    "load-grunt-tasks": "^0.4.0",
    "time-grunt": "^0.3.1"
  },
  "engines": {
    "node": ">=0.10.0"
=======
    "html-webpack-plugin": "^2.24.1",
    "jasmine-core": "^2.5.2",
    "karma": "~1.3.0",
    "karma-coverage": "^1.1.1",
    "karma-jasmine": "~1.0.2",
    "karma-sourcemap-loader": "^0.3.7",
    "karma-webpack": "^1.8.1",
    "load-grunt-tasks": "^0.4.0",
    "ng-annotate-loader": "^0.2.0",
    "npm-run-all": "^3.1.2",
    "postcss-loader": "^1.2.1",
    "raw-loader": "^0.5.1",
    "rimraf": "^2.5.4",
    "string-replace-webpack-plugin": "^0.1.3",
    "style-loader": "^0.13.1",
    "time-grunt": "^0.3.1",
    "webpack": "^1.14.0",
    "webpack-dev-server": "^1.16.2"
>>>>>>> 6eecdecb
  },
  "repository": {
    "type": "git",
    "url": "git@github.com:apache/zeppelin.git"
  }
}<|MERGE_RESOLUTION|>--- conflicted
+++ resolved
@@ -45,11 +45,7 @@
     "extract-text-webpack-plugin": "^1.0.1",
     "file-loader": "^0.9.0",
     "grunt": "^0.4.1",
-<<<<<<< HEAD
-    "grunt-cache-bust": "^1.3.0",
-=======
     "grunt-cache-bust": "1.3.0",
->>>>>>> 6eecdecb
     "grunt-cli": "^0.1.13",
     "grunt-concurrent": "^0.5.0",
     "grunt-contrib-concat": "^0.4.0",
@@ -59,12 +55,7 @@
     "grunt-contrib-uglify": "^0.4.0",
     "grunt-contrib-watch": "^0.6.1",
     "grunt-filerev": "^0.2.1",
-<<<<<<< HEAD
-    "grunt-goog-webfont-dl": "^0.1.2",
-    "grunt-karma": "~0.8.3",
-=======
     "grunt-htmlhint": "^0.9.13",
->>>>>>> 6eecdecb
     "grunt-newer": "^0.7.0",
     "grunt-ng-annotate": "^0.10.0",
     "grunt-postcss": "^0.7.1",
@@ -72,18 +63,6 @@
     "grunt-svgmin": "^0.4.0",
     "grunt-usemin": "^2.1.1",
     "grunt-wiredep": "~2.0.0",
-<<<<<<< HEAD
-    "jshint-stylish": "^0.2.0",
-    "karma": "~0.12.23",
-    "karma-coverage": "^0.5.1",
-    "karma-jasmine": "~0.1.5",
-    "karma-phantomjs-launcher": "~0.1.4",
-    "load-grunt-tasks": "^0.4.0",
-    "time-grunt": "^0.3.1"
-  },
-  "engines": {
-    "node": ">=0.10.0"
-=======
     "html-webpack-plugin": "^2.24.1",
     "jasmine-core": "^2.5.2",
     "karma": "~1.3.0",
@@ -102,7 +81,6 @@
     "time-grunt": "^0.3.1",
     "webpack": "^1.14.0",
     "webpack-dev-server": "^1.16.2"
->>>>>>> 6eecdecb
   },
   "repository": {
     "type": "git",
