{
  "name": "zeppelin-web",
  "version": "0.0.0",
  "dependencies": {
    "angular": "1.5.0",
    "json3": "~3.3.1",
    "es5-shim": "~3.1.0",
    "bootstrap": "~3.2.0",
    "angular-cookies": "1.5.0",
    "angular-sanitize": "1.5.0",
    "angular-animate": "1.5.0",
    "angular-touch": "1.5.0",
    "angular-route": "1.5.0",
    "angular-resource": "1.5.0",
    "angular-bootstrap": "~0.13.0",
    "angular-websocket": "~1.0.13",
    "ace-builds": "1.1.9",
    "angular-ui-ace": "0.1.1",
    "jquery.scrollTo": "~1.4.13",
    "nvd3": "~1.7.1",
    "angular-dragdrop": "~1.0.8",
    "perfect-scrollbar": "~0.5.4",
    "ng-sortable": "~1.3.3",
    "angular-elastic": "~2.4.2",
    "angular-elastic-input": "~2.2.0",
    "angular-xeditable": "0.1.8",
    "highlightjs": "~8.4.0",
    "lodash": "~3.9.3",
    "angular-filter": "~0.5.4",
    "ngtoast": "~2.0.0",
    "ng-focus-if": "~1.0.2",
    "bootstrap3-dialog": "bootstrap-dialog#~1.34.7",
    "floatThead": "~1.3.2",
<<<<<<< HEAD
    "datatables.net-bs": "^1.10.11",
    "datatables.net-buttons-bs": "^1.1.2"
=======
    "datatables.net-bs": "~1.10.11",
    "datatables.net-buttons-bs": "~1.1.2"
>>>>>>> 7901f5e3
  },
  "devDependencies": {
    "angular-mocks": "1.5.0"
  },
  "appPath": "src",
  "resolutions": {
    "perfect-scrollbar": "~0.5.4"
  },
  "overrides": {
    "ace-builds": {
      "main": [
        "src-noconflict/ace.js",
        "src-noconflict/mode-scala.js",
        "src-noconflict/mode-sql.js",
        "src-noconflict/mode-markdown.js",
        "src-noconflict/mode-sh.js",
        "src-noconflict/keybinding-emacs.js",
        "src-noconflict/ext-language_tools.js",
        "src-noconflict/theme-chrome.js"
      ],
      "version": "1.1.9",
      "name": "ace-builds"
    },
    "highlightjs": {
      "main": [
        "highlight.pack.js",
        "styles/github.css"
      ],
      "version": "8.4.0",
      "name": "highlightjs"
    }
  }
}<|MERGE_RESOLUTION|>--- conflicted
+++ resolved
@@ -31,13 +31,8 @@
     "ng-focus-if": "~1.0.2",
     "bootstrap3-dialog": "bootstrap-dialog#~1.34.7",
     "floatThead": "~1.3.2",
-<<<<<<< HEAD
-    "datatables.net-bs": "^1.10.11",
-    "datatables.net-buttons-bs": "^1.1.2"
-=======
     "datatables.net-bs": "~1.10.11",
     "datatables.net-buttons-bs": "~1.1.2"
->>>>>>> 7901f5e3
   },
   "devDependencies": {
     "angular-mocks": "1.5.0"
