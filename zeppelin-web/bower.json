--- conflicted
+++ resolved
@@ -31,15 +31,11 @@
     "ng-focus-if": "~1.0.2",
     "bootstrap3-dialog": "bootstrap-dialog#~1.34.7",
     "handsontable": "~0.24.2",
-<<<<<<< HEAD
-    "moment-duration-format": "^1.3.0"
-=======
     "moment-duration-format": "^1.3.0",
     "select2": "^4.0.3",
     "github-markdown-css": "^2.4.0",
     "MathJax": "2.7.0",
     "ngclipboard": "^1.1.1"
->>>>>>> 6eecdecb
   },
   "devDependencies": {
     "angular-mocks": "1.5.7"
