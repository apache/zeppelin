/*
 * Licensed under the Apache License, Version 2.0 (the "License");
 * you may not use this file except in compliance with the License.
 * You may obtain a copy of the License at
 *
 *     http://www.apache.org/licenses/LICENSE-2.0
 *
 * Unless required by applicable law or agreed to in writing, software
 * distributed under the License is distributed on an "AS IS" BASIS,
 * WITHOUT WARRANTIES OR CONDITIONS OF ANY KIND, either express or implied.
 * See the License for the specific language governing permissions and
 * limitations under the License.
 */

angular.module('zeppelinWebApp').factory('websocketEvents', WebsocketEventFactory)

function WebsocketEventFactory ($rootScope, $websocket, $location, baseUrlSrv) {
  'ngInject'

  let websocketCalls = {}
  let pingIntervalId

  websocketCalls.ws = $websocket(baseUrlSrv.getWebsocketUrl())
  websocketCalls.ws.reconnectIfNotNormalClose = true

  websocketCalls.ws.onOpen(function () {
    console.log('Websocket created')
    $rootScope.$broadcast('setConnectedStatus', true)
    pingIntervalId = setInterval(function () {
      websocketCalls.sendNewEvent({op: 'PING'})
    }, 10000)
  })

  websocketCalls.sendNewEvent = function (data) {
    if ($rootScope.ticket !== undefined) {
      data.principal = $rootScope.ticket.principal
      data.ticket = $rootScope.ticket.ticket
      data.roles = $rootScope.ticket.roles
    } else {
      data.principal = ''
      data.ticket = ''
      data.roles = ''
    }
    console.log('Send >> %o, %o, %o, %o, %o', data.op, data.principal, data.ticket, data.roles, data)
    return websocketCalls.ws.send(JSON.stringify(data))
  }

  websocketCalls.isConnected = function () {
    return (websocketCalls.ws.socket.readyState === 1)
  }

  websocketCalls.ws.onMessage(function (event) {
    let payload
    if (event.data) {
      payload = angular.fromJson(event.data)
    }

    console.log('Receive << %o, %o', payload.op, payload)

    let op = payload.op
    let data = payload.data
    if (op === 'NOTE') {
      $rootScope.$broadcast('setNoteContent', data.note)
    } else if (op === 'NEW_NOTE') {
      $location.path('/notebook/' + data.note.id)
    } else if (op === 'NOTES_INFO') {
      $rootScope.$broadcast('setNoteMenu', data.notes)
    } else if (op === 'LIST_NOTE_JOBS') {
      $rootScope.$emit('jobmanager:set-jobs', data.noteJobs)
    } else if (op === 'LIST_UPDATE_NOTE_JOBS') {
      $rootScope.$emit('jobmanager:update-jobs', data.noteRunningJobs)
    } else if (op === 'AUTH_INFO') {
      let btn = []
      if ($rootScope.ticket.roles === '[]') {
        btn = [{
          label: 'Close',
          action: function (dialog) {
            dialog.close()
          }
        }]
      } else {
        btn = [{
          label: 'Login',
          action: function (dialog) {
            dialog.close()
            angular.element('#loginModal').modal({
              show: 'true'
            })
          }
        }, {
          label: 'Cancel',
          action: function (dialog) {
            dialog.close()
            // using $rootScope.apply to trigger angular digest cycle
            // changing $location.path inside bootstrap modal wont trigger digest
            $rootScope.$apply(function () {
              $location.path('/')
            })
          }
        }]
      }

      BootstrapDialog.show({
        closable: false,
        closeByBackdrop: false,
        closeByKeyboard: false,
        title: 'Insufficient privileges',
        message: data.info.toString(),
        buttons: btn
      })
    } else if (op === 'PARAGRAPH') {
      $rootScope.$broadcast('updateParagraph', data)
    } else if (op === 'SELECTED_PARAGRAPHS') {
      let paragraphs = data.paragraphs
      paragraphs.forEach((para) => {
        let obj = {'paragraph': para}
        $rootScope.$broadcast('updateParagraph', obj)
      })
    } else if (op === 'RUN_PARAGRAPH_USING_SPELL') {
      $rootScope.$broadcast('runParagraphUsingSpell', data)
    } else if (op === 'PARAGRAPH_APPEND_OUTPUT') {
      $rootScope.$broadcast('appendParagraphOutput', data)
    } else if (op === 'PARAGRAPH_UPDATE_OUTPUT') {
      $rootScope.$broadcast('updateParagraphOutput', data)
    } else if (op === 'PROGRESS') {
      $rootScope.$broadcast('updateProgress', data)
    } else if (op === 'COMPLETION_LIST') {
      $rootScope.$broadcast('completionList', data)
    } else if (op === 'EDITOR_SETTING') {
      $rootScope.$broadcast('editorSetting', data)
    } else if (op === 'ANGULAR_OBJECT_UPDATE') {
      $rootScope.$broadcast('angularObjectUpdate', data)
    } else if (op === 'ANGULAR_OBJECT_REMOVE') {
      $rootScope.$broadcast('angularObjectRemove', data)
    } else if (op === 'APP_APPEND_OUTPUT') {
      $rootScope.$broadcast('appendAppOutput', data)
    } else if (op === 'APP_UPDATE_OUTPUT') {
      $rootScope.$broadcast('updateAppOutput', data)
    } else if (op === 'APP_LOAD') {
      $rootScope.$broadcast('appLoad', data)
    } else if (op === 'APP_STATUS_CHANGE') {
      $rootScope.$broadcast('appStatusChange', data)
    } else if (op === 'LIST_REVISION_HISTORY') {
      $rootScope.$broadcast('listRevisionHistory', data)
    } else if (op === 'NOTE_REVISION') {
      $rootScope.$broadcast('noteRevision', data)
    } else if (op === 'NOTE_REVISION_FOR_COMPARE') {
      $rootScope.$broadcast('noteRevisionForCompare', data)
    } else if (op === 'INTERPRETER_BINDINGS') {
      $rootScope.$broadcast('interpreterBindings', data)
    } else if (op === 'SAVE_NOTE_FORMS') {
      $rootScope.$broadcast('saveNoteForms', data)
    } else if (op === 'ERROR_INFO') {
      BootstrapDialog.show({
        closable: false,
        closeByBackdrop: false,
        closeByKeyboard: false,
        title: 'Details',
        message: data.info.toString(),
        buttons: [{
          // close all the dialogs when there are error on running all paragraphs
          label: 'Close',
          action: function () {
            BootstrapDialog.closeAll()
          }
        }]
      })
    } else if (op === 'SESSION_LOGOUT') {
      $rootScope.$broadcast('session_logout', data)
    } else if (op === 'CONFIGURATIONS_INFO') {
      $rootScope.$broadcast('configurationsInfo', data)
    } else if (op === 'INTERPRETER_SETTINGS') {
      $rootScope.$broadcast('interpreterSettings', data)
    } else if (op === 'PARAGRAPH_ADDED') {
      $rootScope.$broadcast('addParagraph', data.paragraph, data.index)
    } else if (op === 'PARAGRAPH_REMOVED') {
      $rootScope.$broadcast('removeParagraph', data.id)
    } else if (op === 'SELECTED_PARAGRAPHS_REMOVED') {
<<<<<<< HEAD
      $rootScope.$broadcast('selected_paragraphs_removed', data.idList)
    } else if (op === 'PARAGRAPH_MOVED') {
      $rootScope.$broadcast('moveParagraph', data.id, data.index)
    } else if (op === 'SEVERAL_PARAGRAPHS_MOVED') {
      $rootScope.$broadcast('moveSeveralParagraph', data.id, data.index)
=======
      $rootScope.$broadcast('selectedParagraphsRemoved', data.idList)
    } else if (op === 'PARAGRAPH_MOVED') {
      $rootScope.$broadcast('moveParagraph', data.id, data.index)
    } else if (op === 'SEVERAL_PARAGRAPHS_MOVED') {
      $rootScope.$broadcast('severalParagraphsMoved', data.id, data.index)
>>>>>>> 377f5e06
    } else if (op === 'NOTE_UPDATED') {
      $rootScope.$broadcast('updateNote', data.name, data.config, data.info)
    } else if (op === 'SET_NOTE_REVISION') {
      $rootScope.$broadcast('setNoteRevisionResult', data)
    } else if (op === 'PARAS_INFO') {
      $rootScope.$broadcast('updateParaInfos', data)
    } else {
      console.error(`unknown websocket op: ${op}`)
    }
  })

  websocketCalls.ws.onError(function (event) {
    console.log('error message: ', event)
    $rootScope.$broadcast('setConnectedStatus', false)
  })

  websocketCalls.ws.onClose(function (event) {
    console.log('close message: ', event)
    if (pingIntervalId !== undefined) {
      clearInterval(pingIntervalId)
      pingIntervalId = undefined
    }
    $rootScope.$broadcast('setConnectedStatus', false)
  })

  return websocketCalls
}<|MERGE_RESOLUTION|>--- conflicted
+++ resolved
@@ -176,19 +176,11 @@
     } else if (op === 'PARAGRAPH_REMOVED') {
       $rootScope.$broadcast('removeParagraph', data.id)
     } else if (op === 'SELECTED_PARAGRAPHS_REMOVED') {
-<<<<<<< HEAD
-      $rootScope.$broadcast('selected_paragraphs_removed', data.idList)
-    } else if (op === 'PARAGRAPH_MOVED') {
-      $rootScope.$broadcast('moveParagraph', data.id, data.index)
-    } else if (op === 'SEVERAL_PARAGRAPHS_MOVED') {
-      $rootScope.$broadcast('moveSeveralParagraph', data.id, data.index)
-=======
       $rootScope.$broadcast('selectedParagraphsRemoved', data.idList)
     } else if (op === 'PARAGRAPH_MOVED') {
       $rootScope.$broadcast('moveParagraph', data.id, data.index)
     } else if (op === 'SEVERAL_PARAGRAPHS_MOVED') {
       $rootScope.$broadcast('severalParagraphsMoved', data.id, data.index)
->>>>>>> 377f5e06
     } else if (op === 'NOTE_UPDATED') {
       $rootScope.$broadcast('updateNote', data.name, data.config, data.info)
     } else if (op === 'SET_NOTE_REVISION') {
