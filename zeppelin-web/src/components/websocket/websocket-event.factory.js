/*
 * Licensed under the Apache License, Version 2.0 (the "License");
 * you may not use this file except in compliance with the License.
 * You may obtain a copy of the License at
 *
 *     http://www.apache.org/licenses/LICENSE-2.0
 *
 * Unless required by applicable law or agreed to in writing, software
 * distributed under the License is distributed on an "AS IS" BASIS,
 * WITHOUT WARRANTIES OR CONDITIONS OF ANY KIND, either express or implied.
 * See the License for the specific language governing permissions and
 * limitations under the License.
 */

angular.module('zeppelinWebApp').factory('websocketEvents', WebsocketEventFactory);

function WebsocketEventFactory($rootScope, $websocket, $location, baseUrlSrv, ngToast) {
  'ngInject';

  let websocketCalls = {};
  let pingIntervalId;

  websocketCalls.ws = $websocket(baseUrlSrv.getWebsocketUrl());
  websocketCalls.ws.reconnectIfNotNormalClose = true;

  websocketCalls.ws.onOpen(function() {
    console.log('Websocket created');
    $rootScope.$broadcast('setConnectedStatus', true);
    pingIntervalId = setInterval(function() {
      websocketCalls.sendNewEvent({op: 'PING'});
    }, 10000);
  });

  websocketCalls.sendNewEvent = function(data) {
    if ($rootScope.ticket !== undefined) {
      data.principal = $rootScope.ticket.principal;
      data.ticket = $rootScope.ticket.ticket;
      data.roles = $rootScope.ticket.roles;
    } else {
      data.principal = '';
      data.ticket = '';
      data.roles = '';
    }
    console.log('Send >> %o, %o, %o, %o, %o', data.op, data.principal, data.ticket, data.roles, data);
    return websocketCalls.ws.send(JSON.stringify(data));
  };

  websocketCalls.isConnected = function() {
    return (websocketCalls.ws.socket.readyState === 1);
  };

  websocketCalls.ws.onMessage(function(event) {
    let payload;
    if (event.data) {
      payload = angular.fromJson(event.data);
    }

    console.log('Receive << %o, %o', payload.op, payload);

    let op = payload.op;
    let data = payload.data;
    if (op === 'NOTE') {
      $rootScope.$broadcast('setNoteContent', data.note);
    } else if (op === 'NEW_NOTE') {
      $location.path('/notebook/' + data.note.id);
    } else if (op === 'NOTES_INFO') {
      $rootScope.$broadcast('setNoteMenu', data.notes);
    } else if (op === 'LIST_NOTE_JOBS') {
      $rootScope.$emit('jobmanager:set-jobs', data.noteJobs);
    } else if (op === 'LIST_UPDATE_NOTE_JOBS') {
      $rootScope.$emit('jobmanager:update-jobs', data.noteRunningJobs);
    } else if (op === 'AUTH_INFO') {
      let btn = [];
      if ($rootScope.ticket.roles === '[]') {
        btn = [{
          label: 'Close',
          action: function(dialog) {
            dialog.close();
          },
        }];
      } else {
        btn = [{
          label: 'Login',
          action: function(dialog) {
            dialog.close();
            angular.element('#loginModal').modal({
              show: 'true',
            });
          },
        }, {
          label: 'Cancel',
          action: function(dialog) {
            dialog.close();
            // using $rootScope.apply to trigger angular digest cycle
            // changing $location.path inside bootstrap modal wont trigger digest
            $rootScope.$apply(function() {
              $location.path('/');
            });
          },
        }];
      }

      BootstrapDialog.show({
        closable: false,
        closeByBackdrop: false,
        closeByKeyboard: false,
        title: 'Insufficient privileges',
        message: data.info.toString(),
        buttons: btn,
      });
    } else if (op === 'PARAGRAPH') {
      $rootScope.$broadcast('updateParagraph', data);
<<<<<<< HEAD
    } else if (op === 'SELECTED_PARAGRAPHS') {
      let paragraphs = data.paragraphs;
      paragraphs.forEach((para) => {
        let obj = {'paragraph': para};
        $rootScope.$broadcast('updateParagraph', obj);
      });
=======
    } else if (op === 'PATCH_PARAGRAPH') {
      $rootScope.$broadcast('patchReceived', data);
    } else if (op === 'COLLABORATIVE_MODE_STATUS') {
      $rootScope.$broadcast('collaborativeModeStatus', data);
>>>>>>> 6137c2a8
    } else if (op === 'RUN_PARAGRAPH_USING_SPELL') {
      $rootScope.$broadcast('runParagraphUsingSpell', data);
    } else if (op === 'PARAGRAPH_APPEND_OUTPUT') {
      $rootScope.$broadcast('appendParagraphOutput', data);
    } else if (op === 'PARAGRAPH_UPDATE_OUTPUT') {
      $rootScope.$broadcast('updateParagraphOutput', data);
    } else if (op === 'PROGRESS') {
      $rootScope.$broadcast('updateProgress', data);
    } else if (op === 'COMPLETION_LIST') {
      $rootScope.$broadcast('completionList', data);
    } else if (op === 'EDITOR_SETTING') {
      $rootScope.$broadcast('editorSetting', data);
    } else if (op === 'ANGULAR_OBJECT_UPDATE') {
      $rootScope.$broadcast('angularObjectUpdate', data);
    } else if (op === 'ANGULAR_OBJECT_REMOVE') {
      $rootScope.$broadcast('angularObjectRemove', data);
    } else if (op === 'APP_APPEND_OUTPUT') {
      $rootScope.$broadcast('appendAppOutput', data);
    } else if (op === 'APP_UPDATE_OUTPUT') {
      $rootScope.$broadcast('updateAppOutput', data);
    } else if (op === 'APP_LOAD') {
      $rootScope.$broadcast('appLoad', data);
    } else if (op === 'APP_STATUS_CHANGE') {
      $rootScope.$broadcast('appStatusChange', data);
    } else if (op === 'LIST_REVISION_HISTORY') {
      $rootScope.$broadcast('listRevisionHistory', data);
    } else if (op === 'NOTE_REVISION') {
      $rootScope.$broadcast('noteRevision', data);
    } else if (op === 'NOTE_REVISION_FOR_COMPARE') {
      $rootScope.$broadcast('noteRevisionForCompare', data);
    } else if (op === 'INTERPRETER_BINDINGS') {
      $rootScope.$broadcast('interpreterBindings', data);
    } else if (op === 'SAVE_NOTE_FORMS') {
      $rootScope.$broadcast('saveNoteForms', data);
    } else if (op === 'ERROR_INFO') {
      BootstrapDialog.show({
        closable: false,
        closeByBackdrop: false,
        closeByKeyboard: false,
        title: 'Details',
        message: _.escape(data.info.toString()),
        buttons: [{
          // close all the dialogs when there are error on running all paragraphs
          label: 'Close',
          action: function() {
            BootstrapDialog.closeAll();
          },
        }],
      });
    } else if (op === 'SESSION_LOGOUT') {
      $rootScope.$broadcast('session_logout', data);
    } else if (op === 'CONFIGURATIONS_INFO') {
      $rootScope.$broadcast('configurationsInfo', data);
    } else if (op === 'INTERPRETER_SETTINGS') {
      $rootScope.$broadcast('interpreterSettings', data);
    } else if (op === 'PARAGRAPH_ADDED') {
      $rootScope.$broadcast('addParagraph', data.paragraph, data.index);
    } else if (op === 'PARAGRAPH_REMOVED') {
      $rootScope.$broadcast('removeParagraph', data.id);
    } else if (op === 'SELECTED_PARAGRAPHS_REMOVED') {
      $rootScope.$broadcast('selectedParagraphsRemoved', data.idList);
    } else if (op === 'PARAGRAPH_MOVED') {
      $rootScope.$broadcast('moveParagraph', data.id, data.index);
    } else if (op === 'PARAGRAPHS_MOVED') {
      $rootScope.$broadcast('paragraphsMoved', data.id, data.index);
    } else if (op === 'NOTE_UPDATED') {
      $rootScope.$broadcast('updateNote', data.name, data.config, data.info);
    } else if (op === 'SET_NOTE_REVISION') {
      $rootScope.$broadcast('setNoteRevisionResult', data);
    } else if (op === 'PARAS_INFO') {
      $rootScope.$broadcast('updateParaInfos', data);
    } else if (op === 'INTERPRETER_INSTALL_STARTED') {
      ngToast.info(data.message);
    } else if (op === 'INTERPRETER_INSTALL_RESULT') {
      ngToast.info(data.message);
    } else if (op === 'NOTICE') {
      ngToast.info(data.notice);
    } else {
      console.error(`unknown websocket op: ${op}`);
    }
  });

  websocketCalls.ws.onError(function(event) {
    console.log('error message: ', event);
    $rootScope.$broadcast('setConnectedStatus', false);
  });

  websocketCalls.ws.onClose(function(event) {
    console.log('close message: ', event);
    if (pingIntervalId !== undefined) {
      clearInterval(pingIntervalId);
      pingIntervalId = undefined;
    }
    $rootScope.$broadcast('setConnectedStatus', false);
  });

  return websocketCalls;
}<|MERGE_RESOLUTION|>--- conflicted
+++ resolved
@@ -110,19 +110,16 @@
       });
     } else if (op === 'PARAGRAPH') {
       $rootScope.$broadcast('updateParagraph', data);
-<<<<<<< HEAD
+    } else if (op === 'PATCH_PARAGRAPH') {
+      $rootScope.$broadcast('patchReceived', data);
+    } else if (op === 'COLLABORATIVE_MODE_STATUS') {
+      $rootScope.$broadcast('collaborativeModeStatus', data);
     } else if (op === 'SELECTED_PARAGRAPHS') {
       let paragraphs = data.paragraphs;
       paragraphs.forEach((para) => {
         let obj = {'paragraph': para};
         $rootScope.$broadcast('updateParagraph', obj);
       });
-=======
-    } else if (op === 'PATCH_PARAGRAPH') {
-      $rootScope.$broadcast('patchReceived', data);
-    } else if (op === 'COLLABORATIVE_MODE_STATUS') {
-      $rootScope.$broadcast('collaborativeModeStatus', data);
->>>>>>> 6137c2a8
     } else if (op === 'RUN_PARAGRAPH_USING_SPELL') {
       $rootScope.$broadcast('runParagraphUsingSpell', data);
     } else if (op === 'PARAGRAPH_APPEND_OUTPUT') {
