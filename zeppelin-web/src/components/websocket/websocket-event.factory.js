/*
 * Licensed under the Apache License, Version 2.0 (the "License");
 * you may not use this file except in compliance with the License.
 * You may obtain a copy of the License at
 *
 *     http://www.apache.org/licenses/LICENSE-2.0
 *
 * Unless required by applicable law or agreed to in writing, software
 * distributed under the License is distributed on an "AS IS" BASIS,
 * WITHOUT WARRANTIES OR CONDITIONS OF ANY KIND, either express or implied.
 * See the License for the specific language governing permissions and
 * limitations under the License.
 */

angular.module('zeppelinWebApp').factory('websocketEvents', WebsocketEventFactory);

function WebsocketEventFactory($rootScope, $websocket, $location, baseUrlSrv) {
  'ngInject';

  let websocketCalls = {};
  let pingIntervalId;

  websocketCalls.ws = $websocket(baseUrlSrv.getWebsocketUrl());
  websocketCalls.ws.reconnectIfNotNormalClose = true;

  websocketCalls.ws.onOpen(function() {
    console.log('Websocket created');
    $rootScope.$broadcast('setConnectedStatus', true);
    pingIntervalId = setInterval(function() {
      websocketCalls.sendNewEvent({op: 'PING'});
    }, 10000);
  });

  websocketCalls.sendNewEvent = function(data) {
    if ($rootScope.ticket !== undefined) {
      data.principal = $rootScope.ticket.principal;
      data.ticket = $rootScope.ticket.ticket;
      data.roles = $rootScope.ticket.roles;
    } else {
      data.principal = '';
      data.ticket = '';
      data.roles = '';
    }
    console.log('Send >> %o, %o, %o, %o, %o', data.op, data.principal, data.ticket, data.roles, data);
    return websocketCalls.ws.send(JSON.stringify(data));
  };

  websocketCalls.isConnected = function() {
    return (websocketCalls.ws.socket.readyState === 1);
  };

  websocketCalls.ws.onMessage(function(event) {
    let payload;
    if (event.data) {
      payload = angular.fromJson(event.data);
    }

    console.log('Receive << %o, %o', payload.op, payload);

    let op = payload.op;
    let data = payload.data;
    if (op === 'NOTE') {
      $rootScope.$broadcast('setNoteContent', data.note);
    } else if (op === 'NEW_NOTE') {
      $location.path('/notebook/' + data.note.id);
    } else if (op === 'NOTES_INFO') {
      $rootScope.$broadcast('setNoteMenu', data.notes);
    } else if (op === 'LIST_NOTE_JOBS') {
      $rootScope.$emit('jobmanager:set-jobs', data.noteJobs);
    } else if (op === 'LIST_UPDATE_NOTE_JOBS') {
      $rootScope.$emit('jobmanager:update-jobs', data.noteRunningJobs);
    } else if (op === 'AUTH_INFO') {
      let btn = [];
      if ($rootScope.ticket.roles === '[]') {
        btn = [{
          label: 'Close',
          action: function(dialog) {
            dialog.close();
          },
        }];
      } else {
        btn = [{
          label: 'Login',
          action: function(dialog) {
            dialog.close();
            angular.element('#loginModal').modal({
              show: 'true',
            });
          },
        }, {
          label: 'Cancel',
          action: function(dialog) {
            dialog.close();
            // using $rootScope.apply to trigger angular digest cycle
            // changing $location.path inside bootstrap modal wont trigger digest
            $rootScope.$apply(function() {
              $location.path('/');
            });
          },
        }];
      }

      BootstrapDialog.show({
        closable: false,
        closeByBackdrop: false,
        closeByKeyboard: false,
        title: 'Insufficient privileges',
        message: data.info.toString(),
        buttons: btn,
      });
    } else if (op === 'PARAGRAPH') {
<<<<<<< HEAD
      $rootScope.$broadcast('updateParagraph', data)
    } else if (op === 'PATCH_PARAGRAPH') {
      $rootScope.$broadcast('patchReceived', data)
    } else if (op === 'COLLABORATIVE_MODE_STATUS') {
      $rootScope.$broadcast('collaborativeModeStatus', data)
=======
      $rootScope.$broadcast('updateParagraph', data);
>>>>>>> c904e56a
    } else if (op === 'RUN_PARAGRAPH_USING_SPELL') {
      $rootScope.$broadcast('runParagraphUsingSpell', data);
    } else if (op === 'PARAGRAPH_APPEND_OUTPUT') {
      $rootScope.$broadcast('appendParagraphOutput', data);
    } else if (op === 'PARAGRAPH_UPDATE_OUTPUT') {
      $rootScope.$broadcast('updateParagraphOutput', data);
    } else if (op === 'PROGRESS') {
      $rootScope.$broadcast('updateProgress', data);
    } else if (op === 'COMPLETION_LIST') {
      $rootScope.$broadcast('completionList', data);
    } else if (op === 'EDITOR_SETTING') {
      $rootScope.$broadcast('editorSetting', data);
    } else if (op === 'ANGULAR_OBJECT_UPDATE') {
      $rootScope.$broadcast('angularObjectUpdate', data);
    } else if (op === 'ANGULAR_OBJECT_REMOVE') {
      $rootScope.$broadcast('angularObjectRemove', data);
    } else if (op === 'APP_APPEND_OUTPUT') {
      $rootScope.$broadcast('appendAppOutput', data);
    } else if (op === 'APP_UPDATE_OUTPUT') {
      $rootScope.$broadcast('updateAppOutput', data);
    } else if (op === 'APP_LOAD') {
      $rootScope.$broadcast('appLoad', data);
    } else if (op === 'APP_STATUS_CHANGE') {
      $rootScope.$broadcast('appStatusChange', data);
    } else if (op === 'LIST_REVISION_HISTORY') {
      $rootScope.$broadcast('listRevisionHistory', data);
    } else if (op === 'NOTE_REVISION') {
      $rootScope.$broadcast('noteRevision', data);
    } else if (op === 'NOTE_REVISION_FOR_COMPARE') {
      $rootScope.$broadcast('noteRevisionForCompare', data);
    } else if (op === 'INTERPRETER_BINDINGS') {
      $rootScope.$broadcast('interpreterBindings', data);
    } else if (op === 'SAVE_NOTE_FORMS') {
      $rootScope.$broadcast('saveNoteForms', data);
    } else if (op === 'ERROR_INFO') {
      BootstrapDialog.show({
        closable: false,
        closeByBackdrop: false,
        closeByKeyboard: false,
        title: 'Details',
        message: data.info.toString(),
        buttons: [{
          // close all the dialogs when there are error on running all paragraphs
          label: 'Close',
          action: function() {
            BootstrapDialog.closeAll();
          },
        }],
      });
    } else if (op === 'SESSION_LOGOUT') {
      $rootScope.$broadcast('session_logout', data);
    } else if (op === 'CONFIGURATIONS_INFO') {
      $rootScope.$broadcast('configurationsInfo', data);
    } else if (op === 'INTERPRETER_SETTINGS') {
      $rootScope.$broadcast('interpreterSettings', data);
    } else if (op === 'PARAGRAPH_ADDED') {
      $rootScope.$broadcast('addParagraph', data.paragraph, data.index);
    } else if (op === 'PARAGRAPH_REMOVED') {
      $rootScope.$broadcast('removeParagraph', data.id);
    } else if (op === 'PARAGRAPH_MOVED') {
      $rootScope.$broadcast('moveParagraph', data.id, data.index);
    } else if (op === 'NOTE_UPDATED') {
      $rootScope.$broadcast('updateNote', data.name, data.config, data.info);
    } else if (op === 'SET_NOTE_REVISION') {
      $rootScope.$broadcast('setNoteRevisionResult', data);
    } else if (op === 'PARAS_INFO') {
      $rootScope.$broadcast('updateParaInfos', data);
    } else {
      console.error(`unknown websocket op: ${op}`);
    }
  });

  websocketCalls.ws.onError(function(event) {
    console.log('error message: ', event);
    $rootScope.$broadcast('setConnectedStatus', false);
  });

  websocketCalls.ws.onClose(function(event) {
    console.log('close message: ', event);
    if (pingIntervalId !== undefined) {
      clearInterval(pingIntervalId);
      pingIntervalId = undefined;
    }
    $rootScope.$broadcast('setConnectedStatus', false);
  });

  return websocketCalls;
}<|MERGE_RESOLUTION|>--- conflicted
+++ resolved
@@ -109,15 +109,11 @@
         buttons: btn,
       });
     } else if (op === 'PARAGRAPH') {
-<<<<<<< HEAD
-      $rootScope.$broadcast('updateParagraph', data)
+      $rootScope.$broadcast('updateParagraph', data);
     } else if (op === 'PATCH_PARAGRAPH') {
-      $rootScope.$broadcast('patchReceived', data)
+      $rootScope.$broadcast('patchReceived', data);
     } else if (op === 'COLLABORATIVE_MODE_STATUS') {
-      $rootScope.$broadcast('collaborativeModeStatus', data)
-=======
-      $rootScope.$broadcast('updateParagraph', data);
->>>>>>> c904e56a
+      $rootScope.$broadcast('collaborativeModeStatus', data);
     } else if (op === 'RUN_PARAGRAPH_USING_SPELL') {
       $rootScope.$broadcast('runParagraphUsingSpell', data);
     } else if (op === 'PARAGRAPH_APPEND_OUTPUT') {
