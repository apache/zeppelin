--- conflicted
+++ resolved
@@ -270,7 +270,6 @@
       });
     },
 
-<<<<<<< HEAD
     convertNote: function (note, name) {
       websocketEvents.sendNewEvent({
         op: 'CONVERT_NOTE_NBFORMAT',
@@ -281,10 +280,7 @@
       })
     },
 
-    checkpointNote: function (noteId, commitMessage) {
-=======
     checkpointNote: function(noteId, commitMessage) {
->>>>>>> c9172043
       websocketEvents.sendNewEvent({
         op: 'CHECKPOINT_NOTE',
         data: {
