--- conflicted
+++ resolved
@@ -247,7 +247,6 @@
       });
     },
 
-<<<<<<< HEAD
     patchParagraph: function (paragraphId, noteId, patch) {
       return websocketEvents.sendNewEvent({
         op: 'PATCH_PARAGRAPH',
@@ -259,10 +258,7 @@
       })
     },
 
-    importNote: function (note) {
-=======
     importNote: function(note) {
->>>>>>> c904e56a
       websocketEvents.sendNewEvent({
         op: 'IMPORT_NOTE',
         data: {
