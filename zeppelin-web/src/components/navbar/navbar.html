<!--
Licensed under the Apache License, Version 2.0 (the "License");
you may not use this file except in compliance with the License.
You may obtain a copy of the License at
    http://www.apache.org/licenses/LICENSE-2.0
Unless required by applicable law or agreed to in writing, software
distributed under the License is distributed on an "AS IS" BASIS,
WITHOUT WARRANTIES OR CONDITIONS OF ANY KIND, either express or implied.
See the License for the specific language governing permissions and
limitations under the License.
-->

<script type="text/ng-template" id="notebook_list_renderer.html">
  <a ng-if="note.id" href="#/notebook/{{note.id}}">{{noteName(note)}} </a>
  <li ng-if="!note.id"
      class="dropdown-submenu">
    <a tabindex="-1" href="javascript: void(0)">{{noteName(note)}}</a>
    <ul class="dropdown-menu">
      <li ng-repeat="note in note.children track by $index" ng-class="{'active' : navbar.isActive(note.id)}" ng-include="'notebook_list_renderer.html'">
      </li>
    </ul>
  </li>
</script>

<div class="navbar navbar-inverse navbar-fixed-top" style="display: none;" role="navigation" ng-class="{'displayNavBar': !asIframe}">
  <div class="container">
    <div class="navbar-header">
      <button type="button" class="navbar-toggle collapsed" data-toggle="collapse" data-target=".navbar-collapse">
        <span class="icon-bar"></span>
        <span class="icon-bar"></span>
        <span class="icon-bar"></span>
      </button>
      <a class="navbar-brand" href="#/">
        <img style="margin-top: -7px;" src="assets/images/zepLogoW.png" width="50" alt="I'm zeppelin"> Zeppelin
      </a>
    </div>

    <div class="collapse navbar-collapse" ng-controller="NavCtrl as navbar">
      <ul class="nav navbar-nav" ng-if="ticket">
        <li class="dropdown" dropdown>
          <a href="#" class="dropdown-toggle" dropdown-toggle>Notebook <span class="caret"></span></a>
          <ul class="dropdown-menu" role="menu">
            <li><a href="" data-toggle="modal" data-target="#noteNameModal"><i class="fa fa-plus"></i> Create new note</a></li>
            <li class="divider"></li>
            <div id="notebook-list" class="scrollbar-container">
              <li class="filter-names" ng-include="'components/filterNoteNames/filter-note-names.html'"></li>
              <li ng-repeat="note in navbar.notes.root.children | filter:query track by $index" ng-class="{'active' : navbar.isActive(note.id)}" ng-include="'notebook_list_renderer.html'">
              </li>
            </div>
          </ul>
        </li>
        <li>
          <a href="#/interpreter">Interpreter</a>
        </li>
        <li>
          <a href="#/credential">Credential</a>
        </li>
        <li>
          <a href="#/configuration">Configuration</a>
        </li>
      </ul>


      <ul class="nav navbar-nav navbar-right" style="margin-right:5px;">
        <li ng-if="ticket" style="margin-top:10px;">
        <!--TODO(bzz): move to Typeahead https://angular-ui.github.io/bootstrap  -->
<<<<<<< HEAD
          <form role="search" data-ng-model="searchForm"
            style="width: 300px; display: inline-block; margin: 0 10px"
             ng-submit="search(searchForm.searchTerm)">
            <div class="input-group">
              <input
                type="text"
                ng-model="searchForm.searchTerm"
                id="searchTermId"
=======
          <form role="search"
            style="display: inline-block; margin: 0px"
             class="navbar-form"
             ng-submit="search(searchTerm)">
            <div class="input-group">
              <input
                type="text"
                style="min-width:300px;"
                ng-model="searchTerm"
>>>>>>> ccd8a49a
                ng-disabled="!navbar.connected"
                class="form-control"
                placeholder="Search your Notebooks"
              />
              <span class="input-group-btn">
                <button
                  type="submit"
                  class="btn btn-default"
                  ng-disabled="!navbar.connected || !searchForm.searchTerm"
                >
                  <i class="glyphicon glyphicon-search"></i>
                </button>
              </span>
            </div>
          </form>
        </li>
        <li class="dropdown " dropdown="">
          <a class="dropdown-toggle" type="button" data-toggle="dropdown" href="#"
             ng-show="navbar.connected" ng-if="ticket.principal == 'anonymous' ">
            <i class="fa fa-circle server-status"
               ng-class="{'server-connected':navbar.connected, 'server-disconnected':!navbar.connected}"></i>
            Connected
            <span class="caret"></span>
          </a>
          <a class="dropdown-toggle" type="button" data-toggle="dropdown" href="#"
             ng-show="navbar.connected" ng-if="ticket.principal != 'anonymous' "
             tooltip-placement="bottom" tooltip="{{fullUsername}}">
            <i class="fa fa-circle server-status"
               ng-class="{'server-connected':navbar.connected, 'server-disconnected':!navbar.connected}"></i>
            {{truncatedUsername}}
            <span class="caret"></span></a>
          <a class="dropdown-toggle" type="button" data-toggle="dropdown" href="#"
             ng-show="!navbar.connected">
            <i class="fa fa-circle server-status"
               ng-class="{'server-connected':navbar.connected, 'server-disconnected':!navbar.connected}"></i>
            Disconnected
            <span class="caret"></span></a>

          <ul class="dropdown-menu">
            <li><a href="" data-toggle="modal" data-target="#aboutModal">
              <i style="font-size: 15px;" class="fa fa-info"></i> About</a></li>
            <li ng-show="ticket.principal && ticket.principal!='anonymous'" style="left: 5px;">
              <a ng-click="logout()">Logout</a>
            </li>
          </ul>
        </li>
        <li ng-if="!ticket">
          <button class="btn btn-default" data-toggle="modal" data-target="#loginModal"
                  ng-click="showLoginWindow()" style="margin-top: 8px">Login
          </button>
        </li>

      </ul>
    </div>
  </div>
</div>
<div id="aboutModal" class="modal fade" role="dialog"
     tabindex='-1'>
  <div class="modal-dialog">

    <!-- Modal content-->
    <div class="modal-content" id="NoteImportCtrl" ng-init="NoteImportInit">
      <div class="modal-header">
        <button type="button" class="close" data-dismiss="modal">&times;</button>
        <h4 class="modal-title">About Zeppelin</h4>
      </div>
      <div class="modal-body">

        <div class="about">
          <div class="logo">
            <img src="assets/images/zepLogo.png" alt="Apache Zeppelin" title="Apache Zeppelin">
          </div>
          <div class="content">
            <h3>Apache Zeppelin</h3>
            <br>
            <span id="i18n-14">Version</span>
            {{zeppelinVersion}}
            <br>
            <br>
            <a href="http://zeppelin.apache.org/" target="_blank"><span id="i18n-15">Get involved!</span></a>
            <br>
            <a href="http://www.apache.org/licenses/LICENSE-2.0" target="_blank"><span id="i18n-16">Licensed under the Apache License, Version 2.0</span></a>
          </div>
        </div>

      </div>
    </div>
  </div>
</div><|MERGE_RESOLUTION|>--- conflicted
+++ resolved
@@ -64,26 +64,17 @@
       <ul class="nav navbar-nav navbar-right" style="margin-right:5px;">
         <li ng-if="ticket" style="margin-top:10px;">
         <!--TODO(bzz): move to Typeahead https://angular-ui.github.io/bootstrap  -->
-<<<<<<< HEAD
+
           <form role="search" data-ng-model="searchForm"
-            style="width: 300px; display: inline-block; margin: 0 10px"
+            style="display: inline-block; margin: 0px"
+             class="navbar-form"
              ng-submit="search(searchForm.searchTerm)">
             <div class="input-group">
               <input
                 type="text"
+                style="min-width:300px;"
                 ng-model="searchForm.searchTerm"
                 id="searchTermId"
-=======
-          <form role="search"
-            style="display: inline-block; margin: 0px"
-             class="navbar-form"
-             ng-submit="search(searchTerm)">
-            <div class="input-group">
-              <input
-                type="text"
-                style="min-width:300px;"
-                ng-model="searchTerm"
->>>>>>> ccd8a49a
                 ng-disabled="!navbar.connected"
                 class="form-control"
                 placeholder="Search your Notebooks"
