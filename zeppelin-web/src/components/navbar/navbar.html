<!--
Licensed under the Apache License, Version 2.0 (the "License");
you may not use this file except in compliance with the License.
You may obtain a copy of the License at
    http://www.apache.org/licenses/LICENSE-2.0
Unless required by applicable law or agreed to in writing, software
distributed under the License is distributed on an "AS IS" BASIS,
WITHOUT WARRANTIES OR CONDITIONS OF ANY KIND, either express or implied.
See the License for the specific language governing permissions and
limitations under the License.
-->

<div class="navbar navbar-inverse navbar-fixed-top" style="display: none;" role="navigation" ng-class="{'displayNavBar': !asIframe}">
  <div class="container">
    <div class="navbar-header">
      <button type="button" class="navbar-toggle collapsed" data-toggle="collapse" data-target=".navbar-collapse">
        <span class="icon-bar"></span>
        <span class="icon-bar"></span>
        <span class="icon-bar"></span>
      </button>
      <a class="navbar-brand" href="#/">
        <img style="margin-top: -7px;" src="assets/images/zepLogoW.png" width="50" alt="I'm zeppelin" /> Zeppelin
      </a>
    </div>

    <div class="collapse navbar-collapse" ng-controller="NavCtrl as navbar">
      <ul class="nav navbar-nav" ng-if="ticket">
        <li class="dropdown notebook-list-dropdown" uib-dropdown>
          <a href="#" class="dropdown-toggle" data-toggle="dropdown" uib-dropdown-toggle>Notebook <span class="caret"></span></a>
          <ul class="dropdown-menu" role="menu">
            <li ng-controller="NotenameCtrl as notenamectrl"><a href="" data-toggle="modal" data-target="#noteNameModal" ng-click="notenamectrl.getInterpreterSettings()"><i class="fa fa-plus"></i> Create new note</a></li>
            <li class="divider"></li>
            <div id="notebook-list" class="scrollbar-container" ng-if="isDrawNavbarNoteList">
              <li class="filter-names" ng-include="'components/filterNoteNames/filter-note-names.html'"></li>
              <div ng-if="!query.q || query.q === ''">
<<<<<<< HEAD
              <li ng-repeat="note in navbar.notes.root.children | orderBy:node:false:navbar.arrayOrderingSrv.noteComparator track by note.id"
                  ng-class="{'active' : navbar.isActive(note.id)}" ng-include="'components/navbar/navbar-noteList-elem.html'">
              </li>
            </div>
            <div ng-if="query.q">
              <li ng-repeat="note in navbar.notes.flatList | filter : query.q | orderBy:navbar.arrayOrderingSrv.noteFlatListOrdering track by note.id"
                  ng-class="{'active' : navbar.isActive(note.id)}" ng-include="'components/navbar/navbar-noteList-elem.html'">
              </li>
            </div>
=======
                <li ng-repeat="note in navbar.notes.root.children | orderBy:navbar.arrayOrderingSrv.noteListOrdering track by note.id"
                    ng-class="{'active' : navbar.isActive(note.id)}" ng-include="'components/navbar/navbar-noteList-elem.html'">
                </li>
              </div>
              <div ng-if="query.q">
                <li ng-repeat="note in navbar.notes.flatList | filter : query.q | orderBy:navbar.arrayOrderingSrv.noteListOrdering track by note.id"
                    ng-class="{'active' : navbar.isActive(note.id)}" ng-include="'components/navbar/navbar-noteList-elem.html'">
                </li>
              </div>
>>>>>>> 7a0cb6c7
            </div>
          </ul>
        </li>
        <li><a href="#/jobmanager">Job</a></li>
      </ul>

      <ul class="nav navbar-nav navbar-right" style="margin-right:5px;">
        <li class="nav-component" ng-if="ticket">
        <!--TODO(bzz): move to Typeahead https://angular-ui.github.io/bootstrap  -->

          <form role="search" data-ng-model="navbar.searchForm"
            style="display: inline-block; margin: 0px"
             class="navbar-form"
             ng-submit="navbar.search(navbar.searchForm.searchTerm)">
            <div class="input-group">
              <input
                type="text"
                ng-model="navbar.searchForm.searchTerm"
                id="searchTermId"
                ng-disabled="!navbar.connected"
                class="form-control"
                placeholder="Search your Notes"
              />
              <span class="input-group-btn">
                <button
                  type="submit"
                  class="btn btn-default"
                  ng-disabled="!navbar.connected || !navbar.searchForm.searchTerm"
                >
                  <i class="glyphicon glyphicon-search"></i>
                </button>
              </span>
            </div>
          </form>
        </li>
        <li style="margin-left: 10px;">
          <div class="dropdown">
            <i ng-if="navbar.connected" class="fa fa-circle server-connected"
               uib-tooltip="WebSocket Connected" tooltip-placement="bottom" style="margin-top: 7px; margin-right: 0px; vertical-align: top"></i>
            <i ng-if="!navbar.connected" class="fa fa-circle server-disconnected"
               uib-tooltip="WebSocket Disconnected" tooltip-placement="bottom" style="margin-top: 7px; vertical-align: top"></i>
            <button ng-if="ticket" class="nav-btn dropdown-toggle" type="button" data-toggle="dropdown" style="margin:11px 5px 0 0; padding-left: 0px;">
              <span class="username">{{ticket.principal}}</span>
              <span class="caret" style="margin-bottom: 8px"></span>
            </button>
            <span ng-if="!ticket" style="margin: 5px;"></span>
            <ul class="dropdown-menu">
              <li><a href="" data-toggle="modal" data-target="#aboutModal">About Zeppelin</a></li>
              <li role="separator" style="margin: 5px 0;" class="divider"></li>
              <li><a href="#/interpreter">Interpreter</a></li>
              <li><a href="#/notebookRepos">Notebook Repos</a></li>
              <li><a href="#/credential">Credential</a></li>
              <li><a href="#/helium">Helium</a></li>
              <li><a href="#/configuration">Configuration</a></li>
              <li ng-if="ticket.principal && ticket.principal !== 'anonymous'" role="separator" style="margin: 5px 0;" class="divider"></li>
              <li ng-if="ticket.principal && ticket.principal !== 'anonymous'"><a ng-click="navbar.logout()">Logout</a></li>
            </ul>
          </div>
        </li>
        <li class="nav-component" ng-if="!ticket">
          <button class="btn nav-login-btn" data-toggle="modal" data-target="#loginModal"
                  ng-click="navbar.showLoginWindow()">Login
          </button>
        </li>
      </ul>
    </div>
  </div>
</div>
<div id="aboutModal" class="modal fade" role="dialog"
     tabindex="-1">
  <div class="modal-dialog">

    <!-- Modal content-->
    <div class="modal-content" id="NoteImportCtrl" ng-init="NoteImportInit">
      <div class="modal-header">
        <button type="button" class="close" data-dismiss="modal">&times;</button>
        <h4 class="modal-title">About Zeppelin</h4>
      </div>
      <div class="modal-body">

        <div class="row about">
          <div class="hidden-xs col-sm-4 logo">
            <img src="assets/images/zepLogo.png" alt="Apache Zeppelin" title="Apache Zeppelin" />
          </div>
          <div class="col-xs-12 col-sm-8 content">
            <h3>Apache Zeppelin</h3>
            <br/>
            <span id="i18n-14">Version</span>
            {{zeppelinVersion}}
            <br/>
            <br/>
            <a href="http://zeppelin.apache.org/" target="_blank"><span id="i18n-15">Get involved!</span></a>
            <br/>
            <a href="http://www.apache.org/licenses/LICENSE-2.0" target="_blank"><span id="i18n-16">Licensed under the Apache License, Version 2.0</span></a>
          </div>
        </div>

      </div>
    </div>
  </div>
</div><|MERGE_RESOLUTION|>--- conflicted
+++ resolved
@@ -33,7 +33,6 @@
             <div id="notebook-list" class="scrollbar-container" ng-if="isDrawNavbarNoteList">
               <li class="filter-names" ng-include="'components/filterNoteNames/filter-note-names.html'"></li>
               <div ng-if="!query.q || query.q === ''">
-<<<<<<< HEAD
               <li ng-repeat="note in navbar.notes.root.children | orderBy:node:false:navbar.arrayOrderingSrv.noteComparator track by note.id"
                   ng-class="{'active' : navbar.isActive(note.id)}" ng-include="'components/navbar/navbar-noteList-elem.html'">
               </li>
@@ -43,17 +42,6 @@
                   ng-class="{'active' : navbar.isActive(note.id)}" ng-include="'components/navbar/navbar-noteList-elem.html'">
               </li>
             </div>
-=======
-                <li ng-repeat="note in navbar.notes.root.children | orderBy:navbar.arrayOrderingSrv.noteListOrdering track by note.id"
-                    ng-class="{'active' : navbar.isActive(note.id)}" ng-include="'components/navbar/navbar-noteList-elem.html'">
-                </li>
-              </div>
-              <div ng-if="query.q">
-                <li ng-repeat="note in navbar.notes.flatList | filter : query.q | orderBy:navbar.arrayOrderingSrv.noteListOrdering track by note.id"
-                    ng-class="{'active' : navbar.isActive(note.id)}" ng-include="'components/navbar/navbar-noteList-elem.html'">
-                </li>
-              </div>
->>>>>>> 7a0cb6c7
             </div>
           </ul>
         </li>
