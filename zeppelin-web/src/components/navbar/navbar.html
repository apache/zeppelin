--- conflicted
+++ resolved
@@ -61,11 +61,11 @@
       </ul>
 
 
-      <ul class="nav navbar-nav navbar-right" style="margin-top:10px; margin-right:5px;">
-        <li ng-if="ticket">
+      <ul class="nav navbar-nav navbar-right" style="margin-right:5px;">
+        <li ng-if="ticket" style="margin-top:10px;">
         <!--TODO(bzz): move to Typeahead https://angular-ui.github.io/bootstrap  -->
           <form role="search"
-            style="display: inline-block; margin: 0 10px"
+            style="display: inline-block; margin: 0px"
              class="navbar-form"
              ng-submit="search(searchTerm)">
             <div class="input-group">
@@ -88,25 +88,25 @@
               </span>
             </div>
           </form>
-<<<<<<< HEAD
-        <li class="dropdown" dropdown="">
-          <a class="dropdown-toggle connected-a" type="button" data-toggle="dropdown"
+        </li>
+        <li class="dropdown " dropdown="">
+          <a class="dropdown-toggle" type="button" data-toggle="dropdown" href="#"
              ng-show="navbar.connected" ng-if="ticket.principal == 'anonymous' ">
-            <i class="fa fa-circle"
+            <i class="fa fa-circle server-status"
                ng-class="{'server-connected':navbar.connected, 'server-disconnected':!navbar.connected}"></i>
             Connected
             <span class="caret"></span>
           </a>
-          <a class="connected-a dropdown-toggle" type="button" data-toggle="dropdown"
+          <a class="dropdown-toggle" type="button" data-toggle="dropdown" href="#"
              ng-show="navbar.connected" ng-if="ticket.principal != 'anonymous' "
              tooltip-placement="bottom" tooltip="{{fullUsername}}">
-            <i class="fa fa-circle"
+            <i class="fa fa-circle server-status"
                ng-class="{'server-connected':navbar.connected, 'server-disconnected':!navbar.connected}"></i>
             {{truncatedUsername}}
             <span class="caret"></span></a>
-          <a class="connected-a dropdown-toggle" type="button" data-toggle="dropdown"
+          <a class="dropdown-toggle" type="button" data-toggle="dropdown" href="#"
              ng-show="!navbar.connected">
-            <i class="fa fa-circle"
+            <i class="fa fa-circle server-status"
                ng-class="{'server-connected':navbar.connected, 'server-disconnected':!navbar.connected}"></i>
             Disconnected
             <span class="caret"></span></a>
@@ -118,21 +118,13 @@
               <a ng-click="logout()">Logout</a>
             </li>
           </ul>
-=======
-        </li>
-        <li class="server-status"  >
-          <i class="fa fa-circle" ng-class="{'server-connected':navbar.connected, 'server-disconnected':!navbar.connected}"></i>
-        <span ng-show="navbar.connected" ng-if="ticket.principal == 'anonymous' ">Connected</span>
-        <span ng-show="navbar.connected" ng-if="ticket.principal != 'anonymous' " tooltip-placement="bottom" tooltip="{{fullUsername}}">{{truncatedUsername}}</span>
-        <span ng-show="!navbar.connected">Disconnected</span>
         </li>
         <li ng-if="!ticket">
-            <button class="btn btn-default" data-toggle="modal" data-target="#loginModal" ng-click="showLoginWindow()" style="margin-left: 10px">Login</button>
+          <button class="btn btn-default" data-toggle="modal" data-target="#loginModal"
+                  ng-click="showLoginWindow()" style="margin-top: 8px">Login
+          </button>
         </li>
-        <li ng-show="ticket.principal && ticket.principal!='anonymous'" style="left: 5px;">
-        	<button class="btn btn-default" ng-click="logout()" tooltip-placement="bottom" tooltip="logout">Logout</button>
->>>>>>> 09bc8a36
-        </li>
+
       </ul>
     </div>
   </div>
