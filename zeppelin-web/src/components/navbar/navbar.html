--- conflicted
+++ resolved
@@ -44,12 +44,7 @@
             <li class="divider"></li>
             <div id="notebook-list" class="scrollbar-container">
               <li class="filter-names" ng-include="'components/filterNoteNames/filter-note-names.html'"></li>
-<<<<<<< HEAD
               <li ng-repeat="note in navbar.notes.root.children | filter:query | orderBy:home.arrayOrderingSrv.notebookListOrdering track by $index" ng-class="{'active' : navbar.isActive(note.id)}" ng-include="'notebook_list_renderer.html'"></li>
-=======
-              <li ng-repeat="note in navbar.notes.root.children |notebookFilter:query track by $index"
-                  ng-class="{'active' : navbar.isActive(note.id)}" ng-include="'notebook_list_renderer.html'"></li>
->>>>>>> 33fb93f8
             </div>
           </ul>
         </li>
