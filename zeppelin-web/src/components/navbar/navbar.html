<!--
Licensed under the Apache License, Version 2.0 (the "License");
you may not use this file except in compliance with the License.
You may obtain a copy of the License at
    http://www.apache.org/licenses/LICENSE-2.0
Unless required by applicable law or agreed to in writing, software
distributed under the License is distributed on an "AS IS" BASIS,
WITHOUT WARRANTIES OR CONDITIONS OF ANY KIND, either express or implied.
See the License for the specific language governing permissions and
limitations under the License.
-->

<script type="text/ng-template" id="notebook_list_renderer.html">
  <a ng-if="note.id" href="#/notebook/{{note.id}}">{{noteName(note)}} </a>
  <li ng-if="!note.id"
      class="dropdown-submenu">
    <a tabindex="-1" href="javascript: void(0)">{{noteName(note)}}</a>
    <ul class="dropdown-menu">
      <li ng-repeat="note in note.children track by $index" ng-class="{'active' : navbar.isActive(note.id)}" ng-include="'notebook_list_renderer.html'">
      </li>
    </ul>
  </li>
</script>

<div class="navbar navbar-inverse navbar-fixed-top" style="display: none;" role="navigation" ng-class="{'displayNavBar': !asIframe}">
  <div class="container">
    <div class="navbar-header">
      <button type="button" class="navbar-toggle collapsed" data-toggle="collapse" data-target=".navbar-collapse">
        <span class="icon-bar"></span>
        <span class="icon-bar"></span>
        <span class="icon-bar"></span>
      </button>
      <a class="navbar-brand" href="#/">
        <img style="margin-top: -7px;" src="assets/images/zepLogoW.png" width="50" alt="I'm zeppelin"> Zeppelin
      </a>
    </div>

    <div class="collapse navbar-collapse" ng-controller="NavCtrl as navbar">
      <ul class="nav navbar-nav" ng-if="ticket">
        <li class="dropdown" dropdown>
          <a href="#" class="dropdown-toggle" dropdown-toggle>Notebook <span class="caret"></span></a>
          <ul class="dropdown-menu" role="menu">
            <li><a href="" data-toggle="modal" data-target="#noteNameModal"><i class="fa fa-plus"></i> Create new note</a></li>
            <li class="divider"></li>
            <div id="notebook-list" class="scrollbar-container">
              <li class="filter-names" ng-include="'components/filterNoteNames/filter-note-names.html'"></li>
<<<<<<< HEAD
              <li ng-repeat="note in navbar.notes.list | filter:query | orderBy:navbar.arrayOrderingSrv.notebookListOrdering track by $index"
                  ng-class="{'active' : navbar.isActive(note.id)}">
                <a href="#/notebook/{{note.id}}">{{noteName(note)}} </a>
              <li ng-repeat="note in navbar.notes.root.children track by $index" ng-class="{'active' : navbar.isActive(note.id)}" ng-include="'notebook_list_renderer.html'">
=======
              <li ng-repeat="note in navbar.notes.root.children | filter:query track by $index" ng-class="{'active' : navbar.isActive(note.id)}" ng-include="'notebook_list_renderer.html'">
>>>>>>> 7015a7cc
              </li>
            </div>
          </ul>
        </li>
        <li>
          <a href="#/interpreter">Interpreter</a>
        </li>
        <li>
          <a href="#/credential">Credential</a>
        </li>
        <li>
          <a href="#/configuration">Configuration</a>
        </li>
      </ul>


<<<<<<< HEAD
      <ul class="nav navbar-nav navbar-right" style="margin-top:10px; margin-right:5px;">
        <li ng-if="ticket">
=======
      <ul class="nav navbar-nav navbar-right" style="margin-right:5px;">
        <li ng-if="ticket" style="margin-top:10px;">
>>>>>>> 7015a7cc
        <!--TODO(bzz): move to Typeahead https://angular-ui.github.io/bootstrap  -->
          <form role="search"
            style="display: inline-block; margin: 0px"
             class="navbar-form"
             ng-submit="search(searchTerm)">
            <div class="input-group">
              <input
                type="text"
                style="min-width:300px;"
                ng-model="searchTerm"
                ng-disabled="!navbar.connected"
                class="form-control"
                placeholder="Search your Notebooks"
              />
              <span class="input-group-btn">
                <button
                  type="submit"
                  class="btn btn-default"
                  ng-disabled="!navbar.connected"
                >
                  <i class="glyphicon glyphicon-search"></i>
                </button>
              </span>
            </div>
          </form>
        </li>
        <li class="dropdown " dropdown="">
          <a class="dropdown-toggle" type="button" data-toggle="dropdown" href="#"
             ng-show="navbar.connected" ng-if="ticket.principal == 'anonymous' ">
            <i class="fa fa-circle server-status"
               ng-class="{'server-connected':navbar.connected, 'server-disconnected':!navbar.connected}"></i>
            Connected
            <span class="caret"></span>
          </a>
          <a class="dropdown-toggle" type="button" data-toggle="dropdown" href="#"
             ng-show="navbar.connected" ng-if="ticket.principal != 'anonymous' "
             tooltip-placement="bottom" tooltip="{{fullUsername}}">
            <i class="fa fa-circle server-status"
               ng-class="{'server-connected':navbar.connected, 'server-disconnected':!navbar.connected}"></i>
            {{truncatedUsername}}
            <span class="caret"></span></a>
          <a class="dropdown-toggle" type="button" data-toggle="dropdown" href="#"
             ng-show="!navbar.connected">
            <i class="fa fa-circle server-status"
               ng-class="{'server-connected':navbar.connected, 'server-disconnected':!navbar.connected}"></i>
            Disconnected
            <span class="caret"></span></a>

          <ul class="dropdown-menu">
            <li><a href="" data-toggle="modal" data-target="#aboutModal">
              <i style="font-size: 15px;" class="fa fa-info"></i> About</a></li>
            <li ng-show="ticket.principal && ticket.principal!='anonymous'" style="left: 5px;">
              <a ng-click="logout()">Logout</a>
            </li>
          </ul>
        </li>
        <li ng-if="!ticket">
          <button class="btn btn-default" data-toggle="modal" data-target="#loginModal"
                  ng-click="showLoginWindow()" style="margin-top: 8px">Login
          </button>
        </li>
<<<<<<< HEAD
        <li ng-show="ticket.principal && ticket.principal!='anonymous'" style="left: 5px;">
        	<button class="btn btn-default" ng-click="logout()" tooltip-placement="bottom" tooltip="logout">Logout</button>
        </li>
=======

>>>>>>> 7015a7cc
      </ul>
    </div>
  </div>
</div>
<div id="aboutModal" class="modal fade" role="dialog"
     tabindex='-1'>
  <div class="modal-dialog">

    <!-- Modal content-->
    <div class="modal-content" id="NoteImportCtrl" ng-init="NoteImportInit">
      <div class="modal-header">
        <button type="button" class="close" data-dismiss="modal">&times;</button>
        <h4 class="modal-title">About Zeppelin</h4>
      </div>
      <div class="modal-body">

        <div class="about">
          <div class="logo">
            <img src="assets/images/zepLogo.png" alt="Apache Zeppelin" title="Apache Zeppelin">
          </div>
          <div class="content">
            <h3>Apache Zeppelin</h3>
            <br>
            <span id="i18n-14">Version</span>
            {{zeppelinVersion}}
            <br>
            <br>
            <a href="http://zeppelin.apache.org/" target="_blank"><span id="i18n-15">Get involved!</span></a>
            <br>
            <a href="http://www.apache.org/licenses/LICENSE-2.0" target="_blank"><span id="i18n-16">Licensed under the Apache License, Version 2.0</span></a>
          </div>
        </div>

      </div>
    </div>
  </div>
</div><|MERGE_RESOLUTION|>--- conflicted
+++ resolved
@@ -44,14 +44,7 @@
             <li class="divider"></li>
             <div id="notebook-list" class="scrollbar-container">
               <li class="filter-names" ng-include="'components/filterNoteNames/filter-note-names.html'"></li>
-<<<<<<< HEAD
-              <li ng-repeat="note in navbar.notes.list | filter:query | orderBy:navbar.arrayOrderingSrv.notebookListOrdering track by $index"
-                  ng-class="{'active' : navbar.isActive(note.id)}">
-                <a href="#/notebook/{{note.id}}">{{noteName(note)}} </a>
-              <li ng-repeat="note in navbar.notes.root.children track by $index" ng-class="{'active' : navbar.isActive(note.id)}" ng-include="'notebook_list_renderer.html'">
-=======
               <li ng-repeat="note in navbar.notes.root.children | filter:query track by $index" ng-class="{'active' : navbar.isActive(note.id)}" ng-include="'notebook_list_renderer.html'">
->>>>>>> 7015a7cc
               </li>
             </div>
           </ul>
@@ -68,13 +61,8 @@
       </ul>
 
 
-<<<<<<< HEAD
-      <ul class="nav navbar-nav navbar-right" style="margin-top:10px; margin-right:5px;">
-        <li ng-if="ticket">
-=======
       <ul class="nav navbar-nav navbar-right" style="margin-right:5px;">
         <li ng-if="ticket" style="margin-top:10px;">
->>>>>>> 7015a7cc
         <!--TODO(bzz): move to Typeahead https://angular-ui.github.io/bootstrap  -->
           <form role="search"
             style="display: inline-block; margin: 0px"
@@ -136,13 +124,7 @@
                   ng-click="showLoginWindow()" style="margin-top: 8px">Login
           </button>
         </li>
-<<<<<<< HEAD
-        <li ng-show="ticket.principal && ticket.principal!='anonymous'" style="left: 5px;">
-        	<button class="btn btn-default" ng-click="logout()" tooltip-placement="bottom" tooltip="logout">Logout</button>
-        </li>
-=======
 
->>>>>>> 7015a7cc
       </ul>
     </div>
   </div>
