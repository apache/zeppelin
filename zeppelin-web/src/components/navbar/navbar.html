--- conflicted
+++ resolved
@@ -25,28 +25,13 @@
 
     <div class="collapse navbar-collapse" ng-controller="NavCtrl as navbar">
       <ul class="nav navbar-nav" ng-if="ticket">
-<<<<<<< HEAD
-        <li class="dropdown" dropdown>
-          <a href="#" class="dropdown-toggle" dropdown-toggle>Notebook <span class="caret"></span></a>
-          <ul class="dropdown-menu navbar-dropdown-maxHeight" role="menu">
-            <li><a href="" data-toggle="modal" data-target="#noteNameModal"><i class="fa fa-plus"></i> Create new note</a></li>
-=======
         <li class="dropdown notebook-list-dropdown" uib-dropdown>
           <a href="#" class="dropdown-toggle" data-toggle="dropdown" uib-dropdown-toggle>Notebook <span class="caret"></span></a>
           <ul class="dropdown-menu" role="menu">
             <li ng-controller="NotenameCtrl as notenamectrl"><a href="" data-toggle="modal" data-target="#noteNameModal" ng-click="notenamectrl.getInterpreterSettings()"><i class="fa fa-plus"></i> Create new note</a></li>
->>>>>>> 6eecdecb
             <li class="divider"></li>
             <div id="notebook-list" class="scrollbar-container" ng-if="isDrawNavbarNoteList">
               <li class="filter-names" ng-include="'components/filterNoteNames/filter-note-names.html'"></li>
-<<<<<<< HEAD
-              <li ng-repeat="note in navbar.notes.root.children | filter:query.q | orderBy:navbar.arrayOrderingSrv.notebookListOrdering track by $index"
-                  ng-class="{'active' : navbar.isActive(note.id)}" ng-include="'components/navbar/navbar-notebookList-elem.html'">
-              </li>
-            </div>
-          </ul>
-        </li>
-=======
               <div ng-if="!query.q || query.q === ''">
               <li ng-repeat="note in navbar.notes.root.children | orderBy:node:false:navbar.arrayOrderingSrv.noteComparator track by note.id"
                   ng-class="{'active' : navbar.isActive(note.id)}" ng-include="'components/navbar/navbar-noteList-elem.html'">
@@ -61,7 +46,6 @@
           </ul>
         </li>
         <li><a href="#/jobmanager">Job</a></li>
->>>>>>> 6eecdecb
       </ul>
 
       <ul class="nav navbar-nav navbar-right" style="margin-right:5px;">
@@ -75,12 +59,7 @@
             <div class="input-group">
               <input
                 type="text"
-<<<<<<< HEAD
-                style="min-width:200px;"
-                ng-model="searchForm.searchTerm"
-=======
                 ng-model="navbar.searchForm.searchTerm"
->>>>>>> 6eecdecb
                 id="searchTermId"
                 ng-disabled="!navbar.connected"
                 class="form-control"
@@ -101,15 +80,9 @@
         <li style="margin-left: 10px;">
           <div class="dropdown">
             <i ng-if="navbar.connected" class="fa fa-circle server-connected"
-<<<<<<< HEAD
-               tooltip="WebSocket Connected" tooltip-placement="bottom" style="margin-top: 7px; margin-right: 0px; vertical-align: top"></i>
-            <i ng-if="!navbar.connected" class="fa fa-circle server-disconnected"
-               tooltip="WebSocket Disconnected" tooltip-placement="bottom" style="margin-top: 7px; vertical-align: top"></i>
-=======
                uib-tooltip="WebSocket Connected" tooltip-placement="bottom" style="margin-top: 7px; margin-right: 0px; vertical-align: top"></i>
             <i ng-if="!navbar.connected" class="fa fa-circle server-disconnected"
                uib-tooltip="WebSocket Disconnected" tooltip-placement="bottom" style="margin-top: 7px; vertical-align: top"></i>
->>>>>>> 6eecdecb
             <button ng-if="ticket" class="nav-btn dropdown-toggle" type="button" data-toggle="dropdown" style="margin:11px 5px 0 0; padding-left: 0px;">
               <span class="username">{{ticket.principal}}</span>
               <span class="caret" style="margin-bottom: 8px"></span>
@@ -119,29 +92,18 @@
               <li><a href="" data-toggle="modal" data-target="#aboutModal">About Zeppelin</a></li>
               <li role="separator" style="margin: 5px 0;" class="divider"></li>
               <li><a href="#/interpreter">Interpreter</a></li>
-<<<<<<< HEAD
-              <li><a href="#/credential">Credential</a></li>
-              <li><a href="#/configuration">Configuration</a></li>
-              <li ng-if="ticket.principal && ticket.principal !== 'anonymous'" role="separator" style="margin: 5px 0;" class="divider"></li>
-              <li ng-if="ticket.principal && ticket.principal !== 'anonymous'"><a ng-click="logout()">Logout</a></li>
-=======
               <li><a href="#/notebookRepos">Notebook Repos</a></li>
               <li><a href="#/credential">Credential</a></li>
               <li><a href="#/helium">Helium</a></li>
               <li><a href="#/configuration">Configuration</a></li>
               <li ng-if="ticket.principal && ticket.principal !== 'anonymous'" role="separator" style="margin: 5px 0;" class="divider"></li>
               <li ng-if="ticket.principal && ticket.principal !== 'anonymous'"><a ng-click="navbar.logout()">Logout</a></li>
->>>>>>> 6eecdecb
             </ul>
           </div>
         </li>
         <li class="nav-component" ng-if="!ticket">
           <button class="btn nav-login-btn" data-toggle="modal" data-target="#loginModal"
-<<<<<<< HEAD
-                  ng-click="showLoginWindow()">Login
-=======
                   ng-click="navbar.showLoginWindow()">Login
->>>>>>> 6eecdecb
           </button>
         </li>
       </ul>
