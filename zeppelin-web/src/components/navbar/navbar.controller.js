/*
 * Licensed under the Apache License, Version 2.0 (the "License");
 * you may not use this file except in compliance with the License.
 * You may obtain a copy of the License at
 *
 *     http://www.apache.org/licenses/LICENSE-2.0
 *
 * Unless required by applicable law or agreed to in writing, software
 * distributed under the License is distributed on an "AS IS" BASIS,
 * WITHOUT WARRANTIES OR CONDITIONS OF ANY KIND, either express or implied.
 * See the License for the specific language governing permissions and
 * limitations under the License.
 */

'use strict';

angular.module('zeppelinWebApp')
<<<<<<< HEAD
=======
.filter('notebookFilter', function() {
  return function (notebooks, searchText)
  {
    if (!searchText) {
      return notebooks;
    }

    var filteringNote = function(notebooks, filteredNotes) {
      _.each(notebooks, function(notebook) {

        if (notebook.name.toLowerCase().indexOf(searchText) !== -1) {
          filteredNotes.push(notebook);
          return notebook;
        }

        if (notebook.children) {
          filteringNote(notebook.children, filteredNotes);
        }
      });
    };

    return _.filter(notebooks, function(notebook) {
      if (notebook.children) {
        var filteredNotes = [];
        filteringNote(notebook.children, filteredNotes);

        if (filteredNotes.length > 0) {
          return filteredNotes;
        }
      }

      if (notebook.name.toLowerCase().indexOf(searchText) !== -1) {
        return notebook;
      }
    });
  };
})
>>>>>>> 878a8c76
.controller('NavCtrl', function($scope, $rootScope, $http, $routeParams,
    $location, notebookListDataFactory, baseUrlSrv, websocketMsgSrv, arrayOrderingSrv, searchService) {

  /** Current list of notes (ids) */

  $scope.showLoginWindow = function() {
    setTimeout(function() {
      angular.element('#userName').focus();
    }, 500);
  };

  var vm = this;
  vm.notes = notebookListDataFactory;
  vm.connected = websocketMsgSrv.isConnected();
  vm.websocketMsgSrv = websocketMsgSrv;
  vm.arrayOrderingSrv = arrayOrderingSrv;
  $scope.searchForm = searchService;

  angular.element('#notebook-list').perfectScrollbar({suppressScrollX: true});

  $scope.$on('setNoteMenu', function(event, notes) {
    notebookListDataFactory.setNotes(notes);
  });

  $scope.$on('setConnectedStatus', function(event, param) {
    vm.connected = param;
  });

  $scope.$on('loginSuccess', function(event, param) {
    loadNotes();
  });

  $scope.logout = function() {
    var logoutURL = baseUrlSrv.getRestApiBase() + '/login/logout';
    var request = new XMLHttpRequest();

    //force authcBasic (if configured) to logout by setting credentials as false:false
    request.open('post', logoutURL, true, 'false', 'false');
    request.onreadystatechange = function() {
      if (request.readyState === 4) {
        if (request.status === 401 || request.status === 405) {
          $rootScope.userName = '';
          $rootScope.ticket.principal = '';
          $rootScope.ticket.ticket = '';
          $rootScope.ticket.roles = '';
          BootstrapDialog.show({
            message: 'Logout Success'
          });
          setTimeout(function() {
            window.location.replace('/');
          }, 1000);
        } else {
          request.open('post', logoutURL, true, 'false', 'false');
          request.send();
        }
      }
    };
    request.send();
  };

  $scope.search = function(searchTerm) {
    $location.url(/search/ + searchTerm);
  };

  function loadNotes() {
    websocketMsgSrv.getNotebookList();
  }

  function isActive(noteId) {
    return ($routeParams.noteId === noteId);
  }

  $rootScope.noteName = function(note) {
    if (!_.isEmpty(note)) {
      return arrayOrderingSrv.getNoteName(note);
    }
  };

  function getZeppelinVersion() {
    $http.get(baseUrlSrv.getRestApiBase() + '/version').success(
      function(data, status, headers, config) {
        $rootScope.zeppelinVersion = data.body;
      }).error(
      function(data, status, headers, config) {
        console.log('Error %o %o', status, data.message);
      });
  }

  vm.loadNotes = loadNotes;
  vm.isActive = isActive;

  getZeppelinVersion();
  vm.loadNotes();

});<|MERGE_RESOLUTION|>--- conflicted
+++ resolved
@@ -15,46 +15,6 @@
 'use strict';
 
 angular.module('zeppelinWebApp')
-<<<<<<< HEAD
-=======
-.filter('notebookFilter', function() {
-  return function (notebooks, searchText)
-  {
-    if (!searchText) {
-      return notebooks;
-    }
-
-    var filteringNote = function(notebooks, filteredNotes) {
-      _.each(notebooks, function(notebook) {
-
-        if (notebook.name.toLowerCase().indexOf(searchText) !== -1) {
-          filteredNotes.push(notebook);
-          return notebook;
-        }
-
-        if (notebook.children) {
-          filteringNote(notebook.children, filteredNotes);
-        }
-      });
-    };
-
-    return _.filter(notebooks, function(notebook) {
-      if (notebook.children) {
-        var filteredNotes = [];
-        filteringNote(notebook.children, filteredNotes);
-
-        if (filteredNotes.length > 0) {
-          return filteredNotes;
-        }
-      }
-
-      if (notebook.name.toLowerCase().indexOf(searchText) !== -1) {
-        return notebook;
-      }
-    });
-  };
-})
->>>>>>> 878a8c76
 .controller('NavCtrl', function($scope, $rootScope, $http, $routeParams,
     $location, notebookListDataFactory, baseUrlSrv, websocketMsgSrv, arrayOrderingSrv, searchService) {
 
