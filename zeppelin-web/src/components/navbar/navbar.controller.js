--- conflicted
+++ resolved
@@ -15,23 +15,15 @@
 
 'use strict';
 
-<<<<<<< HEAD
-angular.module('zeppelinWebApp').controller('NavCtrl', function($scope, $rootScope, $routeParams, notebookListDataFactory, websocketMsgSrv, $http) {
-=======
-angular.module('zeppelinWebApp').controller('NavCtrl', function($scope, $rootScope, $routeParams, notebookListDataFactory, websocketMsgSrv, arrayOrderingSrv) {
->>>>>>> c1bb5cb5
+angular.module('zeppelinWebApp').controller('NavCtrl', function($scope, $rootScope, $routeParams, notebookListDataFactory, websocketMsgSrv, arrayOrderingSrv, $http) {
   /** Current list of notes (ids) */
 
   var vm = this;
   vm.notes = notebookListDataFactory;
   vm.connected = websocketMsgSrv.isConnected();
   vm.websocketMsgSrv = websocketMsgSrv;
-<<<<<<< HEAD
-
-=======
   vm.arrayOrderingSrv = arrayOrderingSrv;
   
->>>>>>> c1bb5cb5
   $('#notebook-list').perfectScrollbar({suppressScrollX: true});
 
   $scope.$on('setNoteMenu', function(event, notes) {
@@ -65,12 +57,4 @@
     return ($routeParams.noteId === noteId);
   }
 
-<<<<<<< HEAD
-=======
-  vm.loadNotes = loadNotes;
-  vm.isActive = isActive;
-
-  vm.loadNotes();
->>>>>>> c1bb5cb5
-
 });