--- conflicted
+++ resolved
@@ -14,19 +14,16 @@
 
 'use strict';
 
-<<<<<<< HEAD
-angular.module('zeppelinWebApp').controller('NavCtrl', function($scope, $rootScope, $routeParams, notebookListDataFactory, websocketMsgSrv, arrayOrderingSrv, $http) {
+angular.module('zeppelinWebApp').controller('NavCtrl', function($scope, $rootScope, $routeParams,
+                                                                notebookListDataFactory, websocketMsgSrv,
+                                                                arrayOrderingSrv,
+                                                                $http) {
   if (!$rootScope.ticket) {
     $rootScope.ticket = {
       'principal':'anonymous',
       'ticket':'anonymous'
     };
   }
-=======
-angular.module('zeppelinWebApp').controller('NavCtrl', function($scope, $rootScope, $routeParams,
-                                                                notebookListDataFactory, websocketMsgSrv,
-                                                                arrayOrderingSrv) {
->>>>>>> 3fbca266
   /** Current list of notes (ids) */
 
   var vm = this;
