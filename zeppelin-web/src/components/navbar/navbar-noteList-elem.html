<!--
Licensed under the Apache License, Version 2.0 (the "License");
you may not use this file except in compliance with the License.
You may obtain a copy of the License at

http://www.apache.org/licenses/LICENSE-2.0

Unless required by applicable law or agreed to in writing, software
distributed under the License is distributed on an "AS IS" BASIS,
WITHOUT WARRANTIES OR CONDITIONS OF ANY KIND, either express or implied.
See the License for the specific language governing permissions and
limitations under the License.
-->

<a class="notebook-list-item" ng-if="navbar.isFilterNote(node) && !node.children" href="#/notebook/{{node.id}}">
  <i style="font-size: 10px; margin-right: 5px;" ng-class="query.q && node.isTrash ? 'fa fa-trash-o' : 'icon-doc'" ></i>
  <span>{{noteName(node)}}</span>
</a>

<li ng-if="node.children">
  <expand-collapse>
      <div ng-mouseenter="showFolderButton=true" ng-mouseleave="showFolderButton=false">
        <a class="notebook-list-item" href="javascript:void(0)">
          <div style="display: inline-block" ng-if="node.id !== navbar.TRASH_FOLDER_ID">
            <i style="font-size: 10px; margin-right: 5px;"  class="icon-folder"></i>
            <span>{{noteName(node)}}</span>
            <i data-toggle="modal" data-target="#noteNameModal" ng-controller="NotenameCtrl as notenamectrl"
                ng-click="notenamectrl.getInterpreterSettings()" data-path="{{node.id}}"
                style="font-size: 12px; margin-left: 5px; margin-right: 5px;"
                ng-show="showFolderButton" class="fa fa-plus">
            </i>
          </div>
          <div ng-if="node.id === navbar.TRASH_FOLDER_ID">
            <i style="font-size: 12px; margin-right: 5px;" class="fa fa-trash-o"></i>
            <span>Trash</span>
          </div>
        </a>

      </div>
      <div class="expandable" style="color: black;">
        <ul>
<<<<<<< HEAD
          <li ng-repeat="node in node.children | orderBy:navbar.arrayOrderingSrv.noteListOrdering track by $index"
              ng-class="{'active' : navbar.isActive(node.id)}"
=======
          <li ng-repeat="note in note.children | orderBy:node:false:navbar.arrayOrderingSrv.noteComparator track by $index"
              ng-class="{'active' : navbar.isActive(note.id)}"
>>>>>>> 6eecdecb
              ng-include="'components/navbar/navbar-noteList-elem.html'">
          </li>
        </ul>
      </div>
  </expand-collapse>
</li><|MERGE_RESOLUTION|>--- conflicted
+++ resolved
@@ -39,13 +39,8 @@
       </div>
       <div class="expandable" style="color: black;">
         <ul>
-<<<<<<< HEAD
-          <li ng-repeat="node in node.children | orderBy:navbar.arrayOrderingSrv.noteListOrdering track by $index"
+          <li ng-repeat="node in node.children | orderBy:node:false:navbar.arrayOrderingSrv.noteComparator track by $index"
               ng-class="{'active' : navbar.isActive(node.id)}"
-=======
-          <li ng-repeat="note in note.children | orderBy:node:false:navbar.arrayOrderingSrv.noteComparator track by $index"
-              ng-class="{'active' : navbar.isActive(note.id)}"
->>>>>>> 6eecdecb
               ng-include="'components/navbar/navbar-noteList-elem.html'">
           </li>
         </ul>
