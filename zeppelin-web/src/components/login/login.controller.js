/*
 * Licensed under the Apache License, Version 2.0 (the "License");
 * you may not use this file except in compliance with the License.
 * You may obtain a copy of the License at
 *
 *     http://www.apache.org/licenses/LICENSE-2.0
 *
 * Unless required by applicable law or agreed to in writing, software
 * distributed under the License is distributed on an "AS IS" BASIS,
 * WITHOUT WARRANTIES OR CONDITIONS OF ANY KIND, either express or implied.
 * See the License for the specific language governing permissions and
 * limitations under the License.
 */

<<<<<<< HEAD
'use strict';

angular.module('zeppelinWebApp').controller('LoginCtrl',
  function($scope, $rootScope, $http, $httpParamSerializer, baseUrlSrv) {
    $scope.loginParams = {};
    $scope.login = function() {

      $http({
        method: 'POST',
        url: baseUrlSrv.getRestApiBase() + '/login',
        headers: {
          'Content-Type': 'application/x-www-form-urlencoded'
        },
        data: $httpParamSerializer({
          'userName': $scope.loginParams.userName,
          'password': $scope.loginParams.password
        })
      }).then(function successCallback(response) {
        $rootScope.ticket = response.data.body;
        angular.element('#loginModal').modal('toggle');
        $rootScope.$broadcast('loginSuccess', true);
        $rootScope.userName = $scope.loginParams.userName;
      }, function errorCallback(errorResponse) {
        $scope.loginParams.errorText = 'The username and password that you entered don\'t match.';
      });

    };

    $scope.$on('initLoginValues', function() {
      initValues();
    });
    var initValues = function() {
      $scope.loginParams = {
        userName: '',
        password: ''
      };
    };
=======
angular.module('zeppelinWebApp').controller('LoginCtrl', LoginCtrl)

function LoginCtrl ($scope, $rootScope, $http, $httpParamSerializer, baseUrlSrv, $location, $timeout) {
  'ngInject'

  $scope.SigningIn = false
  $scope.loginParams = {}
  $scope.login = function () {
    $scope.SigningIn = true
    $http({
      method: 'POST',
      url: baseUrlSrv.getRestApiBase() + '/login',
      headers: {
        'Content-Type': 'application/x-www-form-urlencoded'
      },
      data: $httpParamSerializer({
        'userName': $scope.loginParams.userName,
        'password': $scope.loginParams.password
      })
    }).then(function successCallback (response) {
      $rootScope.ticket = response.data.body
      angular.element('#loginModal').modal('toggle')
      $rootScope.$broadcast('loginSuccess', true)
      $rootScope.userName = $scope.loginParams.userName
      $scope.SigningIn = false

      // redirect to the page from where the user originally was
      if ($location.search() && $location.search()['ref']) {
        $timeout(function () {
          let redirectLocation = $location.search()['ref']
          $location.$$search = {}
          $location.path(redirectLocation)
        }, 100)
      }
    }, function errorCallback (errorResponse) {
      $scope.loginParams.errorText = 'The username and password that you entered don\'t match.'
      $scope.SigningIn = false
    })
  }

  let initValues = function () {
    $scope.loginParams = {
      userName: '',
      password: ''
    }
>>>>>>> 6eecdecb
  }

  // handle session logout message received from WebSocket
  $rootScope.$on('session_logout', function (event, data) {
    if ($rootScope.userName !== '') {
      $rootScope.userName = ''
      $rootScope.ticket = undefined

      setTimeout(function () {
        $scope.loginParams = {}
        $scope.loginParams.errorText = data.info
        angular.element('.nav-login-btn').click()
      }, 1000)
      let locationPath = $location.path()
      $location.path('/').search('ref', locationPath)
    }
  })

  /*
   ** $scope.$on functions below
   */
  $scope.$on('initLoginValues', function () {
    initValues()
  })
}<|MERGE_RESOLUTION|>--- conflicted
+++ resolved
@@ -12,45 +12,6 @@
  * limitations under the License.
  */
 
-<<<<<<< HEAD
-'use strict';
-
-angular.module('zeppelinWebApp').controller('LoginCtrl',
-  function($scope, $rootScope, $http, $httpParamSerializer, baseUrlSrv) {
-    $scope.loginParams = {};
-    $scope.login = function() {
-
-      $http({
-        method: 'POST',
-        url: baseUrlSrv.getRestApiBase() + '/login',
-        headers: {
-          'Content-Type': 'application/x-www-form-urlencoded'
-        },
-        data: $httpParamSerializer({
-          'userName': $scope.loginParams.userName,
-          'password': $scope.loginParams.password
-        })
-      }).then(function successCallback(response) {
-        $rootScope.ticket = response.data.body;
-        angular.element('#loginModal').modal('toggle');
-        $rootScope.$broadcast('loginSuccess', true);
-        $rootScope.userName = $scope.loginParams.userName;
-      }, function errorCallback(errorResponse) {
-        $scope.loginParams.errorText = 'The username and password that you entered don\'t match.';
-      });
-
-    };
-
-    $scope.$on('initLoginValues', function() {
-      initValues();
-    });
-    var initValues = function() {
-      $scope.loginParams = {
-        userName: '',
-        password: ''
-      };
-    };
-=======
 angular.module('zeppelinWebApp').controller('LoginCtrl', LoginCtrl)
 
 function LoginCtrl ($scope, $rootScope, $http, $httpParamSerializer, baseUrlSrv, $location, $timeout) {
@@ -96,7 +57,6 @@
       userName: '',
       password: ''
     }
->>>>>>> 6eecdecb
   }
 
   // handle session logout message received from WebSocket
