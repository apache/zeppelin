--- conflicted
+++ resolved
@@ -24,29 +24,6 @@
     }
   };
 
-<<<<<<< HEAD
-    return {
-      restrict: 'A',
-      scope: {
-        callback: '&onResize'
-      },
-      link: function postLink(scope, elem, attrs) {
-        attrs.$observe('resize', function(resize) {
-          var resetResize = function(elem, resize) {
-            var colStep = window.innerWidth / 12;
-            elem.off('resizestop');
-            var conf = angular.copy(resizableConfig);
-            if (resize.graphType === 'TABLE' ||
-                resize.graphType === 'TEXT' ||
-                resize.graphType === 'NETWORK') {
-              conf.grid = [colStep, 10];
-              conf.minHeight = 100;
-            } else {
-              conf.grid = [colStep, 10000];
-              conf.minHeight = 0;
-            }
-            conf.maxWidth = window.innerWidth;
-=======
   return {
     restrict: 'A',
     scope: {
@@ -58,7 +35,9 @@
           var colStep = window.innerWidth / 12;
           elem.off('resizestop');
           var conf = angular.copy(resizableConfig);
-          if (resize.graphType === 'TABLE' || resize.graphType === 'TEXT') {
+            if (resize.graphType === 'TABLE' ||
+                resize.graphType === 'TEXT' ||
+                resize.graphType === 'NETWORK') {
             conf.grid = [colStep, 10];
             conf.minHeight = 100;
           } else {
@@ -66,7 +45,6 @@
             conf.minHeight = 0;
           }
           conf.maxWidth = window.innerWidth;
->>>>>>> af3caf00
 
           elem.resizable(conf);
           elem.on('resizestop', function() {
