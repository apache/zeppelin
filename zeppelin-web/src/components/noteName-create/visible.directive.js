/*
 * Licensed under the Apache License, Version 2.0 (the "License");
 * you may not use this file except in compliance with the License.
 * You may obtain a copy of the License at
 *
 *     http://www.apache.org/licenses/LICENSE-2.0
 *
 * Unless required by applicable law or agreed to in writing, software
 * distributed under the License is distributed on an "AS IS" BASIS,
 * WITHOUT WARRANTIES OR CONDITIONS OF ANY KIND, either express or implied.
 * See the License for the specific language governing permissions and
 * limitations under the License.
 */
'use strict';

angular.module('zeppelinWebApp').directive('modalvisible', function () {
    return {
        restrict: 'A',
        scope: {
	        	preVisibleCallback: '&previsiblecallback',
	        	postVisibleCallback: '&postvisiblecallback',
	        	targetinput: '@targetinput'
        	   },
        link: function(scope, elem, attrs) {
        	// Add some listeners
    		var previsibleMethod = scope.preVisibleCallback;
    		var postVisibleMethod = scope.postVisibleCallback;
    		elem.on('show.bs.modal',function(e) {
    			previsibleMethod();
    		});
    		elem.on('shown.bs.modal', function(e) {
<<<<<<< HEAD
    			if(scope.targetinput){
    			  $(e.target).find('input#' + scope.targetinput ).select();
=======
    			if(scope.targetinput) {
    			  angular.element(e.target).find('input#' + scope.targetinput ).select();
>>>>>>> fd049a45
    			}
    			postVisibleMethod();
    		});
        }
    };
});<|MERGE_RESOLUTION|>--- conflicted
+++ resolved
@@ -29,13 +29,8 @@
     			previsibleMethod();
     		});
     		elem.on('shown.bs.modal', function(e) {
-<<<<<<< HEAD
-    			if(scope.targetinput){
-    			  $(e.target).find('input#' + scope.targetinput ).select();
-=======
     			if(scope.targetinput) {
     			  angular.element(e.target).find('input#' + scope.targetinput ).select();
->>>>>>> fd049a45
     			}
     			postVisibleMethod();
     		});
