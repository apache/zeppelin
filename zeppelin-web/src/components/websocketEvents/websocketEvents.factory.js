--- conflicted
+++ resolved
@@ -109,13 +109,10 @@
       $rootScope.$broadcast('appLoad', data);
     } else if (op === 'APP_STATUS_CHANGE') {
       $rootScope.$broadcast('appStatusChange', data);
-<<<<<<< HEAD
     } else if (op === 'LIST_REVISION_HISTORY') {
       $rootScope.$broadcast('listRevisionHistory', data);
-=======
     } else if (op === 'NOTE_REVISION') {
       $rootScope.$broadcast('noteRevision', data);
->>>>>>> 67cb8289
     }
   });
 
