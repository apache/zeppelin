--- conflicted
+++ resolved
@@ -28,24 +28,14 @@
       let postVisibleMethod = scope.postVisibleCallback
       element.on('show.bs.modal', function (e) {
         let relatedTarget = angular.element(e.relatedTarget)
-<<<<<<< HEAD
-        let clone = relatedTarget.data('clone')
-        let useSelectedParagraph = relatedTarget.data('use-selec-parag')
-=======
         let clone = relatedTarget.data('clone-note')
         let onlySelectedParagraphs = relatedTarget.data('only-selected-paragraphs')
->>>>>>> 377f5e06
         let selectedParagraphs = relatedTarget.data('selected-paragraphs')
         let sourceNoteName = relatedTarget.data('source-note-name')
         let path = relatedTarget.data('path')
         let cloneNote = clone ? true : false
-<<<<<<< HEAD
-        useSelectedParagraph = useSelectedParagraph ? true : false
-        previsibleMethod()(cloneNote, useSelectedParagraph, selectedParagraphs, sourceNoteName, path)
-=======
         onlySelectedParagraphs = onlySelectedParagraphs ? true : false
         previsibleMethod()(cloneNote, onlySelectedParagraphs, selectedParagraphs, sourceNoteName, path)
->>>>>>> 377f5e06
       })
       element.on('shown.bs.modal', function (e) {
         if (scope.targetinput) {
