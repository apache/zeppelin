--- conflicted
+++ resolved
@@ -208,13 +208,11 @@
             if (setting.option.isExistingProcess === undefined) {
               setting.option.isExistingProcess = false;
             }
-<<<<<<< HEAD
+            if (setting.option.setPermission === undefined) {
+              setting.option.setPermission = false;
+            }
             if (setting.option.isUserImpersonate === undefined) {
               setting.option.isUserImpersonate = false;
-=======
-            if (setting.option.setPermission === undefined) {
-              setting.option.setPermission = false;
->>>>>>> 37696ea8
             }
             if (setting.option.remote === undefined) {
               // remote always true for now
