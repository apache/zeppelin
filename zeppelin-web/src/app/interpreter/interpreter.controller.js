/*
 * Licensed under the Apache License, Version 2.0 (the "License");
 * you may not use this file except in compliance with the License.
 * You may obtain a copy of the License at
 *
 *     http://www.apache.org/licenses/LICENSE-2.0
 *
 * Unless required by applicable law or agreed to in writing, software
 * distributed under the License is distributed on an "AS IS" BASIS,
 * WITHOUT WARRANTIES OR CONDITIONS OF ANY KIND, either express or implied.
 * See the License for the specific language governing permissions and
 * limitations under the License.
 */

import { ParagraphStatus, } from '../notebook/paragraph/paragraph.status'

angular.module('zeppelinWebApp').controller('InterpreterCtrl', InterpreterCtrl)

function InterpreterCtrl ($rootScope, $scope, $http, baseUrlSrv, ngToast, $timeout, $route) {
  'ngInject'

<<<<<<< HEAD
  var interpreterSettingsTmp = [];
  $scope.interpreterSettings = [];
  $scope.availableInterpreters = {};
  $scope.showAddNewSetting = false;
  $scope.showRepositoryInfo = false;
  $scope.searchInterpreter = '';
  $scope._ = _;
  $scope.interpreterPropertyWidgets = [];
  ngToast.dismiss();
=======
  let interpreterSettingsTmp = []
  $scope.interpreterSettings = []
  $scope.availableInterpreters = {}
  $scope.showAddNewSetting = false
  $scope.showRepositoryInfo = false
  $scope.searchInterpreter = ''
  $scope._ = _
  ngToast.dismiss()
>>>>>>> 652911ab

  $scope.openPermissions = function () {
    $scope.showInterpreterAuth = true
  }

  $scope.closePermissions = function () {
    $scope.showInterpreterAuth = false
  }

  let getSelectJson = function () {
    let selectJson = {
      tags: false,
      multiple: true,
      tokenSeparators: [',', ' '],
      minimumInputLength: 2,
      ajax: {
        url: function (params) {
          if (!params.term) {
            return false
          }
          return baseUrlSrv.getRestApiBase() + '/security/userlist/' + params.term
        },
        delay: 250,
        processResults: function (data, params) {
          let users = []
          if (data.body.users.length !== 0) {
            for (let i = 0; i < data.body.users.length; i++) {
              users.push({
                'id': data.body.users[i],
                'text': data.body.users[i]
              })
            }
          }
          return {
            results: users,
            pagination: {
              more: false
            }
          }
        },
        cache: false
      }
    }
    return selectJson
  }

  $scope.togglePermissions = function (intpName) {
    angular.element('#' + intpName + 'Users').select2(getSelectJson())
    if ($scope.showInterpreterAuth) {
      $scope.closePermissions()
    } else {
      $scope.openPermissions()
    }
  }

  $scope.$on('ngRenderFinished', function (event, data) {
    for (let setting = 0; setting < $scope.interpreterSettings.length; setting++) {
      angular.element('#' + $scope.interpreterSettings[setting].name + 'Users').select2(getSelectJson())
    }
  })

  let getInterpreterSettings = function () {
    $http.get(baseUrlSrv.getRestApiBase() + '/interpreter/setting')
      .success(function (data, status, headers, config) {
        $scope.interpreterSettings = data.body
        checkDownloadingDependencies()
      }).error(function (data, status, headers, config) {
        if (status === 401) {
          ngToast.danger({
            content: 'You don\'t have permission on this page',
            verticalPosition: 'bottom',
            timeout: '3000'
          })
          setTimeout(function () {
            window.location.replace('/')
          }, 3000)
        }
        console.log('Error %o %o', status, data.message)
      })
  }

  const checkDownloadingDependencies = function () {
    let isDownloading = false
    for (let index = 0; index < $scope.interpreterSettings.length; index++) {
      let setting = $scope.interpreterSettings[index]
      if (setting.status === 'DOWNLOADING_DEPENDENCIES') {
        isDownloading = true
      }

      if (setting.status === ParagraphStatus.ERROR || setting.errorReason) {
        ngToast.danger({content: 'Error setting properties for interpreter \'' +
        setting.group + '.' + setting.name + '\': ' + setting.errorReason,
          verticalPosition: 'top',
          dismissOnTimeout: false
        })
      }
    }

    if (isDownloading) {
      $timeout(function () {
        if ($route.current.$$route.originalPath === '/interpreter') {
          getInterpreterSettings()
        }
      }, 2000)
    }
<<<<<<< HEAD
  };

  var getAvailableInterpreters = function() {
    $http.get(baseUrlSrv.getRestApiBase() + '/interpreter').success(function(data, status, headers, config) {
      $scope.availableInterpreters = data.body;
    }).error(function(data, status, headers, config) {
      console.log('Error %o %o', status, data.message);
    });
  };

  var getAvailableInterpreterPropertyWidgets = function () {
    $http.get(baseUrlSrv.getRestApiBase() + '/interpreter/property/widgets')
      .success(function (data, status, headers, config) {
        $scope.interpreterPropertyWidgets = data.body;
      }).error(function (data, status, headers, config) {
      console.log('Error %o %o', status, data.message);
    });
  };

  var emptyNewProperty = function(object) {
    angular.extend(object, {propertyValue: '', propertyKey: '', propertyWidget: $scope.interpreterPropertyWidgets[0]});
  };

  var emptyNewDependency = function(object) {
    angular.extend(object, {depArtifact: '', depExclude: ''});
  };

  var removeTMPSettings = function(index) {
    interpreterSettingsTmp.splice(index, 1);
  };

  $scope.copyOriginInterpreterSettingProperties = function(settingId) {
    var index = _.findIndex($scope.interpreterSettings, {'id': settingId});
    interpreterSettingsTmp[index] = angular.copy($scope.interpreterSettings[index]);
  };

  $scope.setPerNoteOption = function(settingId, sessionOption) {
    var option;
=======
  }

  let getAvailableInterpreters = function () {
    $http.get(baseUrlSrv.getRestApiBase() + '/interpreter').success(function (data, status, headers, config) {
      $scope.availableInterpreters = data.body
    }).error(function (data, status, headers, config) {
      console.log('Error %o %o', status, data.message)
    })
  }

  let emptyNewProperty = function (object) {
    angular.extend(object, {propertyValue: '', propertyKey: ''})
  }

  let emptyNewDependency = function (object) {
    angular.extend(object, {depArtifact: '', depExclude: ''})
  }

  let removeTMPSettings = function (index) {
    interpreterSettingsTmp.splice(index, 1)
  }

  $scope.copyOriginInterpreterSettingProperties = function (settingId) {
    let index = _.findIndex($scope.interpreterSettings, {'id': settingId})
    interpreterSettingsTmp[index] = angular.copy($scope.interpreterSettings[index])
  }

  $scope.setPerNoteOption = function (settingId, sessionOption) {
    let option
>>>>>>> 652911ab
    if (settingId === undefined) {
      option = $scope.newInterpreterSetting.option
    } else {
      let index = _.findIndex($scope.interpreterSettings, {'id': settingId})
      let setting = $scope.interpreterSettings[index]
      option = setting.option
    }

    if (sessionOption === 'isolated') {
      option.perNote = sessionOption
      option.session = false
      option.process = true
    } else if (sessionOption === 'scoped') {
      option.perNote = sessionOption
      option.session = true
      option.process = false
    } else {
      option.perNote = 'shared'
      option.session = false
      option.process = false
    }
  }

<<<<<<< HEAD
  $scope.defaultValueByWidget = function(setting) {
    if (setting.propertyWidget === 'checkbox') {
      setting.propertyValue = false;
      return;
    }

    setting.propertyValue = '';
  };

  $scope.setPerUserOption = function(settingId, sessionOption) {
    var option;
=======
  $scope.setPerUserOption = function (settingId, sessionOption) {
    let option
>>>>>>> 652911ab
    if (settingId === undefined) {
      option = $scope.newInterpreterSetting.option
    } else {
      let index = _.findIndex($scope.interpreterSettings, {'id': settingId})
      let setting = $scope.interpreterSettings[index]
      option = setting.option
    }

    if (sessionOption === 'isolated') {
      option.perUser = sessionOption
      option.session = false
      option.process = true
    } else if (sessionOption === 'scoped') {
      option.perUser = sessionOption
      option.session = true
      option.process = false
    } else {
      option.perUser = 'shared'
      option.session = false
      option.process = false
    }
  }

  $scope.getPerNoteOption = function (settingId) {
    let option
    if (settingId === undefined) {
      option = $scope.newInterpreterSetting.option
    } else {
      let index = _.findIndex($scope.interpreterSettings, {'id': settingId})
      let setting = $scope.interpreterSettings[index]
      option = setting.option
    }

    if (option.perNote === 'scoped') {
      return 'scoped'
    } else if (option.perNote === 'isolated') {
      return 'isolated'
    } else {
      return 'shared'
    }
  }

  $scope.getPerUserOption = function (settingId) {
    let option
    if (settingId === undefined) {
      option = $scope.newInterpreterSetting.option
    } else {
      let index = _.findIndex($scope.interpreterSettings, {'id': settingId})
      let setting = $scope.interpreterSettings[index]
      option = setting.option
    }

    if (option.perUser === 'scoped') {
      return 'scoped'
    } else if (option.perUser === 'isolated') {
      return 'isolated'
    } else {
      return 'shared'
    }
  }

  $scope.getInterpreterRunningOption = function (settingId) {
    let sharedModeName = 'shared'

    let globallyModeName = 'Globally'
    let perNoteModeName = 'Per Note'
    let perUserModeName = 'Per User'

    let option
    if (settingId === undefined) {
      option = $scope.newInterpreterSetting.option
    } else {
      let index = _.findIndex($scope.interpreterSettings, {'id': settingId})
      let setting = $scope.interpreterSettings[index]
      option = setting.option
    }

    let perNote = option.perNote
    let perUser = option.perUser

    // Globally == shared_perNote + shared_perUser
    if (perNote === sharedModeName && perUser === sharedModeName) {
      return globallyModeName
    }

    if ($rootScope.ticket.ticket === 'anonymous' && $rootScope.ticket.roles === '[]') {
      if (perNote !== undefined && typeof perNote === 'string' && perNote !== '') {
        return perNoteModeName
      }
    } else if ($rootScope.ticket.ticket !== 'anonymous') {
      if (perNote !== undefined && typeof perNote === 'string' && perNote !== '') {
        if (perUser !== undefined && typeof perUser === 'string' && perUser !== '') {
          return perUserModeName
        }
        return perNoteModeName
      }
    }

    option.perNote = sharedModeName
    option.perUser = sharedModeName
    return globallyModeName
  }

  $scope.setInterpreterRunningOption = function (settingId, isPerNoteMode, isPerUserMode) {
    let option
    if (settingId === undefined) {
      option = $scope.newInterpreterSetting.option
    } else {
      let index = _.findIndex($scope.interpreterSettings, {'id': settingId})
      let setting = $scope.interpreterSettings[index]
      option = setting.option
    }
    option.perNote = isPerNoteMode
    option.perUser = isPerUserMode
  }

  $scope.updateInterpreterSetting = function (form, settingId) {
    const thisConfirm = BootstrapDialog.confirm({
      closable: false,
      closeByBackdrop: false,
      closeByKeyboard: false,
      title: '',
      message: 'Do you want to update this interpreter and restart with new settings?',
      callback: function (result) {
        if (result) {
          let index = _.findIndex($scope.interpreterSettings, {'id': settingId})
          let setting = $scope.interpreterSettings[index]
          if (setting.propertyKey !== '' || setting.propertyKey) {
            $scope.addNewInterpreterProperty(settingId)
          }
          if (setting.depArtifact !== '' || setting.depArtifact) {
            $scope.addNewInterpreterDependency(settingId)
          }
          // add missing field of option
          if (!setting.option) {
            setting.option = {}
          }
          if (setting.option.isExistingProcess === undefined) {
            setting.option.isExistingProcess = false
          }
          if (setting.option.setPermission === undefined) {
            setting.option.setPermission = false
          }
          if (setting.option.isUserImpersonate === undefined) {
            setting.option.isUserImpersonate = false
          }
          if (!($scope.getInterpreterRunningOption(settingId) === 'Per User' &&
            $scope.getPerUserOption(settingId) === 'isolated')) {
            setting.option.isUserImpersonate = false
          }
          if (setting.option.remote === undefined) {
            // remote always true for now
            setting.option.remote = true
          }
          setting.option.users = angular.element('#' + setting.name + 'Users').val()

          let request = {
            option: angular.copy(setting.option),
            properties: angular.copy(setting.properties),
            dependencies: angular.copy(setting.dependencies)
          }

          thisConfirm.$modalFooter.find('button').addClass('disabled')
          thisConfirm.$modalFooter.find('button:contains("OK")')
            .html('<i class="fa fa-circle-o-notch fa-spin"></i> Saving Setting')

          $http.put(baseUrlSrv.getRestApiBase() + '/interpreter/setting/' + settingId, request)
            .success(function (data, status, headers, config) {
              $scope.interpreterSettings[index] = data.body
              removeTMPSettings(index)
              checkDownloadingDependencies()
              thisConfirm.close()
            })
            .error(function (data, status, headers, config) {
              console.log('Error %o %o', status, data.message)
              ngToast.danger({content: data.message, verticalPosition: 'bottom'})
              form.$show()
              thisConfirm.close()
            })
          return false
        } else {
          form.$show()
        }
      }
    })
  }

  $scope.resetInterpreterSetting = function (settingId) {
    let index = _.findIndex($scope.interpreterSettings, {'id': settingId})

    // Set the old settings back
    $scope.interpreterSettings[index] = angular.copy(interpreterSettingsTmp[index])
    removeTMPSettings(index)
  }

  $scope.removeInterpreterSetting = function (settingId) {
    BootstrapDialog.confirm({
      closable: true,
      title: '',
      message: 'Do you want to delete this interpreter setting?',
      callback: function (result) {
        if (result) {
          $http.delete(baseUrlSrv.getRestApiBase() + '/interpreter/setting/' + settingId)
            .success(function (data, status, headers, config) {
              let index = _.findIndex($scope.interpreterSettings, {'id': settingId})
              $scope.interpreterSettings.splice(index, 1)
            }).error(function (data, status, headers, config) {
              console.log('Error %o %o', status, data.message)
            })
        }
      }
    })
  }

  $scope.newInterpreterGroupChange = function () {
    let el = _.pluck(_.filter($scope.availableInterpreters, {'name': $scope.newInterpreterSetting.group}),
      'properties')
    let properties = {}
    for (let i = 0; i < el.length; i++) {
      let intpInfo = el[i]
      for (let key in intpInfo) {
        properties[key] = {
          value: intpInfo[key].defaultValue,
<<<<<<< HEAD
          description: intpInfo[key].description,
          widget: intpInfo[key].widget
        };
=======
          description: intpInfo[key].description
        }
>>>>>>> 652911ab
      }
    }
    $scope.newInterpreterSetting.properties = properties
  }

  $scope.restartInterpreterSetting = function (settingId) {
    BootstrapDialog.confirm({
      closable: true,
      title: '',
      message: 'Do you want to restart this interpreter?',
      callback: function (result) {
        if (result) {
          $http.put(baseUrlSrv.getRestApiBase() + '/interpreter/setting/restart/' + settingId)
            .success(function (data, status, headers, config) {
              let index = _.findIndex($scope.interpreterSettings, {'id': settingId})
              $scope.interpreterSettings[index] = data.body
              ngToast.info('Interpreter stopped. Will be lazily started on next run.')
            }).error(function (data, status, headers, config) {
              let errorMsg = (data !== null) ? data.message : 'Could not connect to server.'
              console.log('Error %o %o', status, errorMsg)
              ngToast.danger(errorMsg)
            })
        }
      }
    })
  }

  $scope.addNewInterpreterSetting = function () {
    // user input validation on interpreter creation
    if (!$scope.newInterpreterSetting.name ||
      !$scope.newInterpreterSetting.name.trim() || !$scope.newInterpreterSetting.group) {
      BootstrapDialog.alert({
        closable: true,
        title: 'Add interpreter',
        message: 'Please fill in interpreter name and choose a group'
      })
      return
    }

    if ($scope.newInterpreterSetting.name.indexOf('.') >= 0) {
      BootstrapDialog.alert({
        closable: true,
        title: 'Add interpreter',
        message: '\'.\' is invalid for interpreter name'
      })
      return
    }

    if (_.findIndex($scope.interpreterSettings, {'name': $scope.newInterpreterSetting.name}) >= 0) {
      BootstrapDialog.alert({
        closable: true,
        title: 'Add interpreter',
        message: 'Name ' + $scope.newInterpreterSetting.name + ' already exists'
      })
      return
    }

    let newSetting = $scope.newInterpreterSetting
    if (newSetting.propertyKey !== '' || newSetting.propertyKey) {
      $scope.addNewInterpreterProperty()
    }
    if (newSetting.depArtifact !== '' || newSetting.depArtifact) {
      $scope.addNewInterpreterDependency()
    }
    if (newSetting.option.setPermission === undefined) {
      newSetting.option.setPermission = false
    }
    newSetting.option.users = angular.element('#newInterpreterUsers').val()

    let request = angular.copy($scope.newInterpreterSetting)

    // Change properties to proper request format
<<<<<<< HEAD
    var newProperties = {};

    for (var p in newSetting.properties) {
      newProperties[p] = {value: newSetting.properties[p].value, widget: newSetting.properties[p].widget, name: p};
    }

    request.properties = newProperties;
=======
    let newProperties = {}
    for (let p in newSetting.properties) {
      newProperties[p] = newSetting.properties[p].value
    }
    request.properties = newProperties
>>>>>>> 652911ab

    $http.post(baseUrlSrv.getRestApiBase() + '/interpreter/setting', request)
      .success(function (data, status, headers, config) {
        $scope.resetNewInterpreterSetting()
        getInterpreterSettings()
        $scope.showAddNewSetting = false
        checkDownloadingDependencies()
      }).error(function (data, status, headers, config) {
        console.log('Error %o %o', status, data.message)
        ngToast.danger({content: data.message, verticalPosition: 'bottom'})
      })
  }

  $scope.cancelInterpreterSetting = function () {
    $scope.showAddNewSetting = false
    $scope.resetNewInterpreterSetting()
  }

  $scope.resetNewInterpreterSetting = function () {
    $scope.newInterpreterSetting = {
      name: undefined,
      group: undefined,
      properties: {},
      dependencies: [],
      option: {
        remote: true,
        isExistingProcess: false,
        setPermission: false,
        session: false,
        process: false

      }
    }
    emptyNewProperty($scope.newInterpreterSetting)
  }

  $scope.removeInterpreterProperty = function (key, settingId) {
    if (settingId === undefined) {
      delete $scope.newInterpreterSetting.properties[key]
    } else {
      let index = _.findIndex($scope.interpreterSettings, {'id': settingId})
      delete $scope.interpreterSettings[index].properties[key]
    }
  }

  $scope.removeInterpreterDependency = function (artifact, settingId) {
    if (settingId === undefined) {
      $scope.newInterpreterSetting.dependencies = _.reject($scope.newInterpreterSetting.dependencies,
        function (el) {
          return el.groupArtifactVersion === artifact
        })
    } else {
      let index = _.findIndex($scope.interpreterSettings, {'id': settingId})
      $scope.interpreterSettings[index].dependencies = _.reject($scope.interpreterSettings[index].dependencies,
        function (el) {
          return el.groupArtifactVersion === artifact
        })
    }
  }

  $scope.addNewInterpreterProperty = function (settingId) {
    if (settingId === undefined) {
      // Add new property from create form
      if (!$scope.newInterpreterSetting.propertyKey || $scope.newInterpreterSetting.propertyKey === '') {
        return
      }

      $scope.newInterpreterSetting.properties[$scope.newInterpreterSetting.propertyKey] = {
<<<<<<< HEAD
        value: $scope.newInterpreterSetting.propertyValue,
        widget: $scope.newInterpreterSetting.propertyWidget
      };
      emptyNewProperty($scope.newInterpreterSetting);
=======
        value: $scope.newInterpreterSetting.propertyValue
      }
      emptyNewProperty($scope.newInterpreterSetting)
>>>>>>> 652911ab
    } else {
      // Add new property from edit form
      let index = _.findIndex($scope.interpreterSettings, {'id': settingId})
      let setting = $scope.interpreterSettings[index]

      if (!setting.propertyKey || setting.propertyKey === '') {
        return
      }
<<<<<<< HEAD

      setting.properties[setting.propertyKey] = {value: setting.propertyValue, widget: setting.propertyWidget};

      emptyNewProperty(setting);
=======
      setting.properties[setting.propertyKey] = setting.propertyValue
      emptyNewProperty(setting)
>>>>>>> 652911ab
    }
  }

  $scope.addNewInterpreterDependency = function (settingId) {
    if (settingId === undefined) {
      // Add new dependency from create form
      if (!$scope.newInterpreterSetting.depArtifact || $scope.newInterpreterSetting.depArtifact === '') {
        return
      }

      // overwrite if artifact already exists
      let newSetting = $scope.newInterpreterSetting
      for (let d in newSetting.dependencies) {
        if (newSetting.dependencies[d].groupArtifactVersion === newSetting.depArtifact) {
          newSetting.dependencies[d] = {
            'groupArtifactVersion': newSetting.depArtifact,
            'exclusions': newSetting.depExclude
          }
          newSetting.dependencies.splice(d, 1)
        }
      }

      newSetting.dependencies.push({
        'groupArtifactVersion': newSetting.depArtifact,
        'exclusions': (newSetting.depExclude === '') ? [] : newSetting.depExclude
      })
      emptyNewDependency(newSetting)
    } else {
      // Add new dependency from edit form
      let index = _.findIndex($scope.interpreterSettings, {'id': settingId})
      let setting = $scope.interpreterSettings[index]
      if (!setting.depArtifact || setting.depArtifact === '') {
        return
      }

      // overwrite if artifact already exists
      for (let dep in setting.dependencies) {
        if (setting.dependencies[dep].groupArtifactVersion === setting.depArtifact) {
          setting.dependencies[dep] = {
            'groupArtifactVersion': setting.depArtifact,
            'exclusions': setting.depExclude
          }
          setting.dependencies.splice(dep, 1)
        }
      }

      setting.dependencies.push({
        'groupArtifactVersion': setting.depArtifact,
        'exclusions': (setting.depExclude === '') ? [] : setting.depExclude
      })
      emptyNewDependency(setting)
    }
  }

  $scope.resetNewRepositorySetting = function () {
    $scope.newRepoSetting = {
      id: '',
      url: '',
      snapshot: false,
      username: '',
      password: '',
      proxyProtocol: 'HTTP',
      proxyHost: '',
      proxyPort: null,
      proxyLogin: '',
      proxyPassword: ''
    }
  }

  let getRepositories = function () {
    $http.get(baseUrlSrv.getRestApiBase() + '/interpreter/repository')
      .success(function (data, status, headers, config) {
        $scope.repositories = data.body
      }).error(function (data, status, headers, config) {
        console.log('Error %o %o', status, data.message)
      })
  }

  $scope.addNewRepository = function () {
    let request = angular.copy($scope.newRepoSetting)

    $http.post(baseUrlSrv.getRestApiBase() + '/interpreter/repository', request)
      .success(function (data, status, headers, config) {
        getRepositories()
        $scope.resetNewRepositorySetting()
        angular.element('#repoModal').modal('hide')
      }).error(function (data, status, headers, config) {
        console.log('Error %o %o', headers, config)
      })
  }

  $scope.removeRepository = function (repoId) {
    BootstrapDialog.confirm({
      closable: true,
      title: '',
      message: 'Do you want to delete this repository?',
      callback: function (result) {
        if (result) {
          $http.delete(baseUrlSrv.getRestApiBase() + '/interpreter/repository/' + repoId)
            .success(function (data, status, headers, config) {
              let index = _.findIndex($scope.repositories, {'id': repoId})
              $scope.repositories.splice(index, 1)
            }).error(function (data, status, headers, config) {
              console.log('Error %o %o', status, data.message)
            })
        }
      }
    })
  }

  $scope.isDefaultRepository = function (repoId) {
    if (repoId === 'central' || repoId === 'local') {
      return true
    } else {
      return false
    }
  }

  $scope.showErrorMessage = function (setting) {
    BootstrapDialog.show({
      title: 'Error downloading dependencies',
      message: setting.errorReason
    })
  }

<<<<<<< HEAD
  var init = function() {
    getAvailableInterpreterPropertyWidgets();

    $scope.resetNewInterpreterSetting();
    $scope.resetNewRepositorySetting();
=======
  let init = function () {
    $scope.resetNewInterpreterSetting()
    $scope.resetNewRepositorySetting()
>>>>>>> 652911ab

    getInterpreterSettings()
    getAvailableInterpreters()
    getRepositories()
  }

  $scope.showSparkUI = function (settingId) {
    $http.get(baseUrlSrv.getRestApiBase() + '/interpreter/getmetainfos/' + settingId + '?propName=url')
      .success(function (data, status, headers, config) {
        let url = data.body.url
        if (!url) {
          BootstrapDialog.alert({
            message: 'No spark application running'
          })
          return
        }
        window.open(url, '_blank')
      }).error(function (data, status, headers, config) {
        console.log('Error %o %o', status, data.message)
      })
  }

  init()
}<|MERGE_RESOLUTION|>--- conflicted
+++ resolved
@@ -19,26 +19,15 @@
 function InterpreterCtrl ($rootScope, $scope, $http, baseUrlSrv, ngToast, $timeout, $route) {
   'ngInject'
 
-<<<<<<< HEAD
-  var interpreterSettingsTmp = [];
-  $scope.interpreterSettings = [];
-  $scope.availableInterpreters = {};
-  $scope.showAddNewSetting = false;
-  $scope.showRepositoryInfo = false;
-  $scope.searchInterpreter = '';
-  $scope._ = _;
-  $scope.interpreterPropertyWidgets = [];
-  ngToast.dismiss();
-=======
-  let interpreterSettingsTmp = []
+  var interpreterSettingsTmp = []
   $scope.interpreterSettings = []
   $scope.availableInterpreters = {}
   $scope.showAddNewSetting = false
   $scope.showRepositoryInfo = false
   $scope.searchInterpreter = ''
   $scope._ = _
+  $scope.interpreterPropertyWidgets = []
   ngToast.dismiss()
->>>>>>> 652911ab
 
   $scope.openPermissions = function () {
     $scope.showInterpreterAuth = true
@@ -144,46 +133,6 @@
         }
       }, 2000)
     }
-<<<<<<< HEAD
-  };
-
-  var getAvailableInterpreters = function() {
-    $http.get(baseUrlSrv.getRestApiBase() + '/interpreter').success(function(data, status, headers, config) {
-      $scope.availableInterpreters = data.body;
-    }).error(function(data, status, headers, config) {
-      console.log('Error %o %o', status, data.message);
-    });
-  };
-
-  var getAvailableInterpreterPropertyWidgets = function () {
-    $http.get(baseUrlSrv.getRestApiBase() + '/interpreter/property/widgets')
-      .success(function (data, status, headers, config) {
-        $scope.interpreterPropertyWidgets = data.body;
-      }).error(function (data, status, headers, config) {
-      console.log('Error %o %o', status, data.message);
-    });
-  };
-
-  var emptyNewProperty = function(object) {
-    angular.extend(object, {propertyValue: '', propertyKey: '', propertyWidget: $scope.interpreterPropertyWidgets[0]});
-  };
-
-  var emptyNewDependency = function(object) {
-    angular.extend(object, {depArtifact: '', depExclude: ''});
-  };
-
-  var removeTMPSettings = function(index) {
-    interpreterSettingsTmp.splice(index, 1);
-  };
-
-  $scope.copyOriginInterpreterSettingProperties = function(settingId) {
-    var index = _.findIndex($scope.interpreterSettings, {'id': settingId});
-    interpreterSettingsTmp[index] = angular.copy($scope.interpreterSettings[index]);
-  };
-
-  $scope.setPerNoteOption = function(settingId, sessionOption) {
-    var option;
-=======
   }
 
   let getAvailableInterpreters = function () {
@@ -194,8 +143,17 @@
     })
   }
 
-  let emptyNewProperty = function (object) {
-    angular.extend(object, {propertyValue: '', propertyKey: ''})
+  var getAvailableInterpreterPropertyWidgets = function () {
+    $http.get(baseUrlSrv.getRestApiBase() + '/interpreter/property/widgets')
+      .success(function (data, status, headers, config) {
+        $scope.interpreterPropertyWidgets = data.body
+      }).error(function (data, status, headers, config) {
+      console.log('Error %o %o', status, data.message)
+    })
+  }
+
+  let emptyNewProperty = function(object) {
+    angular.extend(object, {propertyValue: '', propertyKey: '', propertyWidget: $scope.interpreterPropertyWidgets[0]});
   }
 
   let emptyNewDependency = function (object) {
@@ -213,7 +171,6 @@
 
   $scope.setPerNoteOption = function (settingId, sessionOption) {
     let option
->>>>>>> 652911ab
     if (settingId === undefined) {
       option = $scope.newInterpreterSetting.option
     } else {
@@ -237,22 +194,17 @@
     }
   }
 
-<<<<<<< HEAD
   $scope.defaultValueByWidget = function(setting) {
     if (setting.propertyWidget === 'checkbox') {
-      setting.propertyValue = false;
-      return;
-    }
-
-    setting.propertyValue = '';
+      setting.propertyValue = false
+      return
+    }
+
+    setting.propertyValue = ''
   };
 
   $scope.setPerUserOption = function(settingId, sessionOption) {
-    var option;
-=======
-  $scope.setPerUserOption = function (settingId, sessionOption) {
     let option
->>>>>>> 652911ab
     if (settingId === undefined) {
       option = $scope.newInterpreterSetting.option
     } else {
@@ -476,14 +428,9 @@
       for (let key in intpInfo) {
         properties[key] = {
           value: intpInfo[key].defaultValue,
-<<<<<<< HEAD
           description: intpInfo[key].description,
           widget: intpInfo[key].widget
         };
-=======
-          description: intpInfo[key].description
-        }
->>>>>>> 652911ab
       }
     }
     $scope.newInterpreterSetting.properties = properties
@@ -556,21 +503,13 @@
     let request = angular.copy($scope.newInterpreterSetting)
 
     // Change properties to proper request format
-<<<<<<< HEAD
-    var newProperties = {};
-
-    for (var p in newSetting.properties) {
-      newProperties[p] = {value: newSetting.properties[p].value, widget: newSetting.properties[p].widget, name: p};
+    let newProperties = {}
+
+    for (let p in newSetting.properties) {
+      newProperties[p] = {value: newSetting.properties[p].value, widget: newSetting.properties[p].widget, name: p}
     }
 
     request.properties = newProperties;
-=======
-    let newProperties = {}
-    for (let p in newSetting.properties) {
-      newProperties[p] = newSetting.properties[p].value
-    }
-    request.properties = newProperties
->>>>>>> 652911ab
 
     $http.post(baseUrlSrv.getRestApiBase() + '/interpreter/setting', request)
       .success(function (data, status, headers, config) {
@@ -639,16 +578,10 @@
       }
 
       $scope.newInterpreterSetting.properties[$scope.newInterpreterSetting.propertyKey] = {
-<<<<<<< HEAD
         value: $scope.newInterpreterSetting.propertyValue,
         widget: $scope.newInterpreterSetting.propertyWidget
       };
-      emptyNewProperty($scope.newInterpreterSetting);
-=======
-        value: $scope.newInterpreterSetting.propertyValue
-      }
       emptyNewProperty($scope.newInterpreterSetting)
->>>>>>> 652911ab
     } else {
       // Add new property from edit form
       let index = _.findIndex($scope.interpreterSettings, {'id': settingId})
@@ -657,15 +590,10 @@
       if (!setting.propertyKey || setting.propertyKey === '') {
         return
       }
-<<<<<<< HEAD
-
-      setting.properties[setting.propertyKey] = {value: setting.propertyValue, widget: setting.propertyWidget};
+
+      setting.properties[setting.propertyKey] = {value: setting.propertyValue, widget: setting.propertyWidget}
 
       emptyNewProperty(setting);
-=======
-      setting.properties[setting.propertyKey] = setting.propertyValue
-      emptyNewProperty(setting)
->>>>>>> 652911ab
     }
   }
 
@@ -791,17 +719,11 @@
     })
   }
 
-<<<<<<< HEAD
-  var init = function() {
-    getAvailableInterpreterPropertyWidgets();
-
-    $scope.resetNewInterpreterSetting();
-    $scope.resetNewRepositorySetting();
-=======
-  let init = function () {
+  let init = function() {
+    getAvailableInterpreterPropertyWidgets()
+
     $scope.resetNewInterpreterSetting()
     $scope.resetNewRepositorySetting()
->>>>>>> 652911ab
 
     getInterpreterSettings()
     getAvailableInterpreters()
