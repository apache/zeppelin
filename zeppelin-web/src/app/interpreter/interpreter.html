--- conflicted
+++ resolved
@@ -178,7 +178,6 @@
       <div class="col-md-12">
         <div class="checkbox remove-margin-top-bottom">
           <span class="input-group" style="line-height:30px;">
-<<<<<<< HEAD
             <label><input type="checkbox" style="width:20px" id="isRemote" ng-model="setting.option.remote" ng-disabled="!valueform.$visible"/>
               Remote Interpreter </label>
           </span>
@@ -191,12 +190,6 @@
           <span class="input-group" style="line-height:30px;">
             <label><input type="checkbox" style="width:20px" id="isExistingProcess" ng-model="setting.option.isExistingProcess" ng-disabled="!valueform.$visible"/>
               Connect to existing process </label>
-=======
-            <label>
-              <input type="checkbox" style="width:20px" id="isExistingProcess" ng-model="setting.option.isExistingProcess" ng-disabled="!valueform.$visible"/>
-              Connect to existing process
-            </label>
->>>>>>> d005c796
           </span>
         </div>
       </div>
