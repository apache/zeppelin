--- conflicted
+++ resolved
@@ -58,16 +58,8 @@
           <a tabindex="0" class="btn btn-info" role="button"
              popover-trigger="focus"
              popover-placement="right"
-<<<<<<< HEAD
              popover-html-unsafe="<label>URL: </label>
                {{repo.url}}<br>
-=======
-             popover-html-unsafe="
-               <label>URL: </label>
-               {{repo.url}}<br/>
-               <label>Snapshot: </label>
-               {{repo.snapshotPolicy.enabled}}<br/>
->>>>>>> 6a82e7aa
                <label>Username: </label>
                {{repo.authentication.username}}">
             <span class="fa fa-database"></span>
