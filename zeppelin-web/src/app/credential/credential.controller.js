--- conflicted
+++ resolved
@@ -11,50 +11,6 @@
  * See the License for the specific language governing permissions and
  * limitations under the License.
  */
-<<<<<<< HEAD
-'use strict';
-
-angular.module('zeppelinWebApp').controller('CredentialCtrl', function($scope, $route, $routeParams, $location, $rootScope,
-                                                                         $http, baseUrlSrv) {
-  $scope._ = _;
-
-  $scope.credentialEntity = '';
-  $scope.credentialUsername = '';
-  $scope.credentialPassword = '';
-
-  $scope.updateCredentials = function() {
-    if (_.isEmpty($scope.credentialEntity.trim()) ||
-        _.isEmpty($scope.credentialUsername.trim())) {
-      BootstrapDialog.alert({
-        closable: true,
-        message: 'Username \\ Entity can not be empty.'
-      });
-      return;
-    }
-
-    $http.put(baseUrlSrv.getRestApiBase() + '/credential',
-      { 'entity': $scope.credentialEntity,
-        'username': $scope.credentialUsername,
-        'password': $scope.credentialPassword
-      } ).
-    success(function (data, status, headers, config) {
-      BootstrapDialog.alert({
-        closable: true,
-        message: 'Successfully saved credentials.'
-      });
-      $scope.credentialEntity = '';
-      $scope.credentialUsername = '';
-      $scope.credentialPassword = '';
-      console.log('Success %o %o', status, data.message);
-    }).
-    error(function (data, status, headers, config) {
-      alert('Error saving credentials');
-      console.log('Error %o %o', status, data.message);
-    });
-  };
-
-});
-=======
 
 angular.module('zeppelinWebApp').controller('CredentialCtrl', CredentialCtrl)
 
@@ -230,5 +186,4 @@
   }
 
   init()
-}
->>>>>>> 6eecdecb
+}