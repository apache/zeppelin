--- conflicted
+++ resolved
@@ -40,45 +40,6 @@
     </div>
   </div>
 
-<<<<<<< HEAD
-<div class="box width-full"
-     >
-  <div>
-    <div class="row interpreter">
-    <div class="col-md-12">
-        <table class="table table-striped">
-          <thead>
-            <tr>
-              <th style="width:30%">Entity</th>
-              <th>Username</th>
-              <th>Password</th>
-              <th ng-if="valueform.$visible">action</th>
-            </tr>
-          </thead>
-          <tr>
-            <td>
-              <textarea msd-elastic ng-model="credentialEntity"></textarea>
-            </td>
-            <td>
-              <textarea msd-elastic ng-model="credentialUsername"></textarea>
-            </td>
-            <td>
-              <input type="password" ng-model="credentialPassword"/>
-            </td>
-          </tr>
-        </table>
-        <form editable-form name="valueform" onaftersave="updateCredentials()">
-          <button type="submit" class="btn btn-primary"
-                  ng-disabled="valueform.$waiting">
-            Save
-          </button>
-          <button type="button" class="btn btn-default"
-                  ng-disabled="valueform.$waiting"
-                  ng-click="valueform.$cancel()">
-            Cancel
-          </button>
-        </form>
-=======
   <!--Credential addition form-->
   <div class="row interpreter">
     <div class="col-md-12" ng-show="showAddNewCredentialInfo">
@@ -117,7 +78,6 @@
             </div>
           </div>
         </div>
->>>>>>> 6eecdecb
       </div>
     </div>
   </div>
