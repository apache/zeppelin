<!--
Licensed under the Apache License, Version 2.0 (the "License");
you may not use this file except in compliance with the License.
You may obtain a copy of the License at

    http://www.apache.org/licenses/LICENSE-2.0

Unless required by applicable law or agreed to in writing, software
distributed under the License is distributed on an "AS IS" BASIS,
WITHOUT WARRANTIES OR CONDITIONS OF ANY KIND, either express or implied.
See the License for the specific language governing permissions and
limitations under the License.
-->

<div id="{{paragraph.id}}_control" class="control" ng-show="!asIframe">

  <span>
    {{paragraph.status}}
  </span>

  <span ng-if="paragraph.status=='RUNNING'">
    {{getProgress()}}%
  </span>

  <!-- Run / Cancel button -->
<<<<<<< HEAD
  <span ng-if="!revisionView">
    <span class="icon-control-play" style="cursor:pointer;color:#3071A9" tooltip-placement="top" tooltip="Run this paragraph (Shift+Enter)"
          ng-click="runParagraph(getEditorValue())"
          ng-show="paragraph.status!='RUNNING' && paragraph.status!='PENDING' && paragraph.config.enabled"></span>
    <span class="icon-control-pause" style="cursor:pointer;color:#CD5C5C" tooltip-placement="top" tooltip="Cancel"
          ng-click="cancelParagraph(paragraph)"
          ng-show="paragraph.status=='RUNNING' || paragraph.status=='PENDING'"></span>
    <span class="{{paragraph.config.editorHide ? 'icon-size-fullscreen' : 'icon-size-actual'}}" style="cursor:pointer;" tooltip-placement="top" tooltip="{{(paragraph.config.editorHide ? 'Show' : 'Hide') + ' editor'}}"
          ng-click="toggleEditor(paragraph)"></span>
    <span class="{{paragraph.config.tableHide ? 'icon-notebook' : 'icon-book-open'}}" style="cursor:pointer;" tooltip-placement="top" tooltip="{{(paragraph.config.tableHide ? 'Show' : 'Hide') + ' output'}}"
          ng-click="toggleOutput(paragraph)"></span>
    <span class="dropdown navbar-right">
      <span class="icon-settings" style="cursor:pointer"
            data-toggle="dropdown"
            type="button">
      </span>
      <ul class="dropdown-menu dropdown-menu-right" role="menu" style="width:200px;z-index:1002">
        <li ng-controller="clipboardCtrl" ng-click="$event.stopPropagation()" style="text-align:center;margin-top:4px;">
          <a  ngclipboard
              ngclipboard-success="complete($event)"
              ngclipboard-error="clipError($event)"
              data-clipboard-text="{{paragraph.id}}"
              tooltip-placement="top"
              tooltip="{{tooltip}}">
            <span>{{paragraph.id}}</span>
          </a>
        </li>
        <li role="separator" class="divider"></li>
        <li>
          <a ng-click="$event.stopPropagation()" class="dropdown"><span class="fa fa-arrows-h"></span> Width
            <form style="display:inline; margin-left:5px;">
              <select ng-model="paragraph.config.colWidth"
                      class="selectpicker"
                      ng-change="changeColWidth(paragraph, paragraph.config.colWidth)"
                      ng-options="col for col in colWidthOption"></select>
            </form>
          </a>
        </li>
        <li>
          <a ng-click="moveUp(paragraph)" ng-hide="$first"><span class="icon-arrow-up"></span> Move Up</a>
        </li>
        <li>
          <a ng-click="moveDown(paragraph)" ng-hide="$last"><span class="icon-arrow-down"></span> Move Down</a>
        </li>
        <li>
          <a ng-click="insertNew('below')"><span class="icon-plus"></span> Insert New</a>
        </li>
        <li>
          <a ng-click="copyParagraph(getEditorValue())"><span class="fa fa-copy"></span> Clone paragraph</a>
        </li>
        <li>
          <!-- paragraph handler -->
          <a ng-click="hideTitle(paragraph)"
             ng-show="paragraph.config.title"><span class="fa fa-font"></span> Hide title</a>
          <a ng-click="showTitle(paragraph)"
             ng-show="!paragraph.config.title"><span class="fa fa-font"></span> Show title</a>
        </li>
        <li>
          <a ng-click="hideLineNumbers(paragraph)"
             ng-show="paragraph.config.lineNumbers"><span class="fa fa-list-ol"></span> Hide line numbers</a>
          <a ng-click="showLineNumbers(paragraph)"
             ng-show="!paragraph.config.lineNumbers"><span class="fa fa-list-ol"></span> Show line numbers</a>
        </li>
        <li>
          <a ng-click="toggleEnableDisable(paragraph)"><span class="icon-control-play"></span>
            {{paragraph.config.enabled ? "Disable" : "Enable"}} run</a>
        </li>
        <li>
          <a ng-click="goToSingleParagraph()"><span class="icon-share-alt"></span> Link this paragraph</a>
        </li>
        <li>
          <a ng-click="clearParagraphOutput(paragraph)"><span class="fa fa-eraser"></span> Clear output</a>
        </li>
        <li>
          <!-- remove paragraph -->
          <a ng-click="removeParagraph(paragraph)" ng-hide="$last"><span class="fa fa-times"></span> Remove</a>
        </li>
      </ul>
    </span>
=======
  <span class="icon-control-play" style="cursor:pointer;color:#3071A9" tooltip-placement="top" tooltip="Run this paragraph (Shift+Enter)"
        ng-click="runParagraph(getEditorValue())"
        ng-show="paragraph.status!='RUNNING' && paragraph.status!='PENDING' && paragraph.config.enabled"></span>
  <span class="icon-control-pause" style="cursor:pointer;color:#CD5C5C" tooltip-placement="top"
        tooltip="Cancel (Ctrl+{{ (isMac ? 'Option' : 'Alt') }}+c)"
        ng-click="cancelParagraph(paragraph)"
        ng-show="paragraph.status=='RUNNING' || paragraph.status=='PENDING'"></span>
  <span class="{{paragraph.config.editorHide ? 'icon-size-fullscreen' : 'icon-size-actual'}}" style="cursor:pointer" tooltip-placement="top"
        tooltip="{{(paragraph.config.editorHide ? 'Show' : 'Hide')}} editor (Ctrl+{{ (isMac ? 'Option' : 'Alt') }}+e)"
        ng-click="toggleEditor(paragraph)"></span>
  <span class="{{paragraph.config.tableHide ? 'icon-notebook' : 'icon-book-open'}}" style="cursor:pointer" tooltip-placement="top"
        tooltip="{{(paragraph.config.tableHide ? 'Show' : 'Hide')}} output (Ctrl+{{ (isMac ? 'Option' : 'Alt') }}+o)"
        ng-click="toggleOutput(paragraph)"></span>
  <span class="dropdown navbar-right">
    <span class="icon-settings" style="cursor:pointer"
          data-toggle="dropdown"
          type="button">
    </span>

    <ul class="dropdown-menu dropdown-menu-right" role="menu" style="width:270px;z-index:1002">
      <li ng-controller="clipboardCtrl" ng-click="$event.stopPropagation()" style="text-align:center;margin-top:4px;">
        <a  ngclipboard
            ngclipboard-success="complete($event)"
            ngclipboard-error="clipError($event)"
            data-clipboard-text="{{paragraph.id}}"
            tooltip-placement="top"
            tooltip="{{tooltip}}">
          <span>{{paragraph.id}}</span>
        </a>
      </li>
      <li role="separator" class="divider"></li>
      <li>
        <a ng-click="$event.stopPropagation()" class="dropdown"><span class="fa fa-arrows-h shortcut-icon"></span>Width
          <form style="display:inline; margin-left:5px; float:right">
            <select ng-model="paragraph.config.colWidth"
                    class="selectpicker"
                    ng-change="changeColWidth(paragraph, paragraph.config.colWidth)"
                    ng-options="col for col in colWidthOption"></select>
          </form>
        </a>
      </li>
      <li>
        <a ng-click="moveUp(paragraph)" ng-hide="$first"><span class="icon-arrow-up shortcut-icon"></span>Move Up
          <span class="shortcut-keys">Ctrl+{{ isMac ? 'Option' : 'Alt'}}+k</span></a>
      </li>
      <li>
        <a ng-click="moveDown(paragraph)" ng-hide="$last"><span class="icon-arrow-down shortcut-icon"></span>Move Down
          <span class="shortcut-keys">Ctrl+{{ isMac ? 'Option' : 'Alt'}}+j</span></a>
      </li>
      <li>
        <a ng-click="insertNew('below')"><span class="icon-plus shortcut-icon"></span>Insert New
          <span class="shortcut-keys">Ctrl+{{ isMac ? 'Option' : 'Alt'}}+b</span></a>
      </li>
      <li>
        <a ng-click="copyParagraph(getEditorValue())"><span class="fa fa-copy shortcut-icon"></span>Clone paragraph
          <span class="shortcut-keys">Ctrl+Shift+c</span></a>
      </li>
      <li>
        <!-- paragraph handler -->
        <a ng-click="hideTitle(paragraph)"
           ng-show="paragraph.config.title"><span class="fa fa-font shortcut-icon"></span>Hide title
          <span class="shortcut-keys">Ctrl+{{ isMac ? 'Option' : 'Alt'}}+t</span></a>
        <a ng-click="showTitle(paragraph)"
           ng-show="!paragraph.config.title"><span class="fa fa-font shortcut-icon"></span>Show title
          <span class="shortcut-keys">Ctrl+{{ isMac ? 'Option' : 'Alt'}}+t</span></a>
      </li>
      <li>
        <a ng-click="hideLineNumbers(paragraph)"
           ng-show="paragraph.config.lineNumbers"><span class="fa fa-list-ol shortcut-icon"></span>Hide line numbers
          <span class="shortcut-keys">Ctrl+{{ isMac ? 'Option' : 'Alt'}}+m</span></a>
        <a ng-click="showLineNumbers(paragraph)"
           ng-show="!paragraph.config.lineNumbers"><span class="fa fa-list-ol shortcut-icon"></span>Show line numbers
          <span class="shortcut-keys">Ctrl+{{ isMac ? 'Option' : 'Alt'}}+m</span></a>
      </li>
      <li>
        <a ng-click="toggleEnableDisable(paragraph)"><span class="icon-control-play shortcut-icon"></span>
          {{paragraph.config.enabled ? "Disable" : "Enable"}} run
          <span class="shortcut-keys">Ctrl+{{ isMac ? 'Option' : 'Alt'}}+r</span></a>
      </li>
      <li>
        <a ng-click="goToSingleParagraph()"><span class="icon-share-alt shortcut-icon"></span>Link this paragraph
          <span class="shortcut-keys">Ctrl+{{ isMac ? 'Option' : 'Alt'}}+w</span></a>
      </li>
      <li>
        <a ng-click="clearParagraphOutput(paragraph)"><span class="fa fa-eraser shortcut-icon"></span>Clear output
          <span class="shortcut-keys">Ctrl+{{ isMac ? 'Option' : 'Alt'}}+l</span></a>
      </li>
      <li>
        <!-- remove paragraph -->
        <a ng-click="removeParagraph(paragraph)" ng-hide="$last"><span class="fa fa-times shortcut-icon"></span>Remove
          <span class="shortcut-keys">Ctrl+{{ isMac ? 'Option' : 'Alt'}}+d</span></a>
      </li>
    </ul>
>>>>>>> e3cc8ea1
  </span>
</div><|MERGE_RESOLUTION|>--- conflicted
+++ resolved
@@ -23,24 +23,27 @@
   </span>
 
   <!-- Run / Cancel button -->
-<<<<<<< HEAD
   <span ng-if="!revisionView">
     <span class="icon-control-play" style="cursor:pointer;color:#3071A9" tooltip-placement="top" tooltip="Run this paragraph (Shift+Enter)"
           ng-click="runParagraph(getEditorValue())"
           ng-show="paragraph.status!='RUNNING' && paragraph.status!='PENDING' && paragraph.config.enabled"></span>
-    <span class="icon-control-pause" style="cursor:pointer;color:#CD5C5C" tooltip-placement="top" tooltip="Cancel"
+    <span class="icon-control-pause" style="cursor:pointer;color:#CD5C5C" tooltip-placement="top"
+          tooltip="Cancel (Ctrl+{{ (isMac ? 'Option' : 'Alt') }}+c)"
           ng-click="cancelParagraph(paragraph)"
           ng-show="paragraph.status=='RUNNING' || paragraph.status=='PENDING'"></span>
-    <span class="{{paragraph.config.editorHide ? 'icon-size-fullscreen' : 'icon-size-actual'}}" style="cursor:pointer;" tooltip-placement="top" tooltip="{{(paragraph.config.editorHide ? 'Show' : 'Hide') + ' editor'}}"
+    <span class="{{paragraph.config.editorHide ? 'icon-size-fullscreen' : 'icon-size-actual'}}" style="cursor:pointer" tooltip-placement="top"
+          tooltip="{{(paragraph.config.editorHide ? 'Show' : 'Hide')}} editor (Ctrl+{{ (isMac ? 'Option' : 'Alt') }}+e)"
           ng-click="toggleEditor(paragraph)"></span>
-    <span class="{{paragraph.config.tableHide ? 'icon-notebook' : 'icon-book-open'}}" style="cursor:pointer;" tooltip-placement="top" tooltip="{{(paragraph.config.tableHide ? 'Show' : 'Hide') + ' output'}}"
+    <span class="{{paragraph.config.tableHide ? 'icon-notebook' : 'icon-book-open'}}" style="cursor:pointer" tooltip-placement="top"
+          tooltip="{{(paragraph.config.tableHide ? 'Show' : 'Hide')}} output (Ctrl+{{ (isMac ? 'Option' : 'Alt') }}+o)"
           ng-click="toggleOutput(paragraph)"></span>
     <span class="dropdown navbar-right">
       <span class="icon-settings" style="cursor:pointer"
             data-toggle="dropdown"
             type="button">
       </span>
-      <ul class="dropdown-menu dropdown-menu-right" role="menu" style="width:200px;z-index:1002">
+
+      <ul class="dropdown-menu dropdown-menu-right" role="menu" style="width:270px;z-index:1002">
         <li ng-controller="clipboardCtrl" ng-click="$event.stopPropagation()" style="text-align:center;margin-top:4px;">
           <a  ngclipboard
               ngclipboard-success="complete($event)"
@@ -53,8 +56,8 @@
         </li>
         <li role="separator" class="divider"></li>
         <li>
-          <a ng-click="$event.stopPropagation()" class="dropdown"><span class="fa fa-arrows-h"></span> Width
-            <form style="display:inline; margin-left:5px;">
+          <a ng-click="$event.stopPropagation()" class="dropdown"><span class="fa fa-arrows-h shortcut-icon"></span>Width
+            <form style="display:inline; margin-left:5px; float:right">
               <select ng-model="paragraph.config.colWidth"
                       class="selectpicker"
                       ng-change="changeColWidth(paragraph, paragraph.config.colWidth)"
@@ -63,140 +66,57 @@
           </a>
         </li>
         <li>
-          <a ng-click="moveUp(paragraph)" ng-hide="$first"><span class="icon-arrow-up"></span> Move Up</a>
+          <a ng-click="moveUp(paragraph)" ng-hide="$first"><span class="icon-arrow-up shortcut-icon"></span>Move Up
+            <span class="shortcut-keys">Ctrl+{{ isMac ? 'Option' : 'Alt'}}+k</span></a>
         </li>
         <li>
-          <a ng-click="moveDown(paragraph)" ng-hide="$last"><span class="icon-arrow-down"></span> Move Down</a>
+          <a ng-click="moveDown(paragraph)" ng-hide="$last"><span class="icon-arrow-down shortcut-icon"></span>Move Down
+            <span class="shortcut-keys">Ctrl+{{ isMac ? 'Option' : 'Alt'}}+j</span></a>
         </li>
         <li>
-          <a ng-click="insertNew('below')"><span class="icon-plus"></span> Insert New</a>
+          <a ng-click="insertNew('below')"><span class="icon-plus shortcut-icon"></span>Insert New
+            <span class="shortcut-keys">Ctrl+{{ isMac ? 'Option' : 'Alt'}}+b</span></a>
         </li>
         <li>
-          <a ng-click="copyParagraph(getEditorValue())"><span class="fa fa-copy"></span> Clone paragraph</a>
+          <a ng-click="copyParagraph(getEditorValue())"><span class="fa fa-copy shortcut-icon"></span>Clone paragraph
+            <span class="shortcut-keys">Ctrl+Shift+c</span></a>
         </li>
         <li>
           <!-- paragraph handler -->
           <a ng-click="hideTitle(paragraph)"
-             ng-show="paragraph.config.title"><span class="fa fa-font"></span> Hide title</a>
+             ng-show="paragraph.config.title"><span class="fa fa-font shortcut-icon"></span>Hide title
+            <span class="shortcut-keys">Ctrl+{{ isMac ? 'Option' : 'Alt'}}+t</span></a>
           <a ng-click="showTitle(paragraph)"
-             ng-show="!paragraph.config.title"><span class="fa fa-font"></span> Show title</a>
+             ng-show="!paragraph.config.title"><span class="fa fa-font shortcut-icon"></span>Show title
+            <span class="shortcut-keys">Ctrl+{{ isMac ? 'Option' : 'Alt'}}+t</span></a>
         </li>
         <li>
           <a ng-click="hideLineNumbers(paragraph)"
-             ng-show="paragraph.config.lineNumbers"><span class="fa fa-list-ol"></span> Hide line numbers</a>
+             ng-show="paragraph.config.lineNumbers"><span class="fa fa-list-ol shortcut-icon"></span>Hide line numbers
+            <span class="shortcut-keys">Ctrl+{{ isMac ? 'Option' : 'Alt'}}+m</span></a>
           <a ng-click="showLineNumbers(paragraph)"
-             ng-show="!paragraph.config.lineNumbers"><span class="fa fa-list-ol"></span> Show line numbers</a>
+             ng-show="!paragraph.config.lineNumbers"><span class="fa fa-list-ol shortcut-icon"></span>Show line numbers
+            <span class="shortcut-keys">Ctrl+{{ isMac ? 'Option' : 'Alt'}}+m</span></a>
         </li>
         <li>
-          <a ng-click="toggleEnableDisable(paragraph)"><span class="icon-control-play"></span>
-            {{paragraph.config.enabled ? "Disable" : "Enable"}} run</a>
+          <a ng-click="toggleEnableDisable(paragraph)"><span class="icon-control-play shortcut-icon"></span>
+            {{paragraph.config.enabled ? "Disable" : "Enable"}} run
+            <span class="shortcut-keys">Ctrl+{{ isMac ? 'Option' : 'Alt'}}+r</span></a>
         </li>
         <li>
-          <a ng-click="goToSingleParagraph()"><span class="icon-share-alt"></span> Link this paragraph</a>
+          <a ng-click="goToSingleParagraph()"><span class="icon-share-alt shortcut-icon"></span>Link this paragraph
+            <span class="shortcut-keys">Ctrl+{{ isMac ? 'Option' : 'Alt'}}+w</span></a>
         </li>
         <li>
-          <a ng-click="clearParagraphOutput(paragraph)"><span class="fa fa-eraser"></span> Clear output</a>
+          <a ng-click="clearParagraphOutput(paragraph)"><span class="fa fa-eraser shortcut-icon"></span>Clear output
+            <span class="shortcut-keys">Ctrl+{{ isMac ? 'Option' : 'Alt'}}+l</span></a>
         </li>
         <li>
           <!-- remove paragraph -->
-          <a ng-click="removeParagraph(paragraph)" ng-hide="$last"><span class="fa fa-times"></span> Remove</a>
+          <a ng-click="removeParagraph(paragraph)" ng-hide="$last"><span class="fa fa-times shortcut-icon"></span>Remove
+            <span class="shortcut-keys">Ctrl+{{ isMac ? 'Option' : 'Alt'}}+d</span></a>
         </li>
       </ul>
     </span>
-=======
-  <span class="icon-control-play" style="cursor:pointer;color:#3071A9" tooltip-placement="top" tooltip="Run this paragraph (Shift+Enter)"
-        ng-click="runParagraph(getEditorValue())"
-        ng-show="paragraph.status!='RUNNING' && paragraph.status!='PENDING' && paragraph.config.enabled"></span>
-  <span class="icon-control-pause" style="cursor:pointer;color:#CD5C5C" tooltip-placement="top"
-        tooltip="Cancel (Ctrl+{{ (isMac ? 'Option' : 'Alt') }}+c)"
-        ng-click="cancelParagraph(paragraph)"
-        ng-show="paragraph.status=='RUNNING' || paragraph.status=='PENDING'"></span>
-  <span class="{{paragraph.config.editorHide ? 'icon-size-fullscreen' : 'icon-size-actual'}}" style="cursor:pointer" tooltip-placement="top"
-        tooltip="{{(paragraph.config.editorHide ? 'Show' : 'Hide')}} editor (Ctrl+{{ (isMac ? 'Option' : 'Alt') }}+e)"
-        ng-click="toggleEditor(paragraph)"></span>
-  <span class="{{paragraph.config.tableHide ? 'icon-notebook' : 'icon-book-open'}}" style="cursor:pointer" tooltip-placement="top"
-        tooltip="{{(paragraph.config.tableHide ? 'Show' : 'Hide')}} output (Ctrl+{{ (isMac ? 'Option' : 'Alt') }}+o)"
-        ng-click="toggleOutput(paragraph)"></span>
-  <span class="dropdown navbar-right">
-    <span class="icon-settings" style="cursor:pointer"
-          data-toggle="dropdown"
-          type="button">
-    </span>
-
-    <ul class="dropdown-menu dropdown-menu-right" role="menu" style="width:270px;z-index:1002">
-      <li ng-controller="clipboardCtrl" ng-click="$event.stopPropagation()" style="text-align:center;margin-top:4px;">
-        <a  ngclipboard
-            ngclipboard-success="complete($event)"
-            ngclipboard-error="clipError($event)"
-            data-clipboard-text="{{paragraph.id}}"
-            tooltip-placement="top"
-            tooltip="{{tooltip}}">
-          <span>{{paragraph.id}}</span>
-        </a>
-      </li>
-      <li role="separator" class="divider"></li>
-      <li>
-        <a ng-click="$event.stopPropagation()" class="dropdown"><span class="fa fa-arrows-h shortcut-icon"></span>Width
-          <form style="display:inline; margin-left:5px; float:right">
-            <select ng-model="paragraph.config.colWidth"
-                    class="selectpicker"
-                    ng-change="changeColWidth(paragraph, paragraph.config.colWidth)"
-                    ng-options="col for col in colWidthOption"></select>
-          </form>
-        </a>
-      </li>
-      <li>
-        <a ng-click="moveUp(paragraph)" ng-hide="$first"><span class="icon-arrow-up shortcut-icon"></span>Move Up
-          <span class="shortcut-keys">Ctrl+{{ isMac ? 'Option' : 'Alt'}}+k</span></a>
-      </li>
-      <li>
-        <a ng-click="moveDown(paragraph)" ng-hide="$last"><span class="icon-arrow-down shortcut-icon"></span>Move Down
-          <span class="shortcut-keys">Ctrl+{{ isMac ? 'Option' : 'Alt'}}+j</span></a>
-      </li>
-      <li>
-        <a ng-click="insertNew('below')"><span class="icon-plus shortcut-icon"></span>Insert New
-          <span class="shortcut-keys">Ctrl+{{ isMac ? 'Option' : 'Alt'}}+b</span></a>
-      </li>
-      <li>
-        <a ng-click="copyParagraph(getEditorValue())"><span class="fa fa-copy shortcut-icon"></span>Clone paragraph
-          <span class="shortcut-keys">Ctrl+Shift+c</span></a>
-      </li>
-      <li>
-        <!-- paragraph handler -->
-        <a ng-click="hideTitle(paragraph)"
-           ng-show="paragraph.config.title"><span class="fa fa-font shortcut-icon"></span>Hide title
-          <span class="shortcut-keys">Ctrl+{{ isMac ? 'Option' : 'Alt'}}+t</span></a>
-        <a ng-click="showTitle(paragraph)"
-           ng-show="!paragraph.config.title"><span class="fa fa-font shortcut-icon"></span>Show title
-          <span class="shortcut-keys">Ctrl+{{ isMac ? 'Option' : 'Alt'}}+t</span></a>
-      </li>
-      <li>
-        <a ng-click="hideLineNumbers(paragraph)"
-           ng-show="paragraph.config.lineNumbers"><span class="fa fa-list-ol shortcut-icon"></span>Hide line numbers
-          <span class="shortcut-keys">Ctrl+{{ isMac ? 'Option' : 'Alt'}}+m</span></a>
-        <a ng-click="showLineNumbers(paragraph)"
-           ng-show="!paragraph.config.lineNumbers"><span class="fa fa-list-ol shortcut-icon"></span>Show line numbers
-          <span class="shortcut-keys">Ctrl+{{ isMac ? 'Option' : 'Alt'}}+m</span></a>
-      </li>
-      <li>
-        <a ng-click="toggleEnableDisable(paragraph)"><span class="icon-control-play shortcut-icon"></span>
-          {{paragraph.config.enabled ? "Disable" : "Enable"}} run
-          <span class="shortcut-keys">Ctrl+{{ isMac ? 'Option' : 'Alt'}}+r</span></a>
-      </li>
-      <li>
-        <a ng-click="goToSingleParagraph()"><span class="icon-share-alt shortcut-icon"></span>Link this paragraph
-          <span class="shortcut-keys">Ctrl+{{ isMac ? 'Option' : 'Alt'}}+w</span></a>
-      </li>
-      <li>
-        <a ng-click="clearParagraphOutput(paragraph)"><span class="fa fa-eraser shortcut-icon"></span>Clear output
-          <span class="shortcut-keys">Ctrl+{{ isMac ? 'Option' : 'Alt'}}+l</span></a>
-      </li>
-      <li>
-        <!-- remove paragraph -->
-        <a ng-click="removeParagraph(paragraph)" ng-hide="$last"><span class="fa fa-times shortcut-icon"></span>Remove
-          <span class="shortcut-keys">Ctrl+{{ isMac ? 'Option' : 'Alt'}}+d</span></a>
-      </li>
-    </ul>
->>>>>>> e3cc8ea1
   </span>
 </div>