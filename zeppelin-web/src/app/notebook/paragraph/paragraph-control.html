<!--
Licensed under the Apache License, Version 2.0 (the "License");
you may not use this file except in compliance with the License.
You may obtain a copy of the License at

    http://www.apache.org/licenses/LICENSE-2.0

Unless required by applicable law or agreed to in writing, software
distributed under the License is distributed on an "AS IS" BASIS,
WITHOUT WARRANTIES OR CONDITIONS OF ANY KIND, either express or implied.
See the License for the specific language governing permissions and
limitations under the License.
-->

<div id="{{paragraph.id}}_control" class="control" ng-show="!asIframe">

  <span>
    {{paragraph.status}}
  </span>

  <span ng-if="paragraph.status=='RUNNING'">
    {{getProgress()}}%
  </span>

  <!-- Run / Cancel button -->
  <span class="icon-control-play" style="cursor:pointer;color:#3071A9" tooltip-placement="top" tooltip="Run this paragraph (Shift+Enter)"
        ng-click="runParagraph(getEditorValue())"
        ng-show="paragraph.status!='RUNNING' && paragraph.status!='PENDING' && paragraph.config.enabled"></span>
  <span class="icon-control-pause" style="cursor:pointer;color:#CD5C5C" tooltip-placement="top" tooltip="Cancel"
        ng-click="cancelParagraph(paragraph)"
        ng-show="paragraph.status=='RUNNING' || paragraph.status=='PENDING'"></span>
  <span class="{{paragraph.config.editorHide ? 'icon-size-fullscreen' : 'icon-size-actual'}}" style="cursor:pointer;" tooltip-placement="top" tooltip="{{(paragraph.config.editorHide ? 'Show' : 'Hide') + ' editor'}}"
        ng-click="toggleEditor(paragraph)"></span>
  <span class="{{paragraph.config.tableHide ? 'icon-notebook' : 'icon-book-open'}}" style="cursor:pointer;" tooltip-placement="top" tooltip="{{(paragraph.config.tableHide ? 'Show' : 'Hide') + ' output'}}"
        ng-click="toggleOutput(paragraph)"></span>
  <span class="dropdown navbar-right">
    <span class="icon-settings" style="cursor:pointer"
          data-toggle="dropdown"
          type="button">
    </span>
<<<<<<< HEAD
    <ul class="dropdown-menu dropdown-menu-right" role="menu" style="width:200px;z-index:1002">
      <li ng-click="$event.stopPropagation()" style="text-align:center;margin-top:4px;">
        {{paragraph.id}}
=======
    <ul class="dropdown-menu" role="menu" style="width:200px;z-index:1002">
      <li ng-controller="clipboardCtrl" ng-click="$event.stopPropagation()" style="text-align:center;margin-top:4px;">
        <a  ngclipboard
            ngclipboard-success="complete($event)"
            ngclipboard-error="clipError($event)"
            data-clipboard-text="{{paragraph.id}}"
            tooltip-placement="top"
            tooltip="{{tooltip}}">
          <span>{{paragraph.id}}</span>
        </a>
>>>>>>> 6808bdc6
      </li>
      <li role="separator" class="divider"></li>
      <li>
        <a ng-click="$event.stopPropagation()" class="dropdown"><span class="fa fa-arrows-h"></span> Width
          <form style="display:inline; margin-left:5px;">
            <select ng-model="paragraph.config.colWidth"
                    class="selectpicker"
                    ng-change="changeColWidth(paragraph, paragraph.config.colWidth)"
                    ng-options="col for col in colWidthOption"></select>
          </form>
        </a>
      </li>
      <li>
        <a ng-click="moveUp(paragraph)" ng-hide="$first"><span class="icon-arrow-up"></span> Move Up</a>
      </li>
      <li>
        <a ng-click="moveDown(paragraph)" ng-hide="$last"><span class="icon-arrow-down"></span> Move Down</a>
      </li>
      <li>
        <a ng-click="insertNew('below')"><span class="icon-plus"></span> Insert New</a>
      </li>
      <li>
        <a ng-click="copyParagraph(getEditorValue())"><span class="fa fa-copy"></span> Clone paragraph</a>
      </li>
      <li>
        <!-- paragraph handler -->
        <a ng-click="hideTitle(paragraph)"
           ng-show="paragraph.config.title"><span class="fa fa-font"></span> Hide title</a>
        <a ng-click="showTitle(paragraph)"
           ng-show="!paragraph.config.title"><span class="fa fa-font"></span> Show title</a>
      </li>
      <li>
        <a ng-click="hideLineNumbers(paragraph)"
           ng-show="paragraph.config.lineNumbers"><span class="fa fa-list-ol"></span> Hide line numbers</a>
        <a ng-click="showLineNumbers(paragraph)"
           ng-show="!paragraph.config.lineNumbers"><span class="fa fa-list-ol"></span> Show line numbers</a>
      </li>
      <li>
        <a ng-click="toggleEnableDisable(paragraph)"><span class="icon-control-play"></span>
          {{paragraph.config.enabled ? "Disable" : "Enable"}} run</a>
      </li>
      <li>
        <a ng-click="goToSingleParagraph()"><span class="icon-share-alt"></span> Link this paragraph</a>
      </li>
      <li>
        <a ng-click="clearParagraphOutput(paragraph)"><span class="fa fa-eraser"></span> Clear output</a>
      </li>
      <li>
        <!-- remove paragraph -->
        <a ng-click="removeParagraph(paragraph)" ng-hide="$last"><span class="fa fa-times"></span> Remove</a>
      </li>
    </ul>
  </span>
</div><|MERGE_RESOLUTION|>--- conflicted
+++ resolved
@@ -38,12 +38,7 @@
           data-toggle="dropdown"
           type="button">
     </span>
-<<<<<<< HEAD
     <ul class="dropdown-menu dropdown-menu-right" role="menu" style="width:200px;z-index:1002">
-      <li ng-click="$event.stopPropagation()" style="text-align:center;margin-top:4px;">
-        {{paragraph.id}}
-=======
-    <ul class="dropdown-menu" role="menu" style="width:200px;z-index:1002">
       <li ng-controller="clipboardCtrl" ng-click="$event.stopPropagation()" style="text-align:center;margin-top:4px;">
         <a  ngclipboard
             ngclipboard-success="complete($event)"
@@ -53,7 +48,6 @@
             tooltip="{{tooltip}}">
           <span>{{paragraph.id}}</span>
         </a>
->>>>>>> 6808bdc6
       </li>
       <li role="separator" class="divider"></li>
       <li>
