--- conflicted
+++ resolved
@@ -72,19 +72,11 @@
     <span class="{{paragraph.config.tableHide ? 'icon-notebook' : 'icon-book-open'}}" style="cursor:pointer" tooltip-placement="top"
           uib-tooltip="{{(paragraph.config.tableHide ? 'Show' : 'Hide')}} output (Ctrl+{{ (isMac ? 'Option' : 'Alt') }}+O)"
           ng-click="toggleOutput(paragraph)"></span>
-<<<<<<< HEAD
-    <span class="{{selectedParagraphsId.has(paragraph.id) ? 'icon-check checked-paragraph-check-button' : 'icon-plus'}}"
-          tooltip-placement="top"
-          style="cursor:pointer"
-          uib-tooltip="Select a paragraph"
-          ng-click="switchSelection(paragraph)"></span>
-=======
     <span class="{{selectedParagraphsIds.has(paragraph.id) ? 'icon-check checked-paragraph-check-button' : 'icon-plus'}}"
           tooltip-placement="top"
           style="cursor:pointer"
           uib-tooltip="Select a paragraph"
           ng-click="toggleSelection(paragraph)"></span>
->>>>>>> 377f5e06
 
     <span class="dropdown navbar-right">
       <span class="icon-settings" style="cursor:pointer"
