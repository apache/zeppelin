--- conflicted
+++ resolved
@@ -14,28 +14,16 @@
 
 <div id="{{id}}_switch"
      ng-if="(type == 'TABLE' || apps.length > 0 || suggestion.available && suggestion.available.length > 0) && !asIframe && !viewOnly"
-<<<<<<< HEAD
-     class="btn-group result-chart-selector"
-     style="margin-bottom: 10px;">
-
-  <button type="button" class="btn btn-default btn-sm"
-          ng-if="type == 'TABLE'"
-          ng-repeat="viz in builtInTableDataVisualizationList track by $index"
-          ng-class="{'active' : viz.id == graphMode && !config.helium.activeApp}"
-          ng-click="switchViz(viz.id)"
-          ng-bind-html="viz.icon">
-  </button>
-=======
-     class="chart-selector">
+     class="result-chart-selector">
 
   <div ng-if="type == 'TABLE'" class="btn-group">
     <button type="button" class="btn btn-default btn-sm"
             ng-repeat="viz in builtInTableDataVisualizationList track by $index"
             ng-class="{'active' : viz.id == graphMode && !config.helium.activeApp}"
-            ng-click="switchViz(viz.id)"><i ng-class="viz.icon"></i>
+            ng-click="switchViz(viz.id)"
+            ng-bind-html="viz.icon">
     </button>
   </div>
->>>>>>> 99946e71
 
   <div class="btn-group">
     <button type="button"
