/*
 * Licensed under the Apache License, Version 2.0 (the "License");
 * you may not use this file except in compliance with the License.
 * You may obtain a copy of the License at
 *
 *     http://www.apache.org/licenses/LICENSE-2.0
 *
 * Unless required by applicable law or agreed to in writing, software
 * distributed under the License is distributed on an "AS IS" BASIS,
 * WITHOUT WARRANTIES OR CONDITIONS OF ANY KIND, either express or implied.
 * See the License for the specific language governing permissions and
 * limitations under the License.
 */

import TableData from '../../../tabledata/tabledata';
import TableVisualization from '../../../visualization/builtins/visualization-table';
import BarchartVisualization from '../../../visualization/builtins/visualization-barchart';
import PiechartVisualization from '../../../visualization/builtins/visualization-piechart';
import AreachartVisualization from '../../../visualization/builtins/visualization-areachart';
import LinechartVisualization from '../../../visualization/builtins/visualization-linechart';
import ScatterchartVisualization from '../../../visualization/builtins/visualization-scatterchart';

<<<<<<< HEAD
(function() {

  angular.module('zeppelinWebApp').controller('ResultCtrl', ResultCtrl);

  ResultCtrl.$inject = [
    '$scope',
    '$rootScope',
    '$route',
    '$window',
    '$routeParams',
    '$location',
    '$timeout',
    '$compile',
    '$http',
    '$q',
    '$templateRequest',
    '$sce',
    'websocketMsgSrv',
    'baseUrlSrv',
    'ngToast',
    'saveAsService',
    'noteVarShareService',
    'heliumService'
  ];

  function ResultCtrl($scope, $rootScope, $route, $window, $routeParams, $location,
                      $timeout, $compile, $http, $q, $templateRequest, $sce, websocketMsgSrv,
                      baseUrlSrv, ngToast, saveAsService, noteVarShareService, heliumService) {

    /**
     * Built-in visualizations
     */
    $scope.builtInTableDataVisualizationList = [
      {
        id: 'table',   // paragraph.config.graph.mode
        name: 'Table', // human readable name. tooltip
        icon: '<i class="fa fa-table"></i>'
      },
      {
        id: 'multiBarChart',
        name: 'Bar Chart',
        icon: '<i class="fa fa-bar-chart"></i>',
        transformation: 'pivot'
      },
      {
        id: 'pieChart',
        name: 'Pie Chart',
        icon: '<i class="fa fa-pie-chart"></i>',
        transformation: 'pivot'
      },
      {
        id: 'stackedAreaChart',
        name: 'Area Chart',
        icon: '<i class="fa fa-area-chart"></i>',
        transformation: 'pivot'
      },
      {
        id: 'lineChart',
        name: 'Line Chart',
        icon: '<i class="fa fa-line-chart"></i>',
        transformation: 'pivot'
      },
      {
        id: 'scatterChart',
        name: 'Scatter Chart',
        icon: '<i class="cf cf-scatter-chart"></i>'
      }
    ];
=======
angular.module('zeppelinWebApp').controller('ResultCtrl', ResultCtrl);

ResultCtrl.$inject = [
  '$scope',
  '$rootScope',
  '$route',
  '$window',
  '$routeParams',
  '$location',
  '$timeout',
  '$compile',
  '$http',
  '$q',
  '$templateRequest',
  'websocketMsgSrv',
  'baseUrlSrv',
  'ngToast',
  'saveAsService',
  'noteVarShareService'
];

function ResultCtrl($scope, $rootScope, $route, $window, $routeParams, $location,
                    $timeout, $compile, $http, $q, $templateRequest, websocketMsgSrv,
                    baseUrlSrv, ngToast, saveAsService, noteVarShareService) {

  /**
   * Built-in visualizations
   */
  $scope.builtInTableDataVisualizationList = [
    {
      id: 'table',   // paragraph.config.graph.mode
      name: 'Table', // human readable name. tooltip
      icon: 'fa fa-table'
    },
    {
      id: 'multiBarChart',
      name: 'Bar Chart',
      icon: 'fa fa-bar-chart',
      transformation: 'pivot'
    },
    {
      id: 'pieChart',
      name: 'Pie Chart',
      icon: 'fa fa-pie-chart',
      transformation: 'pivot'
    },
    {
      id: 'stackedAreaChart',
      name: 'Area Chart',
      icon: 'fa fa-area-chart',
      transformation: 'pivot'
    },
    {
      id: 'lineChart',
      name: 'Line Chart',
      icon: 'fa fa-line-chart',
      transformation: 'pivot'
    },
    {
      id: 'scatterChart',
      name: 'Scatter Chart',
      icon: 'cf cf-scatter-chart'
    }
  ];

  /**
   * Holds class and actual runtime instance and related infos of built-in visualizations
   */
  var builtInVisualizations = {
    'table': {
      class: TableVisualization,
      instance: undefined   // created from setGraphMode()
    },
    'multiBarChart': {
      class: BarchartVisualization,
      instance: undefined
    },
    'pieChart': {
      class: PiechartVisualization,
      instance: undefined
    },
    'stackedAreaChart': {
      class: AreachartVisualization,
      instance: undefined
    },
    'lineChart': {
      class: LinechartVisualization,
      instance: undefined
    },
    'scatterChart': {
      class: ScatterchartVisualization,
      instance: undefined
    }
  };

  // type
  $scope.type;
>>>>>>> 8e6bfb45

  // Data of the result
  var data;

  // config
  $scope.config;

  // resultId = paragraph.id + index
  $scope.id;

  // referece to paragraph
  var paragraph;

  // index of the result
  var resultIndex;

  // TableData instance
  var tableData;

  // available columns in tabledata
  $scope.tableDataColumns = [];

  // enable helium
  var enableHelium = false;

  // graphMode
  $scope.graphMode;

  // image data
  $scope.imageData;

  $scope.init = function(result, config, paragraph, index) {
    console.log('result controller init %o %o %o', result, config, index);
    updateData(result, config, paragraph, index);
    renderResult($scope.type);
  };

  $scope.$on('updateResult', function(event, result, newConfig, paragraphRef, index) {
    if (paragraph.id !== paragraphRef.id || index !== resultIndex) {
      return;
    }
    console.log('updateResult %o %o %o %o', result, newConfig, paragraphRef, index);
    var refresh = !angular.equals(newConfig, $scope.config) ||
      !angular.equals(result.type, $scope.type) ||
      !angular.equals(result.data, data);

    updateData(result, newConfig, paragraph, resultIndex);
    renderResult($scope.type, refresh);
  });

  $scope.$on('appendParagraphOutput', function(event, data) {
    /* It has been observed that append events
     * can be errorneously called even if paragraph
     * execution has ended, and in that case, no append
     * should be made. Also, it was observed that between PENDING
     * and RUNNING states, append-events can be called and we can't
     * miss those, else during the length of paragraph run, few
     * initial output line/s will be missing.
     */
    if (paragraph.id === data.paragraphId &&
      resultIndex === data.index &&
      (paragraph.status === 'RUNNING' || paragraph.status === 'PENDING')) {
      appendTextOutput(data.data);
    }
  });

<<<<<<< HEAD
    $scope.init = function(result, config, paragraph, index) {
      console.log('result controller init %o %o %o', result, config, index);

      // register helium plugin vis
      var heliumVis = heliumService.get();
      console.log('Helium visualizations %o', heliumVis);
      heliumVis.forEach(function(vis) {
        $scope.builtInTableDataVisualizationList.push({
          id: vis.id,
          name: vis.name,
          icon: $sce.trustAsHtml(vis.icon)
        });
        builtInVisualizations[vis.id] = {
          class: vis.class
        };
      });

      updateData(result, config, paragraph, index);
      renderResult($scope.type);
    };
=======
  $scope.$on('updateParagraphOutput', function(event, data) {
    if (paragraph.id === data.paragraphId &&
      resultIndex === data.index) {
      clearTextOutput();
      appendTextOutput(data.data);
    }
  });
>>>>>>> 8e6bfb45

  var updateData = function(result, config, paragraphRef, index) {
    data = result.data;
    paragraph = paragraphRef;
    resultIndex = parseInt(index);

    $scope.id = paragraph.id + '_' + index;
    $scope.type = result.type;
    config = config ? config : {};

    // initialize default config values
    if (!config.graph) {
      config.graph = {};
    }

    if (!config.graph.mode) {
      config.graph.mode = 'table';
    }

    if (!config.graph.height) {
      config.graph.height = 300;
    }

    if (!config.graph.optionOpen) {
      config.graph.optionOpen = false;
    }

    $scope.graphMode = config.graph.mode;
    $scope.config = angular.copy(config);

    // enable only when it is last result
    enableHelium = (index === paragraphRef.results.msg.length - 1);

    if ($scope.type === 'TABLE') {
      tableData = new TableData();
      tableData.loadParagraphResult({type: $scope.type, msg: data});
      $scope.tableDataColumns = tableData.columns;
      $scope.tableDataComment = tableData.comment;
    } else if ($scope.type === 'IMG') {
      $scope.imageData = data;
    }
  };

  var renderResult = function(type, refresh) {
    var activeApp;
    if (enableHelium) {
      getSuggestions();
      getApplicationStates();
      activeApp = _.get($scope.config, 'helium.activeApp');
    }

    if (activeApp) {
      var app = _.find($scope.apps, {id: activeApp});
      renderApp(app);
    } else {
      if (type === 'TABLE') {
        $scope.renderGraph($scope.graphMode, refresh);
      } else if (type === 'HTML') {
        renderHtml();
      } else if (type === 'ANGULAR') {
        renderAngular();
      } else if (type === 'TEXT') {
        renderText();
      }
    }
  };

  var renderHtml = function() {
    var retryRenderer = function() {
      var htmlEl = angular.element('#p' + $scope.id + '_html');
      if (htmlEl.length) {
        try {
          htmlEl.html(data);

          htmlEl.find('pre code').each(function(i, e) {
            hljs.highlightBlock(e);
          });
          /*eslint new-cap: [2, {"capIsNewExceptions": ["MathJax.Hub.Queue"]}]*/
          MathJax.Hub.Queue(['Typeset', MathJax.Hub, htmlEl[0]]);
        } catch (err) {
          console.log('HTML rendering error %o', err);
        }
      } else {
        $timeout(retryRenderer, 10);
      }
    };
    $timeout(retryRenderer);
  };

  var renderAngular = function() {
    var retryRenderer = function() {
      if (angular.element('#p' + $scope.id + '_angular').length) {
        try {
          angular.element('#p' + $scope.id + '_angular').html(data);

          var paragraphScope = noteVarShareService.get(paragraph.id + '_paragraphScope');
          $compile(angular.element('#p' + $scope.id + '_angular').contents())(paragraphScope);
        } catch (err) {
          console.log('ANGULAR rendering error %o', err);
        }
      } else {
        $timeout(retryRenderer, 10);
      }
    };
    $timeout(retryRenderer);
  };

  var getTextEl = function (paragraphId) {
    return angular.element('#p' + $scope.id + '_text');
  }

  var textRendererInitialized = false;
  var renderText = function() {
    var retryRenderer = function() {
      var textEl = getTextEl($scope.id);
      if (textEl.length) {
        // clear all lines before render
        clearTextOutput();
        textRendererInitialized = true;

        if (data) {
          appendTextOutput(data);
        } else {
          flushAppendQueue();
        }

        getTextEl($scope.id).bind('mousewheel', function(e) {
          $scope.keepScrollDown = false;
        });
      } else {
        $timeout(retryRenderer, 10);
      }
    };
    $timeout(retryRenderer);
  };

  var clearTextOutput = function() {
    var textEl = getTextEl($scope.id);
    if (textEl.length) {
      textEl.children().remove();
    }
  };

  var textAppendQueueBeforeInitialize = [];

  var flushAppendQueue = function() {
    while (textAppendQueueBeforeInitialize.length > 0) {
      appendTextOutput(textAppendQueueBeforeInitialize.pop());
    }
  };

  var appendTextOutput = function(msg) {
    if (!textRendererInitialized) {
      textAppendQueueBeforeInitialize.push(msg);
    } else {
      flushAppendQueue();
      var textEl = getTextEl($scope.id);
      if (textEl.length) {
        var lines = msg.split('\n');
        for (var i = 0; i < lines.length; i++) {
          textEl.append(angular.element('<div></div>').text(lines[i]));
        }
      }
      if ($scope.keepScrollDown) {
        var doc = getTextEl($scope.id);
        doc[0].scrollTop = doc[0].scrollHeight;
      }
    }
  };

  $scope.renderGraph = function(type, refresh) {
    // set graph height
    var height = $scope.config.graph.height;
    var graphContainerEl = angular.element('#p' + $scope.id + '_graph');
    graphContainerEl.height(height);

    if (!type) {
      type = 'table';
    }

    var builtInViz = builtInVisualizations[type];
    if (builtInViz) {
      // deactive previsouly active visualization
      for (var t in builtInVisualizations) {
        var v = builtInVisualizations[t].instance;

        if (t !== type && v && v.isActive()) {
          v.deactivate();
          break;
        }
      }

<<<<<<< HEAD
        if (!builtInViz.instance) { // not instantiated yet
          // render when targetEl is available
          var retryRenderer = function() {
            var targetEl = angular.element('#p' + $scope.id + '_' + type);
            var transformationSettingTargetEl = angular.element('#trsetting' + $scope.id + '_' + type);
            var visualizationSettingTargetEl = angular.element('#vizsetting' + $scope.id + '_' + type);
            if (targetEl.length) {
              try {
                // set height
                targetEl.height(height);

                // instantiate visualization
                var config = getVizConfig(type);
                var Visualization = builtInViz.class;
                builtInViz.instance = new Visualization(targetEl, config);

                // inject emitter, $templateRequest
                var emitter = function(graphSetting) {
                  commitVizConfigChange(graphSetting, type);
                };
                builtInViz.instance._emitter = emitter;
                builtInViz.instance._compile = $compile;
                builtInViz.instance._createNewScope = createNewScope;
                var transformation = builtInViz.instance.getTransformation();
                transformation._emitter = emitter;
                transformation._templateRequest = $templateRequest;
                transformation._compile = $compile;
                transformation._createNewScope = createNewScope;

                // render
                var transformed = transformation.transform(tableData);
                transformation.renderSetting(transformationSettingTargetEl);
                builtInViz.instance.render(transformed);
                builtInViz.instance.renderSetting(visualizationSettingTargetEl);
                builtInViz.instance.activate();
                angular.element(window).resize(function() {
                  builtInViz.instance.resize();
                });
              } catch (err) {
                console.error('Graph drawing error %o', err);
              }
            } else {
              $timeout(retryRenderer, 10);
            }
          };
          $timeout(retryRenderer);
        } else if (refresh) {
          console.log('Refresh data %o', tableData);
          // when graph options or data are changed
          var retryRenderer = function() {
            var targetEl = angular.element('#p' + $scope.id + '_' + type);
            var transformationSettingTargetEl = angular.element('#trsetting' + $scope.id + '_' + type);
            var visualizationSettingTargetEl = angular.element('#trsetting' + $scope.id + '_' + type);
            if (targetEl.length) {
              var config = getVizConfig(type);
=======
      if (!builtInViz.instance) { // not instantiated yet
        // render when targetEl is available
        var retryRenderer = function() {
          var targetEl = angular.element('#p' + $scope.id + '_' + type);
          var transformationSettingTargetEl = angular.element('#trsetting' + $scope.id + '_' + type);
          var visualizationSettingTargetEl = angular.element('#vizsetting' + $scope.id + '_' + type);
          if (targetEl.length) {
            try {
              // set height
>>>>>>> 8e6bfb45
              targetEl.height(height);

              // instantiate visualization
              var config = getVizConfig(type);
              var Visualization = builtInViz.class;
              builtInViz.instance = new Visualization(targetEl, config);

              // inject emitter, $templateRequest
              var emitter = function(graphSetting) {
                commitVizConfigChange(graphSetting, type);
              };
              builtInViz.instance._emitter = emitter;
              builtInViz.instance._compile = $compile;
              builtInViz.instance._createNewScope = createNewScope;
              var transformation = builtInViz.instance.getTransformation();
              transformation._emitter = emitter;
              transformation._templateRequest = $templateRequest;
              transformation._compile = $compile;
              transformation._createNewScope = createNewScope;

              // render
              var transformed = transformation.transform(tableData);
              transformation.renderSetting(transformationSettingTargetEl);
              builtInViz.instance.render(transformed);
              builtInViz.instance.renderSetting(visualizationSettingTargetEl);
              builtInViz.instance.activate();
              angular.element(window).resize(function() {
                builtInViz.instance.resize();
              });
            } catch (err) {
              console.log('Graph drawing error %o', err);
            }
          } else {
            $timeout(retryRenderer, 10);
          }
        };
        $timeout(retryRenderer);
      } else if (refresh) {
        console.log('Refresh data %o', tableData);
        // when graph options or data are changed
        var retryRenderer = function() {
          var targetEl = angular.element('#p' + $scope.id + '_' + type);
          var transformationSettingTargetEl = angular.element('#trsetting' + $scope.id + '_' + type);
          var visualizationSettingTargetEl = angular.element('#trsetting' + $scope.id + '_' + type);
          if (targetEl.length) {
            var config = getVizConfig(type);
            targetEl.height(height);
            var transformation = builtInViz.instance.getTransformation();
            transformation.setConfig(config);
            var transformed = transformation.transform(tableData);
            transformation.renderSetting(transformationSettingTargetEl);
            builtInViz.instance.setConfig(config);
            builtInViz.instance.render(transformed);
            builtInViz.instance.renderSetting(visualizationSettingTargetEl);
          } else {
            $timeout(retryRenderer, 10);
          }
        };
        $timeout(retryRenderer);
      } else {
        var retryRenderer = function() {
          var targetEl = angular.element('#p' + $scope.id + '_' + type);
          if (targetEl.length) {
            targetEl.height(height);
            builtInViz.instance.activate();
          } else {
            $timeout(retryRenderer, 10);
          }
        };
        $timeout(retryRenderer);
      }
    }
  };
  $scope.switchViz = function(newMode) {
    var newConfig = angular.copy($scope.config);
    var newParams = angular.copy(paragraph.settings.params);

    // graph options
    newConfig.graph.mode = newMode;

    // see switchApp()
    _.set(newConfig, 'helium.activeApp', undefined);

    commitParagraphResult(paragraph.title, paragraph.text, newConfig, newParams);
  };

  var createNewScope = function() {
    return $rootScope.$new(true);
  };

  var commitParagraphResult = function(title, text, config, params) {
    var newParagraphConfig = angular.copy(paragraph.config);
    newParagraphConfig.results = newParagraphConfig.results || [];
    newParagraphConfig.results[resultIndex] = config;
    if ($scope.revisionView === true) {
      // local update without commit
      updateData({
        type: $scope.type,
        data: data
      }, newParagraphConfig.results[resultIndex], paragraph, resultIndex);
      renderResult($scope.type, true);
    } else {
      websocketMsgSrv.commitParagraph(paragraph.id, title, text, newParagraphConfig, params);
    }
  };

  $scope.toggleGraphSetting = function() {
    var newConfig = angular.copy($scope.config);
    if (newConfig.graph.optionOpen) {
      newConfig.graph.optionOpen = false;
    } else {
      newConfig.graph.optionOpen = true;
    }
    var newParams = angular.copy(paragraph.settings.params);

    commitParagraphResult(paragraph.title, paragraph.text, newConfig, newParams);
  };

  var getVizConfig = function(vizId) {
    var config;
    var graph = $scope.config.graph;
    if (graph) {
      // copy setting for vizId
      if (graph.setting) {
        config = angular.copy(graph.setting[vizId]);
      }

      if (!config) {
        config = {};
      }

      // copy common setting
      config.common = angular.copy(graph.commonSetting) || {};

      // copy pivot setting
      if (graph.keys) {
        config.common.pivot = {
          keys: angular.copy(graph.keys),
          groups: angular.copy(graph.groups),
          values: angular.copy(graph.values)
        };
      }
    }
    console.log('getVizConfig', config);
    return config;
  };

  var commitVizConfigChange = function(config, vizId) {
    var newConfig = angular.copy($scope.config);
    if (!newConfig.graph) {
      newConfig.graph = {};
    }

    // copy setting for vizId
    if (!newConfig.graph.setting) {
      newConfig.graph.setting = {};
    }
    newConfig.graph.setting[vizId] = angular.copy(config);

    // copy common setting
    if (newConfig.graph.setting[vizId]) {
      newConfig.graph.commonSetting = newConfig.graph.setting[vizId].common;
      delete newConfig.graph.setting[vizId].common;
    }

    // copy pivot setting
    if (newConfig.graph.commonSetting && newConfig.graph.commonSetting.pivot) {
      newConfig.graph.keys = newConfig.graph.commonSetting.pivot.keys;
      newConfig.graph.groups = newConfig.graph.commonSetting.pivot.groups;
      newConfig.graph.values = newConfig.graph.commonSetting.pivot.values;
      delete newConfig.graph.commonSetting.pivot;
    }
    console.log('committVizConfig', newConfig);
    var newParams = angular.copy(paragraph.settings.params);
    commitParagraphResult(paragraph.title, paragraph.text, newConfig, newParams);
  };

  $scope.$on('paragraphResized', function(event, paragraphId) {
    // paragraph col width changed
    if (paragraphId === paragraph.id) {
      var builtInViz = builtInVisualizations[$scope.graphMode];
      if (builtInViz && builtInViz.instance) {
        builtInViz.instance.resize();
      }
    }
  });

  $scope.resize = function(width, height) {
    $timeout(function() {
      changeHeight(width, height);
    }, 200);
  };

  var changeHeight = function(width, height) {
    var newParams = angular.copy(paragraph.settings.params);
    var newConfig = angular.copy($scope.config);

    newConfig.graph.height = height;
    paragraph.config.colWidth = width;

    commitParagraphResult(paragraph.title, paragraph.text, newConfig, newParams);
  };

  $scope.exportToDSV = function(delimiter) {
    var dsv = '';
    var dateFinished = moment(paragraph.dateFinished).format('YYYY-MM-DD hh:mm:ss A');
    var exportedFileName = paragraph.title ? paragraph.title + '_' + dateFinished : 'data_' + dateFinished;

    for (var titleIndex in tableData.columns) {
      dsv += tableData.columns[titleIndex].name + delimiter;
    }
    dsv = dsv.substring(0, dsv.length - 1) + '\n';
    for (var r in tableData.rows) {
      var row = tableData.rows[r];
      var dsvRow = '';
      for (var index in row) {
        var stringValue =  (row[index]).toString();
        if (stringValue.indexOf(delimiter) > -1) {
          dsvRow += '"' + stringValue + '"' + delimiter;
        } else {
          dsvRow += row[index] + delimiter;
        }
      }
      dsv += dsvRow.substring(0, dsvRow.length - 1) + '\n';
    }
    var extension = '';
    if (delimiter === '\t') {
      extension = 'tsv';
    } else if (delimiter === ',') {
      extension = 'csv';
    }
    saveAsService.saveAs(dsv, exportedFileName, extension);
  };

  $scope.getBase64ImageSrc = function(base64Data) {
    return 'data:image/png;base64,' + base64Data;
  };

  // Helium ----------------
  var ANGULAR_FUNCTION_OBJECT_NAME_PREFIX = '_Z_ANGULAR_FUNC_';

  // app states
  $scope.apps = [];

  // suggested apps
  $scope.suggestion = {};

  $scope.switchApp = function(appId) {
    var newConfig = angular.copy($scope.config);
    var newParams = angular.copy(paragraph.settings.params);

    // 'helium.activeApp' can be cleared by switchViz()
    _.set(newConfig, 'helium.activeApp', appId);

    commitConfig(newConfig, newParams);
  };

  $scope.loadApp = function(heliumPackage) {
    var noteId = $route.current.pathParams.noteId;
    $http.post(baseUrlSrv.getRestApiBase() + '/helium/load/' + noteId + '/' + paragraph.id, heliumPackage)
      .success(function(data, status, headers, config) {
        console.log('Load app %o', data);
      })
      .error(function(err, status, headers, config) {
        console.log('Error %o', err);
      });
  };

  var commitConfig = function(config, params) {
    commitParagraphResult(paragraph.title, paragraph.text, config, params);
  };

  var getApplicationStates = function() {
    var appStates = [];

    // Display ApplicationState
    if (paragraph.apps) {
      _.forEach(paragraph.apps, function(app) {
        appStates.push({
          id: app.id,
          pkg: app.pkg,
          status: app.status,
          output: app.output
        });
      });
    }

    // update or remove app states no longer exists
    _.forEach($scope.apps, function(currentAppState, idx) {
      var newAppState = _.find(appStates, {id: currentAppState.id});
      if (newAppState) {
        angular.extend($scope.apps[idx], newAppState);
      } else {
        $scope.apps.splice(idx, 1);
      }
    });

    // add new app states
    _.forEach(appStates, function(app, idx) {
      if ($scope.apps.length <= idx || $scope.apps[idx].id !== app.id) {
        $scope.apps.splice(idx, 0, app);
      }
    });
  };

  var getSuggestions = function() {
    // Get suggested apps
    var noteId = $route.current.pathParams.noteId;
    $http.get(baseUrlSrv.getRestApiBase() + '/helium/suggest/' + noteId + '/' + paragraph.id)
      .success(function(data, status, headers, config) {
        $scope.suggestion = data.body;
      })
      .error(function(err, status, headers, config) {
        console.log('Error %o', err);
      });
  };

  var renderApp = function(appState) {
    var retryRenderer = function() {
      var targetEl = angular.element(document.getElementById('p' + appState.id));
      console.log('retry renderApp %o', targetEl);
      if (targetEl.length) {
        try {
          console.log('renderApp %o', appState);
          targetEl.html(appState.output);
          $compile(targetEl.contents())(getAppScope(appState));
        } catch (err) {
          console.log('App rendering error %o', err);
        }
      } else {
        $timeout(retryRenderer, 1000);
      }
    };
    $timeout(retryRenderer);
  };

  /*
   ** $scope.$on functions below
   */
  $scope.$on('appendAppOutput', function(event, data) {
    if (paragraph.id === data.paragraphId) {
      var app = _.find($scope.apps, {id: data.appId});
      if (app) {
        app.output += data.data;

        var paragraphAppState = _.find(paragraph.apps, {id: data.appId});
        paragraphAppState.output = app.output;

        var targetEl = angular.element(document.getElementById('p' + app.id));
        targetEl.html(app.output);
        $compile(targetEl.contents())(getAppScope(app));
        console.log('append app output %o', $scope.apps);
      }
    }
  });

  $scope.$on('updateAppOutput', function(event, data) {
    if (paragraph.id === data.paragraphId) {
      var app = _.find($scope.apps, {id: data.appId});
      if (app) {
        app.output = data.data;

        var paragraphAppState = _.find(paragraph.apps, {id: data.appId});
        paragraphAppState.output = app.output;

        var targetEl = angular.element(document.getElementById('p' + app.id));
        targetEl.html(app.output);
        $compile(targetEl.contents())(getAppScope(app));
        console.log('append app output');
      }
    }
  });

  $scope.$on('appLoad', function(event, data) {
    if (paragraph.id === data.paragraphId) {
      var app = _.find($scope.apps, {id: data.appId});
      if (!app) {
        app = {
          id: data.appId,
          pkg: data.pkg,
          status: 'UNLOADED',
          output: ''
        };

        $scope.apps.push(app);
        paragraph.apps.push(app);
        $scope.switchApp(app.id);
      }
    }
  });

  $scope.$on('appStatusChange', function(event, data) {
    if (paragraph.id === data.paragraphId) {
      var app = _.find($scope.apps, {id: data.appId});
      if (app) {
        app.status = data.status;
        var paragraphAppState = _.find(paragraph.apps, {id: data.appId});
        paragraphAppState.status = app.status;
      }
    }
  });

  var getAppRegistry = function(appState) {
    if (!appState.registry) {
      appState.registry = {};
    }

    return appState.registry;
  };

  var getAppScope = function(appState) {
    if (!appState.scope) {
      appState.scope = $rootScope.$new(true, $rootScope);
    }
    return appState.scope;
  };

  $scope.$on('angularObjectUpdate', function(event, data) {
    var noteId = $route.current.pathParams.noteId;
    if (!data.noteId || data.noteId === noteId) {
      var scope;
      var registry;

      var app = _.find($scope.apps, {id: data.paragraphId});
      if (app) {
        scope = getAppScope(app);
        registry = getAppRegistry(app);
      } else {
        // no matching app in this paragraph
        return;
      }

      var varName = data.angularObject.name;

      if (angular.equals(data.angularObject.object, scope[varName])) {
        // return when update has no change
        return;
      }

      if (!registry[varName]) {
        registry[varName] = {
          interpreterGroupId: data.interpreterGroupId,
          noteId: data.noteId,
          paragraphId: data.paragraphId
        };
      } else {
        registry[varName].noteId = registry[varName].noteId || data.noteId;
        registry[varName].paragraphId = registry[varName].paragraphId || data.paragraphId;
      }

      registry[varName].skipEmit = true;

      if (!registry[varName].clearWatcher) {
        registry[varName].clearWatcher = scope.$watch(varName, function(newValue, oldValue) {
          console.log('angular object (paragraph) updated %o %o', varName, registry[varName]);
          if (registry[varName].skipEmit) {
            registry[varName].skipEmit = false;
            return;
          }
          websocketMsgSrv.updateAngularObject(
            registry[varName].noteId,
            registry[varName].paragraphId,
            varName,
            newValue,
            registry[varName].interpreterGroupId);
        });
      }
      console.log('angular object (paragraph) created %o', varName);
      scope[varName] = data.angularObject.object;

      // create proxy for AngularFunction
      if (varName.indexOf(ANGULAR_FUNCTION_OBJECT_NAME_PREFIX) === 0) {
        var funcName = varName.substring((ANGULAR_FUNCTION_OBJECT_NAME_PREFIX).length);
        scope[funcName] = function() {
          scope[varName] = arguments;
          console.log('angular function (paragraph) invoked %o', arguments);
        };

        console.log('angular function (paragraph) created %o', scope[funcName]);
      }
    }
  });

  $scope.$on('angularObjectRemove', function(event, data) {
    var noteId = $route.current.pathParams.noteId;
    if (!data.noteId || data.noteId === noteId) {
      var scope;
      var registry;

      var app = _.find($scope.apps, {id: data.paragraphId});
      if (app) {
        scope = getAppScope(app);
        registry = getAppRegistry(app);
      } else {
        // no matching app in this paragraph
        return;
      }

      var varName = data.name;

      // clear watcher
      if (registry[varName]) {
        registry[varName].clearWatcher();
        registry[varName] = undefined;
      }

      // remove scope variable
      scope[varName] = undefined;

      // remove proxy for AngularFunction
      if (varName.indexOf(ANGULAR_FUNCTION_OBJECT_NAME_PREFIX) === 0) {
        var funcName = varName.substring((ANGULAR_FUNCTION_OBJECT_NAME_PREFIX).length);
        scope[funcName] = undefined;
      }
    }
  });
};<|MERGE_RESOLUTION|>--- conflicted
+++ resolved
@@ -20,76 +20,6 @@
 import LinechartVisualization from '../../../visualization/builtins/visualization-linechart';
 import ScatterchartVisualization from '../../../visualization/builtins/visualization-scatterchart';
 
-<<<<<<< HEAD
-(function() {
-
-  angular.module('zeppelinWebApp').controller('ResultCtrl', ResultCtrl);
-
-  ResultCtrl.$inject = [
-    '$scope',
-    '$rootScope',
-    '$route',
-    '$window',
-    '$routeParams',
-    '$location',
-    '$timeout',
-    '$compile',
-    '$http',
-    '$q',
-    '$templateRequest',
-    '$sce',
-    'websocketMsgSrv',
-    'baseUrlSrv',
-    'ngToast',
-    'saveAsService',
-    'noteVarShareService',
-    'heliumService'
-  ];
-
-  function ResultCtrl($scope, $rootScope, $route, $window, $routeParams, $location,
-                      $timeout, $compile, $http, $q, $templateRequest, $sce, websocketMsgSrv,
-                      baseUrlSrv, ngToast, saveAsService, noteVarShareService, heliumService) {
-
-    /**
-     * Built-in visualizations
-     */
-    $scope.builtInTableDataVisualizationList = [
-      {
-        id: 'table',   // paragraph.config.graph.mode
-        name: 'Table', // human readable name. tooltip
-        icon: '<i class="fa fa-table"></i>'
-      },
-      {
-        id: 'multiBarChart',
-        name: 'Bar Chart',
-        icon: '<i class="fa fa-bar-chart"></i>',
-        transformation: 'pivot'
-      },
-      {
-        id: 'pieChart',
-        name: 'Pie Chart',
-        icon: '<i class="fa fa-pie-chart"></i>',
-        transformation: 'pivot'
-      },
-      {
-        id: 'stackedAreaChart',
-        name: 'Area Chart',
-        icon: '<i class="fa fa-area-chart"></i>',
-        transformation: 'pivot'
-      },
-      {
-        id: 'lineChart',
-        name: 'Line Chart',
-        icon: '<i class="fa fa-line-chart"></i>',
-        transformation: 'pivot'
-      },
-      {
-        id: 'scatterChart',
-        name: 'Scatter Chart',
-        icon: '<i class="cf cf-scatter-chart"></i>'
-      }
-    ];
-=======
 angular.module('zeppelinWebApp').controller('ResultCtrl', ResultCtrl);
 
 ResultCtrl.$inject = [
@@ -104,16 +34,18 @@
   '$http',
   '$q',
   '$templateRequest',
+  '$sce',
   'websocketMsgSrv',
   'baseUrlSrv',
   'ngToast',
   'saveAsService',
-  'noteVarShareService'
+  'noteVarShareService',
+  'heliumService'
 ];
 
 function ResultCtrl($scope, $rootScope, $route, $window, $routeParams, $location,
-                    $timeout, $compile, $http, $q, $templateRequest, websocketMsgSrv,
-                    baseUrlSrv, ngToast, saveAsService, noteVarShareService) {
+                    $timeout, $compile, $http, $q, $templateRequest, $sce, websocketMsgSrv,
+                    baseUrlSrv, ngToast, saveAsService, noteVarShareService, heliumService) {
 
   /**
    * Built-in visualizations
@@ -122,36 +54,36 @@
     {
       id: 'table',   // paragraph.config.graph.mode
       name: 'Table', // human readable name. tooltip
-      icon: 'fa fa-table'
+      icon: '<i class="fa fa-table"></i>'
     },
     {
       id: 'multiBarChart',
       name: 'Bar Chart',
-      icon: 'fa fa-bar-chart',
+      icon: '<i class="fa fa-bar-chart"></i>',
       transformation: 'pivot'
     },
     {
       id: 'pieChart',
       name: 'Pie Chart',
-      icon: 'fa fa-pie-chart',
+      icon: '<i class="fa fa-pie-chart"></i>',
       transformation: 'pivot'
     },
     {
       id: 'stackedAreaChart',
       name: 'Area Chart',
-      icon: 'fa fa-area-chart',
+      icon: '<i class="fa fa-area-chart"></i>',
       transformation: 'pivot'
     },
     {
       id: 'lineChart',
       name: 'Line Chart',
-      icon: 'fa fa-line-chart',
+      icon: '<i class="fa fa-line-chart"></i>',
       transformation: 'pivot'
     },
     {
       id: 'scatterChart',
       name: 'Scatter Chart',
-      icon: 'cf cf-scatter-chart'
+      icon: '<i class="cf cf-scatter-chart"></i>'
     }
   ];
 
@@ -187,7 +119,6 @@
 
   // type
   $scope.type;
->>>>>>> 8e6bfb45
 
   // Data of the result
   var data;
@@ -221,6 +152,21 @@
 
   $scope.init = function(result, config, paragraph, index) {
     console.log('result controller init %o %o %o', result, config, index);
+
+    // register helium plugin vis
+    var heliumVis = heliumService.get();
+    console.log('Helium visualizations %o', heliumVis);
+    heliumVis.forEach(function(vis) {
+      $scope.builtInTableDataVisualizationList.push({
+        id: vis.id,
+        name: vis.name,
+        icon: $sce.trustAsHtml(vis.icon)
+      });
+      builtInVisualizations[vis.id] = {
+        class: vis.class
+      };
+    });
+    
     updateData(result, config, paragraph, index);
     renderResult($scope.type);
   };
@@ -254,28 +200,6 @@
     }
   });
 
-<<<<<<< HEAD
-    $scope.init = function(result, config, paragraph, index) {
-      console.log('result controller init %o %o %o', result, config, index);
-
-      // register helium plugin vis
-      var heliumVis = heliumService.get();
-      console.log('Helium visualizations %o', heliumVis);
-      heliumVis.forEach(function(vis) {
-        $scope.builtInTableDataVisualizationList.push({
-          id: vis.id,
-          name: vis.name,
-          icon: $sce.trustAsHtml(vis.icon)
-        });
-        builtInVisualizations[vis.id] = {
-          class: vis.class
-        };
-      });
-
-      updateData(result, config, paragraph, index);
-      renderResult($scope.type);
-    };
-=======
   $scope.$on('updateParagraphOutput', function(event, data) {
     if (paragraph.id === data.paragraphId &&
       resultIndex === data.index) {
@@ -283,7 +207,6 @@
       appendTextOutput(data.data);
     }
   });
->>>>>>> 8e6bfb45
 
   var updateData = function(result, config, paragraphRef, index) {
     data = result.data;
@@ -476,63 +399,6 @@
         }
       }
 
-<<<<<<< HEAD
-        if (!builtInViz.instance) { // not instantiated yet
-          // render when targetEl is available
-          var retryRenderer = function() {
-            var targetEl = angular.element('#p' + $scope.id + '_' + type);
-            var transformationSettingTargetEl = angular.element('#trsetting' + $scope.id + '_' + type);
-            var visualizationSettingTargetEl = angular.element('#vizsetting' + $scope.id + '_' + type);
-            if (targetEl.length) {
-              try {
-                // set height
-                targetEl.height(height);
-
-                // instantiate visualization
-                var config = getVizConfig(type);
-                var Visualization = builtInViz.class;
-                builtInViz.instance = new Visualization(targetEl, config);
-
-                // inject emitter, $templateRequest
-                var emitter = function(graphSetting) {
-                  commitVizConfigChange(graphSetting, type);
-                };
-                builtInViz.instance._emitter = emitter;
-                builtInViz.instance._compile = $compile;
-                builtInViz.instance._createNewScope = createNewScope;
-                var transformation = builtInViz.instance.getTransformation();
-                transformation._emitter = emitter;
-                transformation._templateRequest = $templateRequest;
-                transformation._compile = $compile;
-                transformation._createNewScope = createNewScope;
-
-                // render
-                var transformed = transformation.transform(tableData);
-                transformation.renderSetting(transformationSettingTargetEl);
-                builtInViz.instance.render(transformed);
-                builtInViz.instance.renderSetting(visualizationSettingTargetEl);
-                builtInViz.instance.activate();
-                angular.element(window).resize(function() {
-                  builtInViz.instance.resize();
-                });
-              } catch (err) {
-                console.error('Graph drawing error %o', err);
-              }
-            } else {
-              $timeout(retryRenderer, 10);
-            }
-          };
-          $timeout(retryRenderer);
-        } else if (refresh) {
-          console.log('Refresh data %o', tableData);
-          // when graph options or data are changed
-          var retryRenderer = function() {
-            var targetEl = angular.element('#p' + $scope.id + '_' + type);
-            var transformationSettingTargetEl = angular.element('#trsetting' + $scope.id + '_' + type);
-            var visualizationSettingTargetEl = angular.element('#trsetting' + $scope.id + '_' + type);
-            if (targetEl.length) {
-              var config = getVizConfig(type);
-=======
       if (!builtInViz.instance) { // not instantiated yet
         // render when targetEl is available
         var retryRenderer = function() {
@@ -542,7 +408,6 @@
           if (targetEl.length) {
             try {
               // set height
->>>>>>> 8e6bfb45
               targetEl.height(height);
 
               // instantiate visualization
@@ -573,7 +438,7 @@
                 builtInViz.instance.resize();
               });
             } catch (err) {
-              console.log('Graph drawing error %o', err);
+              console.error('Graph drawing error %o', err);
             }
           } else {
             $timeout(retryRenderer, 10);
