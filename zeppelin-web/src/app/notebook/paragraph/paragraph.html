--- conflicted
+++ resolved
@@ -133,13 +133,10 @@
                  ng-class="{'active': isGraphMode('bulletChart')}"
                  ng-click="setGraphMode('bulletChart', true)"><i class="fa fa-shield"></i>
          </button>
-<<<<<<< HEAD
          <button type="button" class="btn btn-default btn-sm"
                  ng-class="{'active': isGraphMode('lineWithFocusChart')}"
                  ng-click="setGraphMode('lineWithFocusChart', true)"><i class="fa fa-arrows-h"></i>
          </button>
-=======
->>>>>>> 3d6eedcf
       </div>
       <span ng-if="getResultType()=='TABLE' && getGraphMode()!='table' && !asIframe && !viewOnly"
             style="margin-left:10px; cursor:pointer; display: inline-block; vertical-align:top; position: relative; line-height:30px;">
@@ -349,14 +346,10 @@
              id="p{{paragraph.id}}_bulletChart">
           <svg></svg>
         </div>
-<<<<<<< HEAD
-        
-         <div ng-if="getGraphMode()=='lineWithFocusChart'"
-              id="p{{paragraph.id}}_lineWithFocusChart">
-           <svg></svg>
-         </div>
-=======
->>>>>>> 3d6eedcf
+        <div ng-if="getGraphMode()=='lineWithFocusChart'"
+             id="p{{paragraph.id}}_lineWithFocusChart">
+          <svg></svg>
+        </div>
       </div>
 
       <div id="{{paragraph.id}}_comment"
