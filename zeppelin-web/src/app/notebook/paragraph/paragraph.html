--- conflicted
+++ resolved
@@ -145,23 +145,6 @@
       <div class="option lightBold" style="overflow: visible;"
          ng-if="getResultType()=='TABLE' && getGraphMode()!='table'
          && paragraph.config.graph.optionOpen && !asIframe && !viewOnly">
-<<<<<<< HEAD
-        <label>
-          <input type="checkbox"
-                 ng-model="paragraph.config.graph.forceY"
-                 ng-click="onGraphOptionChange()">
-          force Y to 0
-        </label>
-        <br />
-
-        <label>
-          <input type="checkbox"
-                 ng-model="paragraph.config.graph.lineWithFocus"
-                 ng-click="toggleLineWithFocus()">
-          show line chart with focus
-        </label>
-        <br />
-=======
         <div ng-if="isGraphMode('lineChart') || isGraphMode('lineWithFocusChart')">
           <label>
             <input type="checkbox"
@@ -178,7 +161,6 @@
             show line chart with focus
           </label>
         </div>
->>>>>>> 8a0d6b66
 
         All fields:
         <div class="allFields row">
