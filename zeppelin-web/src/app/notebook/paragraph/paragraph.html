<!--
Licensed under the Apache License, Version 2.0 (the "License");
you may not use this file except in compliance with the License.
You may obtain a copy of the License at

    http://www.apache.org/licenses/LICENSE-2.0

Unless required by applicable law or agreed to in writing, software
distributed under the License is distributed on an "AS IS" BASIS,
WITHOUT WARRANTIES OR CONDITIONS OF ANY KIND, either express or implied.
See the License for the specific language governing permissions and
limitations under the License.
-->

<div id="{{paragraph.id}}_container"
     ng-class="{'paragraph': !asIframe, 'paragraphAsIframe': asIframe}">

  <div ng-show="paragraph.config.title"
       id="{{paragraph.id}}_title"
       class="title">
    <input type="text"
           pu-elastic-input
           style="min-width: 400px; max-width: 80%;"
           placeholder="Untitled"
           ng-model="paragraph.title"
           ng-show="showTitleEditor"
           ng-escape="showTitleEditor = false; paragraph.title = oldTitle;"
           ng-blur="setTitle(); showTitleEditor = false"
           ng-enter="setTitle(); showTitleEditor = false"
           focus-if="showTitleEditor" />
    <div ng-click="showTitleEditor = !asIframe && !viewOnly; oldTitle = paragraph.title;"
         ng-show="!showTitleEditor"
         ng-bind-html="paragraph.title || 'Untitled'">
    </div>
  </div>

  <div>
    <div ng-show="!paragraph.config.editorHide && !viewOnly" style="margin-bottom:3px;">
      <div id="{{paragraph.id}}_editor"
           style="opacity: 1;"
           class="editor"
           ui-ace="{
                     onLoad : aceLoaded,
                     onChange: aceChanged,
                     require : ['ace/ext/language_tools']
                   }"
           ng-model="paragraph.text"
           ng-class="{'disable': paragraph.status == 'RUNNING' || paragraph.status == 'PENDING',
             'paragraph-text--dirty' : dirtyText !== originalText && dirtyText !== undefined}">
      </div>
    </div>

    <div ng-include src="'app/notebook/paragraph/paragraph-progressBar.html'"></div>
    <div ng-include src="'app/notebook/paragraph/paragraph-parameterizedQueryForm.html'"></div>

    <!-- Rendering -->
    <div class='tableDisplay' ng-show="!paragraph.config.tableHide">
<<<<<<< HEAD
      <div id="{{paragraph.id}}_switch"
           ng-if="paragraph.result.type == 'TABLE' && !asIframe && !viewOnly"
           class="btn-group"
           style='margin-bottom: 10px;'>
        <button type="button" class="btn btn-default btn-sm"
                ng-class="{'active': isGraphMode('table')}"
                ng-click="setGraphMode('table', true)" ><i class="fa fa-table"></i>
        </button>
        <button type="button" class="btn btn-default btn-sm"
                ng-class="{'active': isGraphMode('multiBarChart')}"
                ng-click="setGraphMode('multiBarChart', true)"><i class="fa fa-bar-chart"></i>
        </button>
        <button type="button" class="btn btn-default btn-sm"
                ng-class="{'active': isGraphMode('pieChart')}"
                ng-click="setGraphMode('pieChart', true)"><i class="fa fa-pie-chart"></i>
        </button>
        <button type="button" class="btn btn-default btn-sm"
                ng-class="{'active': isGraphMode('stackedAreaChart')}"
                ng-click="setGraphMode('stackedAreaChart', true)"><i class="fa fa-area-chart"></i>
        </button>
        <button type="button" class="btn btn-default btn-sm"
                ng-class="{'active': isGraphMode('lineChart') || isGraphMode('lineWithFocusChart')}"
                ng-click="paragraph.config.graph.lineWithFocus ? setGraphMode('lineWithFocusChart', true) : setGraphMode('lineChart', true)"><i class="fa fa-line-chart"></i>
        </button>
        <button type="button" class="btn btn-default btn-sm"
                ng-class="{'active': isGraphMode('scatterChart')}"
                ng-click="setGraphMode('scatterChart', true)"><i class="cf cf-scatter-chart"></i>
        </button>
      </div>
      <span ng-if="getResultType()=='TABLE' && getGraphMode()!='table' && !asIframe && !viewOnly"
            style="margin-left:10px; cursor:pointer; display: inline-block; vertical-align:top; position: relative; line-height:30px;">
        <a ng-if="paragraph.config.graph.optionOpen"
           ng-click="toggleGraphOption()">
          settings <span class="fa fa-caret-up"></span>
        </a>
        <a ng-if="!paragraph.config.graph.optionOpen"
           ng-click="toggleGraphOption()" >
          settings <span class="fa fa-caret-down"></span>
        </a>
      </span>

      <div class="option lightBold" style="overflow: visible;"
         ng-if="getResultType()=='TABLE' && getGraphMode()!='table'
         && paragraph.config.graph.optionOpen && !asIframe && !viewOnly">
        <div ng-if="isGraphMode('lineChart') || isGraphMode('lineWithFocusChart')">
          <label>
            <input type="checkbox"
                   ng-model="paragraph.config.graph.forceY"
                   ng-click="onGraphOptionChange()">
            force Y to 0
          </label>
          <br/>

          <label>
            <input type="checkbox"
                   ng-model="paragraph.config.graph.lineWithFocus"
                   ng-click="toggleLineWithFocus()">
            show line chart with focus
          </label>
        </div>

        All fields:
        <div class="allFields row">
          <ul class="noDot">
            <li class="liVertical" ng-repeat="col in paragraph.result.columnNames">
              <div class="btn btn-default btn-xs"
                   data-drag="true"
                   data-jqyoui-options="{revert: 'invalid', helper: 'clone'}"
                   ng-model="paragraph.result.columnNames"
                   jqyoui-draggable="{index: {{$index}}, placeholder: 'keep'}">
                 {{col.name | limitTo: 30}}{{col.name.length > 30 ? '...' : ''}}
              </div>
            </li>
          </ul>
        </div>

        <div class="row" ng-if="getGraphMode()!='scatterChart'">
          <div class="col-md-4">
            <span class="columns lightBold">
              Keys
              <ul data-drop="true"
                  ng-model="paragraph.config.graph.keys"
                  jqyoui-droppable="{multiple:true, onDrop:'onGraphOptionChange()'}"
                  class="list-unstyled">
                <li ng-repeat="item in paragraph.config.graph.keys">
                  <div class="btn btn-primary btn-xs">
                    {{item.name}} <span class="fa fa-close" ng-click="removeGraphOptionKeys($index)"></span>
                  </div>
                </li>
              </ul>
            </span>
          </div>
          <div class="col-md-4">
            <span class="columns lightBold">
              Groups
              <ul data-drop="true"
                  ng-model="paragraph.config.graph.groups"
                  jqyoui-droppable="{multiple:true, onDrop:'onGraphOptionChange()'}"
                  class="list-unstyled">
                <li ng-repeat="item in paragraph.config.graph.groups">
                  <div class="btn btn-success btn-xs">
                    {{item.name}} <span class="fa fa-close" ng-click="removeGraphOptionGroups($index)"></span>
                  </div>
                </li>
              </ul>
            </span>
          </div>
          <div class="col-md-4">
            <span class="columns lightBold">
              Values
              <ul data-drop="true"
                  ng-model="paragraph.config.graph.values"
                  jqyoui-droppable="{multiple:true, onDrop:'onGraphOptionChange()'}"
                  class="list-unstyled">
                <li ng-repeat="item in paragraph.config.graph.values">
                  <div class="btn-group">
                    <div class="btn btn-info btn-xs dropdown-toggle"
                         type="button"
                         data-toggle="dropdown">
                      {{item.name | limitTo: 30}}{{item.name.length > 30 ? '...' : ''}}
                      <font style="color:#EEEEEE;"><span class="lightBold" style="text-transform: uppercase;">{{item.aggr}}</span></font>
                      <span class="fa fa-close" ng-click="removeGraphOptionValues($index)"></span>
                    </div>
                    <ul class="dropdown-menu" role="menu">
                      <li ng-click="setGraphOptionValueAggr($index, 'sum')"><a>sum</a></li>
                      <li ng-click="setGraphOptionValueAggr($index, 'count')"><a>count</a></li>
                      <li ng-click="setGraphOptionValueAggr($index, 'avg')"><a>avg</a></li>
                      <li ng-click="setGraphOptionValueAggr($index, 'min')"><a>min</a></li>
                      <li ng-click="setGraphOptionValueAggr($index, 'max')"><a>max</a></li>
                    </ul>
                  </div>
                </li>
              </ul>
            </span>
          </div>
        </div>

        <div class="row" ng-if="getGraphMode()=='scatterChart'">
          <div class="col-md-3">
            <span class="columns lightBold">
              xAxis
              <ul data-drop="true"
                  ng-model="paragraph.config.graph.scatter.xAxis"
                  jqyoui-droppable="{onDrop:'onGraphOptionChange()'}"
                  class="list-unstyled"
                  style="height:36px">
                <li ng-if="paragraph.config.graph.scatter.xAxis">
                  <div class="btn btn-primary btn-xs">
                    {{paragraph.config.graph.scatter.xAxis.name}} <span class="fa fa-close" ng-click="removeScatterOptionXaxis($index)"></span>
                  </div>
                </li>
              </ul>
            </span>
          </div>
          <div class="col-md-3">
            <span class="columns lightBold">
              yAxis
              <ul data-drop="true"
                  ng-model="paragraph.config.graph.scatter.yAxis"
                  jqyoui-droppable="{onDrop:'onGraphOptionChange()'}"
                  class="list-unstyled"
                  style="height:36px">
                <li ng-if="paragraph.config.graph.scatter.yAxis">
                  <div class="btn btn-success btn-xs">
                    {{paragraph.config.graph.scatter.yAxis.name}} <span class="fa fa-close" ng-click="removeScatterOptionYaxis($index)"></span>
                  </div>
                </li>
              </ul>
            </span>
          </div>
          <div class="col-md-3">
            <span class="columns lightBold">
              group
              <ul data-drop="true"
                  ng-model="paragraph.config.graph.scatter.group"
                  jqyoui-droppable="{onDrop:'onGraphOptionChange()'}"
                  class="list-unstyled"
                  style="height:36px">
                <li ng-if="paragraph.config.graph.scatter.group">
                  <div class="btn btn-info btn-xs">
                    {{paragraph.config.graph.scatter.group.name}} <span class="fa fa-close" ng-click="removeScatterOptionGroup($index)"></span>
                  </div>
                </li>
              </ul>
            </span>
          </div>
          <div class="col-md-3">
            <span class="columns lightBold">
              size
              <a tabindex="0" class="fa fa-info-circle" role="button" popover-placement="top"
                 popover-trigger="focus"
                 popover-html-unsafe="<li>Size option is valid only when you drop numeric field here.</li>
                                      <li>When data in each axis are discrete, 'number of values in corresponding coordinate' will be used as size.</li>
                                      <li>Zeppelin consider values as discrete when the values contain string value or the number of distinct values are bigger than 5% of total number of values.</li>
                                      <li>Size field button turns to grey when the option you chose is not valid.</li>"></a>
              <ul data-drop="true"
                  ng-model="paragraph.config.graph.scatter.size"
                  jqyoui-droppable="{onDrop:'onGraphOptionChange()'}"
                  class="list-unstyled"
                  style="height:36px">
                <li ng-if="paragraph.config.graph.scatter.size">
                  <div class="btn btn-xs" style="color:white" ng-class="{'btn-warning': isValidSizeOption(paragraph.config.graph.scatter, paragraph.result.rows)}">
                    {{paragraph.config.graph.scatter.size.name}} <span class="fa fa-close" ng-click="removeScatterOptionSize($index)"></span>
                  </div>
                </li>
              </ul>
            </span>
          </div>
        </div>

      </div>


      <div id="p{{paragraph.id}}_graph"
           class="graphContainer"
           ng-class="{'noOverflow': getGraphMode()=='table'}"
           ng-if="getResultType()=='TABLE'"
           allowresize="{{!asIframe && !viewOnly}}"
           resizable on-resize="setGraphHeight();">

        <div ng-if="getGraphMode()=='table'"
             id="p{{paragraph.id}}_table"
             class="table">
        </div>

        <div ng-if="getGraphMode()=='multiBarChart'"
             id="p{{paragraph.id}}_multiBarChart">
          <svg></svg>
        </div>

        <div ng-if="getGraphMode()=='pieChart'"
             id="p{{paragraph.id}}_pieChart">
          <svg></svg>
        </div>

        <div ng-if="getGraphMode()=='stackedAreaChart'"
             id="p{{paragraph.id}}_stackedAreaChart">
          <svg></svg>
        </div>

        <div ng-if="getGraphMode()=='lineChart'"
             id="p{{paragraph.id}}_lineChart">
          <svg></svg>
        </div>

        <div ng-if="getGraphMode()=='lineWithFocusChart'"
             id="p{{paragraph.id}}_lineWithFocusChart">
          <svg></svg>
        </div>

        <div ng-if="getGraphMode()=='scatterChart'"
             id="p{{paragraph.id}}_scatterChart">
          <svg></svg>
        </div>
      </div>

      <div id="{{paragraph.id}}_comment"
           class="text"
           ng-if="getResultType()=='TABLE' && paragraph.result.comment"
           ng-Init="loadResultType(paragraph.result)"
           ng-bind-html="paragraph.result.comment">
      </div>

      <div id="{{paragraph.id}}_text"
           class="text"
           ng-if="paragraph.result.type == 'TEXT'"
           ng-Init="loadResultType(paragraph.result)"
           ng-bind="paragraph.result.msg">
      </div>

      <div id="p{{paragraph.id}}_html"
           class="resultContained"
           ng-if="paragraph.result.type == 'HTML'"
           ng-Init="loadResultType(paragraph.result)">
      </div>

      <div id="p{{paragraph.id}}_angular"
           class="resultContained"
           ng-if="paragraph.result.type == 'ANGULAR'"
           ng-Init="loadResultType(paragraph.result)">
      </div>

      <img id="{{paragraph.id}}_img"
           ng-if="paragraph.result.type == 'IMG'"
           ng-Init="loadResultType(paragraph.result)"
           ng-src="{{getBase64ImageSrc(paragraph.result.msg)}}">
      </img>

      <div id="{{paragraph.id}}_error"
           class="error"
           ng-if="paragraph.status == 'ERROR'"
           ng-bind="paragraph.errorMessage">
      </div>
      <div ng-if="(paragraph.status == 'ERROR') && checkErrorForRestart()">
        <div
          ng-class="{disable: paragraph.interpreterRestarting}"
          ng-if="!paragraph.interpreterRestarted"
        >
          <button class="btn btn-default btn-xs" ng-click="restartInterpreterSetting()"> <span class="fa fa-refresh"></span> Restart Interpreter</button>
        </div>
        <div ng-if="paragraph.interpreterRestarted">
          <em>Interpreter restarted successfully, re-run the paragraph.</em>
        </div>
      </div>
=======
      <div ng-include src="'app/notebook/paragraph/paragraph-chart-selector.html'"></div>
      <div ng-include src="'app/notebook/paragraph/paragraph-pivot.html'"></div>
      <div ng-include src="'app/notebook/paragraph/paragraph-results.html'"></div>
>>>>>>> 3debddff
    </div>
  </div>

  <div ng-include src="'app/notebook/paragraph/paragraph-control.html'"></div>

  <div ng-if="!asIframe" class="paragraphFooter">
    <div ng-show="!paragraph.config.tableHide && !viewOnly"
         id="{{paragraph.id}}_executionTime"
         class="executionTime" ng-bind-html="getExecutionTime()">
    </div>
  </div>
</div><|MERGE_RESOLUTION|>--- conflicted
+++ resolved
@@ -55,316 +55,9 @@
 
     <!-- Rendering -->
     <div class='tableDisplay' ng-show="!paragraph.config.tableHide">
-<<<<<<< HEAD
-      <div id="{{paragraph.id}}_switch"
-           ng-if="paragraph.result.type == 'TABLE' && !asIframe && !viewOnly"
-           class="btn-group"
-           style='margin-bottom: 10px;'>
-        <button type="button" class="btn btn-default btn-sm"
-                ng-class="{'active': isGraphMode('table')}"
-                ng-click="setGraphMode('table', true)" ><i class="fa fa-table"></i>
-        </button>
-        <button type="button" class="btn btn-default btn-sm"
-                ng-class="{'active': isGraphMode('multiBarChart')}"
-                ng-click="setGraphMode('multiBarChart', true)"><i class="fa fa-bar-chart"></i>
-        </button>
-        <button type="button" class="btn btn-default btn-sm"
-                ng-class="{'active': isGraphMode('pieChart')}"
-                ng-click="setGraphMode('pieChart', true)"><i class="fa fa-pie-chart"></i>
-        </button>
-        <button type="button" class="btn btn-default btn-sm"
-                ng-class="{'active': isGraphMode('stackedAreaChart')}"
-                ng-click="setGraphMode('stackedAreaChart', true)"><i class="fa fa-area-chart"></i>
-        </button>
-        <button type="button" class="btn btn-default btn-sm"
-                ng-class="{'active': isGraphMode('lineChart') || isGraphMode('lineWithFocusChart')}"
-                ng-click="paragraph.config.graph.lineWithFocus ? setGraphMode('lineWithFocusChart', true) : setGraphMode('lineChart', true)"><i class="fa fa-line-chart"></i>
-        </button>
-        <button type="button" class="btn btn-default btn-sm"
-                ng-class="{'active': isGraphMode('scatterChart')}"
-                ng-click="setGraphMode('scatterChart', true)"><i class="cf cf-scatter-chart"></i>
-        </button>
-      </div>
-      <span ng-if="getResultType()=='TABLE' && getGraphMode()!='table' && !asIframe && !viewOnly"
-            style="margin-left:10px; cursor:pointer; display: inline-block; vertical-align:top; position: relative; line-height:30px;">
-        <a ng-if="paragraph.config.graph.optionOpen"
-           ng-click="toggleGraphOption()">
-          settings <span class="fa fa-caret-up"></span>
-        </a>
-        <a ng-if="!paragraph.config.graph.optionOpen"
-           ng-click="toggleGraphOption()" >
-          settings <span class="fa fa-caret-down"></span>
-        </a>
-      </span>
-
-      <div class="option lightBold" style="overflow: visible;"
-         ng-if="getResultType()=='TABLE' && getGraphMode()!='table'
-         && paragraph.config.graph.optionOpen && !asIframe && !viewOnly">
-        <div ng-if="isGraphMode('lineChart') || isGraphMode('lineWithFocusChart')">
-          <label>
-            <input type="checkbox"
-                   ng-model="paragraph.config.graph.forceY"
-                   ng-click="onGraphOptionChange()">
-            force Y to 0
-          </label>
-          <br/>
-
-          <label>
-            <input type="checkbox"
-                   ng-model="paragraph.config.graph.lineWithFocus"
-                   ng-click="toggleLineWithFocus()">
-            show line chart with focus
-          </label>
-        </div>
-
-        All fields:
-        <div class="allFields row">
-          <ul class="noDot">
-            <li class="liVertical" ng-repeat="col in paragraph.result.columnNames">
-              <div class="btn btn-default btn-xs"
-                   data-drag="true"
-                   data-jqyoui-options="{revert: 'invalid', helper: 'clone'}"
-                   ng-model="paragraph.result.columnNames"
-                   jqyoui-draggable="{index: {{$index}}, placeholder: 'keep'}">
-                 {{col.name | limitTo: 30}}{{col.name.length > 30 ? '...' : ''}}
-              </div>
-            </li>
-          </ul>
-        </div>
-
-        <div class="row" ng-if="getGraphMode()!='scatterChart'">
-          <div class="col-md-4">
-            <span class="columns lightBold">
-              Keys
-              <ul data-drop="true"
-                  ng-model="paragraph.config.graph.keys"
-                  jqyoui-droppable="{multiple:true, onDrop:'onGraphOptionChange()'}"
-                  class="list-unstyled">
-                <li ng-repeat="item in paragraph.config.graph.keys">
-                  <div class="btn btn-primary btn-xs">
-                    {{item.name}} <span class="fa fa-close" ng-click="removeGraphOptionKeys($index)"></span>
-                  </div>
-                </li>
-              </ul>
-            </span>
-          </div>
-          <div class="col-md-4">
-            <span class="columns lightBold">
-              Groups
-              <ul data-drop="true"
-                  ng-model="paragraph.config.graph.groups"
-                  jqyoui-droppable="{multiple:true, onDrop:'onGraphOptionChange()'}"
-                  class="list-unstyled">
-                <li ng-repeat="item in paragraph.config.graph.groups">
-                  <div class="btn btn-success btn-xs">
-                    {{item.name}} <span class="fa fa-close" ng-click="removeGraphOptionGroups($index)"></span>
-                  </div>
-                </li>
-              </ul>
-            </span>
-          </div>
-          <div class="col-md-4">
-            <span class="columns lightBold">
-              Values
-              <ul data-drop="true"
-                  ng-model="paragraph.config.graph.values"
-                  jqyoui-droppable="{multiple:true, onDrop:'onGraphOptionChange()'}"
-                  class="list-unstyled">
-                <li ng-repeat="item in paragraph.config.graph.values">
-                  <div class="btn-group">
-                    <div class="btn btn-info btn-xs dropdown-toggle"
-                         type="button"
-                         data-toggle="dropdown">
-                      {{item.name | limitTo: 30}}{{item.name.length > 30 ? '...' : ''}}
-                      <font style="color:#EEEEEE;"><span class="lightBold" style="text-transform: uppercase;">{{item.aggr}}</span></font>
-                      <span class="fa fa-close" ng-click="removeGraphOptionValues($index)"></span>
-                    </div>
-                    <ul class="dropdown-menu" role="menu">
-                      <li ng-click="setGraphOptionValueAggr($index, 'sum')"><a>sum</a></li>
-                      <li ng-click="setGraphOptionValueAggr($index, 'count')"><a>count</a></li>
-                      <li ng-click="setGraphOptionValueAggr($index, 'avg')"><a>avg</a></li>
-                      <li ng-click="setGraphOptionValueAggr($index, 'min')"><a>min</a></li>
-                      <li ng-click="setGraphOptionValueAggr($index, 'max')"><a>max</a></li>
-                    </ul>
-                  </div>
-                </li>
-              </ul>
-            </span>
-          </div>
-        </div>
-
-        <div class="row" ng-if="getGraphMode()=='scatterChart'">
-          <div class="col-md-3">
-            <span class="columns lightBold">
-              xAxis
-              <ul data-drop="true"
-                  ng-model="paragraph.config.graph.scatter.xAxis"
-                  jqyoui-droppable="{onDrop:'onGraphOptionChange()'}"
-                  class="list-unstyled"
-                  style="height:36px">
-                <li ng-if="paragraph.config.graph.scatter.xAxis">
-                  <div class="btn btn-primary btn-xs">
-                    {{paragraph.config.graph.scatter.xAxis.name}} <span class="fa fa-close" ng-click="removeScatterOptionXaxis($index)"></span>
-                  </div>
-                </li>
-              </ul>
-            </span>
-          </div>
-          <div class="col-md-3">
-            <span class="columns lightBold">
-              yAxis
-              <ul data-drop="true"
-                  ng-model="paragraph.config.graph.scatter.yAxis"
-                  jqyoui-droppable="{onDrop:'onGraphOptionChange()'}"
-                  class="list-unstyled"
-                  style="height:36px">
-                <li ng-if="paragraph.config.graph.scatter.yAxis">
-                  <div class="btn btn-success btn-xs">
-                    {{paragraph.config.graph.scatter.yAxis.name}} <span class="fa fa-close" ng-click="removeScatterOptionYaxis($index)"></span>
-                  </div>
-                </li>
-              </ul>
-            </span>
-          </div>
-          <div class="col-md-3">
-            <span class="columns lightBold">
-              group
-              <ul data-drop="true"
-                  ng-model="paragraph.config.graph.scatter.group"
-                  jqyoui-droppable="{onDrop:'onGraphOptionChange()'}"
-                  class="list-unstyled"
-                  style="height:36px">
-                <li ng-if="paragraph.config.graph.scatter.group">
-                  <div class="btn btn-info btn-xs">
-                    {{paragraph.config.graph.scatter.group.name}} <span class="fa fa-close" ng-click="removeScatterOptionGroup($index)"></span>
-                  </div>
-                </li>
-              </ul>
-            </span>
-          </div>
-          <div class="col-md-3">
-            <span class="columns lightBold">
-              size
-              <a tabindex="0" class="fa fa-info-circle" role="button" popover-placement="top"
-                 popover-trigger="focus"
-                 popover-html-unsafe="<li>Size option is valid only when you drop numeric field here.</li>
-                                      <li>When data in each axis are discrete, 'number of values in corresponding coordinate' will be used as size.</li>
-                                      <li>Zeppelin consider values as discrete when the values contain string value or the number of distinct values are bigger than 5% of total number of values.</li>
-                                      <li>Size field button turns to grey when the option you chose is not valid.</li>"></a>
-              <ul data-drop="true"
-                  ng-model="paragraph.config.graph.scatter.size"
-                  jqyoui-droppable="{onDrop:'onGraphOptionChange()'}"
-                  class="list-unstyled"
-                  style="height:36px">
-                <li ng-if="paragraph.config.graph.scatter.size">
-                  <div class="btn btn-xs" style="color:white" ng-class="{'btn-warning': isValidSizeOption(paragraph.config.graph.scatter, paragraph.result.rows)}">
-                    {{paragraph.config.graph.scatter.size.name}} <span class="fa fa-close" ng-click="removeScatterOptionSize($index)"></span>
-                  </div>
-                </li>
-              </ul>
-            </span>
-          </div>
-        </div>
-
-      </div>
-
-
-      <div id="p{{paragraph.id}}_graph"
-           class="graphContainer"
-           ng-class="{'noOverflow': getGraphMode()=='table'}"
-           ng-if="getResultType()=='TABLE'"
-           allowresize="{{!asIframe && !viewOnly}}"
-           resizable on-resize="setGraphHeight();">
-
-        <div ng-if="getGraphMode()=='table'"
-             id="p{{paragraph.id}}_table"
-             class="table">
-        </div>
-
-        <div ng-if="getGraphMode()=='multiBarChart'"
-             id="p{{paragraph.id}}_multiBarChart">
-          <svg></svg>
-        </div>
-
-        <div ng-if="getGraphMode()=='pieChart'"
-             id="p{{paragraph.id}}_pieChart">
-          <svg></svg>
-        </div>
-
-        <div ng-if="getGraphMode()=='stackedAreaChart'"
-             id="p{{paragraph.id}}_stackedAreaChart">
-          <svg></svg>
-        </div>
-
-        <div ng-if="getGraphMode()=='lineChart'"
-             id="p{{paragraph.id}}_lineChart">
-          <svg></svg>
-        </div>
-
-        <div ng-if="getGraphMode()=='lineWithFocusChart'"
-             id="p{{paragraph.id}}_lineWithFocusChart">
-          <svg></svg>
-        </div>
-
-        <div ng-if="getGraphMode()=='scatterChart'"
-             id="p{{paragraph.id}}_scatterChart">
-          <svg></svg>
-        </div>
-      </div>
-
-      <div id="{{paragraph.id}}_comment"
-           class="text"
-           ng-if="getResultType()=='TABLE' && paragraph.result.comment"
-           ng-Init="loadResultType(paragraph.result)"
-           ng-bind-html="paragraph.result.comment">
-      </div>
-
-      <div id="{{paragraph.id}}_text"
-           class="text"
-           ng-if="paragraph.result.type == 'TEXT'"
-           ng-Init="loadResultType(paragraph.result)"
-           ng-bind="paragraph.result.msg">
-      </div>
-
-      <div id="p{{paragraph.id}}_html"
-           class="resultContained"
-           ng-if="paragraph.result.type == 'HTML'"
-           ng-Init="loadResultType(paragraph.result)">
-      </div>
-
-      <div id="p{{paragraph.id}}_angular"
-           class="resultContained"
-           ng-if="paragraph.result.type == 'ANGULAR'"
-           ng-Init="loadResultType(paragraph.result)">
-      </div>
-
-      <img id="{{paragraph.id}}_img"
-           ng-if="paragraph.result.type == 'IMG'"
-           ng-Init="loadResultType(paragraph.result)"
-           ng-src="{{getBase64ImageSrc(paragraph.result.msg)}}">
-      </img>
-
-      <div id="{{paragraph.id}}_error"
-           class="error"
-           ng-if="paragraph.status == 'ERROR'"
-           ng-bind="paragraph.errorMessage">
-      </div>
-      <div ng-if="(paragraph.status == 'ERROR') && checkErrorForRestart()">
-        <div
-          ng-class="{disable: paragraph.interpreterRestarting}"
-          ng-if="!paragraph.interpreterRestarted"
-        >
-          <button class="btn btn-default btn-xs" ng-click="restartInterpreterSetting()"> <span class="fa fa-refresh"></span> Restart Interpreter</button>
-        </div>
-        <div ng-if="paragraph.interpreterRestarted">
-          <em>Interpreter restarted successfully, re-run the paragraph.</em>
-        </div>
-      </div>
-=======
       <div ng-include src="'app/notebook/paragraph/paragraph-chart-selector.html'"></div>
       <div ng-include src="'app/notebook/paragraph/paragraph-pivot.html'"></div>
       <div ng-include src="'app/notebook/paragraph/paragraph-results.html'"></div>
->>>>>>> 3debddff
     </div>
   </div>
 
