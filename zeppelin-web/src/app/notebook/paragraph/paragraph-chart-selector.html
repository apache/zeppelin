<!--
Licensed under the Apache License, Version 2.0 (the "License");
you may not use this file except in compliance with the License.
You may obtain a copy of the License at

    http://www.apache.org/licenses/LICENSE-2.0

Unless required by applicable law or agreed to in writing, software
distributed under the License is distributed on an "AS IS" BASIS,
WITHOUT WARRANTIES OR CONDITIONS OF ANY KIND, either express or implied.
See the License for the specific language governing permissions and
limitations under the License.
-->

<div id="{{paragraph.id}}_switch"
     ng-if="(paragraph.result.type == 'TABLE' || apps.length > 0 || suggestion.available && suggestion.available.length > 0) && !asIframe && !viewOnly"
     class="btn-group"
     style='margin-bottom: 10px;'>
<<<<<<< HEAD
  <button type="button" class="btn btn-default btn-sm"
          ng-if="paragraph.result.type == 'TABLE'"
          ng-class="{'active': isGraphMode('table')}"
          ng-click="setGraphMode('table', true)" ><i class="fa fa-table"></i>
  </button>
  <button type="button" class="btn btn-default btn-sm"
          ng-if="paragraph.result.type == 'TABLE'"
          ng-class="{'active': isGraphMode('multiBarChart')}"
          ng-click="setGraphMode('multiBarChart', true)"><i class="fa fa-bar-chart"></i>
  </button>
  <button type="button" class="btn btn-default btn-sm"
          ng-if="paragraph.result.type == 'TABLE'"
          ng-class="{'active': isGraphMode('pieChart')}"
          ng-click="setGraphMode('pieChart', true)"><i class="fa fa-pie-chart"></i>
  </button>
  <button type="button" class="btn btn-default btn-sm"
          ng-if="paragraph.result.type == 'TABLE'"
          ng-class="{'active': isGraphMode('stackedAreaChart')}"
          ng-click="setGraphMode('stackedAreaChart', true)"><i class="fa fa-area-chart"></i>
  </button>
  <button type="button" class="btn btn-default btn-sm"
          ng-if="paragraph.result.type == 'TABLE'"
          ng-class="{'active': isGraphMode('lineChart') || isGraphMode('lineWithFocusChart')}"
          ng-click="paragraph.config.graph.lineWithFocus ? setGraphMode('lineWithFocusChart', true) : setGraphMode('lineChart', true)"><i class="fa fa-line-chart"></i>
  </button>
  <button type="button" class="btn btn-default btn-sm"
          ng-if="paragraph.result.type == 'TABLE'"
          ng-class="{'active': isGraphMode('scatterChart')}"
          ng-click="setGraphMode('scatterChart', true)"><i class="cf cf-scatter-chart"></i>
  </button>
  
  <button type="button"
          ng-if="paragraph.result.type != 'TABLE'"
          ng-click="switchApp()"
          ng-class="{'active' : !paragraph.config.helium.activeApp}"
          class="btn btn-default btn-sm"><i class="fa fa-terminal"></i>
  </button>

  <button type="button"
          class="btn btn-default btn-sm"
          ng-repeat="app in apps"
          ng-click="switchApp(app.id)"
          ng-class="{'active' : app.id == paragraph.config.helium.activeApp}"
          ng-bind-html="app.pkg.icon">
  </button>

  <span>
    <button type="button" class="btn btn-default btn-sm" style="margin-left:10px"
            tooltip="Download Data as TSV" tooltip-placement="bottom"
            ng-click="exportToTSV()"><i class="fa fa-download"></i>
=======
  <div id="{{paragraph.id}}_switch"
       class="btn-group">
    <button type="button" class="btn btn-default btn-sm"
            ng-class="{'active': isGraphMode('table')}"
            ng-click="setGraphMode('table', true)" ><i class="fa fa-table"></i>
    </button>
    <button type="button" class="btn btn-default btn-sm"
            ng-class="{'active': isGraphMode('multiBarChart')}"
            ng-click="setGraphMode('multiBarChart', true)"><i class="fa fa-bar-chart"></i>
    </button>
    <button type="button" class="btn btn-default btn-sm"
            ng-class="{'active': isGraphMode('pieChart')}"
            ng-click="setGraphMode('pieChart', true)"><i class="fa fa-pie-chart"></i>
    </button>
    <button type="button" class="btn btn-default btn-sm"
            ng-class="{'active': isGraphMode('stackedAreaChart')}"
            ng-click="setGraphMode('stackedAreaChart', true)"><i class="fa fa-area-chart"></i>
    </button>
    <button type="button" class="btn btn-default btn-sm"
            ng-class="{'active': isGraphMode('lineChart') || isGraphMode('lineWithFocusChart')}"
            ng-click="paragraph.config.graph.lineWithFocus ? setGraphMode('lineWithFocusChart', true) : setGraphMode('lineChart', true)"><i class="fa fa-line-chart"></i>
    </button>
    <button type="button" class="btn btn-default btn-sm"
            ng-class="{'active': isGraphMode('scatterChart')}"
            ng-click="setGraphMode('scatterChart', true)"><i class="cf cf-scatter-chart"></i>
    </button>
  </div>
  <span class="btn-group">
    <button type="button" class="btn btn-default btn-sm"
            style="margin-left:10px"
            ng-click="exportToDSV(',')"
            tooltip="Download Data as CSV" tooltip-placement="bottom">
      <i class="fa fa-download"></i>
    </button>
    <button type="button" class="btn btn-default btn-sm dropdown-toggle caretBtn"
            data-toggle="dropdown">
      <span class="caret" style="margin: 0px;"></span>
      <span class="sr-only">Toggle Dropdown</span>
>>>>>>> 7b00dffd
    </button>
    <ul class="dropdown-menu" role="menu" style="min-width: 70px;">
      <li ng-click="exportToDSV(',')"><a>CSV</a></li>
      <li ng-click="exportToDSV('\t')"><a>TSV</a></li>
    </ul>
  </span>
</div>

<div id="{{paragraph.id}}_helium"
     ng-if="(suggestion.available && suggestion.available.length > 0) && !asIframe && !viewOnly"
     class="btn-group"
     style='margin-bottom: 10px;'>
  <button type="button"
          class="btn btn-default btn-sm dropdown-toggle"
          ng-if="suggestion.available && suggestion.available.length > 0"
          data-toggle="dropdown"
          style="font-weight:bold; background-color:#ffdf96; border: 1px solid #FED233">
    He
  </button>
  <ul class="dropdown-menu"
      style="z-index:1002"
      ng-if="suggestion.available && suggestion.available.length > 0"
      role="menu">
    <li class="appSuggestion">
      <div ng-repeat="pkgInfo in suggestion.available">
        <button type="button"
                class="btn btn-default btn-sm"
                ng-click="loadApp(pkgInfo.pkg)"
                ng-bind-html="pkgInfo.pkg.icon">
        </button>
        <span class="inline">{{pkgInfo.pkg.name}}</span>
      </div>
    </li>
  </ul>
</div>

<span
   ng-if="getResultType()=='TABLE' && !paragraph.config.helium.activeApp && getGraphMode()!='table' && !asIframe && !viewOnly"
   style="margin-left:10px; cursor:pointer; display: inline-block; vertical-align:top; position: relative; line-height:30px;">
  <a class="btnText" ng-click="toggleGraphOption()">
    settings <span ng-class="paragraph.config.graph.optionOpen ? 'fa fa-caret-up' : 'fa fa-caret-down'"></span>
  </a>
</span>
<|MERGE_RESOLUTION|>--- conflicted
+++ resolved
@@ -16,7 +16,7 @@
      ng-if="(paragraph.result.type == 'TABLE' || apps.length > 0 || suggestion.available && suggestion.available.length > 0) && !asIframe && !viewOnly"
      class="btn-group"
      style='margin-bottom: 10px;'>
-<<<<<<< HEAD
+
   <button type="button" class="btn btn-default btn-sm"
           ng-if="paragraph.result.type == 'TABLE'"
           ng-class="{'active': isGraphMode('table')}"
@@ -63,38 +63,7 @@
           ng-bind-html="app.pkg.icon">
   </button>
 
-  <span>
-    <button type="button" class="btn btn-default btn-sm" style="margin-left:10px"
-            tooltip="Download Data as TSV" tooltip-placement="bottom"
-            ng-click="exportToTSV()"><i class="fa fa-download"></i>
-=======
-  <div id="{{paragraph.id}}_switch"
-       class="btn-group">
-    <button type="button" class="btn btn-default btn-sm"
-            ng-class="{'active': isGraphMode('table')}"
-            ng-click="setGraphMode('table', true)" ><i class="fa fa-table"></i>
-    </button>
-    <button type="button" class="btn btn-default btn-sm"
-            ng-class="{'active': isGraphMode('multiBarChart')}"
-            ng-click="setGraphMode('multiBarChart', true)"><i class="fa fa-bar-chart"></i>
-    </button>
-    <button type="button" class="btn btn-default btn-sm"
-            ng-class="{'active': isGraphMode('pieChart')}"
-            ng-click="setGraphMode('pieChart', true)"><i class="fa fa-pie-chart"></i>
-    </button>
-    <button type="button" class="btn btn-default btn-sm"
-            ng-class="{'active': isGraphMode('stackedAreaChart')}"
-            ng-click="setGraphMode('stackedAreaChart', true)"><i class="fa fa-area-chart"></i>
-    </button>
-    <button type="button" class="btn btn-default btn-sm"
-            ng-class="{'active': isGraphMode('lineChart') || isGraphMode('lineWithFocusChart')}"
-            ng-click="paragraph.config.graph.lineWithFocus ? setGraphMode('lineWithFocusChart', true) : setGraphMode('lineChart', true)"><i class="fa fa-line-chart"></i>
-    </button>
-    <button type="button" class="btn btn-default btn-sm"
-            ng-class="{'active': isGraphMode('scatterChart')}"
-            ng-click="setGraphMode('scatterChart', true)"><i class="cf cf-scatter-chart"></i>
-    </button>
-  </div>
+
   <span class="btn-group">
     <button type="button" class="btn btn-default btn-sm"
             style="margin-left:10px"
@@ -106,7 +75,6 @@
             data-toggle="dropdown">
       <span class="caret" style="margin: 0px;"></span>
       <span class="sr-only">Toggle Dropdown</span>
->>>>>>> 7b00dffd
     </button>
     <ul class="dropdown-menu" role="menu" style="min-width: 70px;">
       <li ng-click="exportToDSV(',')"><a>CSV</a></li>
