/*
 * Licensed under the Apache License, Version 2.0 (the "License");
 * you may not use this file except in compliance with the License.
 * You may obtain a copy of the License at
 *
 *     http://www.apache.org/licenses/LICENSE-2.0
 *
 * Unless required by applicable law or agreed to in writing, software
 * distributed under the License is distributed on an "AS IS" BASIS,
 * WITHOUT WARRANTIES OR CONDITIONS OF ANY KIND, either express or implied.
 * See the License for the specific language governing permissions and
 * limitations under the License.
 */

/*
  Paragraph Style
*/

.paragraph-space {
  margin-bottom: 5px !important;
  padding: 10px 10px 10px 10px !important;
  min-height: 30px;
}

.paragraph-margin {
  margin-right: 2px;
  margin-left: 2px;
}

/*
  Paragraph Results
*/

.paragraph .text {
  display: block !important;
  font-family: "Monaco","Menlo","Ubuntu Mono","Consolas","source-code-pro",monospace;
  font-size: 12px !important;
  line-height: 1.42857143 !important;
  margin: 0 0 5px !important;
  padding-top: 2px;
  unicode-bidi: embed;
  white-space: pre-wrap;
  word-break: break-all !important;
  word-wrap: break-word !important;
}

.paragraph table {
  margin-bottom: 0;
}

.paragraph div svg {
  width: 100%;
}

table.dataTable {
  margin-top: 0px !important;
  margin-bottom: 6px !important;
}

table.dataTable.table-condensed > thead > tr > th {
  padding-right: 28px;
}

table.dataTable.table-condensed .sorting:after,
table.dataTable.table-condensed .sorting_asc:after,
table.dataTable.table-condensed .sorting_desc:after {
  right: 12px;
}

.plainTextContainer {
  font-family: "Monaco","Menlo","Ubuntu Mono","Consolas","source-code-pro",monospace;
  font-size: 12px !important;
}

.plainTextContent{
  white-space:pre-wrap; /** to preserve white-space and newlines of result */
}

.plainTextContent div {
  min-height:17px;
}

.graphContainer {
  position: relative;
  margin-bottom: 5px;
  overflow: visible;
}

.graphContainer .table {
  overflow: hidden;
  margin-bottom: 5px !important;
}

.resizable-helper {
  border: 3px solid #DDDDDD;
}

.paragraph .executionTime {
  color: #999;
  font-size: 10px;
  font-family: 'Roboto', sans-serif;
}

.paragraph .elapsedTime {
  color: #999;
  font-size: 10px;
  font-family: 'Roboto', sans-serif;
}

.paragraph .resultContained {
  overflow: auto;
}

/*
  Paragraph as Iframe CSS
*/

.paragraphAsIframe {
  padding: 0;
  margin-top: -79px;
  margin-left: 0px;
  margin-right: -10px;
}

.paragraphAsIframe .control {
  background: rgba(255,255,255,0.9);
  border-top: 1px solid #EFEFEF;
  display: none;
  float: right;
  color: #999;
  margin-top: -9px;
  margin-right: 0;
  position: absolute;
  clear: both;
  right: 25px;
}

.paragraphAsIframe table {
  margin-bottom: 0;
}

.paragraphAsIframe .editor {
  width: 100%;
  border-left: 4px solid #EEEEEE;
  background: rgba(255, 255, 255, 0.9);
}

.paragraphAsIframe .text {
  white-space: pre;
  display: block;
  unicode-bidi: embed;
  display: block !important;
  margin: 0 10px 5px!important;
  font-size: 12px!important;
  line-height: 1.42857143!important;
  word-break: break-all!important;
  word-wrap: break-word!important;
  font-family: 'Monaco', 'Menlo', 'Ubuntu Mono', 'Consolas', 'source-code-pro', monospace;
}

.paragraphAsIframe .title {
  width: 80%;
  font-weight: bold;
  font-family: 'Roboto', sans-serif;
  font-size: 17px !important;
  margin: 0 10px !important;
}

/*
  Paragraph Controls CSS
*/

.paragraph .runControl {
  font-size: 1px;
  color: #AAAAAA;
  height:4px;
  margin: 0px 0px 0px 0px;
}

.paragraph .runControl .progress {
  position: relative;
  width: 100%;
  height: 4px;
  z-index: 100;
  border-radius: 0;
}

.paragraph .control span {
  margin-left: 4px;
}

.paragraph .control {
  background: rgba(255,255,255,0.85);
  float: right;
  color: #999;
  margin-top: 1px;
  margin-right: 5px;
  position: absolute;
  clear: both;
  right: 15px;
  top: 16px;
  text-align: right;
  font-size: 12px;
  padding: 4px;
}

.paragraph .control li {
  font-size: 12px;
  margin-bottom: 4px;
  color: #333333;
}

.paragraph .control .tooltip {
  z-index: 10003;
}

/*
  Paragraph Menu
*/

.dropdown-menu > li > a {
  cursor: pointer;
}

.dropdown-menu .shortcut-icon{
  padding-right: 7px;
  float: left;
}

.dropdown-menu .shortcut-keys{
  float: right;
  color: #999;
}

/*
  Paragraph Title
*/

.paragraph .title {
  margin: 0;
  font-size: 12px;
}

.paragraph .title div {
  width: 80%;
  font-weight: bold;
  font-family: 'Roboto', sans-serif;
  font-size: 17px !important;
}

.paragraph .title input {
  width: 80%;
  height: 24px;
  line-height: 1.42857143;
  color: #555;
  background: #fff none;
  border: 1px solid #ccc;
  border-radius: 0;
  -webkit-box-shadow: inset 0 1px 1px rgba(0, 0, 0, .075);
  box-shadow: inset 0 1px 1px rgba(0, 0, 0, .075);
  font-family: 'Roboto', sans-serif;
  font-size: 17px !important;
  font-weight: bold;
  padding: 0 2px;
  margin-left: -3px;
}

/*
  Paragraph Forms CSS
*/

.paragraphForm.form-horizontal .form-group {
  margin-right: 0;
  margin-left:  0;
}

.paragraphForm.form-horizontal .form-group label {
  padding-left: 0;
}

.paragraphForm.form-horizontal .form-group .checkbox-item {
  padding-left: 0;
  padding-right: 10px;
}

.paragraphForm.form-horizontal .form-group .checkbox-item input {
  margin-right: 2px;
}

/*
  Ace Text Editor CSS
*/

.paragraph .editor {
  width: 100%;
  border-left: 4px solid #DDDDDD;
  background: rgba(255, 255, 255, 0.0);
  margin: 7px 0 2px 0;
}

.paragraph-text--dirty {
  border-left: 4px solid #E67E22 !important;
}

.paragraph .ace_print-margin {
  background: none !important;
}

.paragraph-disable {
  opacity : 0.6!important;
}

.ace_marker-layer .ace_selection {
    z-index: 0 !important;
}

.ace_marker-layer .ace_selected-word {
    z-index: 0 !important;
}

.ace-tm {
  background: #FFFFFF;
  color: black;
}

.ace_editor {
  position: relative;
  overflow: hidden;
  font-family: 'Monaco', 'Menlo', 'Ubuntu Mono', 'Consolas', 'source-code-pro', monospace;
  font-size: 12px;
  line-height: normal;
  direction: ltr;
}

.ace_hidden-cursors {
  opacity: 0;
}

.ace_text-input, .ace_gutter, .ace_layer,
.emacs-mode, .ace_text-layer, .ace_cursor-layer,
.ace_cursor, .ace_scrollbar {
  z-index: auto !important;
}

.ace_text-input.ace_composition {
 opacity: 0 !important;
}

#main .emacs-mode .ace_cursor {
  background: #C0C0C0!important;
  border: none !important;
}

/*
  Table Display CSS
*/

.tableDisplay {
  margin-top: 2px;
}

.tableDisplay div {
}

.tableDisplay img {
  display: block;
  max-width: 100%;
  height: auto;
}

.tableDisplay .btn-group span {
  margin: 10px 0 0 10px;
  font-size: 12px;
}
.tableDisplay .btn-group span a {
  cursor: pointer;
}

.tableDisplay .option {
  padding: 5px 5px 5px 5px;
  font-size: 12px;
  height: auto;
  overflow: auto;
  border-top: 1px solid #ecf0f1;

}

.tableDisplay .option .columns {
  height: 100%;
}

.tableDisplay .option .columns ul {
  background: white;
  overflow: auto;
  width: auto;
  padding: 3px 3px 3px 3px;
  height: 150px;
  border: 1px solid #CCC;
  box-shadow: inset 0 1px 1px rgba(0, 0, 0, .075);
  -webkit-transition: border-color ease-in-out .15s, -webkit-box-shadow ease-in-out .15s;
  -o-transition: border-color ease-in-out .15s, box-shadow ease-in-out .15s;
  transition: border-color ease-in-out .15s, box-shadow ease-in-out .15s;
}

.tableDisplay .option .columns ul li {
  margin: 3px 3px 3px 3px;
}

.tableDisplay .option .columns ul li span {
  cursor: pointer;
  margin-left: 3px;
  margin-top: 3px;
}

.tableDisplay .option .columns ul li div ul {
  width: auto;
  height: auto;
}

.tableDisplay .option .columns ul li div ul li a {
  padding: 0;
  margin: 0;
  cursor: pointer;
}

.tableDisplay .option .columns a:focus,
.tableDisplay .option .columns a:hover {
  text-decoration: none;
  outline: 0;
  outline-offset: 0;
}

.paragraph .tableDisplay .hljs {
  background: none;
}

/*
  Handsontable
*/

.handsontable th {
  font-weight: bold;
}

.handsontable th, .handsontable td {
  border-right: 0px;
  border-left: 0px !important;
  padding: 4px;
}

.handsontable tr:first-child th {
  text-align: left;
  border-top: 0px;
  padding: 4px 0px 0px 0px;
  border-left: 0px;
  border-right: 0px;
  border-bottom: 2px solid #CCC;
}

.handsontable .columnSorting.ascending::after {
  content: '\f160';
  margin-left: 3px;
  font-size: 12px;
  font-family: FontAwesome;
  line-height: 2;
}

.handsontable .columnSorting.descending::after {
  content: '\f161';
  margin-left: 3px;
  font-size: 12px;
  margin-left: 3px;
  font-family: FontAwesome;
  line-height: 2;
}

/*
  Pivot CSS
*/

.allFields {
  margin-bottom: 10px;
}

.noDot {
  list-style-type: none;
  padding-left: 5px;
}

.liVertical {
  display: block;
  float: left;
  padding: 5px;
}

/*
  Paragraph Font CSS
*/

.lightBold {
  font-weight: 500;
}

table.table-striped {
  border-top: 1px solid #ddd;
}

.scroll-paragraph-down {
  position: absolute;
  right: 10px;
  cursor: pointer;
}

.scroll-paragraph-up {
  bottom: 5px;
  cursor: pointer;
  position: absolute;
  right: 15px;
}

<<<<<<< HEAD
=======
.appSuggestion {
  width: 200px;
  padding: 5px 10px 5px 10px;
}

>>>>>>> 6eecdecb
/* DSV download toggle button */
.caretBtn {
  padding-right: 4px !important;
  padding-left: 4px !important;
  width: 20px;
<<<<<<< HEAD
=======
}


.changeType {
  border: 1px solid #bbb;
  color: #bbb;
  background: #eee;
  border-radius: 2px;
  padding: 2px;
  font-size: 9px;
  float: right;
  line-height: 9px;
  margin: 3px 3px 0 0;
}
.changeType:hover {
  border: 1px solid #777;
  color: #777;
  cursor: pointer;
}
.changeType.pressed {
  background-color: #999;
}
.changeTypeMenu {
  position: absolute;
  border: 1px solid #ccc;
  margin-top: 22px;
  box-shadow: 0 1px 3px -1px #323232;
  background: white;
  padding: 0;
  font-size: 13px;
  display: none;
  z-index: 10;
}
.changeTypeMenu li {
  text-align: left;
  list-style: none;
  padding: 2px 20px;
  cursor: pointer;
  margin-bottom: 0;
}
.changeTypeMenu li.active:before {
  font-size: 12px;
  content: "\2714";
  margin-left: -15px;
  margin-right: 3px;
}
.changeTypeMenu li:hover {
  background: #eee;
}

/*
  Overwrite github-markdown-css for Markdown interpreter
*/

.markdown-body h1,
.markdown-body h2,
.markdown-body h3,
.markdown-body h4,
.markdown-body h5,
.markdown-body h6 {
  margin-top: 16px;
  margin-bottom: 16px;
}

.markdown-body {
  font-size: 14px;
}

.markdown-body h2 {
  font-size: 26px;
}

.markdown-body h3 {
  font-size: 20px;
}

.markdown-body h4 {
  font-size: 16px;
>>>>>>> 6eecdecb
}<|MERGE_RESOLUTION|>--- conflicted
+++ resolved
@@ -518,21 +518,16 @@
   right: 15px;
 }
 
-<<<<<<< HEAD
-=======
 .appSuggestion {
   width: 200px;
   padding: 5px 10px 5px 10px;
 }
 
->>>>>>> 6eecdecb
 /* DSV download toggle button */
 .caretBtn {
   padding-right: 4px !important;
   padding-left: 4px !important;
   width: 20px;
-<<<<<<< HEAD
-=======
 }
 
 
@@ -611,5 +606,4 @@
 
 .markdown-body h4 {
   font-size: 16px;
->>>>>>> 6eecdecb
 }