--- conflicted
+++ resolved
@@ -556,10 +556,9 @@
 .markdown-body h3 {
   font-size: 20px;
 }
-<<<<<<< HEAD
-=======
-.changeTypeMenu li:hover {
-  background: #eee;
+
+.markdown-body h4 {
+  font-size: 16px;
 }
 
 /*
@@ -587,7 +586,6 @@
 .markdown-body h3 {
   font-size: 20px;
 }
->>>>>>> f910b040
 
 .markdown-body h4 {
   font-size: 16px;
