--- conflicted
+++ resolved
@@ -467,15 +467,14 @@
   right: 15px;
 }
 
-<<<<<<< HEAD
 .appSuggestion {
   width: 200px;
   padding: 5px 10px 5px 10px;
-=======
+}
+
 /* DSV download toggle button */
 .caretBtn {
   padding-right: 4px !important;
   padding-left: 4px !important;
   width: 20px;
->>>>>>> 7b00dffd
 }