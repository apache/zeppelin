<<<<<<< HEAD
<!--
Licensed under the Apache License, Version 2.0 (the "License");
you may not use this file except in compliance with the License.
You may obtain a copy of the License at

    http://www.apache.org/licenses/LICENSE-2.0

Unless required by applicable law or agreed to in writing, software
distributed under the License is distributed on an "AS IS" BASIS,
WITHOUT WARRANTIES OR CONDITIONS OF ANY KIND, either express or implied.
See the License for the specific language governing permissions and
limitations under the License.
-->
<div
  id="p{{paragraph.id}}_resize"
  ng-if="!paragraph.config.helium.activeApp"
  style="padding-bottom: 5px;"
  resize='{"allowresize": "{{!asIframe && !viewOnly}}", "graphType": "{{getResultType()}}"}'
     resizable on-resize="resizeParagraph(width, height);">

  <div id="{{paragraph.id}}_network_header"
       ng-if="getResultType() == 'NETWORK' && networkNodes != null && getGraphMode() == 'network'">
     <ul class="list-inline">
       <li>Nodes <span class="badge">{{networkNodes.count}}</span>:</li>
       <li ng-repeat="(labelName, labelColor) in networkNodes.labels" style="padding: 0">
         <span style="background-color: {{labelColor}} !important;" class="label label-default network-badge">
           {{labelName}}
         </span>
       </li>
     </ul>
     <ul class="list-inline">
       <li ng-if="networkRelationships != null">Relationships <span class="badge">{{networkRelationships.count}}</span>:</li>
       <li ng-repeat="type in networkRelationships.types" style="padding: 0">
         <span class="label label-default network-badge">
           {{type}}
         </span>
       </li>
     </ul>
  </div>

  <div ng-include src="'app/notebook/paragraph/paragraph-graph.html'"></div>

  <div id="{{paragraph.id}}_network_footer"
       ng-if="getResultType() == 'NETWORK' && getGraphMode() == 'network'">
    <ul class="list-inline">
    </ul>
  </div>

  <div id="{{paragraph.id}}_comment"
       class="text"
       ng-if="getResultType()=='TABLE' && paragraph.result.comment"
       ng-bind-html="paragraph.result.comment">
  </div>

  <div id="{{paragraph.id}}_text"
       ng-if="getResultType() == 'TEXT'">
    <div class="fa fa-level-down scroll-paragraph-down"
         ng-show="showScrollDownIcon()"
         ng-click="scrollParagraphDown()"
         tooltip="Follow Output"></div>
    <div id="p{{paragraph.id}}_text"
         style="max-height: {{paragraph.config.graph.height}}px; overflow: auto"
         class="text"></div>
    <div class="fa fa-chevron-up scroll-paragraph-up"
         ng-show="showScrollUpIcon()"
         ng-click="scrollParagraphUp()"
         tooltip="Scroll Top"></div>
  </div>

  <div id="p{{paragraph.id}}_html"
       class="resultContained"
       ng-if="getResultType() == 'HTML'">
  </div>

  <div id="p{{paragraph.id}}_angular"
       class="resultContained"
       ng-if="getResultType() == 'ANGULAR'">
  </div>

  <img id="{{paragraph.id}}_img"
       ng-if="getResultType() == 'IMG'"
       ng-src="{{getBase64ImageSrc(paragraph.result.msg)}}" />

  <div id="{{paragraph.id}}_error"
       class="error text"
       ng-if="paragraph.status == 'ERROR'"
       ng-bind="paragraph.errorMessage">
  </div>
</div>

<div ng-repeat="app in apps">
  <div id="p{{app.id}}"
       ng-show="paragraph.config.helium.activeApp == app.id">
  </div>
</div>
=======
<!--
Licensed under the Apache License, Version 2.0 (the "License");
you may not use this file except in compliance with the License.
You may obtain a copy of the License at

    http://www.apache.org/licenses/LICENSE-2.0

Unless required by applicable law or agreed to in writing, software
distributed under the License is distributed on an "AS IS" BASIS,
WITHOUT WARRANTIES OR CONDITIONS OF ANY KIND, either express or implied.
See the License for the specific language governing permissions and
limitations under the License.
-->
<div
  id="p{{paragraph.id}}_resize"
  ng-if="!paragraph.config.helium.activeApp"
  style="padding-bottom: 5px;"
  resize='{"allowresize": "{{!asIframe && !viewOnly}}", "graphType": "{{getResultType()}}"}'
     resizable on-resize="resizeParagraph(width, height);">
  <div ng-include src="'app/notebook/paragraph/paragraph-graph.html'"></div>

  <div id="{{paragraph.id}}_comment"
       class="text"
       ng-if="getResultType()=='TABLE' && tableDataComment"
       ng-bind-html="tableDataComment">
  </div>

  <div id="{{paragraph.id}}_text"
       ng-if="getResultType() == 'TEXT'">
    <div class="fa fa-level-down scroll-paragraph-down"
         ng-show="showScrollDownIcon()"
         ng-click="scrollParagraphDown()"
         tooltip="Follow Output"></div>
    <div id="p{{paragraph.id}}_text"
         style="max-height: {{paragraph.config.graph.height}}px; overflow: auto"
         class="text"></div>
    <div class="fa fa-chevron-up scroll-paragraph-up"
         ng-show="showScrollUpIcon()"
         ng-click="scrollParagraphUp()"
         tooltip="Scroll Top"></div>
  </div>

  <div id="p{{paragraph.id}}_html"
       class="resultContained"
       ng-if="getResultType() == 'HTML'">
  </div>

  <div id="p{{paragraph.id}}_angular"
       class="resultContained"
       ng-if="getResultType() == 'ANGULAR'">
  </div>

  <img id="{{paragraph.id}}_img"
       ng-if="getResultType() == 'IMG'"
       ng-src="{{getBase64ImageSrc(paragraph.result.msg)}}" />

  <div id="{{paragraph.id}}_error"
       class="error text"
       ng-if="paragraph.status == 'ERROR'"
       ng-bind="paragraph.errorMessage">
  </div>
</div>

<div ng-repeat="app in apps">
  <div id="p{{app.id}}"
       ng-show="paragraph.config.helium.activeApp == app.id">
  </div>
</div>
>>>>>>> a84818c6
<|MERGE_RESOLUTION|>--- conflicted
+++ resolved
@@ -1,166 +1,95 @@
-<<<<<<< HEAD
-<!--
-Licensed under the Apache License, Version 2.0 (the "License");
-you may not use this file except in compliance with the License.
-You may obtain a copy of the License at
-
-    http://www.apache.org/licenses/LICENSE-2.0
-
-Unless required by applicable law or agreed to in writing, software
-distributed under the License is distributed on an "AS IS" BASIS,
-WITHOUT WARRANTIES OR CONDITIONS OF ANY KIND, either express or implied.
-See the License for the specific language governing permissions and
-limitations under the License.
--->
-<div
-  id="p{{paragraph.id}}_resize"
-  ng-if="!paragraph.config.helium.activeApp"
-  style="padding-bottom: 5px;"
-  resize='{"allowresize": "{{!asIframe && !viewOnly}}", "graphType": "{{getResultType()}}"}'
-     resizable on-resize="resizeParagraph(width, height);">
-
-  <div id="{{paragraph.id}}_network_header"
-       ng-if="getResultType() == 'NETWORK' && networkNodes != null && getGraphMode() == 'network'">
-     <ul class="list-inline">
-       <li>Nodes <span class="badge">{{networkNodes.count}}</span>:</li>
-       <li ng-repeat="(labelName, labelColor) in networkNodes.labels" style="padding: 0">
-         <span style="background-color: {{labelColor}} !important;" class="label label-default network-badge">
-           {{labelName}}
-         </span>
-       </li>
-     </ul>
-     <ul class="list-inline">
-       <li ng-if="networkRelationships != null">Relationships <span class="badge">{{networkRelationships.count}}</span>:</li>
-       <li ng-repeat="type in networkRelationships.types" style="padding: 0">
-         <span class="label label-default network-badge">
-           {{type}}
-         </span>
-       </li>
-     </ul>
-  </div>
-
-  <div ng-include src="'app/notebook/paragraph/paragraph-graph.html'"></div>
-
-  <div id="{{paragraph.id}}_network_footer"
-       ng-if="getResultType() == 'NETWORK' && getGraphMode() == 'network'">
-    <ul class="list-inline">
-    </ul>
-  </div>
-
-  <div id="{{paragraph.id}}_comment"
-       class="text"
-       ng-if="getResultType()=='TABLE' && paragraph.result.comment"
-       ng-bind-html="paragraph.result.comment">
-  </div>
-
-  <div id="{{paragraph.id}}_text"
-       ng-if="getResultType() == 'TEXT'">
-    <div class="fa fa-level-down scroll-paragraph-down"
-         ng-show="showScrollDownIcon()"
-         ng-click="scrollParagraphDown()"
-         tooltip="Follow Output"></div>
-    <div id="p{{paragraph.id}}_text"
-         style="max-height: {{paragraph.config.graph.height}}px; overflow: auto"
-         class="text"></div>
-    <div class="fa fa-chevron-up scroll-paragraph-up"
-         ng-show="showScrollUpIcon()"
-         ng-click="scrollParagraphUp()"
-         tooltip="Scroll Top"></div>
-  </div>
-
-  <div id="p{{paragraph.id}}_html"
-       class="resultContained"
-       ng-if="getResultType() == 'HTML'">
-  </div>
-
-  <div id="p{{paragraph.id}}_angular"
-       class="resultContained"
-       ng-if="getResultType() == 'ANGULAR'">
-  </div>
-
-  <img id="{{paragraph.id}}_img"
-       ng-if="getResultType() == 'IMG'"
-       ng-src="{{getBase64ImageSrc(paragraph.result.msg)}}" />
-
-  <div id="{{paragraph.id}}_error"
-       class="error text"
-       ng-if="paragraph.status == 'ERROR'"
-       ng-bind="paragraph.errorMessage">
-  </div>
-</div>
-
-<div ng-repeat="app in apps">
-  <div id="p{{app.id}}"
-       ng-show="paragraph.config.helium.activeApp == app.id">
-  </div>
-</div>
-=======
-<!--
-Licensed under the Apache License, Version 2.0 (the "License");
-you may not use this file except in compliance with the License.
-You may obtain a copy of the License at
-
-    http://www.apache.org/licenses/LICENSE-2.0
-
-Unless required by applicable law or agreed to in writing, software
-distributed under the License is distributed on an "AS IS" BASIS,
-WITHOUT WARRANTIES OR CONDITIONS OF ANY KIND, either express or implied.
-See the License for the specific language governing permissions and
-limitations under the License.
--->
-<div
-  id="p{{paragraph.id}}_resize"
-  ng-if="!paragraph.config.helium.activeApp"
-  style="padding-bottom: 5px;"
-  resize='{"allowresize": "{{!asIframe && !viewOnly}}", "graphType": "{{getResultType()}}"}'
-     resizable on-resize="resizeParagraph(width, height);">
-  <div ng-include src="'app/notebook/paragraph/paragraph-graph.html'"></div>
-
-  <div id="{{paragraph.id}}_comment"
-       class="text"
-       ng-if="getResultType()=='TABLE' && tableDataComment"
-       ng-bind-html="tableDataComment">
-  </div>
-
-  <div id="{{paragraph.id}}_text"
-       ng-if="getResultType() == 'TEXT'">
-    <div class="fa fa-level-down scroll-paragraph-down"
-         ng-show="showScrollDownIcon()"
-         ng-click="scrollParagraphDown()"
-         tooltip="Follow Output"></div>
-    <div id="p{{paragraph.id}}_text"
-         style="max-height: {{paragraph.config.graph.height}}px; overflow: auto"
-         class="text"></div>
-    <div class="fa fa-chevron-up scroll-paragraph-up"
-         ng-show="showScrollUpIcon()"
-         ng-click="scrollParagraphUp()"
-         tooltip="Scroll Top"></div>
-  </div>
-
-  <div id="p{{paragraph.id}}_html"
-       class="resultContained"
-       ng-if="getResultType() == 'HTML'">
-  </div>
-
-  <div id="p{{paragraph.id}}_angular"
-       class="resultContained"
-       ng-if="getResultType() == 'ANGULAR'">
-  </div>
-
-  <img id="{{paragraph.id}}_img"
-       ng-if="getResultType() == 'IMG'"
-       ng-src="{{getBase64ImageSrc(paragraph.result.msg)}}" />
-
-  <div id="{{paragraph.id}}_error"
-       class="error text"
-       ng-if="paragraph.status == 'ERROR'"
-       ng-bind="paragraph.errorMessage">
-  </div>
-</div>
-
-<div ng-repeat="app in apps">
-  <div id="p{{app.id}}"
-       ng-show="paragraph.config.helium.activeApp == app.id">
-  </div>
-</div>
->>>>>>> a84818c6
+<!--
+Licensed under the Apache License, Version 2.0 (the "License");
+you may not use this file except in compliance with the License.
+You may obtain a copy of the License at
+
+    http://www.apache.org/licenses/LICENSE-2.0
+
+Unless required by applicable law or agreed to in writing, software
+distributed under the License is distributed on an "AS IS" BASIS,
+WITHOUT WARRANTIES OR CONDITIONS OF ANY KIND, either express or implied.
+See the License for the specific language governing permissions and
+limitations under the License.
+-->
+<div
+  id="p{{paragraph.id}}_resize"
+  ng-if="!paragraph.config.helium.activeApp"
+  style="padding-bottom: 5px;"
+  resize='{"allowresize": "{{!asIframe && !viewOnly}}", "graphType": "{{getResultType()}}"}'
+     resizable on-resize="resizeParagraph(width, height);">
+
+  <div id="{{paragraph.id}}_network_header"
+       ng-if="getResultType() == 'NETWORK' && networkNodes != null && getGraphMode() == 'network'">
+     <ul class="list-inline">
+       <li>Nodes <span class="badge">{{networkNodes.count}}</span>:</li>
+       <li ng-repeat="(labelName, labelColor) in networkNodes.labels" style="padding: 0">
+         <span style="background-color: {{labelColor}} !important;" class="label label-default network-badge">
+           {{labelName}}
+         </span>
+       </li>
+     </ul>
+     <ul class="list-inline">
+       <li ng-if="networkRelationships != null">Relationships <span class="badge">{{networkRelationships.count}}</span>:</li>
+       <li ng-repeat="type in networkRelationships.types" style="padding: 0">
+         <span class="label label-default network-badge">
+           {{type}}
+         </span>
+       </li>
+     </ul>
+  </div>
+
+  <div ng-include src="'app/notebook/paragraph/paragraph-graph.html'"></div>
+
+  <div id="{{paragraph.id}}_network_footer"
+       ng-if="getResultType() == 'NETWORK' && getGraphMode() == 'network'">
+    <ul class="list-inline">
+    </ul>
+  </div>
+
+  <div id="{{paragraph.id}}_comment"
+       class="text"
+       ng-if="getResultType()=='TABLE' && tableDataComment"
+       ng-bind-html="tableDataComment">
+  </div>
+
+  <div id="{{paragraph.id}}_text"
+       ng-if="getResultType() == 'TEXT'">
+    <div class="fa fa-level-down scroll-paragraph-down"
+         ng-show="showScrollDownIcon()"
+         ng-click="scrollParagraphDown()"
+         tooltip="Follow Output"></div>
+    <div id="p{{paragraph.id}}_text"
+         style="max-height: {{paragraph.config.graph.height}}px; overflow: auto"
+         class="text"></div>
+    <div class="fa fa-chevron-up scroll-paragraph-up"
+         ng-show="showScrollUpIcon()"
+         ng-click="scrollParagraphUp()"
+         tooltip="Scroll Top"></div>
+  </div>
+
+  <div id="p{{paragraph.id}}_html"
+       class="resultContained"
+       ng-if="getResultType() == 'HTML'">
+  </div>
+
+  <div id="p{{paragraph.id}}_angular"
+       class="resultContained"
+       ng-if="getResultType() == 'ANGULAR'">
+  </div>
+
+  <img id="{{paragraph.id}}_img"
+       ng-if="getResultType() == 'IMG'"
+       ng-src="{{getBase64ImageSrc(paragraph.result.msg)}}" />
+
+  <div id="{{paragraph.id}}_error"
+       class="error text"
+       ng-if="paragraph.status == 'ERROR'"
+       ng-bind="paragraph.errorMessage">
+  </div>
+</div>
+
+<div ng-repeat="app in apps">
+  <div id="p{{app.id}}"
+       ng-show="paragraph.config.helium.activeApp == app.id">
+  </div>
+</div>