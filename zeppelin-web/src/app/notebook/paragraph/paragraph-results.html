<!--
Licensed under the Apache License, Version 2.0 (the "License");
you may not use this file except in compliance with the License.
You may obtain a copy of the License at

    http://www.apache.org/licenses/LICENSE-2.0

Unless required by applicable law or agreed to in writing, software
distributed under the License is distributed on an "AS IS" BASIS,
WITHOUT WARRANTIES OR CONDITIONS OF ANY KIND, either express or implied.
See the License for the specific language governing permissions and
limitations under the License.
-->
<<<<<<< HEAD
<div ng-include src="'app/notebook/paragraph/paragraph-graph.html'"></div>

<div id="{{paragraph.id}}_comment"
     class="text"
     ng-if="getResultType()=='TABLE' && paragraph.result.comment"
     ng-bind-html="paragraph.result.comment">
</div>

<div id="{{paragraph.id}}_text"
     class="text"
     ng-if="paragraph.result.type == 'TEXT'"
     ng-bind="paragraph.result.msg">
</div>

<div id="p{{paragraph.id}}_html"
     class="resultContained"
     ng-if="paragraph.result.type == 'HTML'">
</div>

<div id="p{{paragraph.id}}_angular"
     class="resultContained"
     ng-if="paragraph.result.type == 'ANGULAR'">
</div>

<img id="{{paragraph.id}}_img"
     ng-if="paragraph.result.type == 'IMG'"
     ng-src="{{getBase64ImageSrc(paragraph.result.msg)}}">
</img>

<div ng-if="(paragraph.status == 'ERROR') && checkErrorForRestart()">
  <div
    ng-class="{disable: paragraph.interpreterRestarting}"
    ng-if="!paragraph.interpreterRestarted">
      <button class="btn btn-default btn-xs" ng-click="restartInterpreterSetting()"> <span class="fa fa-refresh"></span> Restart Interpreter</button>
  </div>
  <div ng-if="paragraph.interpreterRestarted">
    <em>Interpreter restarted successfully, re-run the paragraph.</em>
=======
<div
  id="p{{paragraph.id}}_resize"
  resize='{"allowresize": "{{!asIframe && !viewOnly}}", "graphType": "{{getResultType()}}"}'
     resizable on-resize="resizeParagraph(width, height);">
  <div ng-include src="'app/notebook/paragraph/paragraph-graph.html'"></div>

  <div id="{{paragraph.id}}_comment"
       class="text"
       ng-if="getResultType()=='TABLE' && paragraph.result.comment"
       ng-bind-html="paragraph.result.comment">
  </div>

  <div id="{{paragraph.id}}_text"
       class="text"
       ng-if="paragraph.result.type == 'TEXT'"
       ng-bind="paragraph.result.msg">
  </div>

  <div id="p{{paragraph.id}}_html"
       class="resultContained"
       ng-if="paragraph.result.type == 'HTML'">
  </div>

  <div id="p{{paragraph.id}}_angular"
       class="resultContained"
       ng-if="paragraph.result.type == 'ANGULAR'">
  </div>

  <img id="{{paragraph.id}}_img"
       ng-if="paragraph.result.type == 'IMG'"
       ng-src="{{getBase64ImageSrc(paragraph.result.msg)}}">
  </img>

  <div id="{{paragraph.id}}_error"
       class="error"
       ng-if="paragraph.status == 'ERROR'"
       ng-bind="paragraph.errorMessage">
>>>>>>> b12edcd3
  </div>
</div><|MERGE_RESOLUTION|>--- conflicted
+++ resolved
@@ -11,45 +11,6 @@
 See the License for the specific language governing permissions and
 limitations under the License.
 -->
-<<<<<<< HEAD
-<div ng-include src="'app/notebook/paragraph/paragraph-graph.html'"></div>
-
-<div id="{{paragraph.id}}_comment"
-     class="text"
-     ng-if="getResultType()=='TABLE' && paragraph.result.comment"
-     ng-bind-html="paragraph.result.comment">
-</div>
-
-<div id="{{paragraph.id}}_text"
-     class="text"
-     ng-if="paragraph.result.type == 'TEXT'"
-     ng-bind="paragraph.result.msg">
-</div>
-
-<div id="p{{paragraph.id}}_html"
-     class="resultContained"
-     ng-if="paragraph.result.type == 'HTML'">
-</div>
-
-<div id="p{{paragraph.id}}_angular"
-     class="resultContained"
-     ng-if="paragraph.result.type == 'ANGULAR'">
-</div>
-
-<img id="{{paragraph.id}}_img"
-     ng-if="paragraph.result.type == 'IMG'"
-     ng-src="{{getBase64ImageSrc(paragraph.result.msg)}}">
-</img>
-
-<div ng-if="(paragraph.status == 'ERROR') && checkErrorForRestart()">
-  <div
-    ng-class="{disable: paragraph.interpreterRestarting}"
-    ng-if="!paragraph.interpreterRestarted">
-      <button class="btn btn-default btn-xs" ng-click="restartInterpreterSetting()"> <span class="fa fa-refresh"></span> Restart Interpreter</button>
-  </div>
-  <div ng-if="paragraph.interpreterRestarted">
-    <em>Interpreter restarted successfully, re-run the paragraph.</em>
-=======
 <div
   id="p{{paragraph.id}}_resize"
   resize='{"allowresize": "{{!asIframe && !viewOnly}}", "graphType": "{{getResultType()}}"}'
@@ -87,6 +48,16 @@
        class="error"
        ng-if="paragraph.status == 'ERROR'"
        ng-bind="paragraph.errorMessage">
->>>>>>> b12edcd3
+  </div>
+
+  <div ng-if="(paragraph.status == 'ERROR') && checkErrorForRestart()">
+    <div
+      ng-class="{disable: paragraph.interpreterRestarting}"
+      ng-if="!paragraph.interpreterRestarted">
+      <button class="btn btn-default btn-xs" ng-click="restartInterpreterSetting()"> <span class="fa fa-refresh"></span> Restart Interpreter</button>
+    </div>
+    <div ng-if="paragraph.interpreterRestarted">
+      <em>Interpreter restarted successfully, re-run the paragraph.</em>
+    </div>
   </div>
 </div>