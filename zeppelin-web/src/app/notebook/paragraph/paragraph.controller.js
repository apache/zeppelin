--- conflicted
+++ resolved
@@ -1147,13 +1147,10 @@
           } else {
             $scope.showTitle();
           }
-<<<<<<< HEAD
         }else if (keyEvent.ctrlKey && keyEvent.shiftKey && keyCode === 67) { // Ctrl + Alt + c
           $scope.copyPara('below');
-=======
         } else if (keyEvent.ctrlKey && keyEvent.altKey && keyCode === 76) { // Ctrl + Alt + l
           $scope.clearParagraphOutput();
->>>>>>> 9be827a6
         } else {
           noShortcutDefined = true;
         }
