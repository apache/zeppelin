/*jshint loopfunc: true, unused:false */
/*
 * Licensed under the Apache License, Version 2.0 (the "License");
 * you may not use this file except in compliance with the License.
 * You may obtain a copy of the License at
 *
 *     http://www.apache.org/licenses/LICENSE-2.0
 *
 * Unless required by applicable law or agreed to in writing, software
 * distributed under the License is distributed on an "AS IS" BASIS,
 * WITHOUT WARRANTIES OR CONDITIONS OF ANY KIND, either express or implied.
 * See the License for the specific language governing permissions and
 * limitations under the License.
 */
'use strict';

angular.module('zeppelinWebApp').controller('ParagraphCtrl', function($scope, $rootScope, $route, $window, $element,
                                                                      $routeParams, $location, $timeout, $compile,
                                                                      $http, websocketMsgSrv, baseUrlSrv, ngToast,
                                                                      SaveAsService) {
  var ANGULAR_FUNCTION_OBJECT_NAME_PREFIX = '_Z_ANGULAR_FUNC_';
  $scope.parentNote = null;
  $scope.paragraph = null;
  $scope.originalText = '';
  $scope.editor = null;

  var paragraphScope = $rootScope.$new(true, $rootScope);

  // to keep backward compatibility
  $scope.compiledScope = paragraphScope;

  paragraphScope.z = {
    // z.runParagraph('20150213-231621_168813393')
    runParagraph: function(paragraphId) {
      if (paragraphId) {
        var filtered = $scope.parentNote.paragraphs.filter(function(x) {
          return x.id === paragraphId;});
        if (filtered.length === 1) {
          var paragraph = filtered[0];
          websocketMsgSrv.runParagraph(paragraph.id, paragraph.title, paragraph.text,
              paragraph.config, paragraph.settings.params);
        } else {
          ngToast.danger({content: 'Cannot find a paragraph with id \'' + paragraphId + '\'',
            verticalPosition: 'top', dismissOnTimeout: false});
        }
      } else {
        ngToast.danger({
          content: 'Please provide a \'paragraphId\' when calling z.runParagraph(paragraphId)',
          verticalPosition: 'top', dismissOnTimeout: false});
      }
    },

    // Example: z.angularBind('my_var', 'Test Value', '20150213-231621_168813393')
    angularBind: function(varName, value, paragraphId) {
      // Only push to server if there paragraphId is defined
      if (paragraphId) {
        websocketMsgSrv.clientBindAngularObject($routeParams.noteId, varName, value, paragraphId);
      } else {
        ngToast.danger({
          content: 'Please provide a \'paragraphId\' when calling ' +
          'z.angularBind(varName, value, \'PUT_HERE_PARAGRAPH_ID\')',
          verticalPosition: 'top', dismissOnTimeout: false});
      }
    },

    // Example: z.angularUnBind('my_var', '20150213-231621_168813393')
    angularUnbind: function(varName, paragraphId) {
      // Only push to server if paragraphId is defined
      if (paragraphId) {
        websocketMsgSrv.clientUnbindAngularObject($routeParams.noteId, varName, paragraphId);
      } else {
        ngToast.danger({
          content: 'Please provide a \'paragraphId\' when calling ' +
          'z.angularUnbind(varName, \'PUT_HERE_PARAGRAPH_ID\')',
          verticalPosition: 'top', dismissOnTimeout: false});
      }
    }
  };

  var angularObjectRegistry = {};

  var editorModes = {
    'ace/mode/python': /^%(\w*\.)?(pyspark|python)\s*$/,
    'ace/mode/scala': /^%(\w*\.)?spark\s*$/,
    'ace/mode/r': /^%(\w*\.)?(r|sparkr|knitr)\s*$/,
    'ace/mode/sql': /^%(\w*\.)?\wql/,
    'ace/mode/markdown': /^%md/,
    'ace/mode/sh': /^%sh/
  };

  // Controller init
  $scope.init = function(newParagraph, note) {
    $scope.paragraph = newParagraph;
    $scope.parentNote = note;
    $scope.originalText = angular.copy(newParagraph.text);
    $scope.chart = {};
    $scope.colWidthOption = [1, 2, 3, 4, 5, 6, 7, 8, 9, 10, 11, 12];
    $scope.showTitleEditor = false;
    $scope.paragraphFocused = false;
    if (newParagraph.focus) {
      $scope.paragraphFocused = true;
    }

    if (!$scope.paragraph.config) {
      $scope.paragraph.config = {};
    }

    initializeDefault();

    if ($scope.getResultType() === 'TABLE') {
      $scope.loadTableData($scope.paragraph.result);
      $scope.setGraphMode($scope.getGraphMode(), false, false);
    } else if ($scope.getResultType() === 'HTML') {
      $scope.renderHtml();
    } else if ($scope.getResultType() === 'ANGULAR') {
      $scope.renderAngular();
    } else if ($scope.getResultType() === 'TEXT') {
      $scope.renderText();
    }

    getApplicationStates();
    getSuggestions();

    var activeApp =  _.get($scope.paragraph.config, 'helium.activeApp');
    if (activeApp) {
      var app = _.find($scope.apps, {id: activeApp});
      renderApp(app);
    }
  };

  $scope.renderHtml = function() {
    var retryRenderer = function() {
      if (angular.element('#p' + $scope.paragraph.id + '_html').length) {
        try {
          angular.element('#p' + $scope.paragraph.id + '_html').html($scope.paragraph.result.msg);

          angular.element('#p' + $scope.paragraph.id + '_html').find('pre code').each(function(i, e) {
            hljs.highlightBlock(e);
          });
        } catch (err) {
          console.log('HTML rendering error %o', err);
        }
      } else {
        $timeout(retryRenderer, 10);
      }
    };
    $timeout(retryRenderer);
  };

  $scope.renderAngular = function() {
    var retryRenderer = function() {
      if (angular.element('#p' + $scope.paragraph.id + '_angular').length) {
        try {
          angular.element('#p' + $scope.paragraph.id + '_angular').html($scope.paragraph.result.msg);

          $compile(angular.element('#p' + $scope.paragraph.id + '_angular').contents())(paragraphScope);
        } catch (err) {
          console.log('ANGULAR rendering error %o', err);
        }
      } else {
        $timeout(retryRenderer, 10);
      }
    };
    $timeout(retryRenderer);
  };

  $scope.renderText = function() {
    var retryRenderer = function() {

      var textEl = angular.element('#p' + $scope.paragraph.id + '_text');
      if (textEl.length) {
        // clear all lines before render
        $scope.clearTextOutput();

        if ($scope.paragraph.result && $scope.paragraph.result.msg) {
          $scope.appendTextOutput($scope.paragraph.result.msg);
        }

        angular.element('#p' + $scope.paragraph.id + '_text').bind('mousewheel', function(e) {
          $scope.keepScrollDown = false;
        });
        $scope.flushStreamingOutput = true;
      } else {
        $timeout(retryRenderer, 10);
      }
    };
    $timeout(retryRenderer);
  };

  $scope.clearTextOutput = function() {
    var textEl = angular.element('#p' + $scope.paragraph.id + '_text');
    if (textEl.length) {
      textEl.children().remove();
    }
  };

  $scope.appendTextOutput = function(msg) {
    var textEl = angular.element('#p' + $scope.paragraph.id + '_text');
    if (textEl.length) {
      var lines = msg.split('\n');
      for (var i = 0; i < lines.length; i++) {
        textEl.append(angular.element('<div></div>').text(lines[i]));
      }
    }
    if ($scope.keepScrollDown) {
      var doc = angular.element('#p' + $scope.paragraph.id + '_text');
      doc[0].scrollTop = doc[0].scrollHeight;
    }
  };

  $scope.$on('angularObjectUpdate', function(event, data) {
    var noteId = $route.current.pathParams.noteId;
    if (!data.noteId || data.noteId === noteId) {
      var scope;
      var registry;

      if (!data.paragraphId || data.paragraphId === $scope.paragraph.id) {
        scope = paragraphScope;
        registry = angularObjectRegistry;
      } else {
        var app = _.find($scope.apps, {id: data.paragraphId});
        if (app) {
          scope = getAppScope(app);
          registry = getAppRegistry(app);
        } else {
          // no matching app in this paragraph
          return;
        }
      }
      var varName = data.angularObject.name;

      if (angular.equals(data.angularObject.object, scope[varName])) {
        // return when update has no change
        return;
      }

      if (!registry[varName]) {
        registry[varName] = {
          interpreterGroupId: data.interpreterGroupId,
          noteId: data.noteId,
          paragraphId: data.paragraphId
        };
      } else {
        registry[varName].noteId = registry[varName].noteId || data.noteId;
        registry[varName].paragraphId = registry[varName].paragraphId || data.paragraphId;
      }

      registry[varName].skipEmit = true;

      if (!registry[varName].clearWatcher) {
        registry[varName].clearWatcher = scope.$watch(varName, function(newValue, oldValue) {
          console.log('angular object (paragraph) updated %o %o', varName, registry[varName]);
          if (registry[varName].skipEmit) {
            registry[varName].skipEmit = false;
            return;
          }
          websocketMsgSrv.updateAngularObject(
            registry[varName].noteId,
            registry[varName].paragraphId,
            varName,
            newValue,
            registry[varName].interpreterGroupId);
        });
      }
      console.log('angular object (paragraph) created %o', varName);
      scope[varName] = data.angularObject.object;

      // create proxy for AngularFunction
      if (varName.startsWith(ANGULAR_FUNCTION_OBJECT_NAME_PREFIX)) {
        var funcName = varName.substring((ANGULAR_FUNCTION_OBJECT_NAME_PREFIX).length);
        scope[funcName] = function() {
          scope[varName] = arguments;
          console.log('angular function (paragraph) invoked %o', arguments);
        };

        console.log('angular function (paragraph) created %o', scope[funcName]);
      }
    }
  });

  $scope.$on('angularObjectRemove', function(event, data) {
    var noteId = $route.current.pathParams.noteId;
    if (!data.noteId || data.noteId === noteId) {
      var scope;
      var registry;

      if (!data.paragraphId || data.paragraphId === $scope.paragraph.id) {
        scope = paragraphScope;
        registry = angularObjectRegistry;
      } else {
        var app = _.find($scope.apps, {id: data.paragraphId});
        if (app) {
          scope = getAppScope(app);
          registry = getAppRegistry(app);
        } else {
          // no matching app in this paragraph
          return;
        }
      }

      var varName = data.name;

      // clear watcher
      if (registry[varName]) {
        registry[varName].clearWatcher();
        registry[varName] = undefined;
      }

      // remove scope variable
      scope[varName] = undefined;

      // remove proxy for AngularFunction
      if (varName.startsWith(ANGULAR_FUNCTION_OBJECT_NAME_PREFIX)) {
        var funcName = varName.substring((ANGULAR_FUNCTION_OBJECT_NAME_PREFIX).length);
        scope[funcName] = undefined;
      }
    }
  });

  var initializeDefault = function() {
    var config = $scope.paragraph.config;

    if (!config.colWidth) {
      config.colWidth = 12;
    }

    if (!config.graph) {
      config.graph = {};
    }

    if (!config.graph.mode) {
      config.graph.mode = 'table';
    }

    if (!config.graph.height) {
      config.graph.height = 300;
    }

    if (!config.graph.optionOpen) {
      config.graph.optionOpen = false;
    }

    if (!config.graph.keys) {
      config.graph.keys = [];
    }

    if (!config.graph.values) {
      config.graph.values = [];
    }

    if (!config.graph.groups) {
      config.graph.groups = [];
    }

    if (!config.graph.scatter) {
      config.graph.scatter = {};
    }

    if (config.enabled === undefined) {
      config.enabled = true;
    }
  };

  $scope.getIframeDimensions = function() {
    if ($scope.asIframe) {
      var paragraphid = '#' + $routeParams.paragraphId + '_container';
      var height = angular.element(paragraphid).height();
      return height;
    }
    return 0;
  };

  $scope.$watch($scope.getIframeDimensions, function(newValue, oldValue) {
    if ($scope.asIframe && newValue) {
      var message = {};
      message.height = newValue;
      message.url = $location.$$absUrl;
      $window.parent.postMessage(angular.toJson(message), '*');
    }
  });

  var isEmpty = function(object) {
    return !object;
  };

  // TODO: this may have impact on performance when there are many paragraphs in a note.
  $scope.$on('updateParagraph', function(event, data) {
    if (data.paragraph.id === $scope.paragraph.id &&
        (data.paragraph.dateCreated !== $scope.paragraph.dateCreated ||
         data.paragraph.dateFinished !== $scope.paragraph.dateFinished ||
         data.paragraph.dateStarted !== $scope.paragraph.dateStarted ||
         data.paragraph.dateUpdated !== $scope.paragraph.dateUpdated ||
         data.paragraph.status !== $scope.paragraph.status ||
         data.paragraph.jobName !== $scope.paragraph.jobName ||
         data.paragraph.title !== $scope.paragraph.title ||
         isEmpty(data.paragraph.result) !== isEmpty($scope.paragraph.result) ||
         data.paragraph.errorMessage !== $scope.paragraph.errorMessage ||
         !angular.equals(data.paragraph.settings, $scope.paragraph.settings) ||
         !angular.equals(data.paragraph.config, $scope.paragraph.config))
       ) {

      var oldType = $scope.getResultType();
      var newType = $scope.getResultType(data.paragraph);
      var oldGraphMode = $scope.getGraphMode();
      var newGraphMode = $scope.getGraphMode(data.paragraph);
      var oldActiveApp = _.get($scope.paragraph.config, 'helium.activeApp');
      var newActiveApp = _.get(data.paragraph.config, 'helium.activeApp');

      var statusChanged = (data.paragraph.status !== $scope.paragraph.status);

      var resultRefreshed = (data.paragraph.dateFinished !== $scope.paragraph.dateFinished) ||
        isEmpty(data.paragraph.result) !== isEmpty($scope.paragraph.result) ||
        data.paragraph.status === 'ERROR' || (data.paragraph.status === 'FINISHED' && statusChanged) ||
        (!newActiveApp && oldActiveApp !== newActiveApp);

      //console.log("updateParagraph oldData %o, newData %o. type %o -> %o, mode %o -> %o", $scope.paragraph, data, oldType, newType, oldGraphMode, newGraphMode);

      if ($scope.paragraph.text !== data.paragraph.text) {
        if ($scope.dirtyText) {         // check if editor has local update
          if ($scope.dirtyText === data.paragraph.text) {  // when local update is the same from remote, clear local update
            $scope.paragraph.text = data.paragraph.text;
            $scope.dirtyText = undefined;
            $scope.originalText = angular.copy(data.paragraph.text);
          } else { // if there're local update, keep it.
            $scope.paragraph.text = $scope.dirtyText;
          }
        } else {
          $scope.paragraph.text = data.paragraph.text;
          $scope.originalText = angular.copy(data.paragraph.text);
        }
      }

      /** push the rest */
      $scope.paragraph.aborted = data.paragraph.aborted;
      $scope.paragraph.user = data.paragraph.user;
      $scope.paragraph.dateUpdated = data.paragraph.dateUpdated;
      $scope.paragraph.dateCreated = data.paragraph.dateCreated;
      $scope.paragraph.dateFinished = data.paragraph.dateFinished;
      $scope.paragraph.dateStarted = data.paragraph.dateStarted;
      $scope.paragraph.errorMessage = data.paragraph.errorMessage;
      $scope.paragraph.jobName = data.paragraph.jobName;
      $scope.paragraph.title = data.paragraph.title;
      $scope.paragraph.lineNumbers = data.paragraph.lineNumbers;
      $scope.paragraph.status = data.paragraph.status;
      $scope.paragraph.result = data.paragraph.result;
      $scope.paragraph.settings = data.paragraph.settings;

      if (!$scope.asIframe) {
        $scope.paragraph.config = data.paragraph.config;
        initializeDefault();
      } else {
        data.paragraph.config.editorHide = true;
        data.paragraph.config.tableHide = false;
        $scope.paragraph.config = data.paragraph.config;
      }

      if (newType === 'TABLE') {
        $scope.loadTableData($scope.paragraph.result);
        if (oldType !== 'TABLE' || resultRefreshed) {
          clearUnknownColsFromGraphOption();
          selectDefaultColsForGraphOption();
        }
        /** User changed the chart type? */
        if (oldGraphMode !== newGraphMode) {
          $scope.setGraphMode(newGraphMode, false, false);
        } else {
          $scope.setGraphMode(newGraphMode, false, true);
        }
      } else if (newType === 'HTML' && resultRefreshed) {
        $scope.renderHtml();
      } else if (newType === 'ANGULAR' && resultRefreshed) {
        $scope.renderAngular();
      } else if (newType === 'TEXT' && resultRefreshed) {
        $scope.renderText();
      }

      getApplicationStates();
      getSuggestions();

      if (newActiveApp && newActiveApp !== oldActiveApp) {
        var app = _.find($scope.apps, {id: newActiveApp});
        renderApp(app);
      }

      if (statusChanged || resultRefreshed) {
        // when last paragraph runs, zeppelin automatically appends new paragraph.
        // this broadcast will focus to the newly inserted paragraph
        var paragraphs = angular.element('div[id$="_paragraphColumn_main"]');
        if (paragraphs.length >= 2 && paragraphs[paragraphs.length - 2].id.startsWith($scope.paragraph.id)) {
          // rendering output can took some time. So delay scrolling event firing for sometime.
          setTimeout(function() {
            $rootScope.$broadcast('scrollToCursor');
          }, 500);
        }
      }
    }

  });

  $scope.$on('appendParagraphOutput', function(event, data) {
    if ($scope.paragraph.id === data.paragraphId) {
      if ($scope.flushStreamingOutput) {
        $scope.clearTextOutput();
        $scope.flushStreamingOutput = false;
      }
      $scope.appendTextOutput(data.data);
    }
  });

  $scope.$on('updateParagraphOutput', function(event, data) {
    if ($scope.paragraph.id === data.paragraphId) {
      $scope.clearTextOutput();
      $scope.appendTextOutput(data.data);
    }
  });

  $scope.isRunning = function() {
    if ($scope.paragraph.status === 'RUNNING' || $scope.paragraph.status === 'PENDING') {
      return true;
    } else {
      return false;
    }
  };

  $scope.cancelParagraph = function() {
    console.log('Cancel %o', $scope.paragraph.id);
    websocketMsgSrv.cancelParagraphRun($scope.paragraph.id);
  };

  $scope.runParagraph = function(data) {
    websocketMsgSrv.runParagraph($scope.paragraph.id, $scope.paragraph.title,
                                 data, $scope.paragraph.config, $scope.paragraph.settings.params);
    $scope.originalText = angular.copy(data);
    $scope.dirtyText = undefined;
  };

  $scope.saveParagraph = function() {
    if ($scope.dirtyText === undefined || $scope.dirtyText === $scope.originalText) {
      return;
    }
    commitParagraph($scope.paragraph.title, $scope.dirtyText, $scope.paragraph.config,
      $scope.paragraph.settings.params);
    $scope.originalText = angular.copy($scope.dirtyText);
    $scope.dirtyText = undefined;
  };

  $scope.toggleEnableDisable = function() {
    $scope.paragraph.config.enabled = $scope.paragraph.config.enabled ? false : true;
    var newParams = angular.copy($scope.paragraph.settings.params);
    var newConfig = angular.copy($scope.paragraph.config);
    commitParagraph($scope.paragraph.title, $scope.paragraph.text, newConfig, newParams);
  };

  $scope.run = function() {
    var editorValue = $scope.editor.getValue();
    if (editorValue) {
      if (!($scope.paragraph.status === 'RUNNING' || $scope.paragraph.status === 'PENDING')) {
        $scope.runParagraph(editorValue);
      }
    }
  };

  $scope.moveUp = function() {
    $scope.$emit('moveParagraphUp', $scope.paragraph.id);
  };

  $scope.moveDown = function() {
    $scope.$emit('moveParagraphDown', $scope.paragraph.id);
  };

  $scope.insertNew = function(position) {
    $scope.$emit('insertParagraph', $scope.paragraph.id, position || 'below');
  };

  $scope.removeParagraph = function() {
    var paragraphs = angular.element('div[id$="_paragraphColumn_main"]');
    if (paragraphs[paragraphs.length - 1].id.startsWith($scope.paragraph.id)) {
      BootstrapDialog.alert({
        closable: true,
        message: 'The last paragraph can\'t be deleted.'
      });
    } else {
      BootstrapDialog.confirm({
        closable: true,
        title: '',
        message: 'Do you want to delete this paragraph?',
        callback: function(result) {
          if (result) {
            console.log('Remove paragraph');
            websocketMsgSrv.removeParagraph($scope.paragraph.id);
          }
        }
      });
    }
  };

  $scope.clearParagraphOutput = function() {
    websocketMsgSrv.clearParagraphOutput($scope.paragraph.id);
  };

  $scope.toggleEditor = function() {
    if ($scope.paragraph.config.editorHide) {
      $scope.openEditor();
    } else {
      $scope.closeEditor();
    }
  };

  $scope.closeEditor = function() {
    console.log('close the note');

    var newParams = angular.copy($scope.paragraph.settings.params);
    var newConfig = angular.copy($scope.paragraph.config);
    newConfig.editorHide = true;

    commitParagraph($scope.paragraph.title, $scope.paragraph.text, newConfig, newParams);
  };

  $scope.openEditor = function() {
    console.log('open the note');

    var newParams = angular.copy($scope.paragraph.settings.params);
    var newConfig = angular.copy($scope.paragraph.config);
    newConfig.editorHide = false;

    commitParagraph($scope.paragraph.title, $scope.paragraph.text, newConfig, newParams);
  };

  $scope.closeTable = function() {
    console.log('close the output');

    var newParams = angular.copy($scope.paragraph.settings.params);
    var newConfig = angular.copy($scope.paragraph.config);
    newConfig.tableHide = true;

    commitParagraph($scope.paragraph.title, $scope.paragraph.text, newConfig, newParams);
  };

  $scope.openTable = function() {
    console.log('open the output');

    var newParams = angular.copy($scope.paragraph.settings.params);
    var newConfig = angular.copy($scope.paragraph.config);
    newConfig.tableHide = false;

    commitParagraph($scope.paragraph.title, $scope.paragraph.text, newConfig, newParams);
  };

  $scope.showTitle = function() {
    var newParams = angular.copy($scope.paragraph.settings.params);
    var newConfig = angular.copy($scope.paragraph.config);
    newConfig.title = true;

    commitParagraph($scope.paragraph.title, $scope.paragraph.text, newConfig, newParams);
  };

  $scope.hideTitle = function() {
    var newParams = angular.copy($scope.paragraph.settings.params);
    var newConfig = angular.copy($scope.paragraph.config);
    newConfig.title = false;

    commitParagraph($scope.paragraph.title, $scope.paragraph.text, newConfig, newParams);
  };

  $scope.setTitle = function() {
    var newParams = angular.copy($scope.paragraph.settings.params);
    var newConfig = angular.copy($scope.paragraph.config);
    commitParagraph($scope.paragraph.title, $scope.paragraph.text, newConfig, newParams);
  };

  $scope.showLineNumbers = function() {
    var newParams = angular.copy($scope.paragraph.settings.params);
    var newConfig = angular.copy($scope.paragraph.config);
    newConfig.lineNumbers = true;
    $scope.editor.renderer.setShowGutter(true);

    commitParagraph($scope.paragraph.title, $scope.paragraph.text, newConfig, newParams);
  };

  $scope.hideLineNumbers = function() {
    var newParams = angular.copy($scope.paragraph.settings.params);
    var newConfig = angular.copy($scope.paragraph.config);
    newConfig.lineNumbers = false;
    $scope.editor.renderer.setShowGutter(false);

    commitParagraph($scope.paragraph.title, $scope.paragraph.text, newConfig, newParams);
  };

  $scope.columnWidthClass = function(n) {
    if ($scope.asIframe) {
      return 'col-md-12';
    } else {
      return 'col-md-' + n;
    }
  };

  $scope.changeColWidth = function(width) {
    angular.element('.navbar-right.open').removeClass('open');
    if (!width || width !== $scope.paragraph.config.colWidth) {
      if (width) {
        $scope.paragraph.config.colWidth = width;
      }
      var newParams = angular.copy($scope.paragraph.settings.params);
      var newConfig = angular.copy($scope.paragraph.config);

      commitParagraph($scope.paragraph.title, $scope.paragraph.text, newConfig, newParams);
    }
  };

  $scope.toggleGraphOption = function() {
    var newConfig = angular.copy($scope.paragraph.config);
    if (newConfig.graph.optionOpen) {
      newConfig.graph.optionOpen = false;
    } else {
      newConfig.graph.optionOpen = true;
    }
    var newParams = angular.copy($scope.paragraph.settings.params);

    commitParagraph($scope.paragraph.title, $scope.paragraph.text, newConfig, newParams);
  };

  $scope.toggleOutput = function() {
    var newConfig = angular.copy($scope.paragraph.config);
    newConfig.tableHide = !newConfig.tableHide;
    var newParams = angular.copy($scope.paragraph.settings.params);

    commitParagraph($scope.paragraph.title, $scope.paragraph.text, newConfig, newParams);
  };

  $scope.toggleLineWithFocus = function() {
    var mode = $scope.getGraphMode();

    if (mode === 'lineWithFocusChart') {
      $scope.setGraphMode('lineChart', true);
      return true;
    }

    if (mode === 'lineChart') {
      $scope.setGraphMode('lineWithFocusChart', true);
      return true;
    }

    return false;
  };

  $scope.loadForm = function(formulaire, params) {
    var value = formulaire.defaultValue;
    if (params[formulaire.name]) {
      value = params[formulaire.name];
    }

    $scope.paragraph.settings.params[formulaire.name] = value;
  };

  $scope.toggleCheckbox = function(formulaire, option) {
    var idx = $scope.paragraph.settings.params[formulaire.name].indexOf(option.value);
    if (idx > -1) {
      $scope.paragraph.settings.params[formulaire.name].splice(idx, 1);
    } else {
      $scope.paragraph.settings.params[formulaire.name].push(option.value);
    }
  };

  $scope.aceChanged = function() {
    $scope.dirtyText = $scope.editor.getSession().getValue();
    $scope.startSaveTimer();

    $timeout(function() {
      $scope.setParagraphMode($scope.editor.getSession(), $scope.dirtyText, $scope.editor.getCursorPosition());
    });
  };

  $scope.aceLoaded = function(_editor) {
    var langTools = ace.require('ace/ext/language_tools');
    var Range = ace.require('ace/range').Range;

    _editor.$blockScrolling = Infinity;
    $scope.editor = _editor;
    if (_editor.container.id !== '{{paragraph.id}}_editor') {
      $scope.editor.renderer.setShowGutter($scope.paragraph.config.lineNumbers);
      $scope.editor.setShowFoldWidgets(false);
      $scope.editor.setHighlightActiveLine(false);
      $scope.editor.setHighlightGutterLine(false);
      $scope.editor.getSession().setUseWrapMode(true);
      $scope.editor.setTheme('ace/theme/chrome');
      if ($scope.paragraphFocused) {
        $scope.editor.focus();
        $scope.goToLineEnd();
      }

      autoAdjustEditorHeight(_editor.container.id);
      angular.element(window).resize(function() {
        autoAdjustEditorHeight(_editor.container.id);
      });

      if (navigator.appVersion.indexOf('Mac') !== -1) {
        $scope.editor.setKeyboardHandler('ace/keyboard/emacs');
        $rootScope.isMac = true;
      } else if (navigator.appVersion.indexOf('Win') !== -1 ||
                 navigator.appVersion.indexOf('X11') !== -1 ||
                 navigator.appVersion.indexOf('Linux') !== -1) {
        $rootScope.isMac = false;
        // not applying emacs key binding while the binding override Ctrl-v. default behavior of paste text on windows.
      }

      $scope.setParagraphMode = function(session, paragraphText, pos) {
        // Evaluate the mode only if the first 30 characters of the paragraph have been modified or the the position is undefined.
        if ((typeof pos === 'undefined') || (pos.row === 0 && pos.column < 30)) {
          // If paragraph loading, use config value if exists
          if ((typeof pos === 'undefined') && $scope.paragraph.config.editorMode) {
            session.setMode($scope.paragraph.config.editorMode);
          } else {
            // Defaults to spark mode
            var newMode = 'ace/mode/scala';
            // Test first against current mode
            var oldMode = session.getMode().$id;
            if (!editorModes[oldMode] || !editorModes[oldMode].test(paragraphText)) {
              for (var key in editorModes) {
                if (key !== oldMode) {
                  if (editorModes[key].test(paragraphText)) {
                    $scope.paragraph.config.editorMode = key;
                    session.setMode(key);
                    return true;
                  }
                }
              }
              $scope.paragraph.config.editorMode = newMode;
              session.setMode(newMode);
            }
          }
        }
      };

      var remoteCompleter = {
        getCompletions: function(editor, session, pos, prefix, callback) {
          if (!$scope.editor.isFocused()) { return;}

          pos = session.getTextRange(new Range(0, 0, pos.row, pos.column)).length;
          var buf = session.getValue();

          websocketMsgSrv.completion($scope.paragraph.id, buf, pos);

          $scope.$on('completionList', function(event, data) {
            if (data.completions) {
              var completions = [];
              for (var c in data.completions) {
                var v = data.completions[c];
                completions.push({
                  name: v.name,
                  value: v.value,
                  score: 300
                });
              }
              callback(null, completions);
            }
          });
        }
      };

      langTools.setCompleters([remoteCompleter, langTools.keyWordCompleter, langTools.snippetCompleter,
        langTools.textCompleter]);

      $scope.editor.setOptions({
        enableBasicAutocompletion: true,
        enableSnippets: false,
        enableLiveAutocompletion: false
      });

      $scope.handleFocus = function(value) {
        $scope.paragraphFocused = value;
        // Protect against error in case digest is already running
        $timeout(function() {
          // Apply changes since they come from 3rd party library
          $scope.$digest();
        });
      };

      $scope.editor.on('focus', function() {
        $scope.handleFocus(true);
      });

      $scope.editor.on('blur', function() {
        $scope.handleFocus(false);
      });

      $scope.editor.getSession().on('change', function(e, editSession) {
        autoAdjustEditorHeight(_editor.container.id);
      });

      $scope.setParagraphMode($scope.editor.getSession(), $scope.editor.getSession().getValue());

      // autocomplete on '.'
      /*
      $scope.editor.commands.on("afterExec", function(e, t) {
        if (e.command.name == "insertstring" && e.args == "." ) {
      var all = e.editor.completers;
      //e.editor.completers = [remoteCompleter];
      e.editor.execCommand("startAutocomplete");
      //e.editor.completers = all;
    }
      });
      */

      // remove binding
      $scope.editor.commands.bindKey('ctrl-alt-n.', null);

      // autocomplete on 'ctrl+.'
      $scope.editor.commands.bindKey('ctrl-.', 'startAutocomplete');
      $scope.editor.commands.bindKey('ctrl-space', null);

      // handle cursor moves
      $scope.editor.keyBinding.origOnCommandKey = $scope.editor.keyBinding.onCommandKey;
      $scope.editor.keyBinding.onCommandKey = function(e, hashId, keyCode) {
        if ($scope.editor.completer && $scope.editor.completer.activated) { // if autocompleter is active
        } else {
          // fix ace editor focus issue in chrome (textarea element goes to top: -1000px after focused by cursor move)
          if (parseInt(angular.element('#' + $scope.paragraph.id + '_editor > textarea')
              .css('top').replace('px', '')) < 0) {
            var position = $scope.editor.getCursorPosition();
            var cursorPos = $scope.editor.renderer.$cursorLayer.getPixelPosition(position, true);
            angular.element('#' + $scope.paragraph.id + '_editor > textarea').css('top', cursorPos.top);
          }

          var numRows;
          var currentRow;

          if (keyCode === 38 || (keyCode === 80 && e.ctrlKey && !e.altKey)) {  // UP
            numRows = $scope.editor.getSession().getLength();
            currentRow = $scope.editor.getCursorPosition().row;
            if (currentRow === 0) {
              // move focus to previous paragraph
              $scope.$emit('moveFocusToPreviousParagraph', $scope.paragraph.id);
            } else {
              $scope.scrollToCursor($scope.paragraph.id, -1);
            }
          } else if (keyCode === 40 || (keyCode === 78 && e.ctrlKey && !e.altKey)) {  // DOWN
            numRows = $scope.editor.getSession().getLength();
            currentRow = $scope.editor.getCursorPosition().row;
            if (currentRow === numRows - 1) {
              // move focus to next paragraph
              $scope.$emit('moveFocusToNextParagraph', $scope.paragraph.id);
            } else {
              $scope.scrollToCursor($scope.paragraph.id, 1);
            }
          }
        }
        this.origOnCommandKey(e, hashId, keyCode);
      };
    }
  };

  var autoAdjustEditorHeight = function(id) {
    var editor = $scope.editor;
    var height = editor.getSession().getScreenLength() * editor.renderer.lineHeight +
      editor.renderer.scrollBar.getWidth();

    angular.element('#' + id).height(height.toString() + 'px');
    editor.resize();
  };

  $rootScope.$on('scrollToCursor', function(event) {
    // scroll on 'scrollToCursor' event only when cursor is in the last paragraph
    var paragraphs = angular.element('div[id$="_paragraphColumn_main"]');
    if (paragraphs[paragraphs.length - 1].id.startsWith($scope.paragraph.id)) {
      $scope.scrollToCursor($scope.paragraph.id, 0);
    }
  });

  /** scrollToCursor if it is necessary
   * when cursor touches scrollTriggerEdgeMargin from the top (or bottom) of the screen, it autoscroll to place cursor around 1/3 of screen height from the top (or bottom)
   * paragraphId : paragraph that has active cursor
   * lastCursorMove : 1(down), 0, -1(up) last cursor move event
   **/
  $scope.scrollToCursor = function(paragraphId, lastCursorMove) {
    if (!$scope.editor.isFocused()) {
      // only make sense when editor is focused
      return;
    }
    var lineHeight = $scope.editor.renderer.lineHeight;
    var headerHeight = 103; // menubar, notebook titlebar
    var scrollTriggerEdgeMargin = 50;

    var documentHeight = angular.element(document).height();
    var windowHeight = angular.element(window).height();  // actual viewport height

    var scrollPosition = angular.element(document).scrollTop();
    var editorPosition = angular.element('#' + paragraphId + '_editor').offset();
    var position = $scope.editor.getCursorPosition();
    var lastCursorPosition = $scope.editor.renderer.$cursorLayer.getPixelPosition(position, true);

    var calculatedCursorPosition = editorPosition.top + lastCursorPosition.top + lineHeight * lastCursorMove;

    var scrollTargetPos;
    if (calculatedCursorPosition < scrollPosition + headerHeight + scrollTriggerEdgeMargin) {
      scrollTargetPos = calculatedCursorPosition - headerHeight - ((windowHeight - headerHeight) / 3);
      if (scrollTargetPos < 0) {
        scrollTargetPos = 0;
      }
    } else if (calculatedCursorPosition > scrollPosition + scrollTriggerEdgeMargin + windowHeight - headerHeight) {
      scrollTargetPos = calculatedCursorPosition - headerHeight - ((windowHeight - headerHeight) * 2 / 3);

      if (scrollTargetPos > documentHeight) {
        scrollTargetPos = documentHeight;
      }
    }

    // cancel previous scroll animation
    var bodyEl = angular.element('body');
    bodyEl.stop();
    bodyEl.finish();

    // scroll to scrollTargetPos
    bodyEl.scrollTo(scrollTargetPos, {axis: 'y', interrupt: true, duration: 100});
  };

  var setEditorHeight = function(id, height) {
    angular.element('#' + id).height(height.toString() + 'px');
  };

  $scope.getEditorValue = function() {
    return $scope.editor.getValue();
  };

  $scope.getProgress = function() {
    return ($scope.currentProgress) ? $scope.currentProgress : 0;
  };

  $scope.getExecutionTime = function() {
    var pdata = $scope.paragraph;
    var timeMs = Date.parse(pdata.dateFinished) - Date.parse(pdata.dateStarted);
    if (isNaN(timeMs) || timeMs < 0) {
      if ($scope.isResultOutdated()) {
        return 'outdated';
      }
      return '';
    }
    var user = (pdata.user === undefined || pdata.user === null) ? 'anonymous' : pdata.user;
    var desc = 'Took ' +
      moment.duration(moment(pdata.dateFinished).diff(moment(pdata.dateStarted))).humanize() +
      '. Last updated by ' + user + ' at ' + moment(pdata.dateUpdated).format('MMMM DD YYYY, h:mm:ss A') + '.';
    if ($scope.isResultOutdated()) {
      desc += ' (outdated)';
    }
    return desc;
  };

  $scope.getElapsedTime = function() {
    return 'Started ' + moment($scope.paragraph.dateStarted).fromNow() + '.';
  };

  $scope.isResultOutdated = function() {
    var pdata = $scope.paragraph;
    if (pdata.dateUpdated !== undefined && Date.parse(pdata.dateUpdated) > Date.parse(pdata.dateStarted)) {
      return true;
    }
    return false;
  };

  $scope.goToLineEnd = function() {
    $scope.editor.navigateLineEnd();
  };

  $scope.$on('updateProgress', function(event, data) {
    if (data.id === $scope.paragraph.id) {
      $scope.currentProgress = data.progress;
    }
  });

  $scope.$on('keyEvent', function(event, keyEvent) {
    if ($scope.paragraphFocused) {

      var paragraphId = $scope.paragraph.id;
      var keyCode = keyEvent.keyCode;
      var noShortcutDefined = false;
      var editorHide = $scope.paragraph.config.editorHide;

      if (editorHide && (keyCode === 38 || (keyCode === 80 && keyEvent.ctrlKey && !keyEvent.altKey))) { // up
        // move focus to previous paragraph
        $scope.$emit('moveFocusToPreviousParagraph', paragraphId);
      } else if (editorHide && (keyCode === 40 || (keyCode === 78 && keyEvent.ctrlKey && !keyEvent.altKey))) { // down
        // move focus to next paragraph
        $scope.$emit('moveFocusToNextParagraph', paragraphId);
      } else if (keyEvent.shiftKey && keyCode === 13) { // Shift + Enter
        $scope.run();
      } else if (keyEvent.ctrlKey && keyEvent.altKey && keyCode === 67) { // Ctrl + Alt + c
        $scope.cancelParagraph();
      } else if (keyEvent.ctrlKey && keyEvent.altKey && keyCode === 68) { // Ctrl + Alt + d
        $scope.removeParagraph();
      } else if (keyEvent.ctrlKey && keyEvent.altKey && keyCode === 75) { // Ctrl + Alt + k
        $scope.moveUp();
      } else if (keyEvent.ctrlKey && keyEvent.altKey && keyCode === 74) { // Ctrl + Alt + j
        $scope.moveDown();
      } else if (keyEvent.ctrlKey && keyEvent.altKey && keyCode === 65) { // Ctrl + Alt + a
        $scope.insertNew('above');
      } else if (keyEvent.ctrlKey && keyEvent.altKey && keyCode === 66) { // Ctrl + Alt + b
        $scope.insertNew('below');
      } else if (keyEvent.ctrlKey && keyEvent.altKey && keyCode === 79) { // Ctrl + Alt + o
        $scope.toggleOutput();
      } else if (keyEvent.ctrlKey && keyEvent.altKey && keyCode === 82) { // Ctrl + Alt + r
        $scope.toggleEnableDisable();
      } else if (keyEvent.ctrlKey && keyEvent.altKey && keyCode === 69) { // Ctrl + Alt + e
        $scope.toggleEditor();
      } else if (keyEvent.ctrlKey && keyEvent.altKey && keyCode === 77) { // Ctrl + Alt + m
        if ($scope.paragraph.config.lineNumbers) {
          $scope.hideLineNumbers();
        } else {
          $scope.showLineNumbers();
        }
      } else if (keyEvent.ctrlKey && keyEvent.shiftKey && keyCode === 189) { // Ctrl + Shift + -
        $scope.changeColWidth(Math.max(1, $scope.paragraph.config.colWidth - 1));
      } else if (keyEvent.ctrlKey && keyEvent.shiftKey && keyCode === 187) { // Ctrl + Shift + =
        $scope.changeColWidth(Math.min(12, $scope.paragraph.config.colWidth + 1));
      } else if (keyEvent.ctrlKey && keyEvent.altKey && keyCode === 84) { // Ctrl + Alt + t
        if ($scope.paragraph.config.title) {
          $scope.hideTitle();
        } else {
          $scope.showTitle();
        }
      } else {
        noShortcutDefined = true;
      }

      if (!noShortcutDefined) {
        keyEvent.preventDefault();
      }
    }
  });

  $scope.$on('focusParagraph', function(event, paragraphId, cursorPos, mouseEvent) {
    if ($scope.paragraph.id === paragraphId) {
      // focus editor
      if (!$scope.paragraph.config.editorHide) {
        if (!mouseEvent) {
          $scope.editor.focus();
          // move cursor to the first row (or the last row)
          var row;
          if (cursorPos >= 0) {
            row = cursorPos;
            $scope.editor.gotoLine(row, 0);
          } else {
            row = $scope.editor.session.getLength();
            $scope.editor.gotoLine(row, 0);
          }
          $scope.scrollToCursor($scope.paragraph.id, 0);
        }
      }
      $scope.handleFocus(true);
    } else {
      $scope.editor.blur();
      $scope.handleFocus(false);
    }
  });

  $scope.$on('runParagraph', function(event) {
    $scope.runParagraph($scope.editor.getValue());
  });

  $scope.$on('openEditor', function(event) {
    $scope.openEditor();
  });

  $scope.$on('closeEditor', function(event) {
    $scope.closeEditor();
  });

  $scope.$on('openTable', function(event) {
    $scope.openTable();
  });

  $scope.$on('closeTable', function(event) {
    $scope.closeTable();
  });

  $scope.getResultType = function(paragraph) {
    var pdata = (paragraph) ? paragraph : $scope.paragraph;
    if (pdata.result && pdata.result.type) {
      return pdata.result.type;
    } else {
      return 'TEXT';
    }
  };

  $scope.getBase64ImageSrc = function(base64Data) {
    return 'data:image/png;base64,' + base64Data;
  };

  $scope.getGraphMode = function(paragraph) {
    var pdata = (paragraph) ? paragraph : $scope.paragraph;
    if (pdata.config.graph && pdata.config.graph.mode) {
      return pdata.config.graph.mode;
    } else {
      return 'table';
    }
  };

  $scope.loadTableData = function(result) {
    if (!result) {
      return;
    }
    if (result.type === 'TABLE') {
      var columnNames = [];
      var rows = [];
      var array = [];
      var textRows = result.msg.split('\n');
      result.comment = '';
      var comment = false;

      for (var i = 0; i < textRows.length; i++) {
        var textRow = textRows[i];
        if (comment) {
          result.comment += textRow;
          continue;
        }

        if (textRow === '') {
          if (rows.length > 0) {
            comment = true;
          }
          continue;
        }
        var textCols = textRow.split('\t');
        var cols = [];
        var cols2 = [];
        for (var j = 0; j < textCols.length; j++) {
          var col = textCols[j];
          if (i === 0) {
            columnNames.push({name: col, index: j, aggr: 'sum'});
          } else {
            cols.push(col);
            cols2.push({key: (columnNames[i]) ? columnNames[i].name : undefined, value: col});
          }
        }
        if (i !== 0) {
          rows.push(cols);
          array.push(cols2);
        }
      }
      result.msgTable = array;
      result.columnNames = columnNames;
      result.rows = rows;
    }
  };

  $scope.setGraphMode = function(type, emit, refresh) {
    if (emit) {
      setNewMode(type);
    } else {
      clearUnknownColsFromGraphOption();
      // set graph height
      var height = $scope.paragraph.config.graph.height;
      angular.element('#p' + $scope.paragraph.id + '_graph').height(height);

      if (!type || type === 'table') {
        setTable($scope.paragraph.result, refresh);
      } else {
        setD3Chart(type, $scope.paragraph.result, refresh);
      }
    }
  };

  var setNewMode = function(newMode) {
    var newConfig = angular.copy($scope.paragraph.config);
    var newParams = angular.copy($scope.paragraph.settings.params);

    // graph options
    newConfig.graph.mode = newMode;

    // see switchApp()
    _.set(newConfig, 'helium.activeApp', undefined);

    commitParagraph($scope.paragraph.title, $scope.paragraph.text, newConfig, newParams);
  };

  var commitParagraph = function(title, text, config, params) {
    websocketMsgSrv.commitParagraph($scope.paragraph.id, title, text, config, params);
  };

  var setTable = function(data, refresh) {
    var renderTable = function() {
      var height = $scope.paragraph.config.graph.height;
      var container = angular.element('#p' + $scope.paragraph.id + '_table').css('height', height).get(0);
      var resultRows = data.rows;
      var columnNames = _.pluck(data.columnNames, 'name');

<<<<<<< HEAD
=======
      // on chart type change, destroy table to force reinitialization.
>>>>>>> b1e6e2c2
      if ($scope.hot) {
        $scope.hot.destroy();
      }

      $scope.hot = new Handsontable(container, {
        colHeaders: columnNames,
        data: resultRows,
        rowHeaders: false,
        stretchH: 'all',
        sortIndicator: true,
        columnSorting: true,
        contextMenu: false,
        manualColumnResize: true,
        manualRowResize: true,
        readOnly: true,
        readOnlyCellClassName: '',  // don't apply any special class so we can retain current styling
        fillHandle: false,
        fragmentSelection: true,
        disableVisualSelection: true,
        cells: function(row, col, prop) {
          var cellProperties = {};
          cellProperties.renderer = function(instance, td, row, col, prop, value, cellProperties) {
            if (!isNaN(value)) {
              cellProperties.format = '0,0.[00000]';
              td.style.textAlign = 'left';
              Handsontable.renderers.NumericRenderer.apply(this, arguments);
            } else if (value.length > '%html'.length && '%html ' === value.substring(0, '%html '.length)) {
              td.innerHTML = value.substring('%html'.length);
            } else {
              Handsontable.renderers.TextRenderer.apply(this, arguments);
            }
          };
          return cellProperties;
        }
      });
    };

    var retryRenderer = function() {
      if (angular.element('#p' + $scope.paragraph.id + '_table').length) {
        try {
          renderTable();
        } catch (err) {
          console.log('Chart drawing error %o', err);
        }
      } else {
        $timeout(retryRenderer,10);
      }
    };
    $timeout(retryRenderer);

  };

  var groupedThousandsWith3DigitsFormatter = function(x) {
    return d3.format(',')(d3.round(x, 3));
  };

  var customAbbrevFormatter = function(x) {
    var s = d3.format('.3s')(x);
    switch (s[s.length - 1]) {
      case 'G': return s.slice(0, -1) + 'B';
    }
    return s;
  };

  var xAxisTickFormat = function(d, xLabels) {
    if (xLabels[d] && (isNaN(parseFloat(xLabels[d])) || !isFinite(xLabels[d]))) { // to handle string type xlabel
      return xLabels[d];
    } else {
      return d;
    }
  };

  var yAxisTickFormat = function(d) {
    if (d >= Math.pow(10,6)) {
      return customAbbrevFormatter(d);
    }
    return groupedThousandsWith3DigitsFormatter(d);
  };

  var setD3Chart = function(type, data, refresh) {
    if (!$scope.chart[type]) {
      var chart = nv.models[type]();
      $scope.chart[type] = chart;
    }

    var d3g = [];
    var xLabels;
    var yLabels;

    if (type === 'scatterChart') {
      var scatterData = setScatterChart(data, refresh);

      xLabels = scatterData.xLabels;
      yLabels = scatterData.yLabels;
      d3g = scatterData.d3g;

      $scope.chart[type].xAxis.tickFormat(function(d) {return xAxisTickFormat(d, xLabels);});
      $scope.chart[type].yAxis.tickFormat(function(d) {return xAxisTickFormat(d, yLabels);});

      // configure how the tooltip looks.
      $scope.chart[type].tooltipContent(function(key, x, y, graph, data) {
        var tooltipContent = '<h3>' + key + '</h3>';
        if ($scope.paragraph.config.graph.scatter.size &&
            $scope.isValidSizeOption($scope.paragraph.config.graph.scatter, $scope.paragraph.result.rows)) {
          tooltipContent += '<p>' + data.point.size + '</p>';
        }

        return tooltipContent;
      });

      $scope.chart[type].showDistX(true)
        .showDistY(true);
      //handle the problem of tooltip not showing when muliple points have same value.
    } else {
      var p = pivot(data);
      if (type === 'pieChart') {
        var d = pivotDataToD3ChartFormat(p, true).d3g;

        $scope.chart[type].x(function(d) { return d.label;})
          .y(function(d) { return d.value;});

        if (d.length > 0) {
          for (var i = 0; i < d[0].values.length ; i++) {
            var e = d[0].values[i];
            d3g.push({
              label: e.x,
              value: e.y
            });
          }
        }
      } else if (type === 'multiBarChart') {
        d3g = pivotDataToD3ChartFormat(p, true, false, type).d3g;
        $scope.chart[type].yAxis.axisLabelDistance(50);
        $scope.chart[type].yAxis.tickFormat(function(d) {return yAxisTickFormat(d);});
      } else if (type === 'lineChart' || type === 'stackedAreaChart' || type === 'lineWithFocusChart') {
        var pivotdata = pivotDataToD3ChartFormat(p, false, true);
        xLabels = pivotdata.xLabels;
        d3g = pivotdata.d3g;
        $scope.chart[type].xAxis.tickFormat(function(d) {return xAxisTickFormat(d, xLabels);});
        $scope.chart[type].yAxis.tickFormat(function(d) {return yAxisTickFormat(d);});
        $scope.chart[type].yAxis.axisLabelDistance(50);
        if ($scope.chart[type].useInteractiveGuideline) { // lineWithFocusChart hasn't got useInteractiveGuideline
          $scope.chart[type].useInteractiveGuideline(true); // for better UX and performance issue. (https://github.com/novus/nvd3/issues/691)
        }
        if ($scope.paragraph.config.graph.forceY) {
          $scope.chart[type].forceY([0]); // force y-axis minimum to 0 for line chart.
        } else {
          $scope.chart[type].forceY([]);
        }
      }
    }

    var renderChart = function() {
      if (!refresh) {
        // TODO force destroy previous chart
      }

      var height = $scope.paragraph.config.graph.height;

      var animationDuration = 300;
      var numberOfDataThreshold = 150;
      // turn off animation when dataset is too large. (for performance issue)
      // still, since dataset is large, the chart content sequentially appears like animated.
      try {
        if (d3g[0].values.length > numberOfDataThreshold) {
          animationDuration = 0;
        }
      } catch (ignoreErr) {
      }

      var chartEl = d3.select('#p' + $scope.paragraph.id + '_' + type + ' svg')
      .attr('height', $scope.paragraph.config.graph.height)
      .datum(d3g)
      .transition()
      .duration(animationDuration)
      .call($scope.chart[type]);
      d3.select('#p' + $scope.paragraph.id + '_' + type + ' svg').style.height = height + 'px';
      nv.utils.windowResize($scope.chart[type].update);
    };

    var retryRenderer = function() {
      if (angular.element('#p' + $scope.paragraph.id + '_' + type + ' svg').length !== 0) {
        try {
          renderChart();
        } catch (err) {
          console.log('Chart drawing error %o', err);
        }
      } else {
        $timeout(retryRenderer,10);
      }
    };
    $timeout(retryRenderer);
  };

  $scope.isGraphMode = function(graphName) {
    var activeAppId = _.get($scope.paragraph.config, 'helium.activeApp');
    if ($scope.getResultType() === 'TABLE' && $scope.getGraphMode() === graphName && !activeAppId) {
      return true;
    } else {
      return false;
    }
  };

  $scope.onGraphOptionChange = function() {
    clearUnknownColsFromGraphOption();
    $scope.setGraphMode($scope.paragraph.config.graph.mode, true, false);
  };

  $scope.removeGraphOptionKeys = function(idx) {
    $scope.paragraph.config.graph.keys.splice(idx, 1);
    clearUnknownColsFromGraphOption();
    $scope.setGraphMode($scope.paragraph.config.graph.mode, true, false);
  };

  $scope.removeGraphOptionValues = function(idx) {
    $scope.paragraph.config.graph.values.splice(idx, 1);
    clearUnknownColsFromGraphOption();
    $scope.setGraphMode($scope.paragraph.config.graph.mode, true, false);
  };

  $scope.removeGraphOptionGroups = function(idx) {
    $scope.paragraph.config.graph.groups.splice(idx, 1);
    clearUnknownColsFromGraphOption();
    $scope.setGraphMode($scope.paragraph.config.graph.mode, true, false);
  };

  $scope.setGraphOptionValueAggr = function(idx, aggr) {
    $scope.paragraph.config.graph.values[idx].aggr = aggr;
    clearUnknownColsFromGraphOption();
    $scope.setGraphMode($scope.paragraph.config.graph.mode, true, false);
  };

  $scope.removeScatterOptionXaxis = function(idx) {
    $scope.paragraph.config.graph.scatter.xAxis = null;
    clearUnknownColsFromGraphOption();
    $scope.setGraphMode($scope.paragraph.config.graph.mode, true, false);
  };

  $scope.removeScatterOptionYaxis = function(idx) {
    $scope.paragraph.config.graph.scatter.yAxis = null;
    clearUnknownColsFromGraphOption();
    $scope.setGraphMode($scope.paragraph.config.graph.mode, true, false);
  };

  $scope.removeScatterOptionGroup = function(idx) {
    $scope.paragraph.config.graph.scatter.group = null;
    clearUnknownColsFromGraphOption();
    $scope.setGraphMode($scope.paragraph.config.graph.mode, true, false);
  };

  $scope.removeScatterOptionSize = function(idx) {
    $scope.paragraph.config.graph.scatter.size = null;
    clearUnknownColsFromGraphOption();
    $scope.setGraphMode($scope.paragraph.config.graph.mode, true, false);
  };

  /* Clear unknown columns from graph option */
  var clearUnknownColsFromGraphOption = function() {
    var unique = function(list) {
      for (var i = 0; i < list.length; i++) {
        for (var j = i + 1; j < list.length; j++) {
          if (angular.equals(list[i], list[j])) {
            list.splice(j, 1);
          }
        }
      }
    };

    var removeUnknown = function(list) {
      for (var i = 0; i < list.length; i++) {
        // remove non existing column
        var found = false;
        for (var j = 0; j < $scope.paragraph.result.columnNames.length; j++) {
          var a = list[i];
          var b = $scope.paragraph.result.columnNames[j];
          if (a.index === b.index && a.name === b.name) {
            found = true;
            break;
          }
        }
        if (!found) {
          list.splice(i, 1);
        }
      }
    };

    var removeUnknownFromScatterSetting = function(fields) {
      for (var f in fields) {
        if (fields[f]) {
          var found = false;
          for (var i = 0; i < $scope.paragraph.result.columnNames.length; i++) {
            var a = fields[f];
            var b = $scope.paragraph.result.columnNames[i];
            if (a.index === b.index && a.name === b.name) {
              found = true;
              break;
            }
          }
          if (!found) {
            fields[f] = null;
          }
        }
      }
    };

    unique($scope.paragraph.config.graph.keys);
    removeUnknown($scope.paragraph.config.graph.keys);

    removeUnknown($scope.paragraph.config.graph.values);

    unique($scope.paragraph.config.graph.groups);
    removeUnknown($scope.paragraph.config.graph.groups);

    removeUnknownFromScatterSetting($scope.paragraph.config.graph.scatter);
  };

  /* select default key and value if there're none selected */
  var selectDefaultColsForGraphOption = function() {
    if ($scope.paragraph.config.graph.keys.length === 0 && $scope.paragraph.result.columnNames.length > 0) {
      $scope.paragraph.config.graph.keys.push($scope.paragraph.result.columnNames[0]);
    }

    if ($scope.paragraph.config.graph.values.length === 0 && $scope.paragraph.result.columnNames.length > 1) {
      $scope.paragraph.config.graph.values.push($scope.paragraph.result.columnNames[1]);
    }

    if (!$scope.paragraph.config.graph.scatter.xAxis && !$scope.paragraph.config.graph.scatter.yAxis) {
      if ($scope.paragraph.result.columnNames.length > 1) {
        $scope.paragraph.config.graph.scatter.xAxis = $scope.paragraph.result.columnNames[0];
        $scope.paragraph.config.graph.scatter.yAxis = $scope.paragraph.result.columnNames[1];
      } else if ($scope.paragraph.result.columnNames.length === 1) {
        $scope.paragraph.config.graph.scatter.xAxis = $scope.paragraph.result.columnNames[0];
      }
    }
  };

  var pivot = function(data) {
    var keys = $scope.paragraph.config.graph.keys;
    var groups = $scope.paragraph.config.graph.groups;
    var values = $scope.paragraph.config.graph.values;

    var aggrFunc = {
      sum: function(a, b) {
        var varA = (a !== undefined) ? (isNaN(a) ? 1 : parseFloat(a)) : 0;
        var varB = (b !== undefined) ? (isNaN(b) ? 1 : parseFloat(b)) : 0;
        return varA + varB;
      },
      count: function(a, b) {
        var varA = (a !== undefined) ? parseInt(a) : 0;
        var varB = (b !== undefined) ? 1 : 0;
        return varA + varB;
      },
      min: function(a, b) {
        var varA = (a !== undefined) ? (isNaN(a) ? 1 : parseFloat(a)) : 0;
        var varB = (b !== undefined) ? (isNaN(b) ? 1 : parseFloat(b)) : 0;
        return Math.min(varA,varB);
      },
      max: function(a, b) {
        var varA = (a !== undefined) ? (isNaN(a) ? 1 : parseFloat(a)) : 0;
        var varB = (b !== undefined) ? (isNaN(b) ? 1 : parseFloat(b)) : 0;
        return Math.max(varA,varB);
      },
      avg: function(a, b, c) {
        var varA = (a !== undefined) ? (isNaN(a) ? 1 : parseFloat(a)) : 0;
        var varB = (b !== undefined) ? (isNaN(b) ? 1 : parseFloat(b)) : 0;
        return varA + varB;
      }
    };

    var aggrFuncDiv = {
      sum: false,
      count: false,
      min: false,
      max: false,
      avg: true
    };

    var schema = {};
    var rows = {};

    for (var i = 0; i < data.rows.length; i++) {
      var row = data.rows[i];
      var newRow = {};
      var s = schema;
      var p = rows;

      for (var k = 0; k < keys.length; k++) {
        var key = keys[k];

        // add key to schema
        if (!s[key.name]) {
          s[key.name] = {
            order: k,
            index: key.index,
            type: 'key',
            children: {}
          };
        }
        s = s[key.name].children;

        // add key to row
        var keyKey = row[key.index];
        if (!p[keyKey]) {
          p[keyKey] = {};
        }
        p = p[keyKey];
      }

      for (var g = 0; g < groups.length; g++) {
        var group = groups[g];
        var groupKey = row[group.index];

        // add group to schema
        if (!s[groupKey]) {
          s[groupKey] = {
            order: g,
            index: group.index,
            type: 'group',
            children: {}
          };
        }
        s = s[groupKey].children;

        // add key to row
        if (!p[groupKey]) {
          p[groupKey] = {};
        }
        p = p[groupKey];
      }

      for (var v = 0; v < values.length; v++) {
        var value = values[v];
        var valueKey = value.name + '(' + value.aggr + ')';

        // add value to schema
        if (!s[valueKey]) {
          s[valueKey] = {
            type: 'value',
            order: v,
            index: value.index
          };
        }

        // add value to row
        if (!p[valueKey]) {
          p[valueKey] = {
            value: (value.aggr !== 'count') ? row[value.index] : 1,
            count: 1
          };
        } else {
          p[valueKey] = {
            value: aggrFunc[value.aggr](p[valueKey].value, row[value.index], p[valueKey].count + 1),
            count: (aggrFuncDiv[value.aggr]) ?  p[valueKey].count + 1 : p[valueKey].count
          };
        }
      }
    }

    //console.log("schema=%o, rows=%o", schema, rows);

    return {
      schema: schema,
      rows: rows
    };
  };

  var pivotDataToD3ChartFormat = function(data, allowTextXAxis, fillMissingValues, chartType) {
    // construct d3 data
    var d3g = [];

    var schema = data.schema;
    var rows = data.rows;
    var values = $scope.paragraph.config.graph.values;

    var concat = function(o, n) {
      if (!o) {
        return n;
      } else {
        return o + '.' + n;
      }
    };

    var getSchemaUnderKey = function(key, s) {
      for (var c in key.children) {
        s[c] = {};
        getSchemaUnderKey(key.children[c], s[c]);
      }
    };

    var traverse = function(sKey, s, rKey, r, func, rowName, rowValue, colName) {
      //console.log("TRAVERSE sKey=%o, s=%o, rKey=%o, r=%o, rowName=%o, rowValue=%o, colName=%o", sKey, s, rKey, r, rowName, rowValue, colName);

      if (s.type === 'key') {
        rowName = concat(rowName, sKey);
        rowValue = concat(rowValue, rKey);
      } else if (s.type === 'group') {
        colName = concat(colName, rKey);
      } else if (s.type === 'value' && sKey === rKey || valueOnly) {
        colName = concat(colName, rKey);
        func(rowName, rowValue, colName, r);
      }

      for (var c in s.children) {
        if (fillMissingValues && s.children[c].type === 'group' && r[c] === undefined) {
          var cs = {};
          getSchemaUnderKey(s.children[c], cs);
          traverse(c, s.children[c], c, cs, func, rowName, rowValue, colName);
          continue;
        }

        for (var j in r) {
          if (s.children[c].type === 'key' || c === j) {
            traverse(c, s.children[c], j, r[j], func, rowName, rowValue, colName);
          }
        }
      }
    };

    var keys = $scope.paragraph.config.graph.keys;
    var groups = $scope.paragraph.config.graph.groups;
    values = $scope.paragraph.config.graph.values;
    var valueOnly = (keys.length === 0 && groups.length === 0 && values.length > 0);
    var noKey = (keys.length === 0);
    var isMultiBarChart = (chartType === 'multiBarChart');

    var sKey = Object.keys(schema)[0];

    var rowNameIndex = {};
    var rowIdx = 0;
    var colNameIndex = {};
    var colIdx = 0;
    var rowIndexValue = {};

    for (var k in rows) {
      traverse(sKey, schema[sKey], k, rows[k], function(rowName, rowValue, colName, value) {
        //console.log("RowName=%o, row=%o, col=%o, value=%o", rowName, rowValue, colName, value);
        if (rowNameIndex[rowValue] === undefined) {
          rowIndexValue[rowIdx] = rowValue;
          rowNameIndex[rowValue] = rowIdx++;
        }

        if (colNameIndex[colName] === undefined) {
          colNameIndex[colName] = colIdx++;
        }
        var i = colNameIndex[colName];
        if (noKey && isMultiBarChart) {
          i = 0;
        }

        if (!d3g[i]) {
          d3g[i] = {
            values: [],
            key: (noKey && isMultiBarChart) ? 'values' : colName
          };
        }

        var xVar = isNaN(rowValue) ? ((allowTextXAxis) ? rowValue : rowNameIndex[rowValue]) : parseFloat(rowValue);
        var yVar = 0;
        if (xVar === undefined) { xVar = colName; }
        if (value !== undefined) {
          yVar = isNaN(value.value) ? 0 : parseFloat(value.value) / parseFloat(value.count);
        }
        d3g[i].values.push({
          x: xVar,
          y: yVar
        });
      });
    }

    // clear aggregation name, if possible
    var namesWithoutAggr = {};
    var colName;
    var withoutAggr;
    // TODO - This part could use som refactoring - Weird if/else with similar actions and variable names
    for (colName in colNameIndex) {
      withoutAggr = colName.substring(0, colName.lastIndexOf('('));
      if (!namesWithoutAggr[withoutAggr]) {
        namesWithoutAggr[withoutAggr] = 1;
      } else {
        namesWithoutAggr[withoutAggr]++;
      }
    }

    if (valueOnly) {
      for (var valueIndex = 0; valueIndex < d3g[0].values.length; valueIndex++) {
        colName = d3g[0].values[valueIndex].x;
        if (!colName) {
          continue;
        }

        withoutAggr = colName.substring(0, colName.lastIndexOf('('));
        if (namesWithoutAggr[withoutAggr] <= 1) {
          d3g[0].values[valueIndex].x = withoutAggr;
        }
      }
    } else {
      for (var d3gIndex = 0; d3gIndex < d3g.length; d3gIndex++) {
        colName = d3g[d3gIndex].key;
        withoutAggr = colName.substring(0, colName.lastIndexOf('('));
        if (namesWithoutAggr[withoutAggr] <= 1) {
          d3g[d3gIndex].key = withoutAggr;
        }
      }

      // use group name instead of group.value as a column name, if there're only one group and one value selected.
      if (groups.length === 1 && values.length === 1) {
        for (d3gIndex = 0; d3gIndex < d3g.length; d3gIndex++) {
          colName = d3g[d3gIndex].key;
          colName = colName.split('.')[0];
          d3g[d3gIndex].key = colName;
        }
      }

    }

    return {
      xLabels: rowIndexValue,
      d3g: d3g
    };
  };

  var setDiscreteScatterData = function(data) {
    var xAxis = $scope.paragraph.config.graph.scatter.xAxis;
    var yAxis = $scope.paragraph.config.graph.scatter.yAxis;
    var group = $scope.paragraph.config.graph.scatter.group;

    var xValue;
    var yValue;
    var grp;

    var rows = {};

    for (var i = 0; i < data.rows.length; i++) {
      var row = data.rows[i];
      if (xAxis) {
        xValue = row[xAxis.index];
      }
      if (yAxis) {
        yValue = row[yAxis.index];
      }
      if (group) {
        grp = row[group.index];
      }

      var key = xValue + ',' + yValue +  ',' + grp;

      if (!rows[key]) {
        rows[key] = {
          x: xValue,
          y: yValue,
          group: grp,
          size: 1
        };
      } else {
        rows[key].size++;
      }
    }

    // change object into array
    var newRows = [];
    for (var r in rows) {
      var newRow = [];
      if (xAxis) { newRow[xAxis.index] = rows[r].x; }
      if (yAxis) { newRow[yAxis.index] = rows[r].y; }
      if (group) { newRow[group.index] = rows[r].group; }
      newRow[data.rows[0].length] = rows[r].size;
      newRows.push(newRow);
    }
    return newRows;
  };

  var setScatterChart = function(data, refresh) {
    var xAxis = $scope.paragraph.config.graph.scatter.xAxis;
    var yAxis = $scope.paragraph.config.graph.scatter.yAxis;
    var group = $scope.paragraph.config.graph.scatter.group;
    var size = $scope.paragraph.config.graph.scatter.size;

    var xValues = [];
    var yValues = [];
    var rows = {};
    var d3g = [];

    var rowNameIndex = {};
    var colNameIndex = {};
    var grpNameIndex = {};
    var rowIndexValue = {};
    var colIndexValue = {};
    var grpIndexValue = {};
    var rowIdx = 0;
    var colIdx = 0;
    var grpIdx = 0;
    var grpName = '';

    var xValue;
    var yValue;
    var row;

    if (!xAxis && !yAxis) {
      return {
        d3g: []
      };
    }

    for (var i = 0; i < data.rows.length; i++) {
      row = data.rows[i];
      if (xAxis) {
        xValue = row[xAxis.index];
        xValues[i] = xValue;
      }
      if (yAxis) {
        yValue = row[yAxis.index];
        yValues[i] = yValue;
      }
    }

    var isAllDiscrete = ((xAxis && yAxis && isDiscrete(xValues) && isDiscrete(yValues)) ||
                         (!xAxis && isDiscrete(yValues)) ||
                         (!yAxis && isDiscrete(xValues)));

    if (isAllDiscrete) {
      rows = setDiscreteScatterData(data);
    } else {
      rows = data.rows;
    }

    if (!group && isAllDiscrete) {
      grpName = 'count';
    } else if (!group && !size) {
      if (xAxis && yAxis) {
        grpName = '(' + xAxis.name + ', ' + yAxis.name + ')';
      } else if (xAxis && !yAxis) {
        grpName = xAxis.name;
      } else if (!xAxis && yAxis) {
        grpName = yAxis.name;
      }
    } else if (!group && size) {
      grpName = size.name;
    }

    for (i = 0; i < rows.length; i++) {
      row = rows[i];
      if (xAxis) {
        xValue = row[xAxis.index];
      }
      if (yAxis) {
        yValue = row[yAxis.index];
      }
      if (group) {
        grpName = row[group.index];
      }
      var sz = (isAllDiscrete) ? row[row.length - 1] : ((size) ? row[size.index] : 1);

      if (grpNameIndex[grpName] === undefined) {
        grpIndexValue[grpIdx] = grpName;
        grpNameIndex[grpName] = grpIdx++;
      }

      if (xAxis && rowNameIndex[xValue] === undefined) {
        rowIndexValue[rowIdx] = xValue;
        rowNameIndex[xValue] = rowIdx++;
      }

      if (yAxis && colNameIndex[yValue] === undefined) {
        colIndexValue[colIdx] = yValue;
        colNameIndex[yValue] = colIdx++;
      }

      if (!d3g[grpNameIndex[grpName]]) {
        d3g[grpNameIndex[grpName]] = {
          key: grpName,
          values: []
        };
      }

      d3g[grpNameIndex[grpName]].values.push({
        x: xAxis ? (isNaN(xValue) ? rowNameIndex[xValue] : parseFloat(xValue)) : 0,
        y: yAxis ? (isNaN(yValue) ? colNameIndex[yValue] : parseFloat(yValue)) : 0,
        size: isNaN(parseFloat(sz)) ? 1 : parseFloat(sz)
      });
    }

    return {
      xLabels: rowIndexValue,
      yLabels: colIndexValue,
      d3g: d3g
    };
  };

  var isDiscrete = function(field) {
    var getUnique = function(f) {
      var uniqObj = {};
      var uniqArr = [];
      var j = 0;
      for (var i = 0; i < f.length; i++) {
        var item = f[i];
        if (uniqObj[item] !== 1) {
          uniqObj[item] = 1;
          uniqArr[j++] = item;
        }
      }
      return uniqArr;
    };

    for (var i = 0; i < field.length; i++) {
      if (isNaN(parseFloat(field[i])) &&
         (typeof field[i] === 'string' || field[i] instanceof String)) {
        return true;
      }
    }

    var threshold = 0.05;
    var unique = getUnique(field);
    if (unique.length / field.length < threshold) {
      return true;
    } else {
      return false;
    }
  };

  $scope.isValidSizeOption = function(options, rows) {
    var xValues = [];
    var yValues = [];

    for (var i = 0; i < rows.length; i++) {
      var row = rows[i];
      var size = row[options.size.index];

      //check if the field is numeric
      if (isNaN(parseFloat(size)) || !isFinite(size)) {
        return false;
      }

      if (options.xAxis) {
        var x = row[options.xAxis.index];
        xValues[i] = x;
      }
      if (options.yAxis) {
        var y = row[options.yAxis.index];
        yValues[i] = y;
      }
    }

    //check if all existing fields are discrete
    var isAllDiscrete = ((options.xAxis && options.yAxis && isDiscrete(xValues) && isDiscrete(yValues)) ||
                         (!options.xAxis && isDiscrete(yValues)) ||
                         (!options.yAxis && isDiscrete(xValues)));

    if (isAllDiscrete) {
      return false;
    }

    return true;
  };

  $scope.resizeParagraph = function(width, height) {
    $scope.changeColWidth(width);
    $timeout(function() {
      autoAdjustEditorHeight($scope.paragraph.id + '_editor');
      $scope.changeHeight(height);
    }, 200);
  };

  $scope.changeHeight = function(height) {
    var newParams = angular.copy($scope.paragraph.settings.params);
    var newConfig = angular.copy($scope.paragraph.config);

    newConfig.graph.height = height;

    commitParagraph($scope.paragraph.title, $scope.paragraph.text, newConfig, newParams);
  };

  /** Utility function */
  if (typeof String.prototype.startsWith !== 'function') {
    String.prototype.startsWith = function(str) {
      return this.slice(0, str.length) === str;
    };
  }

  $scope.goToSingleParagraph = function() {
    var noteId = $route.current.pathParams.noteId;
    var redirectToUrl = location.protocol + '//' + location.host + location.pathname + '#/notebook/' + noteId +
      '/paragraph/' + $scope.paragraph.id + '?asIframe';
    $window.open(redirectToUrl);
  };

  $scope.showScrollDownIcon = function() {
    var doc = angular.element('#p' + $scope.paragraph.id + '_text');
    if (doc[0]) {
      return doc[0].scrollHeight > doc.innerHeight();
    }
    return false;
  };

  $scope.scrollParagraphDown = function() {
    var doc = angular.element('#p' + $scope.paragraph.id + '_text');
    doc.animate({scrollTop: doc[0].scrollHeight}, 500);
    $scope.keepScrollDown = true;
  };

  $scope.showScrollUpIcon = function() {
    if (angular.element('#p' + $scope.paragraph.id + '_text')[0]) {
      return angular.element('#p' + $scope.paragraph.id + '_text')[0].scrollTop !== 0;
    }
    return false;

  };

  $scope.scrollParagraphUp = function() {
    var doc = angular.element('#p' + $scope.paragraph.id + '_text');
    doc.animate({scrollTop: 0}, 500);
    $scope.keepScrollDown = false;
  };

  $scope.exportToDSV = function(delimiter) {
    var data = $scope.paragraph.result;
    var dsv = '';
    for (var titleIndex in $scope.paragraph.result.columnNames) {
      dsv += $scope.paragraph.result.columnNames[titleIndex].name + delimiter;
    }
    dsv = dsv.substring(0, dsv.length - 1) + '\n';
    for (var r in $scope.paragraph.result.msgTable) {
      var row = $scope.paragraph.result.msgTable[r];
      var dsvRow = '';
      for (var index in row) {
        dsvRow += row[index].value + delimiter;
      }
      dsv += dsvRow.substring(0, dsvRow.length - 1) + '\n';
    }
    var extension = '';
    if (delimiter === '\t') {
      extension = 'tsv';
    } else if (delimiter === ',') {
      extension = 'csv';
    }
    SaveAsService.SaveAs(dsv, 'data', extension);
  };

  // Helium ---------------------------------------------

  // app states
  $scope.apps = [];

  // suggested apps
  $scope.suggestion = {};

  $scope.switchApp = function(appId) {
    var app = _.find($scope.apps, {id: appId});
    var config = $scope.paragraph.config;
    var settings = $scope.paragraph.settings;

    var newConfig = angular.copy(config);
    var newParams = angular.copy(settings.params);

    // 'helium.activeApp' can be cleared by setGraphMode()
    _.set(newConfig, 'helium.activeApp', appId);

    commitConfig(newConfig, newParams);
  };

  $scope.loadApp = function(heliumPackage) {
    var noteId = $route.current.pathParams.noteId;
    $http.post(baseUrlSrv.getRestApiBase() + '/helium/load/' + noteId + '/' + $scope.paragraph.id,
      heliumPackage)
      .success(function(data, status, headers, config) {
        console.log('Load app %o', data);
      })
      .error(function(err, status, headers, config) {
        console.log('Error %o', err);
      });
  };

  var commitConfig = function(config, params) {
    var paragraph = $scope.paragraph;
    commitParagraph(paragraph.title, paragraph.text, config, params);
  };

  var getApplicationStates = function() {
    var appStates = [];
    var paragraph = $scope.paragraph;

    // Display ApplicationState
    if (paragraph.apps) {
      _.forEach(paragraph.apps, function(app) {
        appStates.push({
          id: app.id,
          pkg: app.pkg,
          status: app.status,
          output: app.output
        });
      });
    }

    // update or remove app states no longer exists
    _.forEach($scope.apps, function(currentAppState, idx) {
      var newAppState = _.find(appStates, {id: currentAppState.id});
      if (newAppState) {
        angular.extend($scope.apps[idx], newAppState);
      } else {
        $scope.apps.splice(idx, 1);
      }
    });

    // add new app states
    _.forEach(appStates, function(app, idx) {
      if ($scope.apps.length <= idx || $scope.apps[idx].id !== app.id) {
        $scope.apps.splice(idx, 0, app);
      }
    });
  };

  var getSuggestions = function() {
    // Get suggested apps
    var noteId = $route.current.pathParams.noteId;
    $http.get(baseUrlSrv.getRestApiBase() + '/helium/suggest/' + noteId + '/' + $scope.paragraph.id)
      .success(function(data, status, headers, config) {
        console.log('Suggested apps %o', data);
        $scope.suggestion = data.body;
      })
      .error(function(err, status, headers, config) {
        console.log('Error %o', err);
      });
  };

  var getAppScope = function(appState) {
    if (!appState.scope) {
      appState.scope = $rootScope.$new(true, $rootScope);
    }

    return appState.scope;
  };

  var getAppRegistry = function(appState) {
    if (!appState.registry) {
      appState.registry = {};
    }

    return appState.registry;
  };

  var renderApp = function(appState) {
    var retryRenderer = function() {
      var targetEl = angular.element(document.getElementById('p' + appState.id));
      console.log('retry renderApp %o', targetEl);
      if (targetEl.length) {
        try {
          console.log('renderApp %o', appState);
          targetEl.html(appState.output);
          $compile(targetEl.contents())(getAppScope(appState));
        } catch (err) {
          console.log('App rendering error %o', err);
        }
      } else {
        $timeout(retryRenderer, 1000);
      }
    };
    $timeout(retryRenderer);
  };

  $scope.$on('appendAppOutput', function(event, data) {
    if ($scope.paragraph.id === data.paragraphId) {
      var app = _.find($scope.apps, {id: data.appId});
      if (app) {
        app.output += data.data;

        var paragraphAppState = _.find($scope.paragraph.apps, {id: data.appId});
        paragraphAppState.output = app.output;

        var targetEl = angular.element(document.getElementById('p' + app.id));
        targetEl.html(app.output);
        $compile(targetEl.contents())(getAppScope(app));
        console.log('append app output %o', $scope.apps);
      }
    }
  });

  $scope.$on('updateAppOutput', function(event, data) {
    if ($scope.paragraph.id === data.paragraphId) {
      var app = _.find($scope.apps, {id: data.appId});
      if (app) {
        app.output = data.data;

        var paragraphAppState = _.find($scope.paragraph.apps, {id: data.appId});
        paragraphAppState.output = app.output;

        var targetEl = angular.element(document.getElementById('p' + app.id));
        targetEl.html(app.output);
        $compile(targetEl.contents())(getAppScope(app));
        console.log('append app output');
      }
    }
  });

  $scope.$on('appLoad', function(event, data) {
    if ($scope.paragraph.id === data.paragraphId) {
      var app = _.find($scope.apps, {id: data.appId});
      if (!app) {
        app = {
          id: data.appId,
          pkg: data.pkg,
          status: 'UNLOADED',
          output: ''
        };

        $scope.apps.push(app);
        $scope.paragraph.apps.push(app);
        $scope.switchApp(app.id);
      }
    }
  });

  $scope.$on('appStatusChange', function(event, data) {
    if ($scope.paragraph.id === data.paragraphId) {
      var app = _.find($scope.apps, {id: data.appId});
      if (app) {
        app.status = data.status;
        var paragraphAppState = _.find($scope.paragraph.apps, {id: data.appId});
        paragraphAppState.status = app.status;
      }
    }
  });
});
<|MERGE_RESOLUTION|>--- conflicted
+++ resolved
@@ -1282,10 +1282,6 @@
       var resultRows = data.rows;
       var columnNames = _.pluck(data.columnNames, 'name');
 
-<<<<<<< HEAD
-=======
-      // on chart type change, destroy table to force reinitialization.
->>>>>>> b1e6e2c2
       if ($scope.hot) {
         $scope.hot.destroy();
       }
