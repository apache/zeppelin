--- conflicted
+++ resolved
@@ -135,6 +135,12 @@
       if (!config.results) {
         config.results = {};
       }
+
+      if (!config.editorSetting) {
+        config.editorSetting = {};
+      } else if (config.editorSetting.editOnDblClick) {
+        editorSetting.isOutputHidden = config.editorSetting.editOnDblClick;
+      }
     };
 
     $scope.$on('updateParagraphOutput', function(event, data) {
@@ -162,17 +168,7 @@
             data.index);
         }
       }
-<<<<<<< HEAD
-    });
-=======
-
-      if (!config.editorSetting) {
-        config.editorSetting = {};
-      } else if (config.editorSetting.editOnDblClick) {
-        editorSetting.isOutputHidden = config.editorSetting.editOnDblClick;
-      };
-    };
->>>>>>> a84818c6
+    });
 
     $scope.getIframeDimensions = function() {
       if ($scope.asIframe) {
