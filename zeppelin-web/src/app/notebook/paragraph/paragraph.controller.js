/*jshint loopfunc: true, unused:false */
/*
 * Licensed under the Apache License, Version 2.0 (the "License");
 * you may not use this file except in compliance with the License.
 * You may obtain a copy of the License at
 *
 *     http://www.apache.org/licenses/LICENSE-2.0
 *
 * Unless required by applicable law or agreed to in writing, software
 * distributed under the License is distributed on an "AS IS" BASIS,
 * WITHOUT WARRANTIES OR CONDITIONS OF ANY KIND, either express or implied.
 * See the License for the specific language governing permissions and
 * limitations under the License.
 */
'use strict';

angular.module('zeppelinWebApp')
  .controller('ParagraphCtrl', function($scope,$rootScope, $route, $window, $element, $routeParams, $location,
<<<<<<< HEAD
                                         $timeout, $compile, $http, websocketMsgSrv, baseUrlSrv, ngToast) {
=======
                                         $timeout, $compile, websocketMsgSrv, ngToast, SaveAsService) {
>>>>>>> 70ab1a37
  var ANGULAR_FUNCTION_OBJECT_NAME_PREFIX = '_Z_ANGULAR_FUNC_';
  $scope.parentNote = null;
  $scope.paragraph = null;
  $scope.originalText = '';
  $scope.editor = null;

  var paragraphScope = $rootScope.$new(true, $rootScope);

  // to keep backward compatibility
  $scope.compiledScope = paragraphScope;

  paragraphScope.z = {
    // z.runParagraph('20150213-231621_168813393')
    runParagraph: function(paragraphId) {
      if (paragraphId) {
        var filtered = $scope.parentNote.paragraphs.filter(function(x) {
          return x.id === paragraphId;});
        if (filtered.length === 1) {
          var paragraph = filtered[0];
          websocketMsgSrv.runParagraph(paragraph.id, paragraph.title, paragraph.text,
              paragraph.config, paragraph.settings.params);
        } else {
          ngToast.danger({content: 'Cannot find a paragraph with id \'' + paragraphId + '\'',
            verticalPosition: 'top', dismissOnTimeout: false});
        }
      } else {
        ngToast.danger({
          content: 'Please provide a \'paragraphId\' when calling z.runParagraph(paragraphId)',
          verticalPosition: 'top', dismissOnTimeout: false});
      }
    },

    // Example: z.angularBind('my_var', 'Test Value', '20150213-231621_168813393')
    angularBind: function(varName, value, paragraphId) {
      // Only push to server if there paragraphId is defined
      if (paragraphId) {
        websocketMsgSrv.clientBindAngularObject($routeParams.noteId, varName, value, paragraphId);
      } else {
        ngToast.danger({
          content: 'Please provide a \'paragraphId\' when calling ' +
          'z.angularBind(varName, value, \'PUT_HERE_PARAGRAPH_ID\')',
          verticalPosition: 'top', dismissOnTimeout: false});
      }
    },

    // Example: z.angularUnBind('my_var', '20150213-231621_168813393')
    angularUnbind: function(varName, paragraphId) {
      // Only push to server if paragraphId is defined
      if (paragraphId) {
        websocketMsgSrv.clientUnbindAngularObject($routeParams.noteId, varName, paragraphId);
      } else {
        ngToast.danger({
          content: 'Please provide a \'paragraphId\' when calling ' +
          'z.angularUnbind(varName, \'PUT_HERE_PARAGRAPH_ID\')',
          verticalPosition: 'top', dismissOnTimeout: false});
      }
    }
  };

  var angularObjectRegistry = {};

  var editorModes = {
    'ace/mode/python': /^%(\w*\.)?pyspark\s*$/,
    'ace/mode/scala': /^%(\w*\.)?spark\s*$/,
    'ace/mode/sql': /^%(\w*\.)?\wql/,
    'ace/mode/markdown': /^%md/,
    'ace/mode/sh': /^%sh/
  };

  // Controller init
  $scope.init = function(newParagraph, note) {
    $scope.paragraph = newParagraph;
    $scope.parentNote = note;
    $scope.originalText = angular.copy(newParagraph.text);
    $scope.chart = {};
    $scope.colWidthOption = [ 1, 2, 3, 4, 5, 6, 7, 8, 9, 10, 11, 12 ];
    $scope.showTitleEditor = false;
    $scope.paragraphFocused = false;
    if (newParagraph.focus) {
      $scope.paragraphFocused = true;
    }

    if (!$scope.paragraph.config) {
      $scope.paragraph.config = {};
    }

    initializeDefault();

    if ($scope.getResultType() === 'TABLE') {
      $scope.loadTableData($scope.paragraph.result);
      $scope.setGraphMode($scope.getGraphMode(), false, false);
    } else if ($scope.getResultType() === 'HTML') {
      $scope.renderHtml();
    } else if ($scope.getResultType() === 'ANGULAR') {
      $scope.renderAngular();
    } else if ($scope.getResultType() === 'TEXT') {
      $scope.renderText();
    }

    getApplicationStates();
    getSuggestions();

    var activeApp =  _.get($scope.paragraph.config, 'helium.activeApp');
    if (activeApp) {
      var app = _.find($scope.apps, {id: activeApp});
      renderApp(app);
    }
  };



  $scope.renderHtml = function() {
    var retryRenderer = function() {
      if (angular.element('#p' + $scope.paragraph.id + '_html').length) {
        try {
          angular.element('#p' + $scope.paragraph.id + '_html').html($scope.paragraph.result.msg);

          angular.element('#p' + $scope.paragraph.id + '_html').find('pre code').each(function(i, e) {
            hljs.highlightBlock(e);
          });
        } catch (err) {
          console.log('HTML rendering error %o', err);
        }
      } else {
        $timeout(retryRenderer, 10);
      }
    };
    $timeout(retryRenderer);
  };

  $scope.renderAngular = function() {
    var retryRenderer = function() {
      if (angular.element('#p'+$scope.paragraph.id+'_angular').length) {
        try {
          angular.element('#p'+$scope.paragraph.id+'_angular').html($scope.paragraph.result.msg);

          $compile(angular.element('#p'+$scope.paragraph.id+'_angular').contents())(paragraphScope);
        } catch(err) {
          console.log('ANGULAR rendering error %o', err);
        }
      } else {
        $timeout(retryRenderer, 10);
      }
    };
    $timeout(retryRenderer);
  };

  $scope.renderText = function() {
    var retryRenderer = function() {

      var textEl = angular.element('#p' + $scope.paragraph.id + '_text');
      if (textEl.length) {
        // clear all lines before render
        $scope.clearTextOutput();

        if ($scope.paragraph.result && $scope.paragraph.result.msg) {
          $scope.appendTextOutput($scope.paragraph.result.msg);
        }

        angular.element('#p' + $scope.paragraph.id + '_text').bind('mousewheel', function(e) {
          $scope.keepScrollDown = false;
        });
        $scope.flushStreamingOutput = true;
      } else {
        $timeout(retryRenderer, 10);
      }
    };
    $timeout(retryRenderer);
  };

  $scope.clearTextOutput = function() {
    var textEl = angular.element('#p' + $scope.paragraph.id + '_text');
    if (textEl.length) {
      textEl.children().remove();
    }
  };

  $scope.appendTextOutput = function(msg) {
    var textEl = angular.element('#p' + $scope.paragraph.id + '_text');
    if (textEl.length) {
      var lines = msg.split('\n');
      for (var i=0; i < lines.length; i++) {
        textEl.append(angular.element('<div></div>').text(lines[i]));
      }
    }
    if ($scope.keepScrollDown) {
      var doc = angular.element('#p' + $scope.paragraph.id + '_text');
      doc[0].scrollTop = doc[0].scrollHeight;
    }
  };



  $scope.$on('angularObjectUpdate', function(event, data) {
    var noteId = $route.current.pathParams.noteId;
    if (!data.noteId || data.noteId === noteId) {
      var scope;
      var registry;

      if (!data.paragraphId || data.paragraphId === $scope.paragraph.id) {
        scope = paragraphScope;
        registry = angularObjectRegistry;
      } else {
        var app = _.find($scope.apps, { id: data.paragraphId});
        if (app) {
          scope = getAppScope(app);
          registry = getAppRegistry(app);
        } else {
          // no matching app in this paragraph
          return;
        }
      }
      var varName = data.angularObject.name;

      if (angular.equals(data.angularObject.object, scope[varName])) {
        // return when update has no change
        return;
      }

      if (!registry[varName]) {
        registry[varName] = {
          interpreterGroupId : data.interpreterGroupId,
          noteId : data.noteId,
          paragraphId : data.paragraphId
        };
      } else {
        registry[varName].noteId = registry[varName].noteId || data.noteId;
        registry[varName].paragraphId = registry[varName].paragraphId || data.paragraphId;
      }

      registry[varName].skipEmit = true;

      if (!registry[varName].clearWatcher) {
        registry[varName].clearWatcher = scope.$watch(varName, function(newValue, oldValue) {
          console.log('angular object (paragraph) updated %o %o', varName, registry[varName]);
          if (registry[varName].skipEmit) {
            registry[varName].skipEmit = false;
            return;
          }
          websocketMsgSrv.updateAngularObject(
            registry[varName].noteId,
            registry[varName].paragraphId,
            varName,
            newValue,
            registry[varName].interpreterGroupId);
        });
      }
      console.log('angular object (paragraph) created %o', varName);
      scope[varName] = data.angularObject.object;

      // create proxy for AngularFunction
      if (varName.startsWith(ANGULAR_FUNCTION_OBJECT_NAME_PREFIX)) {
        var funcName = varName.substring((ANGULAR_FUNCTION_OBJECT_NAME_PREFIX).length);
        scope[funcName] = function() {
          scope[varName] = arguments;
          console.log('angular function (paragraph) invoked %o', arguments);
        };

        console.log('angular function (paragraph) created %o', scope[funcName]);
      }
    }
  });


  $scope.$on('angularObjectRemove', function(event, data) {
    var noteId = $route.current.pathParams.noteId;
    if (!data.noteId || data.noteId === noteId) {
      var scope;
      var registry;

      if (!data.paragraphId || data.paragraphId === $scope.paragraph.id) {
        scope = paragraphScope;
        registry = angularObjectRegistry;
      } else {
        var app = _.find($scope.apps, { id: data.paragraphId});
        if (app) {
          scope = getAppScope(app);
          registry = getAppRegistry(app);
        } else {
          // no matching app in this paragraph
          return;
        }
      }

      var varName = data.name;

      // clear watcher
      if (registry[varName]) {
        registry[varName].clearWatcher();
        registry[varName] = undefined;
      }

      // remove scope variable
      scope[varName] = undefined;

      // remove proxy for AngularFunction
      if (varName.startsWith(ANGULAR_FUNCTION_OBJECT_NAME_PREFIX)) {
        var funcName = varName.substring((ANGULAR_FUNCTION_OBJECT_NAME_PREFIX).length);
        scope[funcName] = undefined;
      }
    }
  });

  var initializeDefault = function() {
    var config = $scope.paragraph.config;

    if (!config.colWidth) {
      config.colWidth = 12;
    }

    if (!config.graph) {
      config.graph = {};
    }

    if (!config.graph.mode) {
      config.graph.mode = 'table';
    }

    if (!config.graph.height) {
      config.graph.height = 300;
    }

    if (!config.graph.optionOpen) {
      config.graph.optionOpen = false;
    }

    if (!config.graph.keys) {
      config.graph.keys = [];
    }

    if (!config.graph.values) {
      config.graph.values = [];
    }

    if (!config.graph.groups) {
      config.graph.groups = [];
    }

    if (!config.graph.scatter) {
      config.graph.scatter = {};
    }

    if (config.enabled === undefined) {
      config.enabled = true;
    }
  };

  $scope.getIframeDimensions = function () {
    if ($scope.asIframe) {
      var paragraphid = '#' + $routeParams.paragraphId + '_container';
      var height = angular.element(paragraphid).height();
      return height;
    }
    return 0;
  };

  $scope.$watch($scope.getIframeDimensions, function (newValue, oldValue) {
    if ($scope.asIframe && newValue) {
      var message = {};
      message.height = newValue;
      message.url = $location.$$absUrl;
      $window.parent.postMessage(angular.toJson(message), '*');
    }
  });

  var isEmpty = function (object) {
    return !object;
  };

  // TODO: this may have impact on performance when there are many paragraphs in a note.
  $scope.$on('updateParagraph', function(event, data) {
    if (data.paragraph.id === $scope.paragraph.id &&
        (data.paragraph.dateCreated !== $scope.paragraph.dateCreated ||
         data.paragraph.dateFinished !== $scope.paragraph.dateFinished ||
         data.paragraph.dateStarted !== $scope.paragraph.dateStarted ||
         data.paragraph.dateUpdated !== $scope.paragraph.dateUpdated ||
         data.paragraph.status !== $scope.paragraph.status ||
         data.paragraph.jobName !== $scope.paragraph.jobName ||
         data.paragraph.title !== $scope.paragraph.title ||
         isEmpty(data.paragraph.result) !== isEmpty($scope.paragraph.result) ||
         data.paragraph.errorMessage !== $scope.paragraph.errorMessage ||
         !angular.equals(data.paragraph.settings, $scope.paragraph.settings) ||
         !angular.equals(data.paragraph.config, $scope.paragraph.config))
       ) {

      var oldType = $scope.getResultType();
      var newType = $scope.getResultType(data.paragraph);
      var oldGraphMode = $scope.getGraphMode();
      var newGraphMode = $scope.getGraphMode(data.paragraph);
      var oldActiveApp = _.get($scope.paragraph.config, 'helium.activeApp');
      var newActiveApp = _.get(data.paragraph.config, 'helium.activeApp');

      var resultRefreshed = (data.paragraph.dateFinished !== $scope.paragraph.dateFinished) ||
        isEmpty(data.paragraph.result) !== isEmpty($scope.paragraph.result) ||
        data.paragraph.status === 'ERROR' ||
        (!newActiveApp && oldActiveApp !== newActiveApp);

      var statusChanged = (data.paragraph.status !== $scope.paragraph.status);


      //console.log("updateParagraph oldData %o, newData %o. type %o -> %o, mode %o -> %o", $scope.paragraph, data, oldType, newType, oldGraphMode, newGraphMode);

      if ($scope.paragraph.text !== data.paragraph.text) {
        if ($scope.dirtyText) {         // check if editor has local update
          if ($scope.dirtyText === data.paragraph.text ) {  // when local update is the same from remote, clear local update
            $scope.paragraph.text = data.paragraph.text;
            $scope.dirtyText = undefined;
            $scope.originalText = angular.copy(data.paragraph.text);
          } else { // if there're local update, keep it.
            $scope.paragraph.text = $scope.dirtyText;
          }
        } else {
          $scope.paragraph.text = data.paragraph.text;
          $scope.originalText = angular.copy(data.paragraph.text);
        }
      }

      /** push the rest */
      $scope.paragraph.aborted = data.paragraph.aborted;
      $scope.paragraph.user = data.paragraph.user;
      $scope.paragraph.dateUpdated = data.paragraph.dateUpdated;
      $scope.paragraph.dateCreated = data.paragraph.dateCreated;
      $scope.paragraph.dateFinished = data.paragraph.dateFinished;
      $scope.paragraph.dateStarted = data.paragraph.dateStarted;
      $scope.paragraph.errorMessage = data.paragraph.errorMessage;
      $scope.paragraph.jobName = data.paragraph.jobName;
      $scope.paragraph.title = data.paragraph.title;
      $scope.paragraph.lineNumbers = data.paragraph.lineNumbers;
      $scope.paragraph.status = data.paragraph.status;
      $scope.paragraph.result = data.paragraph.result;
      $scope.paragraph.settings = data.paragraph.settings;

      if (!$scope.asIframe) {
        $scope.paragraph.config = data.paragraph.config;
        initializeDefault();
      } else {
        data.paragraph.config.editorHide = true;
        data.paragraph.config.tableHide = false;
        $scope.paragraph.config = data.paragraph.config;
      }

      if (newType === 'TABLE') {
        $scope.loadTableData($scope.paragraph.result);
        if (oldType !== 'TABLE' || resultRefreshed) {
          clearUnknownColsFromGraphOption();
          selectDefaultColsForGraphOption();
        }
        /** User changed the chart type? */
        if (oldGraphMode !== newGraphMode) {
          $scope.setGraphMode(newGraphMode, false, false);
        } else {
          $scope.setGraphMode(newGraphMode, false, true);
        }
      } else if (newType === 'HTML' && resultRefreshed) {
        $scope.renderHtml();
      } else if (newType === 'ANGULAR' && resultRefreshed) {
        $scope.renderAngular();
      } else if (newType === 'TEXT' && resultRefreshed) {
        $scope.renderText();
      }

      getApplicationStates();
      getSuggestions();

      if (newActiveApp && newActiveApp !== oldActiveApp) {
        var app = _.find($scope.apps, { id : newActiveApp });
        renderApp(app);
      }

      if (statusChanged || resultRefreshed) {
        // when last paragraph runs, zeppelin automatically appends new paragraph.
        // this broadcast will focus to the newly inserted paragraph
        var paragraphs = angular.element('div[id$="_paragraphColumn_main"');
        if (paragraphs.length >= 2 && paragraphs[paragraphs.length-2].id.startsWith($scope.paragraph.id)) {
          // rendering output can took some time. So delay scrolling event firing for sometime.
          setTimeout(function() {
            $rootScope.$broadcast('scrollToCursor');
          }, 500);
        }
      }

    }

  });

  $scope.$on('appendParagraphOutput', function(event, data) {
    if ($scope.paragraph.id === data.paragraphId) {
      if ($scope.flushStreamingOutput) {
        $scope.clearTextOutput();
        $scope.flushStreamingOutput = false;
      }
      $scope.appendTextOutput(data.data);
    }
  });

  $scope.$on('updateParagraphOutput', function(event, data) {
    if ($scope.paragraph.id === data.paragraphId) {
      $scope.clearTextOutput();
      $scope.appendTextOutput(data.data);
    }
  });

  $scope.isRunning = function() {
    if ($scope.paragraph.status === 'RUNNING' || $scope.paragraph.status === 'PENDING') {
      return true;
    } else {
      return false;
    }
  };

  $scope.cancelParagraph = function() {
    console.log('Cancel %o', $scope.paragraph.id);
    websocketMsgSrv.cancelParagraphRun($scope.paragraph.id);
  };

  $scope.runParagraph = function(data) {
    websocketMsgSrv.runParagraph($scope.paragraph.id, $scope.paragraph.title,
                                 data, $scope.paragraph.config, $scope.paragraph.settings.params);
    $scope.originalText = angular.copy(data);
    $scope.dirtyText = undefined;
  };

  $scope.saveParagraph = function(){
    if($scope.dirtyText === undefined || $scope.dirtyText === $scope.originalText){
      return;
    }
    commitParagraph($scope.paragraph.title, $scope.dirtyText, $scope.paragraph.config, $scope.paragraph.settings.params);
    $scope.originalText = angular.copy($scope.dirtyText);
    $scope.dirtyText = undefined;
  };

  $scope.toggleEnableDisable = function () {
    $scope.paragraph.config.enabled = $scope.paragraph.config.enabled ? false : true;
    var newParams = angular.copy($scope.paragraph.settings.params);
    var newConfig = angular.copy($scope.paragraph.config);
    commitParagraph($scope.paragraph.title, $scope.paragraph.text, newConfig, newParams);
  };

  $scope.run = function() {
    var editorValue = $scope.editor.getValue();
    if (editorValue) {
      if (!($scope.paragraph.status === 'RUNNING' || $scope.paragraph.status === 'PENDING')) {
        $scope.runParagraph(editorValue);
      }
    }
  };

  $scope.moveUp = function() {
    $scope.$emit('moveParagraphUp', $scope.paragraph.id);
  };

  $scope.moveDown = function() {
    $scope.$emit('moveParagraphDown', $scope.paragraph.id);
  };

  $scope.insertNew = function(position) {
    $scope.$emit('insertParagraph', $scope.paragraph.id, position || 'below');
  };

  $scope.removeParagraph = function() {
    BootstrapDialog.confirm({
      closable: true,
      title: '',
      message: 'Do you want to delete this paragraph?',
      callback: function(result) {
        if (result) {
          console.log('Remove paragraph');
          websocketMsgSrv.removeParagraph($scope.paragraph.id);
        }
      }
    });
  };

  $scope.clearParagraphOutput = function() {
    websocketMsgSrv.clearParagraphOutput($scope.paragraph.id);
  };

  $scope.toggleEditor = function() {
    if ($scope.paragraph.config.editorHide) {
      $scope.openEditor();
    } else {
      $scope.closeEditor();
    }
  };

  $scope.closeEditor = function() {
    console.log('close the note');

    var newParams = angular.copy($scope.paragraph.settings.params);
    var newConfig = angular.copy($scope.paragraph.config);
    newConfig.editorHide = true;

    commitParagraph($scope.paragraph.title, $scope.paragraph.text, newConfig, newParams);
  };

  $scope.openEditor = function() {
    console.log('open the note');

    var newParams = angular.copy($scope.paragraph.settings.params);
    var newConfig = angular.copy($scope.paragraph.config);
    newConfig.editorHide = false;

    commitParagraph($scope.paragraph.title, $scope.paragraph.text, newConfig, newParams);
  };

  $scope.closeTable = function() {
    console.log('close the output');

    var newParams = angular.copy($scope.paragraph.settings.params);
    var newConfig = angular.copy($scope.paragraph.config);
    newConfig.tableHide = true;

    commitParagraph($scope.paragraph.title, $scope.paragraph.text, newConfig, newParams);
  };

  $scope.openTable = function() {
    console.log('open the output');

    var newParams = angular.copy($scope.paragraph.settings.params);
    var newConfig = angular.copy($scope.paragraph.config);
    newConfig.tableHide = false;

    commitParagraph($scope.paragraph.title, $scope.paragraph.text, newConfig, newParams);
  };

  $scope.showTitle = function() {
    var newParams = angular.copy($scope.paragraph.settings.params);
    var newConfig = angular.copy($scope.paragraph.config);
    newConfig.title = true;

    commitParagraph($scope.paragraph.title, $scope.paragraph.text, newConfig, newParams);
  };

  $scope.hideTitle = function() {
    var newParams = angular.copy($scope.paragraph.settings.params);
    var newConfig = angular.copy($scope.paragraph.config);
    newConfig.title = false;

    commitParagraph($scope.paragraph.title, $scope.paragraph.text, newConfig, newParams);
  };

  $scope.setTitle = function() {
    var newParams = angular.copy($scope.paragraph.settings.params);
    var newConfig = angular.copy($scope.paragraph.config);
    commitParagraph($scope.paragraph.title, $scope.paragraph.text, newConfig, newParams);
  };

  $scope.showLineNumbers = function () {
    var newParams = angular.copy($scope.paragraph.settings.params);
    var newConfig = angular.copy($scope.paragraph.config);
    newConfig.lineNumbers = true;
    $scope.editor.renderer.setShowGutter(true);

    commitParagraph($scope.paragraph.title, $scope.paragraph.text, newConfig, newParams);
  };

  $scope.hideLineNumbers = function () {
    var newParams = angular.copy($scope.paragraph.settings.params);
    var newConfig = angular.copy($scope.paragraph.config);
    newConfig.lineNumbers = false;
    $scope.editor.renderer.setShowGutter(false);

    commitParagraph($scope.paragraph.title, $scope.paragraph.text, newConfig, newParams);
  };

  $scope.columnWidthClass = function(n) {
    if ($scope.asIframe) {
      return 'col-md-12';
    } else {
      return 'col-md-' + n;
    }
  };

  $scope.changeColWidth = function() {
    angular.element('.navbar-right.open').removeClass('open');
    var newParams = angular.copy($scope.paragraph.settings.params);
    var newConfig = angular.copy($scope.paragraph.config);

    commitParagraph($scope.paragraph.title, $scope.paragraph.text, newConfig, newParams);
  };

  $scope.toggleGraphOption = function() {
    var newConfig = angular.copy($scope.paragraph.config);
    if (newConfig.graph.optionOpen) {
      newConfig.graph.optionOpen = false;
    } else {
      newConfig.graph.optionOpen = true;
    }
    var newParams = angular.copy($scope.paragraph.settings.params);

    commitParagraph($scope.paragraph.title, $scope.paragraph.text, newConfig, newParams);
  };

  $scope.toggleOutput = function() {
    var newConfig = angular.copy($scope.paragraph.config);
    newConfig.tableHide = !newConfig.tableHide;
    var newParams = angular.copy($scope.paragraph.settings.params);

    commitParagraph($scope.paragraph.title, $scope.paragraph.text, newConfig, newParams);
  };

  $scope.toggleLineWithFocus = function () {
    var mode = $scope.getGraphMode();

    if (mode === 'lineWithFocusChart') {
      $scope.setGraphMode('lineChart', true);
      return true;
    }

    if (mode === 'lineChart') {
      $scope.setGraphMode('lineWithFocusChart', true);
      return true;
    }

    return false;
  };



  $scope.loadForm = function(formulaire, params) {
    var value = formulaire.defaultValue;
    if (params[formulaire.name]) {
      value = params[formulaire.name];
    }

    $scope.paragraph.settings.params[formulaire.name] = value;
  };

  $scope.toggleCheckbox = function(formulaire, option) {
    var idx = $scope.paragraph.settings.params[formulaire.name].indexOf(option.value);
    if (idx > -1) {
      $scope.paragraph.settings.params[formulaire.name].splice(idx, 1);
    } else {
      $scope.paragraph.settings.params[formulaire.name].push(option.value);
    }
  };

  $scope.aceChanged = function() {
    $scope.dirtyText = $scope.editor.getSession().getValue();
    $scope.startSaveTimer();

    $timeout(function() {
      $scope.setParagraphMode($scope.editor.getSession(), $scope.dirtyText, $scope.editor.getCursorPosition());
    });
  };

  $scope.aceLoaded = function(_editor) {
    var langTools = ace.require('ace/ext/language_tools');
    var Range = ace.require('ace/range').Range;

    _editor.$blockScrolling = Infinity;
    $scope.editor = _editor;
    if (_editor.container.id !== '{{paragraph.id}}_editor') {
      $scope.editor.renderer.setShowGutter($scope.paragraph.config.lineNumbers);
      $scope.editor.setShowFoldWidgets(false);
      $scope.editor.setHighlightActiveLine(false);
      $scope.editor.setHighlightGutterLine(false);
      $scope.editor.getSession().setUseWrapMode(true);
      $scope.editor.setTheme('ace/theme/chrome');
      if ($scope.paragraphFocused) {
        $scope.editor.focus();
      }

      autoAdjustEditorHeight(_editor.container.id);
      angular.element(window).resize(function() {
        autoAdjustEditorHeight(_editor.container.id);
      });

      if (navigator.appVersion.indexOf('Mac') !== -1 ) {
        $scope.editor.setKeyboardHandler('ace/keyboard/emacs');
        $rootScope.isMac = true;
      } else if (navigator.appVersion.indexOf('Win') !== -1 ||
                 navigator.appVersion.indexOf('X11') !== -1 ||
                 navigator.appVersion.indexOf('Linux') !== -1) {
        $rootScope.isMac = false;
        // not applying emacs key binding while the binding override Ctrl-v. default behavior of paste text on windows.
      }

      $scope.setParagraphMode = function(session, paragraphText, pos) {
        // Evaluate the mode only if the first 30 characters of the paragraph have been modified or the the position is undefined.
        if ( (typeof pos === 'undefined') || (pos.row === 0 && pos.column < 30)) {
          // If paragraph loading, use config value if exists
          if ((typeof pos === 'undefined') && $scope.paragraph.config.editorMode) {
            session.setMode($scope.paragraph.config.editorMode);
          } else {
            // Defaults to spark mode
            var newMode = 'ace/mode/scala';
            // Test first against current mode
            var oldMode = session.getMode().$id;
            if (!editorModes[oldMode] || !editorModes[oldMode].test(paragraphText)) {
              for (var key in editorModes) {
                if (key !== oldMode) {
                  if (editorModes[key].test(paragraphText)){
                    $scope.paragraph.config.editorMode = key;
                    session.setMode(key);
                    return true;
                  }
                }
              }
              $scope.paragraph.config.editorMode = newMode;
              session.setMode(newMode);
            }
          }
        }
      };

      var remoteCompleter = {
        getCompletions : function(editor, session, pos, prefix, callback) {
          if (!$scope.editor.isFocused() ){ return;}

          pos = session.getTextRange(new Range(0, 0, pos.row, pos.column)).length;
          var buf = session.getValue();

          websocketMsgSrv.completion($scope.paragraph.id, buf, pos);

          $scope.$on('completionList', function(event, data) {
            if (data.completions) {
              var completions = [];
              for (var c in data.completions) {
                var v = data.completions[c];
                completions.push({
                  name:v,
                  value:v,
                  score:300
                });
              }
              callback(null, completions);
            }
          });
        }
      };

      langTools.setCompleters([remoteCompleter, langTools.keyWordCompleter, langTools.snippetCompleter, langTools.textCompleter]);

      $scope.editor.setOptions({
        enableBasicAutocompletion: true,
        enableSnippets: false,
        enableLiveAutocompletion:false
      });

      $scope.handleFocus = function(value) {
        $scope.paragraphFocused = value;
        // Protect against error in case digest is already running
        $timeout(function() {
          // Apply changes since they come from 3rd party library
          $scope.$digest();
        });
      };

      $scope.editor.on('focus', function() {
        $scope.handleFocus(true);
      });

      $scope.editor.on('blur', function() {
        $scope.handleFocus(false);
      });

      $scope.editor.getSession().on('change', function(e, editSession) {
        autoAdjustEditorHeight(_editor.container.id);
      });

      $scope.setParagraphMode($scope.editor.getSession(), $scope.editor.getSession().getValue());


      // autocomplete on '.'
      /*
      $scope.editor.commands.on("afterExec", function(e, t) {
        if (e.command.name == "insertstring" && e.args == "." ) {
      var all = e.editor.completers;
      //e.editor.completers = [remoteCompleter];
      e.editor.execCommand("startAutocomplete");
      //e.editor.completers = all;
    }
      });
      */

      // remove binding
      $scope.editor.commands.bindKey('ctrl-alt-n.', null);


      // autocomplete on 'ctrl+.'
      $scope.editor.commands.bindKey('ctrl-.', 'startAutocomplete');
      $scope.editor.commands.bindKey('ctrl-space', null);

      // handle cursor moves
      $scope.editor.keyBinding.origOnCommandKey = $scope.editor.keyBinding.onCommandKey;
      $scope.editor.keyBinding.onCommandKey = function(e, hashId, keyCode) {
        if ($scope.editor.completer && $scope.editor.completer.activated) { // if autocompleter is active
        } else {
          // fix ace editor focus issue in chrome (textarea element goes to top: -1000px after focused by cursor move)
          if (parseInt(angular.element('#' + $scope.paragraph.id + '_editor > textarea').css('top').replace('px', '')) < 0) {
            var position = $scope.editor.getCursorPosition();
            var cursorPos = $scope.editor.renderer.$cursorLayer.getPixelPosition(position, true);
            angular.element('#' + $scope.paragraph.id + '_editor > textarea').css('top', cursorPos.top);
          }

          var numRows;
          var currentRow;

          if (keyCode === 38 || (keyCode === 80 && e.ctrlKey && !e.altKey)) {  // UP
            numRows = $scope.editor.getSession().getLength();
            currentRow = $scope.editor.getCursorPosition().row;
            if (currentRow === 0) {
              // move focus to previous paragraph
              $scope.$emit('moveFocusToPreviousParagraph', $scope.paragraph.id);
            } else {
              $scope.scrollToCursor($scope.paragraph.id, -1);
            }
          } else if (keyCode === 40 || (keyCode === 78 && e.ctrlKey && !e.altKey)) {  // DOWN
            numRows = $scope.editor.getSession().getLength();
            currentRow = $scope.editor.getCursorPosition().row;
            if (currentRow === numRows-1) {
              // move focus to next paragraph
              $scope.$emit('moveFocusToNextParagraph', $scope.paragraph.id);
            } else {
              $scope.scrollToCursor($scope.paragraph.id, 1);
            }
          }
        }
        this.origOnCommandKey(e, hashId, keyCode);
      };
    }
  };

  var autoAdjustEditorHeight = function(id) {
    var editor = $scope.editor;
    var height = editor.getSession().getScreenLength() * editor.renderer.lineHeight + editor.renderer.scrollBar.getWidth();

    angular.element('#' + id).height(height.toString() + 'px');
    editor.resize();
  };

  $rootScope.$on('scrollToCursor', function(event) {
    // scroll on 'scrollToCursor' event only when cursor is in the last paragraph
    var paragraphs = angular.element('div[id$="_paragraphColumn_main"');
    if (paragraphs[paragraphs.length-1].id.startsWith($scope.paragraph.id)) {
      $scope.scrollToCursor($scope.paragraph.id, 0);
    }
  });

  /** scrollToCursor if it is necessary
   * when cursor touches scrollTriggerEdgeMargin from the top (or bottom) of the screen, it autoscroll to place cursor around 1/3 of screen height from the top (or bottom)
   * paragraphId : paragraph that has active cursor
   * lastCursorMove : 1(down), 0, -1(up) last cursor move event
   **/
  $scope.scrollToCursor = function(paragraphId, lastCursorMove) {
    if (!$scope.editor.isFocused()) {
     // only make sense when editor is focused
     return;
    }
    var lineHeight = $scope.editor.renderer.lineHeight;
    var headerHeight = 103; // menubar, notebook titlebar
    var scrollTriggerEdgeMargin = 50;

    var documentHeight = angular.element(document).height();
    var windowHeight = angular.element(window).height();  // actual viewport height

    var scrollPosition = angular.element(document).scrollTop();
    var editorPosition = angular.element('#'+paragraphId+'_editor').offset();
    var position = $scope.editor.getCursorPosition();
    var lastCursorPosition = $scope.editor.renderer.$cursorLayer.getPixelPosition(position, true);

    var calculatedCursorPosition = editorPosition.top + lastCursorPosition.top + lineHeight*lastCursorMove;

    var scrollTargetPos;
    if (calculatedCursorPosition < scrollPosition + headerHeight + scrollTriggerEdgeMargin) {
      scrollTargetPos = calculatedCursorPosition - headerHeight - ((windowHeight-headerHeight)/3);
      if (scrollTargetPos < 0) {
        scrollTargetPos = 0;
      }
    } else if(calculatedCursorPosition > scrollPosition + scrollTriggerEdgeMargin + windowHeight - headerHeight) {
      scrollTargetPos = calculatedCursorPosition - headerHeight - ((windowHeight-headerHeight)*2/3);

      if (scrollTargetPos > documentHeight) {
        scrollTargetPos = documentHeight;
      }
    }

    // cancel previous scroll animation
    var bodyEl = angular.element('body');
    bodyEl.stop();
    bodyEl.finish();

    // scroll to scrollTargetPos
    bodyEl.scrollTo(scrollTargetPos, {axis: 'y', interrupt: true, duration:100});
  };

  var setEditorHeight = function(id, height) {
    angular.element('#' + id).height(height.toString() + 'px');
  };

  $scope.getEditorValue = function() {
    return $scope.editor.getValue();
  };

  $scope.getProgress = function() {
    return ($scope.currentProgress) ? $scope.currentProgress : 0;
  };

  $scope.getExecutionTime = function() {
    var pdata = $scope.paragraph;
    var timeMs = Date.parse(pdata.dateFinished) - Date.parse(pdata.dateStarted);
    if (isNaN(timeMs) || timeMs < 0) {
      if ($scope.isResultOutdated()){
        return 'outdated';
      }
      return '';
    }
    var user = (pdata.user === undefined || pdata.user === null) ? 'anonymous' : pdata.user;
    var desc = 'Took ' +
      moment.duration(moment(pdata.dateFinished).diff(moment(pdata.dateStarted))).humanize() +
      '. Last updated by ' + user + ' at ' + moment(pdata.dateUpdated).format('MMMM DD YYYY, h:mm:ss A') + '.';
    if ($scope.isResultOutdated()){
      desc += ' (outdated)';
    }
    return desc;
  };

  $scope.getElapsedTime = function() {
    return 'Started ' + moment($scope.paragraph.dateStarted).fromNow() + '.';
  };

  $scope.isResultOutdated = function() {
    var pdata = $scope.paragraph;
    if (pdata.dateUpdated !==undefined && Date.parse(pdata.dateUpdated) > Date.parse(pdata.dateStarted)){
      return true;
    }
    return false;
  };

  $scope.$on('updateProgress', function(event, data) {
    if (data.id === $scope.paragraph.id) {
      $scope.currentProgress = data.progress;
    }
  });

  $scope.$on('keyEvent', function(event, keyEvent) {
    if ($scope.paragraphFocused) {

      var paragraphId = $scope.paragraph.id;
      var keyCode = keyEvent.keyCode;
      var noShortcutDefined = false;
      var editorHide = $scope.paragraph.config.editorHide;

      if (editorHide && (keyCode === 38 || (keyCode === 80 && keyEvent.ctrlKey && !keyEvent.altKey))) { // up
        // move focus to previous paragraph
        $scope.$emit('moveFocusToPreviousParagraph', paragraphId);
      } else if (editorHide && (keyCode === 40 || (keyCode === 78 && keyEvent.ctrlKey && !keyEvent.altKey))) { // down
        // move focus to next paragraph
        $scope.$emit('moveFocusToNextParagraph', paragraphId);
      } else if (keyEvent.shiftKey && keyCode === 13) { // Shift + Enter
        $scope.run();
      } else if (keyEvent.ctrlKey && keyEvent.altKey && keyCode === 67) { // Ctrl + Alt + c
        $scope.cancelParagraph();
      } else if (keyEvent.ctrlKey && keyEvent.altKey && keyCode === 68) { // Ctrl + Alt + d
        $scope.removeParagraph();
      } else if (keyEvent.ctrlKey && keyEvent.altKey && keyCode === 75) { // Ctrl + Alt + k
        $scope.moveUp();
      } else if (keyEvent.ctrlKey && keyEvent.altKey && keyCode === 74) { // Ctrl + Alt + j
        $scope.moveDown();
      } else if (keyEvent.ctrlKey && keyEvent.altKey && keyCode === 65) { // Ctrl + Alt + a
        $scope.insertNew('above');
      } else if (keyEvent.ctrlKey && keyEvent.altKey && keyCode === 66) { // Ctrl + Alt + b
        $scope.insertNew('below');
      } else if (keyEvent.ctrlKey && keyEvent.altKey && keyCode === 79) { // Ctrl + Alt + o
        $scope.toggleOutput();
      } else if (keyEvent.ctrlKey && keyEvent.altKey && keyCode === 82) { // Ctrl + Alt + r
        $scope.toggleEnableDisable();
      } else if (keyEvent.ctrlKey && keyEvent.altKey && keyCode === 69) { // Ctrl + Alt + e
        $scope.toggleEditor();
      } else if (keyEvent.ctrlKey && keyEvent.altKey && keyCode === 77) { // Ctrl + Alt + m
        if ($scope.paragraph.config.lineNumbers) {
          $scope.hideLineNumbers();
        } else {
          $scope.showLineNumbers();
        }
      } else if (keyEvent.ctrlKey && keyEvent.shiftKey && keyCode === 189) { // Ctrl + Shift + -
        $scope.paragraph.config.colWidth = Math.max(1, $scope.paragraph.config.colWidth - 1);
        $scope.changeColWidth();
      } else if (keyEvent.ctrlKey && keyEvent.shiftKey && keyCode === 187) { // Ctrl + Shift + =
        $scope.paragraph.config.colWidth = Math.min(12, $scope.paragraph.config.colWidth + 1);
        $scope.changeColWidth();
      } else if (keyEvent.ctrlKey && keyEvent.altKey && ((keyCode >= 48 && keyCode <=57) || keyCode === 189 || keyCode === 187)) { // Ctrl + Alt + [1~9,0,-,=]
        var colWidth = 12;
        if (keyCode === 48) {
          colWidth = 10;
        } else if (keyCode === 189) {
          colWidth = 11;
        } else if (keyCode === 187) {
          colWidth = 12;
        } else {
          colWidth = keyCode - 48;
        }
        $scope.paragraph.config.colWidth = colWidth;
        $scope.changeColWidth();
      } else if (keyEvent.ctrlKey && keyEvent.altKey && keyCode === 84) { // Ctrl + Alt + t
        if ($scope.paragraph.config.title) {
          $scope.hideTitle();
        } else {
          $scope.showTitle();
        }
      } else {
        noShortcutDefined = true;
      }

      if (!noShortcutDefined) {
        keyEvent.preventDefault();
      }
    }
  });

  $scope.$on('focusParagraph', function(event, paragraphId, cursorPos, mouseEvent) {
    if ($scope.paragraph.id === paragraphId) {
      // focus editor
      if (!$scope.paragraph.config.editorHide) {
        if (!mouseEvent) {
          $scope.editor.focus();
          // move cursor to the first row (or the last row)
          var row;
          if (cursorPos >= 0) {
            row = cursorPos;
            $scope.editor.gotoLine(row, 0);
          } else {
            row = $scope.editor.session.getLength();
            $scope.editor.gotoLine(row, 0);
          }
          $scope.scrollToCursor($scope.paragraph.id, 0);
        }
      }
      $scope.handleFocus(true);
    } else {
      $scope.editor.blur();
      $scope.handleFocus(false);
    }
  });

  $scope.$on('runParagraph', function(event) {
    $scope.runParagraph($scope.editor.getValue());
  });

  $scope.$on('openEditor', function(event) {
    $scope.openEditor();
  });

  $scope.$on('closeEditor', function(event) {
    $scope.closeEditor();
  });

  $scope.$on('openTable', function(event) {
    $scope.openTable();
  });

  $scope.$on('closeTable', function(event) {
    $scope.closeTable();
  });


  $scope.getResultType = function(paragraph) {
    var pdata = (paragraph) ? paragraph : $scope.paragraph;
    if (pdata.result && pdata.result.type) {
      return pdata.result.type;
    } else {
      return 'TEXT';
    }
  };

  $scope.getBase64ImageSrc = function(base64Data) {
    return 'data:image/png;base64,'+base64Data;
  };

  $scope.getGraphMode = function(paragraph) {
    var pdata = (paragraph) ? paragraph : $scope.paragraph;
    if (pdata.config.graph && pdata.config.graph.mode) {
      return pdata.config.graph.mode;
    } else {
      return 'table';
    }
  };

  $scope.loadTableData = function(result) {
    if (!result) {
      return;
    }
    if (result.type === 'TABLE') {
      var columnNames = [];
      var rows = [];
      var array = [];
      var textRows = result.msg.split('\n');
      result.comment = '';
      var comment = false;

      for (var i = 0; i < textRows.length; i++) {
        var textRow = textRows[i];
        if (comment) {
          result.comment += textRow;
          continue;
        }

        if (textRow === '') {
          if (rows.length>0) {
            comment = true;
          }
          continue;
        }
        var textCols = textRow.split('\t');
        var cols = [];
        var cols2 = [];
        for (var j = 0; j < textCols.length; j++) {
          var col = textCols[j];
          if (i === 0) {
            columnNames.push({name:col, index:j, aggr:'sum'});
          } else {
            cols.push(col);
            cols2.push({key: (columnNames[i]) ? columnNames[i].name: undefined, value: col});
          }
        }
        if (i !== 0) {
          rows.push(cols);
          array.push(cols2);
        }
      }
      result.msgTable = array;
      result.columnNames = columnNames;
      result.rows = rows;
    }
  };

  $scope.setGraphMode = function(type, emit, refresh) {
    if (emit) {
      setNewMode(type);
    } else {
      clearUnknownColsFromGraphOption();
      // set graph height
      var height = $scope.paragraph.config.graph.height;
      angular.element('#p' + $scope.paragraph.id + '_graph').height(height);

      if (!type || type === 'table') {
        setTable($scope.paragraph.result, refresh);
      }
      else {
        setD3Chart(type, $scope.paragraph.result, refresh);
      }
    }
  };

  var setNewMode = function(newMode) {
    var newConfig = angular.copy($scope.paragraph.config);
    var newParams = angular.copy($scope.paragraph.settings.params);

    // graph options
    newConfig.graph.mode = newMode;

    // see switchApp()
    _.set(newConfig, 'helium.activeApp', undefined);

    commitParagraph($scope.paragraph.title, $scope.paragraph.text, newConfig, newParams);
  };

  var commitParagraph = function(title, text, config, params) {
    websocketMsgSrv.commitParagraph($scope.paragraph.id, title, text, config, params);
  };

  var setTable = function(type, data, refresh) {
    var renderTable = function() {
      var height = $scope.paragraph.config.graph.height;
      angular.element('#p' + $scope.paragraph.id + '_table').css('height', height);
      var resultRows = $scope.paragraph.result.rows;
      var columnNames = _.pluck($scope.paragraph.result.columnNames, 'name');
      var container = document.getElementById('p' + $scope.paragraph.id + '_table');

      var handsontable = new Handsontable(container, {
        data: resultRows,
        colHeaders: columnNames,
        rowHeaders: false,
        stretchH: 'all',
        sortIndicator: true,
        columnSorting: true,
        contextMenu: false,
        manualColumnResize: true,
        manualRowResize: true,
        editor: false,
        fillHandle: false,
        disableVisualSelection: true,
        cells: function (row, col, prop) {
          var cellProperties = {};
            cellProperties.renderer = function(instance, td, row, col, prop, value, cellProperties) {
              Handsontable.NumericCell.renderer.apply(this, arguments);
              if (!isNaN(value)) {
                cellProperties.type = 'numeric';
                cellProperties.format = '0,0';
                cellProperties.editor = false;
                td.style.textAlign = 'left';
              } else if (value.length > '%html'.length && '%html ' === value.substring(0, '%html '.length)) {
                td.innerHTML = value.substring('%html'.length);
              }
            };
          return cellProperties;
        }
      });
    };

    var retryRenderer = function() {
      if (angular.element('#p' + $scope.paragraph.id + '_table').length) {
        try {
          renderTable();
        } catch(err) {
          console.log('Chart drawing error %o', err);
        }
      } else {
        $timeout(retryRenderer,10);
      }
    };
    $timeout(retryRenderer);

  };

  var groupedThousandsWith3DigitsFormatter = function(x){
    return d3.format(',')(d3.round(x, 3));
  };

  var customAbbrevFormatter = function(x) {
    var s = d3.format('.3s')(x);
    switch (s[s.length - 1]) {
      case 'G': return s.slice(0, -1) + 'B';
    }
    return s;
  };

  var xAxisTickFormat = function(d, xLabels) {
    if (xLabels[d] && (isNaN(parseFloat(xLabels[d])) || !isFinite(xLabels[d]))) { // to handle string type xlabel
      return xLabels[d];
    } else {
      return d;
    }
  };

  var yAxisTickFormat = function(d) {
    if(d >= Math.pow(10,6)){
      return customAbbrevFormatter(d);
    }
    return groupedThousandsWith3DigitsFormatter(d);
  };

  var setD3Chart = function(type, data, refresh) {
    if (!$scope.chart[type]) {
      var chart = nv.models[type]();
      $scope.chart[type] = chart;
    }

    var d3g = [];
    var xLabels;
    var yLabels;

    if (type === 'scatterChart') {
      var scatterData = setScatterChart(data, refresh);

      xLabels = scatterData.xLabels;
      yLabels = scatterData.yLabels;
      d3g = scatterData.d3g;

      $scope.chart[type].xAxis.tickFormat(function(d) {return xAxisTickFormat(d, xLabels);});
      $scope.chart[type].yAxis.tickFormat(function(d) {return xAxisTickFormat(d, yLabels);});

      // configure how the tooltip looks.
      $scope.chart[type].tooltipContent(function(key, x, y, graph, data) {
        var tooltipContent = '<h3>' + key + '</h3>';
        if ($scope.paragraph.config.graph.scatter.size &&
            $scope.isValidSizeOption($scope.paragraph.config.graph.scatter, $scope.paragraph.result.rows)) {
          tooltipContent += '<p>' + data.point.size + '</p>';
        }

        return tooltipContent;
      });

      $scope.chart[type].showDistX(true)
        .showDistY(true);
      //handle the problem of tooltip not showing when muliple points have same value.
    } else {
      var p = pivot(data);
      if (type === 'pieChart') {
        var d = pivotDataToD3ChartFormat(p, true).d3g;

        $scope.chart[type].x(function(d) { return d.label;})
          .y(function(d) { return d.value;});

        if ( d.length > 0 ) {
          for ( var i=0; i<d[0].values.length ; i++) {
            var e = d[0].values[i];
            d3g.push({
              label : e.x,
              value : e.y
            });
          }
        }
      } else if (type === 'multiBarChart') {
        d3g = pivotDataToD3ChartFormat(p, true, false, type).d3g;
        $scope.chart[type].yAxis.axisLabelDistance(50);
        $scope.chart[type].yAxis.tickFormat(function(d) {return yAxisTickFormat(d);});
      } else if (type === 'lineChart' || type === 'stackedAreaChart' || type === 'lineWithFocusChart') {
        var pivotdata = pivotDataToD3ChartFormat(p, false, true);
        xLabels = pivotdata.xLabels;
        d3g = pivotdata.d3g;
        $scope.chart[type].xAxis.tickFormat(function(d) {return xAxisTickFormat(d, xLabels);});
        $scope.chart[type].yAxis.tickFormat(function(d) {return yAxisTickFormat(d);});
        $scope.chart[type].yAxis.axisLabelDistance(50);
        if ($scope.chart[type].useInteractiveGuideline) { // lineWithFocusChart hasn't got useInteractiveGuideline
          $scope.chart[type].useInteractiveGuideline(true); // for better UX and performance issue. (https://github.com/novus/nvd3/issues/691)
        }
        if($scope.paragraph.config.graph.forceY) {
          $scope.chart[type].forceY([0]); // force y-axis minimum to 0 for line chart.
        } else {
          $scope.chart[type].forceY([]);
        }
      }
    }

    var renderChart = function() {
      if (!refresh) {
        // TODO force destroy previous chart
      }

      var height = $scope.paragraph.config.graph.height;

      var animationDuration = 300;
      var numberOfDataThreshold = 150;
      // turn off animation when dataset is too large. (for performance issue)
      // still, since dataset is large, the chart content sequentially appears like animated.
      try {
        if (d3g[0].values.length > numberOfDataThreshold) {
          animationDuration = 0;
        }
      } catch(ignoreErr) {
      }

      var chartEl = d3.select('#p'+$scope.paragraph.id+'_'+type+' svg')
      .attr('height', $scope.paragraph.config.graph.height)
      .datum(d3g)
      .transition()
      .duration(animationDuration)
      .call($scope.chart[type]);
      d3.select('#p'+$scope.paragraph.id+'_'+type+' svg').style.height = height+'px';
      nv.utils.windowResize($scope.chart[type].update);
    };

    var retryRenderer = function() {
      if (angular.element('#p' + $scope.paragraph.id + '_' + type + ' svg').length !== 0) {
        try {
          renderChart();
        } catch(err) {
          console.log('Chart drawing error %o', err);
        }
      } else {
        $timeout(retryRenderer,10);
      }
    };
    $timeout(retryRenderer);
  };

  $scope.isGraphMode = function(graphName) {
    var activeAppId = _.get($scope.paragraph.config, 'helium.activeApp');
    if ($scope.getResultType() === 'TABLE' && $scope.getGraphMode()===graphName && !activeAppId) {
      return true;
    } else {
      return false;
    }
  };


  $scope.onGraphOptionChange = function() {
    clearUnknownColsFromGraphOption();
    $scope.setGraphMode($scope.paragraph.config.graph.mode, true, false);
  };

  $scope.removeGraphOptionKeys = function(idx) {
    $scope.paragraph.config.graph.keys.splice(idx, 1);
    clearUnknownColsFromGraphOption();
    $scope.setGraphMode($scope.paragraph.config.graph.mode, true, false);
  };

  $scope.removeGraphOptionValues = function(idx) {
    $scope.paragraph.config.graph.values.splice(idx, 1);
    clearUnknownColsFromGraphOption();
    $scope.setGraphMode($scope.paragraph.config.graph.mode, true, false);
  };

  $scope.removeGraphOptionGroups = function(idx) {
    $scope.paragraph.config.graph.groups.splice(idx, 1);
    clearUnknownColsFromGraphOption();
    $scope.setGraphMode($scope.paragraph.config.graph.mode, true, false);
  };

  $scope.setGraphOptionValueAggr = function(idx, aggr) {
    $scope.paragraph.config.graph.values[idx].aggr = aggr;
    clearUnknownColsFromGraphOption();
    $scope.setGraphMode($scope.paragraph.config.graph.mode, true, false);
  };

  $scope.removeScatterOptionXaxis = function(idx) {
    $scope.paragraph.config.graph.scatter.xAxis = null;
    clearUnknownColsFromGraphOption();
    $scope.setGraphMode($scope.paragraph.config.graph.mode, true, false);
  };

  $scope.removeScatterOptionYaxis = function(idx) {
    $scope.paragraph.config.graph.scatter.yAxis = null;
    clearUnknownColsFromGraphOption();
    $scope.setGraphMode($scope.paragraph.config.graph.mode, true, false);
  };

  $scope.removeScatterOptionGroup = function(idx) {
    $scope.paragraph.config.graph.scatter.group = null;
    clearUnknownColsFromGraphOption();
    $scope.setGraphMode($scope.paragraph.config.graph.mode, true, false);
  };

  $scope.removeScatterOptionSize = function(idx) {
    $scope.paragraph.config.graph.scatter.size = null;
    clearUnknownColsFromGraphOption();
    $scope.setGraphMode($scope.paragraph.config.graph.mode, true, false);
  };

  /* Clear unknown columns from graph option */
  var clearUnknownColsFromGraphOption = function() {
    var unique = function(list) {
      for (var i = 0; i<list.length; i++) {
        for (var j=i+1; j<list.length; j++) {
          if (angular.equals(list[i], list[j])) {
            list.splice(j, 1);
          }
        }
      }
    };

    var removeUnknown = function(list) {
      for (var i = 0; i<list.length; i++) {
        // remove non existing column
        var found = false;
        for (var j=0; j<$scope.paragraph.result.columnNames.length; j++) {
          var a = list[i];
          var b = $scope.paragraph.result.columnNames[j];
          if (a.index === b.index && a.name === b.name) {
            found = true;
            break;
          }
        }
        if (!found) {
          list.splice(i, 1);
        }
      }
    };

    var removeUnknownFromScatterSetting = function(fields) {
      for (var f in fields) {
        if (fields[f]) {
          var found = false;
          for (var i = 0; i < $scope.paragraph.result.columnNames.length; i++) {
            var a = fields[f];
            var b = $scope.paragraph.result.columnNames[i];
            if (a.index === b.index && a.name === b.name) {
              found = true;
              break;
            }
          }
          if (!found) {
            fields[f] = null;
          }
        }
      }
    };

    unique($scope.paragraph.config.graph.keys);
    removeUnknown($scope.paragraph.config.graph.keys);

    removeUnknown($scope.paragraph.config.graph.values);

    unique($scope.paragraph.config.graph.groups);
    removeUnknown($scope.paragraph.config.graph.groups);

    removeUnknownFromScatterSetting($scope.paragraph.config.graph.scatter);
  };

  /* select default key and value if there're none selected */
  var selectDefaultColsForGraphOption = function() {
    if ($scope.paragraph.config.graph.keys.length === 0 && $scope.paragraph.result.columnNames.length > 0) {
      $scope.paragraph.config.graph.keys.push($scope.paragraph.result.columnNames[0]);
    }

    if ($scope.paragraph.config.graph.values.length === 0 && $scope.paragraph.result.columnNames.length > 1) {
      $scope.paragraph.config.graph.values.push($scope.paragraph.result.columnNames[1]);
    }

    if (!$scope.paragraph.config.graph.scatter.xAxis && !$scope.paragraph.config.graph.scatter.yAxis) {
      if ($scope.paragraph.result.columnNames.length > 1) {
        $scope.paragraph.config.graph.scatter.xAxis = $scope.paragraph.result.columnNames[0];
        $scope.paragraph.config.graph.scatter.yAxis = $scope.paragraph.result.columnNames[1];
      } else if ($scope.paragraph.result.columnNames.length === 1) {
        $scope.paragraph.config.graph.scatter.xAxis = $scope.paragraph.result.columnNames[0];
      }
    }
  };

  var pivot = function(data) {
    var keys = $scope.paragraph.config.graph.keys;
    var groups = $scope.paragraph.config.graph.groups;
    var values = $scope.paragraph.config.graph.values;

    var aggrFunc = {
      sum : function(a,b) {
        var varA = (a !== undefined) ? (isNaN(a) ? 1 : parseFloat(a)) : 0;
        var varB = (b !== undefined) ? (isNaN(b) ? 1 : parseFloat(b)) : 0;
        return varA+varB;
      },
      count : function(a,b) {
        var varA = (a !== undefined) ? parseInt(a) : 0;
        var varB = (b !== undefined) ? 1 : 0;
        return varA+varB;
      },
      min : function(a,b) {
        var varA = (a !== undefined) ? (isNaN(a) ? 1 : parseFloat(a)) : 0;
        var varB = (b !== undefined) ? (isNaN(b) ? 1 : parseFloat(b)) : 0;
        return Math.min(varA,varB);
      },
      max : function(a,b) {
        var varA = (a !== undefined) ? (isNaN(a) ? 1 : parseFloat(a)) : 0;
        var varB = (b !== undefined) ? (isNaN(b) ? 1 : parseFloat(b)) : 0;
        return Math.max(varA,varB);
      },
      avg : function(a,b,c) {
        var varA = (a !== undefined) ? (isNaN(a) ? 1 : parseFloat(a)) : 0;
        var varB = (b !== undefined) ? (isNaN(b) ? 1 : parseFloat(b)) : 0;
        return varA+varB;
      }
    };

    var aggrFuncDiv = {
      sum : false,
      count : false,
      min : false,
      max : false,
      avg : true
    };

    var schema = {};
    var rows = {};

    for (var i=0; i < data.rows.length; i++) {
      var row = data.rows[i];
      var newRow = {};
      var s = schema;
      var p = rows;

      for (var k=0; k < keys.length; k++) {
        var key = keys[k];

        // add key to schema
        if (!s[key.name]) {
          s[key.name] = {
            order : k,
            index : key.index,
            type : 'key',
            children : {}
          };
        }
        s = s[key.name].children;

        // add key to row
        var keyKey = row[key.index];
        if (!p[keyKey]) {
          p[keyKey] = {};
        }
        p = p[keyKey];
      }

      for (var g=0; g < groups.length; g++) {
        var group = groups[g];
        var groupKey = row[group.index];

        // add group to schema
        if (!s[groupKey]) {
          s[groupKey] = {
            order : g,
            index : group.index,
            type : 'group',
            children : {}
          };
        }
        s = s[groupKey].children;

        // add key to row
        if (!p[groupKey]) {
          p[groupKey] = {};
        }
        p = p[groupKey];
      }

      for (var v=0; v < values.length; v++) {
        var value = values[v];
        var valueKey = value.name+'('+value.aggr+')';

        // add value to schema
        if (!s[valueKey]) {
          s[valueKey] = {
            type : 'value',
            order : v,
            index : value.index
          };
        }

        // add value to row
        if (!p[valueKey]) {
          p[valueKey] = {
            value : (value.aggr !== 'count') ? row[value.index] : 1,
            count: 1
          };
        } else {
          p[valueKey] = {
            value : aggrFunc[value.aggr](p[valueKey].value, row[value.index], p[valueKey].count+1),
            count : (aggrFuncDiv[value.aggr]) ?  p[valueKey].count+1 : p[valueKey].count
          };
        }
      }
    }

    //console.log("schema=%o, rows=%o", schema, rows);

    return {
      schema : schema,
      rows : rows
    };
  };

  var pivotDataToD3ChartFormat = function(data, allowTextXAxis, fillMissingValues, chartType) {
    // construct d3 data
    var d3g = [];

    var schema = data.schema;
    var rows = data.rows;
    var values = $scope.paragraph.config.graph.values;

    var concat = function(o, n) {
      if (!o) {
        return n;
      } else {
        return o+'.'+n;
      }
    };

    var getSchemaUnderKey = function(key, s) {
      for (var c in key.children) {
        s[c] = {};
        getSchemaUnderKey(key.children[c], s[c]);
      }
    };

    var traverse = function(sKey, s, rKey, r, func, rowName, rowValue, colName) {
      //console.log("TRAVERSE sKey=%o, s=%o, rKey=%o, r=%o, rowName=%o, rowValue=%o, colName=%o", sKey, s, rKey, r, rowName, rowValue, colName);

      if (s.type==='key') {
        rowName = concat(rowName, sKey);
        rowValue = concat(rowValue, rKey);
      } else if (s.type==='group') {
        colName = concat(colName, rKey);
      } else if (s.type==='value' && sKey===rKey || valueOnly) {
        colName = concat(colName, rKey);
        func(rowName, rowValue, colName, r);
      }

      for (var c in s.children) {
        if (fillMissingValues && s.children[c].type === 'group' && r[c] === undefined) {
          var cs = {};
          getSchemaUnderKey(s.children[c], cs);
          traverse(c, s.children[c], c, cs, func, rowName, rowValue, colName);
          continue;
        }

        for (var j in r) {
          if (s.children[c].type === 'key' || c === j) {
            traverse(c, s.children[c], j, r[j], func, rowName, rowValue, colName);
          }
        }
      }
    };

    var keys = $scope.paragraph.config.graph.keys;
    var groups = $scope.paragraph.config.graph.groups;
    values = $scope.paragraph.config.graph.values;
    var valueOnly = (keys.length === 0 && groups.length === 0 && values.length > 0);
    var noKey = (keys.length === 0);
    var isMultiBarChart = (chartType === 'multiBarChart');

    var sKey = Object.keys(schema)[0];

    var rowNameIndex = {};
    var rowIdx = 0;
    var colNameIndex = {};
    var colIdx = 0;
    var rowIndexValue = {};

    for (var k in rows) {
      traverse(sKey, schema[sKey], k, rows[k], function(rowName, rowValue, colName, value) {
        //console.log("RowName=%o, row=%o, col=%o, value=%o", rowName, rowValue, colName, value);
        if (rowNameIndex[rowValue] === undefined) {
          rowIndexValue[rowIdx] = rowValue;
          rowNameIndex[rowValue] = rowIdx++;
        }

        if (colNameIndex[colName] === undefined) {
          colNameIndex[colName] = colIdx++;
        }
        var i = colNameIndex[colName];
        if (noKey && isMultiBarChart) {
          i = 0;
        }

        if (!d3g[i]) {
          d3g[i] = {
            values : [],
            key : (noKey && isMultiBarChart) ? 'values' : colName
          };
        }

        var xVar = isNaN(rowValue) ? ((allowTextXAxis) ? rowValue : rowNameIndex[rowValue]) : parseFloat(rowValue);
        var yVar = 0;
        if (xVar === undefined) { xVar = colName; }
        if (value !== undefined) {
          yVar = isNaN(value.value) ? 0 : parseFloat(value.value) / parseFloat(value.count);
        }
        d3g[i].values.push({
          x : xVar,
          y : yVar
        });
      });
    }

    // clear aggregation name, if possible
    var namesWithoutAggr = {};
    var colName;
    var withoutAggr;
    // TODO - This part could use som refactoring - Weird if/else with similar actions and variable names
    for (colName in colNameIndex) {
      withoutAggr = colName.substring(0, colName.lastIndexOf('('));
      if (!namesWithoutAggr[withoutAggr]) {
        namesWithoutAggr[withoutAggr] = 1;
      } else {
        namesWithoutAggr[withoutAggr]++;
      }
    }

    if (valueOnly) {
      for (var valueIndex = 0; valueIndex < d3g[0].values.length; valueIndex++) {
        colName = d3g[0].values[valueIndex].x;
        if (!colName) {
          continue;
        }

        withoutAggr = colName.substring(0, colName.lastIndexOf('('));
        if (namesWithoutAggr[withoutAggr] <= 1 ) {
          d3g[0].values[valueIndex].x = withoutAggr;
        }
      }
    } else {
      for (var d3gIndex = 0; d3gIndex < d3g.length; d3gIndex++) {
        colName = d3g[d3gIndex].key;
        withoutAggr = colName.substring(0, colName.lastIndexOf('('));
        if (namesWithoutAggr[withoutAggr] <= 1 ) {
          d3g[d3gIndex].key = withoutAggr;
        }
      }

      // use group name instead of group.value as a column name, if there're only one group and one value selected.
      if (groups.length === 1 && values.length === 1) {
        for (d3gIndex = 0; d3gIndex < d3g.length; d3gIndex++) {
          colName = d3g[d3gIndex].key;
          colName = colName.split('.')[0];
          d3g[d3gIndex].key = colName;
        }
      }

    }

    return {
      xLabels : rowIndexValue,
      d3g : d3g
    };
  };


  var setDiscreteScatterData = function(data) {
    var xAxis = $scope.paragraph.config.graph.scatter.xAxis;
    var yAxis = $scope.paragraph.config.graph.scatter.yAxis;
    var group = $scope.paragraph.config.graph.scatter.group;

    var xValue;
    var yValue;
    var grp;

    var rows = {};

    for (var i = 0; i < data.rows.length; i++) {
      var row = data.rows[i];
      if (xAxis) {
        xValue = row[xAxis.index];
      }
      if (yAxis) {
        yValue = row[yAxis.index];
      }
      if (group) {
        grp = row[group.index];
      }

      var key = xValue + ',' + yValue +  ',' + grp;

      if(!rows[key]) {
        rows[key] = {
          x : xValue,
          y : yValue,
          group : grp,
          size : 1
        };
      } else {
        rows[key].size++;
      }
    }

    // change object into array
    var newRows = [];
    for(var r in rows){
      var newRow = [];
      if (xAxis) { newRow[xAxis.index] = rows[r].x; }
      if (yAxis) { newRow[yAxis.index] = rows[r].y; }
      if (group) { newRow[group.index] = rows[r].group; }
      newRow[data.rows[0].length] = rows[r].size;
      newRows.push(newRow);
    }
    return newRows;
  };

  var setScatterChart = function(data, refresh) {
    var xAxis = $scope.paragraph.config.graph.scatter.xAxis;
    var yAxis = $scope.paragraph.config.graph.scatter.yAxis;
    var group = $scope.paragraph.config.graph.scatter.group;
    var size = $scope.paragraph.config.graph.scatter.size;

    var xValues = [];
    var yValues = [];
    var rows = {};
    var d3g = [];

    var rowNameIndex = {};
    var colNameIndex = {};
    var grpNameIndex = {};
    var rowIndexValue = {};
    var colIndexValue = {};
    var grpIndexValue = {};
    var rowIdx = 0;
    var colIdx = 0;
    var grpIdx = 0;
    var grpName = '';

    var xValue;
    var yValue;
    var row;

    if (!xAxis && !yAxis) {
      return {
        d3g : []
      };
    }

    for (var i = 0; i < data.rows.length; i++) {
      row = data.rows[i];
      if (xAxis) {
        xValue = row[xAxis.index];
        xValues[i] = xValue;
      }
      if (yAxis) {
        yValue = row[yAxis.index];
        yValues[i] = yValue;
      }
    }

    var isAllDiscrete = ((xAxis && yAxis && isDiscrete(xValues) && isDiscrete(yValues)) ||
                         (!xAxis && isDiscrete(yValues)) ||
                         (!yAxis && isDiscrete(xValues)));

    if (isAllDiscrete) {
      rows = setDiscreteScatterData(data);
    } else {
      rows = data.rows;
    }

    if (!group && isAllDiscrete) {
      grpName = 'count';
    } else if (!group && !size) {
      if (xAxis && yAxis) {
        grpName = '(' + xAxis.name + ', ' + yAxis.name + ')';
      } else if (xAxis && !yAxis) {
        grpName = xAxis.name;
      } else if (!xAxis && yAxis) {
        grpName = yAxis.name;
      }
    } else if (!group && size) {
      grpName = size.name;
    }

    for (i = 0; i < rows.length; i++) {
      row = rows[i];
      if (xAxis) {
        xValue = row[xAxis.index];
      }
      if (yAxis) {
        yValue = row[yAxis.index];
      }
      if (group) {
        grpName = row[group.index];
      }
      var sz = (isAllDiscrete) ? row[row.length-1] : ((size) ? row[size.index] : 1);

      if (grpNameIndex[grpName] === undefined) {
        grpIndexValue[grpIdx] = grpName;
        grpNameIndex[grpName] = grpIdx++;
      }

      if (xAxis && rowNameIndex[xValue] === undefined) {
        rowIndexValue[rowIdx] = xValue;
        rowNameIndex[xValue] = rowIdx++;
      }

      if (yAxis && colNameIndex[yValue] === undefined) {
        colIndexValue[colIdx] = yValue;
        colNameIndex[yValue] = colIdx++;
      }

      if (!d3g[grpNameIndex[grpName]]) {
        d3g[grpNameIndex[grpName]] = {
          key : grpName,
          values : []
        };
      }

      d3g[grpNameIndex[grpName]].values.push({
        x : xAxis ? (isNaN(xValue) ? rowNameIndex[xValue] : parseFloat(xValue)) : 0,
        y : yAxis ? (isNaN(yValue) ? colNameIndex[yValue] : parseFloat(yValue)) : 0,
        size : isNaN(parseFloat(sz))? 1 : parseFloat(sz)
      });
    }

    return {
      xLabels : rowIndexValue,
      yLabels : colIndexValue,
      d3g : d3g
    };
  };

  var isDiscrete = function(field) {
    var getUnique = function(f) {
      var uniqObj = {};
      var uniqArr = [];
      var j = 0;
      for (var i = 0; i < f.length; i++) {
        var item = f[i];
        if(uniqObj[item] !== 1) {
          uniqObj[item] = 1;
          uniqArr[j++] = item;
        }
      }
      return uniqArr;
    };

    for (var i = 0; i < field.length; i++) {
      if(isNaN(parseFloat(field[i])) &&
         (typeof field[i] === 'string' || field[i] instanceof String)) {
        return true;
      }
    }

    var threshold = 0.05;
    var unique = getUnique(field);
    if (unique.length/field.length < threshold) {
      return true;
    } else {
      return false;
    }
  };

  $scope.isValidSizeOption = function (options, rows) {
    var xValues = [];
    var yValues = [];

    for (var i = 0; i < rows.length; i++) {
      var row = rows[i];
      var size = row[options.size.index];

      //check if the field is numeric
      if (isNaN(parseFloat(size)) || !isFinite(size)) {
        return false;
      }

      if (options.xAxis) {
        var x = row[options.xAxis.index];
        xValues[i] = x;
      }
      if (options.yAxis) {
        var y = row[options.yAxis.index];
        yValues[i] = y;
      }
    }

    //check if all existing fields are discrete
    var isAllDiscrete = ((options.xAxis && options.yAxis && isDiscrete(xValues) && isDiscrete(yValues)) ||
                         (!options.xAxis && isDiscrete(yValues)) ||
                         (!options.yAxis && isDiscrete(xValues)));

    if (isAllDiscrete) {
      return false;
    }

    return true;
  };

  $scope.resizeParagraph = function(width, height) {
    if ($scope.paragraph.config.colWidth !== width) {

        $scope.paragraph.config.colWidth = width;
        $scope.changeColWidth();
        $timeout(function() {
          autoAdjustEditorHeight($scope.paragraph.id + '_editor');
          $scope.changeHeight(height);
        }, 200);

    } else {
      $scope.changeHeight(height);
    }
  };

  $scope.changeHeight = function(height) {
    var newParams = angular.copy($scope.paragraph.settings.params);
    var newConfig = angular.copy($scope.paragraph.config);

    newConfig.graph.height = height;

    commitParagraph($scope.paragraph.title, $scope.paragraph.text, newConfig, newParams);
  };

  /** Utility function */
  if (typeof String.prototype.startsWith !== 'function') {
    String.prototype.startsWith = function(str) {
      return this.slice(0, str.length) === str;
    };
  }

  $scope.goToSingleParagraph = function () {
    var noteId = $route.current.pathParams.noteId;
    var redirectToUrl = location.protocol + '//' + location.host + location.pathname + '#/notebook/' + noteId + '/paragraph/' + $scope.paragraph.id+'?asIframe';
    $window.open(redirectToUrl);
  };

  $scope.showScrollDownIcon = function(){
    var doc = angular.element('#p' + $scope.paragraph.id + '_text');
    if(doc[0]){
      return doc[0].scrollHeight > doc.innerHeight();
    }
    return false;
  };

  $scope.scrollParagraphDown = function() {
    var doc = angular.element('#p' + $scope.paragraph.id + '_text');
    doc.animate({scrollTop: doc[0].scrollHeight}, 500);
    $scope.keepScrollDown = true;
  };

  $scope.showScrollUpIcon = function(){
    if(angular.element('#p' + $scope.paragraph.id + '_text')[0]){
      return angular.element('#p' + $scope.paragraph.id + '_text')[0].scrollTop !== 0;
    }
    return false;

  };

  $scope.scrollParagraphUp = function() {
    var doc = angular.element('#p' + $scope.paragraph.id + '_text');
    doc.animate({scrollTop: 0}, 500);
    $scope.keepScrollDown = false;
  };

<<<<<<< HEAD
  // Helium ---------------------------------------------

  // app states
  $scope.apps = [];

  // suggested apps
  $scope.suggestion = {};

  $scope.switchApp = function(appId) {
    var app = _.find($scope.apps, { id : appId });
    var config = $scope.paragraph.config;
    var settings = $scope.paragraph.settings;

    var newConfig = angular.copy(config);
    var newParams = angular.copy(settings.params);

    // 'helium.activeApp' can be cleared by setGraphMode()
    _.set(newConfig, 'helium.activeApp', appId);

    commitConfig(newConfig, newParams);
  };

  $scope.loadApp = function(heliumPackage) {
    var noteId = $route.current.pathParams.noteId;
    $http.post(baseUrlSrv.getRestApiBase() + '/helium/load/' + noteId + '/' + $scope.paragraph.id,
      heliumPackage)
      .success(function(data, status, headers, config) {
        console.log('Load app %o', data);
      })
      .error(function(err, status, headers, config) {
        console.log('Error %o', err);
      });
  };

  var commitConfig = function(config, params) {
    var paragraph = $scope.paragraph;
    commitParagraph(paragraph.title, paragraph.text, config, params);
  };

  var getApplicationStates = function() {
    var appStates = [];
    var paragraph = $scope.paragraph;

    // Display ApplicationState
    if (paragraph.apps) {
      _.forEach(paragraph.apps, function (app) {
        appStates.push({
          id: app.id,
          pkg: app.pkg,
          status: app.status,
          output: app.output
        });
      });
    }

    // update or remove app states no longer exists
    _.forEach($scope.apps, function(currentAppState, idx) {
      var newAppState = _.find(appStates, { id : currentAppState.id });
      if (newAppState) {
        angular.extend($scope.apps[idx], newAppState);
      } else {
        $scope.apps.splice(idx, 1);
      }
    });

    // add new app states
    _.forEach(appStates, function(app, idx) {
      if ($scope.apps.length <= idx || $scope.apps[idx].id !== app.id) {
        $scope.apps.splice(idx, 0, app);
      }
    });
  };

  var getSuggestions = function() {
    // Get suggested apps
    var noteId = $route.current.pathParams.noteId;
    $http.get(baseUrlSrv.getRestApiBase() + '/helium/suggest/' + noteId + '/' + $scope.paragraph.id)
      .success(function(data, status, headers, config) {
        console.log('Suggested apps %o', data);
        $scope.suggestion = data.body;
      })
      .error(function(err, status, headers, config) {
        console.log('Error %o', err);
      });
  };

  var getAppScope = function(appState) {
    if (!appState.scope) {
      appState.scope = $rootScope.$new(true, $rootScope);
    }

    return appState.scope;
  };

  var getAppRegistry = function(appState) {
    if (!appState.registry) {
      appState.registry = {};
    }

    return appState.registry;
  };

  var renderApp = function(appState) {
    var retryRenderer = function() {
      var targetEl = angular.element(document.getElementById('p' + appState.id));
      console.log('retry renderApp %o', targetEl);
      if (targetEl.length) {
        try {
          console.log('renderApp %o', appState);
          targetEl.html(appState.output);
          $compile(targetEl.contents())(getAppScope(appState));
        } catch(err) {
          console.log('App rendering error %o', err);
        }
      } else {
        $timeout(retryRenderer, 1000);
      }
    };
    $timeout(retryRenderer);
  };

  $scope.$on('appendAppOutput', function(event, data) {
    if ($scope.paragraph.id === data.paragraphId) {
      var app = _.find($scope.apps, { id : data.appId });
      if (app) {
        app.output += data.data;

        var paragraphAppState = _.find($scope.paragraph.apps, { id : data.appId });
        paragraphAppState.output = app.output;

        var targetEl = angular.element(document.getElementById('p' + app.id));
        targetEl.html(app.output);
        $compile(targetEl.contents())(getAppScope(app));
        console.log('append app output %o', $scope.apps);
      }
    }
  });

  $scope.$on('updateAppOutput', function(event, data) {
    if ($scope.paragraph.id === data.paragraphId) {
      var app = _.find($scope.apps, { id : data.appId });
      if (app) {
        app.output = data.data;

        var paragraphAppState = _.find($scope.paragraph.apps, { id : data.appId });
        paragraphAppState.output = app.output;

        var targetEl = angular.element(document.getElementById('p' + app.id));
        targetEl.html(app.output);
        $compile(targetEl.contents())(getAppScope(app));
        console.log('append app output');
      }
    }
  });

  $scope.$on('appLoad', function(event, data) {
    if ($scope.paragraph.id === data.paragraphId) {
      var app = _.find($scope.apps, {id: data.appId});
      if (!app) {
        app = {
          id: data.appId,
          pkg: data.pkg,
          status: 'UNLOADED',
          output: ''
        };

        $scope.apps.push(app);
        $scope.paragraph.apps.push(app);
        $scope.switchApp(app.id);
      }
    }
  });

  $scope.$on('appStatusChange', function(event, data) {
    if ($scope.paragraph.id === data.paragraphId) {
      var app = _.find($scope.apps, {id: data.appId});
      if (app) {
        app.status = data.status;
        var paragraphAppState = _.find($scope.paragraph.apps, { id : data.appId });
        paragraphAppState.status = app.status;
      }
    }
  });
=======
  $scope.exportToTSV = function () {
    var data = $scope.paragraph.result;
    var tsv = '';
    for (var titleIndex in $scope.paragraph.result.columnNames) {
      tsv += $scope.paragraph.result.columnNames[titleIndex].name + '\t';
    }
    tsv = tsv.substring(0, tsv.length - 1) + '\n';
    for (var r in $scope.paragraph.result.msgTable) {
      var row = $scope.paragraph.result.msgTable[r];
      var tsvRow = '';
      for (var index in row) {
        tsvRow += row[index].value + '\t';
      }
      tsv += tsvRow.substring(0, tsvRow.length - 1) + '\n';
    }
    SaveAsService.SaveAs(tsv, 'data', 'tsv');
  };
>>>>>>> 70ab1a37
});<|MERGE_RESOLUTION|>--- conflicted
+++ resolved
@@ -16,11 +16,7 @@
 
 angular.module('zeppelinWebApp')
   .controller('ParagraphCtrl', function($scope,$rootScope, $route, $window, $element, $routeParams, $location,
-<<<<<<< HEAD
-                                         $timeout, $compile, $http, websocketMsgSrv, baseUrlSrv, ngToast) {
-=======
-                                         $timeout, $compile, websocketMsgSrv, ngToast, SaveAsService) {
->>>>>>> 70ab1a37
+                                         $timeout, $compile, $http, websocketMsgSrv, baseUrlSrv, ngToast, SaveAsService) {
   var ANGULAR_FUNCTION_OBJECT_NAME_PREFIX = '_Z_ANGULAR_FUNC_';
   $scope.parentNote = null;
   $scope.paragraph = null;
@@ -2206,7 +2202,24 @@
     $scope.keepScrollDown = false;
   };
 
-<<<<<<< HEAD
+  $scope.exportToTSV = function () {
+    var data = $scope.paragraph.result;
+    var tsv = '';
+    for (var titleIndex in $scope.paragraph.result.columnNames) {
+      tsv += $scope.paragraph.result.columnNames[titleIndex].name + '\t';
+    }
+    tsv = tsv.substring(0, tsv.length - 1) + '\n';
+    for (var r in $scope.paragraph.result.msgTable) {
+      var row = $scope.paragraph.result.msgTable[r];
+      var tsvRow = '';
+      for (var index in row) {
+        tsvRow += row[index].value + '\t';
+      }
+      tsv += tsvRow.substring(0, tsvRow.length - 1) + '\n';
+    }
+    SaveAsService.SaveAs(tsv, 'data', 'tsv');
+  };
+
   // Helium ---------------------------------------------
 
   // app states
@@ -2390,23 +2403,4 @@
       }
     }
   });
-=======
-  $scope.exportToTSV = function () {
-    var data = $scope.paragraph.result;
-    var tsv = '';
-    for (var titleIndex in $scope.paragraph.result.columnNames) {
-      tsv += $scope.paragraph.result.columnNames[titleIndex].name + '\t';
-    }
-    tsv = tsv.substring(0, tsv.length - 1) + '\n';
-    for (var r in $scope.paragraph.result.msgTable) {
-      var row = $scope.paragraph.result.msgTable[r];
-      var tsvRow = '';
-      for (var index in row) {
-        tsvRow += row[index].value + '\t';
-      }
-      tsv += tsvRow.substring(0, tsvRow.length - 1) + '\n';
-    }
-    SaveAsService.SaveAs(tsv, 'data', 'tsv');
-  };
->>>>>>> 70ab1a37
 });