--- conflicted
+++ resolved
@@ -15,1639 +15,641 @@
 'use strict';
 
 angular.module('zeppelinWebApp')
-  .controller('ParagraphCtrl',
-    function($scope, $rootScope, $route, $window, $element, $routeParams, $location,
-             $timeout, $compile, $http, websocketMsgSrv, baseUrlSrv, ngToast, SaveAsService) {
-      var ANGULAR_FUNCTION_OBJECT_NAME_PREFIX = '_Z_ANGULAR_FUNC_';
-      $scope.parentNote = null;
-      $scope.paragraph = null;
-      $scope.originalText = '';
-      $scope.editor = null;
-
-      var paragraphScope = $rootScope.$new(true, $rootScope);
-
-      // to keep backward compatibility
-      $scope.compiledScope = paragraphScope;
-
-      paragraphScope.z = {
-        // z.runParagraph('20150213-231621_168813393')
-        runParagraph: function(paragraphId) {
-          if (paragraphId) {
-            var filtered = $scope.parentNote.paragraphs.filter(function(x) {
-              return x.id === paragraphId;
-            });
-            if (filtered.length === 1) {
-              var paragraph = filtered[0];
-              websocketMsgSrv.runParagraph(paragraph.id, paragraph.title, paragraph.text,
-                paragraph.config, paragraph.settings.params);
-            } else {
-              ngToast.danger({
-                content: 'Cannot find a paragraph with id \'' + paragraphId + '\'',
-                verticalPosition: 'top', dismissOnTimeout: false
-              });
-            }
-          } else {
-            ngToast.danger({
-              content: 'Please provide a \'paragraphId\' when calling z.runParagraph(paragraphId)',
-              verticalPosition: 'top', dismissOnTimeout: false
-            });
-          }
-        },
-
-        // Example: z.angularBind('my_var', 'Test Value', '20150213-231621_168813393')
-        angularBind: function(varName, value, paragraphId) {
-          // Only push to server if there paragraphId is defined
-          if (paragraphId) {
-            websocketMsgSrv.clientBindAngularObject($routeParams.noteId, varName, value, paragraphId);
-          } else {
-            ngToast.danger({
-              content: 'Please provide a \'paragraphId\' when calling ' +
-              'z.angularBind(varName, value, \'PUT_HERE_PARAGRAPH_ID\')',
-              verticalPosition: 'top', dismissOnTimeout: false
-            });
-          }
-        },
-
-        // Example: z.angularUnBind('my_var', '20150213-231621_168813393')
-        angularUnbind: function(varName, paragraphId) {
-          // Only push to server if paragraphId is defined
-          if (paragraphId) {
-            websocketMsgSrv.clientUnbindAngularObject($routeParams.noteId, varName, paragraphId);
-          } else {
-            ngToast.danger({
-              content: 'Please provide a \'paragraphId\' when calling ' +
-              'z.angularUnbind(varName, \'PUT_HERE_PARAGRAPH_ID\')',
-              verticalPosition: 'top', dismissOnTimeout: false
-            });
-          }
-        }
-      };
-
-      var angularObjectRegistry = {};
-
-      var editorModes = {
-        'ace/mode/python': /^%(\w*\.)?(pyspark|python)\s*$/,
-        'ace/mode/scala': /^%(\w*\.)?spark\s*$/,
-        'ace/mode/r': /^%(\w*\.)?(r|sparkr|knitr)\s*$/,
-        'ace/mode/sql': /^%(\w*\.)?\wql/,
-        'ace/mode/markdown': /^%md/,
-        'ace/mode/sh': /^%sh/
-      };
-
-      // Controller init
-      $scope.init = function(newParagraph, note) {
-        $scope.paragraph = newParagraph;
-        $scope.parentNote = note;
-        $scope.originalText = angular.copy(newParagraph.text);
-        $scope.chart = {};
-        $scope.colWidthOption = [1, 2, 3, 4, 5, 6, 7, 8, 9, 10, 11, 12];
-        $scope.showTitleEditor = false;
-        $scope.paragraphFocused = false;
-        if (newParagraph.focus) {
-          $scope.paragraphFocused = true;
-        }
-
-        if (!$scope.paragraph.config) {
-          $scope.paragraph.config = {};
-        }
-
-        initializeDefault();
-
-        if ($scope.getResultType() === 'TABLE') {
-          $scope.loadTableData($scope.paragraph.result);
-          $scope.setGraphMode($scope.getGraphMode(), false, false);
-        } else if ($scope.getResultType() === 'HTML') {
-          $scope.renderHtml();
-        } else if ($scope.getResultType() === 'ANGULAR') {
-          $scope.renderAngular();
-        } else if ($scope.getResultType() === 'TEXT') {
-          $scope.renderText();
-        }
-
-        getApplicationStates();
-        getSuggestions();
-
-        var activeApp = _.get($scope.paragraph.config, 'helium.activeApp');
-        if (activeApp) {
-          var app = _.find($scope.apps, {id: activeApp});
-          renderApp(app);
-        }
-      };
-
-      $scope.renderHtml = function() {
-        var retryRenderer = function() {
-          if (angular.element('#p' + $scope.paragraph.id + '_html').length) {
-            try {
-              angular.element('#p' + $scope.paragraph.id + '_html').html($scope.paragraph.result.msg);
-
-              angular.element('#p' + $scope.paragraph.id + '_html').find('pre code').each(function(i, e) {
-                hljs.highlightBlock(e);
-              });
-            } catch (err) {
-              console.log('HTML rendering error %o', err);
-            }
-          } else {
-            $timeout(retryRenderer, 10);
-          }
+  .controller('ParagraphCtrl', function($scope,$rootScope, $route, $window, $element, $routeParams, $location,
+                                         $timeout, $compile, $http, websocketMsgSrv, baseUrlSrv, ngToast, SaveAsService) {
+  var ANGULAR_FUNCTION_OBJECT_NAME_PREFIX = '_Z_ANGULAR_FUNC_';
+  $scope.parentNote = null;
+  $scope.paragraph = null;
+  $scope.originalText = '';
+  $scope.editor = null;
+
+  var paragraphScope = $rootScope.$new(true, $rootScope);
+
+  // to keep backward compatibility
+  $scope.compiledScope = paragraphScope;
+
+  paragraphScope.z = {
+    // z.runParagraph('20150213-231621_168813393')
+    runParagraph: function(paragraphId) {
+      if (paragraphId) {
+        var filtered = $scope.parentNote.paragraphs.filter(function(x) {
+          return x.id === paragraphId;});
+        if (filtered.length === 1) {
+          var paragraph = filtered[0];
+          websocketMsgSrv.runParagraph(paragraph.id, paragraph.title, paragraph.text,
+              paragraph.config, paragraph.settings.params);
+        } else {
+          ngToast.danger({content: 'Cannot find a paragraph with id \'' + paragraphId + '\'',
+            verticalPosition: 'top', dismissOnTimeout: false});
+        }
+      } else {
+        ngToast.danger({
+          content: 'Please provide a \'paragraphId\' when calling z.runParagraph(paragraphId)',
+          verticalPosition: 'top', dismissOnTimeout: false});
+      }
+    },
+
+    // Example: z.angularBind('my_var', 'Test Value', '20150213-231621_168813393')
+    angularBind: function(varName, value, paragraphId) {
+      // Only push to server if there paragraphId is defined
+      if (paragraphId) {
+        websocketMsgSrv.clientBindAngularObject($routeParams.noteId, varName, value, paragraphId);
+      } else {
+        ngToast.danger({
+          content: 'Please provide a \'paragraphId\' when calling ' +
+          'z.angularBind(varName, value, \'PUT_HERE_PARAGRAPH_ID\')',
+          verticalPosition: 'top', dismissOnTimeout: false});
+      }
+    },
+
+    // Example: z.angularUnBind('my_var', '20150213-231621_168813393')
+    angularUnbind: function(varName, paragraphId) {
+      // Only push to server if paragraphId is defined
+      if (paragraphId) {
+        websocketMsgSrv.clientUnbindAngularObject($routeParams.noteId, varName, paragraphId);
+      } else {
+        ngToast.danger({
+          content: 'Please provide a \'paragraphId\' when calling ' +
+          'z.angularUnbind(varName, \'PUT_HERE_PARAGRAPH_ID\')',
+          verticalPosition: 'top', dismissOnTimeout: false});
+      }
+    }
+  };
+
+  var angularObjectRegistry = {};
+
+  var editorModes = {
+    'ace/mode/python': /^%(\w*\.)?(pyspark|python)\s*$/,
+    'ace/mode/scala': /^%(\w*\.)?spark\s*$/,
+    'ace/mode/r': /^%(\w*\.)?(r|sparkr|knitr)\s*$/,
+    'ace/mode/sql': /^%(\w*\.)?\wql/,
+    'ace/mode/markdown': /^%md/,
+    'ace/mode/sh': /^%sh/
+  };
+
+  // Controller init
+  $scope.init = function(newParagraph, note) {
+    $scope.paragraph = newParagraph;
+    $scope.parentNote = note;
+    $scope.originalText = angular.copy(newParagraph.text);
+    $scope.chart = {};
+    $scope.colWidthOption = [ 1, 2, 3, 4, 5, 6, 7, 8, 9, 10, 11, 12 ];
+    $scope.showTitleEditor = false;
+    $scope.paragraphFocused = false;
+    if (newParagraph.focus) {
+      $scope.paragraphFocused = true;
+    }
+
+    if (!$scope.paragraph.config) {
+      $scope.paragraph.config = {};
+    }
+
+    initializeDefault();
+
+    if ($scope.getResultType() === 'TABLE') {
+      $scope.loadTableData($scope.paragraph.result);
+      $scope.setGraphMode($scope.getGraphMode(), false, false);
+    } else if ($scope.getResultType() === 'HTML') {
+      $scope.renderHtml();
+    } else if ($scope.getResultType() === 'ANGULAR') {
+      $scope.renderAngular();
+    } else if ($scope.getResultType() === 'TEXT') {
+      $scope.renderText();
+    }
+
+    getApplicationStates();
+    getSuggestions();
+
+    var activeApp =  _.get($scope.paragraph.config, 'helium.activeApp');
+    if (activeApp) {
+      var app = _.find($scope.apps, {id: activeApp});
+      renderApp(app);
+    }
+  };
+
+
+
+  $scope.renderHtml = function() {
+    var retryRenderer = function() {
+      if (angular.element('#p' + $scope.paragraph.id + '_html').length) {
+        try {
+          angular.element('#p' + $scope.paragraph.id + '_html').html($scope.paragraph.result.msg);
+
+          angular.element('#p' + $scope.paragraph.id + '_html').find('pre code').each(function(i, e) {
+            hljs.highlightBlock(e);
+          });
+        } catch (err) {
+          console.log('HTML rendering error %o', err);
+        }
+      } else {
+        $timeout(retryRenderer, 10);
+      }
+    };
+    $timeout(retryRenderer);
+  };
+
+  $scope.renderAngular = function() {
+    var retryRenderer = function() {
+      if (angular.element('#p'+$scope.paragraph.id+'_angular').length) {
+        try {
+          angular.element('#p'+$scope.paragraph.id+'_angular').html($scope.paragraph.result.msg);
+
+          $compile(angular.element('#p'+$scope.paragraph.id+'_angular').contents())(paragraphScope);
+        } catch(err) {
+          console.log('ANGULAR rendering error %o', err);
+        }
+      } else {
+        $timeout(retryRenderer, 10);
+      }
+    };
+    $timeout(retryRenderer);
+  };
+
+  $scope.renderText = function() {
+    var retryRenderer = function() {
+
+      var textEl = angular.element('#p' + $scope.paragraph.id + '_text');
+      if (textEl.length) {
+        // clear all lines before render
+        $scope.clearTextOutput();
+
+        if ($scope.paragraph.result && $scope.paragraph.result.msg) {
+          $scope.appendTextOutput($scope.paragraph.result.msg);
+        }
+
+        angular.element('#p' + $scope.paragraph.id + '_text').bind('mousewheel', function(e) {
+          $scope.keepScrollDown = false;
+        });
+        $scope.flushStreamingOutput = true;
+      } else {
+        $timeout(retryRenderer, 10);
+      }
+    };
+    $timeout(retryRenderer);
+  };
+
+  $scope.clearTextOutput = function() {
+    var textEl = angular.element('#p' + $scope.paragraph.id + '_text');
+    if (textEl.length) {
+      textEl.children().remove();
+    }
+  };
+
+  $scope.appendTextOutput = function(msg) {
+    var textEl = angular.element('#p' + $scope.paragraph.id + '_text');
+    if (textEl.length) {
+      var lines = msg.split('\n');
+      for (var i=0; i < lines.length; i++) {
+        textEl.append(angular.element('<div></div>').text(lines[i]));
+      }
+    }
+    if ($scope.keepScrollDown) {
+      var doc = angular.element('#p' + $scope.paragraph.id + '_text');
+      doc[0].scrollTop = doc[0].scrollHeight;
+    }
+  };
+
+
+
+  $scope.$on('angularObjectUpdate', function(event, data) {
+    var noteId = $route.current.pathParams.noteId;
+    if (!data.noteId || data.noteId === noteId) {
+      var scope;
+      var registry;
+
+      if (!data.paragraphId || data.paragraphId === $scope.paragraph.id) {
+        scope = paragraphScope;
+        registry = angularObjectRegistry;
+      } else {
+        var app = _.find($scope.apps, { id: data.paragraphId});
+        if (app) {
+          scope = getAppScope(app);
+          registry = getAppRegistry(app);
+        } else {
+          // no matching app in this paragraph
+          return;
+        }
+      }
+      var varName = data.angularObject.name;
+
+      if (angular.equals(data.angularObject.object, scope[varName])) {
+        // return when update has no change
+        return;
+      }
+
+      if (!registry[varName]) {
+        registry[varName] = {
+          interpreterGroupId : data.interpreterGroupId,
+          noteId : data.noteId,
+          paragraphId : data.paragraphId
         };
-        $timeout(retryRenderer);
-      };
-
-      $scope.renderAngular = function() {
-        var retryRenderer = function() {
-          if (angular.element('#p' + $scope.paragraph.id + '_angular').length) {
-            try {
-              angular.element('#p' + $scope.paragraph.id + '_angular').html($scope.paragraph.result.msg);
-
-              $compile(angular.element('#p' + $scope.paragraph.id + '_angular').contents())(paragraphScope);
-            } catch (err) {
-              console.log('ANGULAR rendering error %o', err);
-            }
-          } else {
-            $timeout(retryRenderer, 10);
-          }
-        };
-        $timeout(retryRenderer);
-      };
-
-      $scope.renderText = function() {
-        var retryRenderer = function() {
-
-          var textEl = angular.element('#p' + $scope.paragraph.id + '_text');
-          if (textEl.length) {
-            // clear all lines before render
-            $scope.clearTextOutput();
-
-            if ($scope.paragraph.result && $scope.paragraph.result.msg) {
-              $scope.appendTextOutput($scope.paragraph.result.msg);
-            }
-
-            angular.element('#p' + $scope.paragraph.id + '_text').bind('mousewheel', function(e) {
-              $scope.keepScrollDown = false;
-            });
-            $scope.flushStreamingOutput = true;
-          } else {
-            $timeout(retryRenderer, 10);
-          }
-        };
-        $timeout(retryRenderer);
-      };
-
-      $scope.clearTextOutput = function() {
-        var textEl = angular.element('#p' + $scope.paragraph.id + '_text');
-        if (textEl.length) {
-          textEl.children().remove();
-        }
-      };
-
-      $scope.appendTextOutput = function(msg) {
-        var textEl = angular.element('#p' + $scope.paragraph.id + '_text');
-        if (textEl.length) {
-          var lines = msg.split('\n');
-          for (var i = 0; i < lines.length; i++) {
-            textEl.append(angular.element('<div></div>').text(lines[i]));
-          }
-        }
-        if ($scope.keepScrollDown) {
-          var doc = angular.element('#p' + $scope.paragraph.id + '_text');
-          doc[0].scrollTop = doc[0].scrollHeight;
-        }
-      };
-
-      $scope.$on('angularObjectUpdate', function(event, data) {
-        var noteId = $route.current.pathParams.noteId;
-        if (!data.noteId || data.noteId === noteId) {
-          var scope;
-          var registry;
-
-          if (!data.paragraphId || data.paragraphId === $scope.paragraph.id) {
-            scope = paragraphScope;
-            registry = angularObjectRegistry;
-          } else {
-            var app = _.find($scope.apps, {id: data.paragraphId});
-            if (app) {
-              scope = getAppScope(app);
-              registry = getAppRegistry(app);
-            } else {
-              // no matching app in this paragraph
-              return;
-            }
-          }
-          var varName = data.angularObject.name;
-
-          if (angular.equals(data.angularObject.object, scope[varName])) {
-            // return when update has no change
+      } else {
+        registry[varName].noteId = registry[varName].noteId || data.noteId;
+        registry[varName].paragraphId = registry[varName].paragraphId || data.paragraphId;
+      }
+
+      registry[varName].skipEmit = true;
+
+      if (!registry[varName].clearWatcher) {
+        registry[varName].clearWatcher = scope.$watch(varName, function(newValue, oldValue) {
+          console.log('angular object (paragraph) updated %o %o', varName, registry[varName]);
+          if (registry[varName].skipEmit) {
+            registry[varName].skipEmit = false;
             return;
           }
-
-          if (!registry[varName]) {
-            registry[varName] = {
-              interpreterGroupId: data.interpreterGroupId,
-              noteId: data.noteId,
-              paragraphId: data.paragraphId
-            };
-          } else {
-            registry[varName].noteId = registry[varName].noteId || data.noteId;
-            registry[varName].paragraphId = registry[varName].paragraphId || data.paragraphId;
+          websocketMsgSrv.updateAngularObject(
+            registry[varName].noteId,
+            registry[varName].paragraphId,
+            varName,
+            newValue,
+            registry[varName].interpreterGroupId);
+        });
+      }
+      console.log('angular object (paragraph) created %o', varName);
+      scope[varName] = data.angularObject.object;
+
+      // create proxy for AngularFunction
+      if (varName.startsWith(ANGULAR_FUNCTION_OBJECT_NAME_PREFIX)) {
+        var funcName = varName.substring((ANGULAR_FUNCTION_OBJECT_NAME_PREFIX).length);
+        scope[funcName] = function() {
+          scope[varName] = arguments;
+          console.log('angular function (paragraph) invoked %o', arguments);
+        };
+
+        console.log('angular function (paragraph) created %o', scope[funcName]);
+      }
+    }
+  });
+
+
+  $scope.$on('angularObjectRemove', function(event, data) {
+    var noteId = $route.current.pathParams.noteId;
+    if (!data.noteId || data.noteId === noteId) {
+      var scope;
+      var registry;
+
+      if (!data.paragraphId || data.paragraphId === $scope.paragraph.id) {
+        scope = paragraphScope;
+        registry = angularObjectRegistry;
+      } else {
+        var app = _.find($scope.apps, { id: data.paragraphId});
+        if (app) {
+          scope = getAppScope(app);
+          registry = getAppRegistry(app);
+        } else {
+          // no matching app in this paragraph
+          return;
+        }
+      }
+
+      var varName = data.name;
+
+      // clear watcher
+      if (registry[varName]) {
+        registry[varName].clearWatcher();
+        registry[varName] = undefined;
+      }
+
+      // remove scope variable
+      scope[varName] = undefined;
+
+      // remove proxy for AngularFunction
+      if (varName.startsWith(ANGULAR_FUNCTION_OBJECT_NAME_PREFIX)) {
+        var funcName = varName.substring((ANGULAR_FUNCTION_OBJECT_NAME_PREFIX).length);
+        scope[funcName] = undefined;
+      }
+    }
+  });
+
+  var initializeDefault = function() {
+    var config = $scope.paragraph.config;
+
+    if (!config.colWidth) {
+      config.colWidth = 12;
+    }
+
+    if (!config.graph) {
+      config.graph = {};
+    }
+
+    if (!config.graph.mode) {
+      config.graph.mode = 'table';
+    }
+
+    if (!config.graph.height) {
+      config.graph.height = 300;
+    }
+
+    if (!config.graph.optionOpen) {
+      config.graph.optionOpen = false;
+    }
+
+    if (!config.graph.keys) {
+      config.graph.keys = [];
+    }
+
+    if (!config.graph.values) {
+      config.graph.values = [];
+    }
+
+    if (!config.graph.groups) {
+      config.graph.groups = [];
+    }
+
+    if (!config.graph.scatter) {
+      config.graph.scatter = {};
+    }
+
+    if (config.enabled === undefined) {
+      config.enabled = true;
+    }
+  };
+
+  $scope.getIframeDimensions = function () {
+    if ($scope.asIframe) {
+      var paragraphid = '#' + $routeParams.paragraphId + '_container';
+      var height = angular.element(paragraphid).height();
+      return height;
+    }
+    return 0;
+  };
+
+  $scope.$watch($scope.getIframeDimensions, function (newValue, oldValue) {
+    if ($scope.asIframe && newValue) {
+      var message = {};
+      message.height = newValue;
+      message.url = $location.$$absUrl;
+      $window.parent.postMessage(angular.toJson(message), '*');
+    }
+  });
+
+  var isEmpty = function (object) {
+    return !object;
+  };
+
+  // TODO: this may have impact on performance when there are many paragraphs in a note.
+  $scope.$on('updateParagraph', function(event, data) {
+    if (data.paragraph.id === $scope.paragraph.id &&
+        (data.paragraph.dateCreated !== $scope.paragraph.dateCreated ||
+         data.paragraph.dateFinished !== $scope.paragraph.dateFinished ||
+         data.paragraph.dateStarted !== $scope.paragraph.dateStarted ||
+         data.paragraph.dateUpdated !== $scope.paragraph.dateUpdated ||
+         data.paragraph.status !== $scope.paragraph.status ||
+         data.paragraph.jobName !== $scope.paragraph.jobName ||
+         data.paragraph.title !== $scope.paragraph.title ||
+         isEmpty(data.paragraph.result) !== isEmpty($scope.paragraph.result) ||
+         data.paragraph.errorMessage !== $scope.paragraph.errorMessage ||
+         !angular.equals(data.paragraph.settings, $scope.paragraph.settings) ||
+         !angular.equals(data.paragraph.config, $scope.paragraph.config))
+       ) {
+
+      var oldType = $scope.getResultType();
+      var newType = $scope.getResultType(data.paragraph);
+      var oldGraphMode = $scope.getGraphMode();
+      var newGraphMode = $scope.getGraphMode(data.paragraph);
+      var oldActiveApp = _.get($scope.paragraph.config, 'helium.activeApp');
+      var newActiveApp = _.get(data.paragraph.config, 'helium.activeApp');
+
+      var resultRefreshed = (data.paragraph.dateFinished !== $scope.paragraph.dateFinished) ||
+        isEmpty(data.paragraph.result) !== isEmpty($scope.paragraph.result) ||
+        data.paragraph.status === 'ERROR' ||
+        (!newActiveApp && oldActiveApp !== newActiveApp);
+
+      var statusChanged = (data.paragraph.status !== $scope.paragraph.status);
+
+
+      //console.log("updateParagraph oldData %o, newData %o. type %o -> %o, mode %o -> %o", $scope.paragraph, data, oldType, newType, oldGraphMode, newGraphMode);
+
+      if ($scope.paragraph.text !== data.paragraph.text) {
+        if ($scope.dirtyText) {         // check if editor has local update
+          if ($scope.dirtyText === data.paragraph.text ) {  // when local update is the same from remote, clear local update
+            $scope.paragraph.text = data.paragraph.text;
+            $scope.dirtyText = undefined;
+            $scope.originalText = angular.copy(data.paragraph.text);
+          } else { // if there're local update, keep it.
+            $scope.paragraph.text = $scope.dirtyText;
           }
-
-          registry[varName].skipEmit = true;
-
-          if (!registry[varName].clearWatcher) {
-            registry[varName].clearWatcher = scope.$watch(varName, function(newValue, oldValue) {
-              console.log('angular object (paragraph) updated %o %o', varName, registry[varName]);
-              if (registry[varName].skipEmit) {
-                registry[varName].skipEmit = false;
-                return;
-              }
-              websocketMsgSrv.updateAngularObject(
-                registry[varName].noteId,
-                registry[varName].paragraphId,
-                varName,
-                newValue,
-                registry[varName].interpreterGroupId);
-            });
+        } else {
+          $scope.paragraph.text = data.paragraph.text;
+          $scope.originalText = angular.copy(data.paragraph.text);
+        }
+      }
+
+      /** push the rest */
+      $scope.paragraph.aborted = data.paragraph.aborted;
+      $scope.paragraph.user = data.paragraph.user;
+      $scope.paragraph.dateUpdated = data.paragraph.dateUpdated;
+      $scope.paragraph.dateCreated = data.paragraph.dateCreated;
+      $scope.paragraph.dateFinished = data.paragraph.dateFinished;
+      $scope.paragraph.dateStarted = data.paragraph.dateStarted;
+      $scope.paragraph.errorMessage = data.paragraph.errorMessage;
+      $scope.paragraph.jobName = data.paragraph.jobName;
+      $scope.paragraph.title = data.paragraph.title;
+      $scope.paragraph.lineNumbers = data.paragraph.lineNumbers;
+      $scope.paragraph.status = data.paragraph.status;
+      $scope.paragraph.result = data.paragraph.result;
+      $scope.paragraph.settings = data.paragraph.settings;
+
+      if (!$scope.asIframe) {
+        $scope.paragraph.config = data.paragraph.config;
+        initializeDefault();
+      } else {
+        data.paragraph.config.editorHide = true;
+        data.paragraph.config.tableHide = false;
+        $scope.paragraph.config = data.paragraph.config;
+      }
+
+      if (newType === 'TABLE') {
+        $scope.loadTableData($scope.paragraph.result);
+        if (oldType !== 'TABLE' || resultRefreshed) {
+          clearUnknownColsFromGraphOption();
+          selectDefaultColsForGraphOption();
+        }
+        /** User changed the chart type? */
+        if (oldGraphMode !== newGraphMode) {
+          $scope.setGraphMode(newGraphMode, false, false);
+        } else {
+          $scope.setGraphMode(newGraphMode, false, true);
+        }
+      } else if (newType === 'HTML' && resultRefreshed) {
+        $scope.renderHtml();
+      } else if (newType === 'ANGULAR' && resultRefreshed) {
+        $scope.renderAngular();
+      } else if (newType === 'TEXT') {
+        $scope.renderText();
+      }
+
+      getApplicationStates();
+      getSuggestions();
+
+      if (newActiveApp && newActiveApp !== oldActiveApp) {
+        var app = _.find($scope.apps, { id : newActiveApp });
+        renderApp(app);
+      }
+
+      if (statusChanged || resultRefreshed) {
+        // when last paragraph runs, zeppelin automatically appends new paragraph.
+        // this broadcast will focus to the newly inserted paragraph
+        var paragraphs = angular.element('div[id$="_paragraphColumn_main"]');
+        if (paragraphs.length >= 2 && paragraphs[paragraphs.length-2].id.startsWith($scope.paragraph.id)) {
+          // rendering output can took some time. So delay scrolling event firing for sometime.
+          setTimeout(function() {
+            $rootScope.$broadcast('scrollToCursor');
+          }, 500);
+        }
+      }
+    }
+
+  });
+
+  $scope.$on('appendParagraphOutput', function(event, data) {
+    if ($scope.paragraph.id === data.paragraphId) {
+      if ($scope.flushStreamingOutput) {
+        $scope.clearTextOutput();
+        $scope.flushStreamingOutput = false;
+      }
+      $scope.appendTextOutput(data.data);
+    }
+  });
+
+  $scope.$on('updateParagraphOutput', function(event, data) {
+    if ($scope.paragraph.id === data.paragraphId) {
+      $scope.clearTextOutput();
+      $scope.appendTextOutput(data.data);
+    }
+  });
+
+  $scope.isRunning = function() {
+    if ($scope.paragraph.status === 'RUNNING' || $scope.paragraph.status === 'PENDING') {
+      return true;
+    } else {
+      return false;
+    }
+  };
+
+  $scope.cancelParagraph = function() {
+    console.log('Cancel %o', $scope.paragraph.id);
+    websocketMsgSrv.cancelParagraphRun($scope.paragraph.id);
+  };
+
+  $scope.runParagraph = function(data) {
+    websocketMsgSrv.runParagraph($scope.paragraph.id, $scope.paragraph.title,
+                                 data, $scope.paragraph.config, $scope.paragraph.settings.params);
+    $scope.originalText = angular.copy(data);
+    $scope.dirtyText = undefined;
+  };
+
+  $scope.saveParagraph = function(){
+    if($scope.dirtyText === undefined || $scope.dirtyText === $scope.originalText){
+      return;
+    }
+    commitParagraph($scope.paragraph.title, $scope.dirtyText, $scope.paragraph.config, $scope.paragraph.settings.params);
+    $scope.originalText = angular.copy($scope.dirtyText);
+    $scope.dirtyText = undefined;
+  };
+
+  $scope.toggleEnableDisable = function () {
+    $scope.paragraph.config.enabled = $scope.paragraph.config.enabled ? false : true;
+    var newParams = angular.copy($scope.paragraph.settings.params);
+    var newConfig = angular.copy($scope.paragraph.config);
+    commitParagraph($scope.paragraph.title, $scope.paragraph.text, newConfig, newParams);
+  };
+
+  $scope.run = function() {
+    var editorValue = $scope.editor.getValue();
+    if (editorValue) {
+      if (!($scope.paragraph.status === 'RUNNING' || $scope.paragraph.status === 'PENDING')) {
+        $scope.runParagraph(editorValue);
+      }
+    }
+  };
+
+  $scope.moveUp = function() {
+    $scope.$emit('moveParagraphUp', $scope.paragraph.id);
+  };
+
+  $scope.moveDown = function() {
+    $scope.$emit('moveParagraphDown', $scope.paragraph.id);
+  };
+
+  $scope.insertNew = function(position) {
+    $scope.$emit('insertParagraph', $scope.paragraph.id, position || 'below');
+  };
+
+  $scope.removeParagraph = function() {
+    var paragraphs = angular.element('div[id$="_paragraphColumn_main"]');
+    if (paragraphs[paragraphs.length-1].id.startsWith($scope.paragraph.id)) {
+      BootstrapDialog.alert({
+        closable: true,
+        message: 'The last paragraph can\'t be deleted.'
+      });
+    } else {
+      BootstrapDialog.confirm({
+        closable: true,
+        title: '',
+        message: 'Do you want to delete this paragraph?',
+        callback: function(result) {
+          if (result) {
+            console.log('Remove paragraph');
+            websocketMsgSrv.removeParagraph($scope.paragraph.id);
           }
-          console.log('angular object (paragraph) created %o', varName);
-          scope[varName] = data.angularObject.object;
-
-          // create proxy for AngularFunction
-          if (varName.startsWith(ANGULAR_FUNCTION_OBJECT_NAME_PREFIX)) {
-            var funcName = varName.substring((ANGULAR_FUNCTION_OBJECT_NAME_PREFIX).length);
-            scope[funcName] = function() {
-              scope[varName] = arguments;
-              console.log('angular function (paragraph) invoked %o', arguments);
-            };
-
-            console.log('angular function (paragraph) created %o', scope[funcName]);
-          }
         }
       });
-
-      $scope.$on('angularObjectRemove', function(event, data) {
-        var noteId = $route.current.pathParams.noteId;
-        if (!data.noteId || data.noteId === noteId) {
-          var scope;
-          var registry;
-
-          if (!data.paragraphId || data.paragraphId === $scope.paragraph.id) {
-            scope = paragraphScope;
-            registry = angularObjectRegistry;
-          } else {
-            var app = _.find($scope.apps, {id: data.paragraphId});
-            if (app) {
-              scope = getAppScope(app);
-              registry = getAppRegistry(app);
-            } else {
-              // no matching app in this paragraph
-              return;
-            }
-          }
-
-          var varName = data.name;
-
-          // clear watcher
-          if (registry[varName]) {
-            registry[varName].clearWatcher();
-            registry[varName] = undefined;
-          }
-
-          // remove scope variable
-          scope[varName] = undefined;
-
-          // remove proxy for AngularFunction
-          if (varName.startsWith(ANGULAR_FUNCTION_OBJECT_NAME_PREFIX)) {
-            var funcName = varName.substring((ANGULAR_FUNCTION_OBJECT_NAME_PREFIX).length);
-            scope[funcName] = undefined;
-          }
-        }
-      });
-
-      var initializeDefault = function() {
-        var config = $scope.paragraph.config;
-
-        if (!config.colWidth) {
-          config.colWidth = 12;
-        }
-
-        if (!config.graph) {
-          config.graph = {};
-        }
-
-        if (!config.graph.mode) {
-          config.graph.mode = 'table';
-        }
-
-        if (!config.graph.height) {
-          config.graph.height = 300;
-        }
-
-        if (!config.graph.optionOpen) {
-          config.graph.optionOpen = false;
-        }
-
-        if (!config.graph.keys) {
-          config.graph.keys = [];
-        }
-
-        if (!config.graph.values) {
-          config.graph.values = [];
-        }
-
-        if (!config.graph.groups) {
-          config.graph.groups = [];
-        }
-
-        if (!config.graph.scatter) {
-          config.graph.scatter = {};
-        }
-
-        if (config.enabled === undefined) {
-          config.enabled = true;
-        }
-      };
-
-      $scope.getIframeDimensions = function() {
-        if ($scope.asIframe) {
-          var paragraphid = '#' + $routeParams.paragraphId + '_container';
-          var height = angular.element(paragraphid).height();
-          return height;
-        }
-        return 0;
-      };
-
-      $scope.$watch($scope.getIframeDimensions, function(newValue, oldValue) {
-        if ($scope.asIframe && newValue) {
-          var message = {};
-          message.height = newValue;
-          message.url = $location.$$absUrl;
-          $window.parent.postMessage(angular.toJson(message), '*');
-        }
-      });
-
-      var isEmpty = function(object) {
-        return !object;
-      };
-
-      // TODO: this may have impact on performance when there are many paragraphs in a note.
-      $scope.$on('updateParagraph', function(event, data) {
-        if (data.paragraph.id === $scope.paragraph.id &&
-          (data.paragraph.dateCreated !== $scope.paragraph.dateCreated ||
-          data.paragraph.dateFinished !== $scope.paragraph.dateFinished ||
-          data.paragraph.dateStarted !== $scope.paragraph.dateStarted ||
-          data.paragraph.dateUpdated !== $scope.paragraph.dateUpdated ||
-          data.paragraph.status !== $scope.paragraph.status ||
-          data.paragraph.jobName !== $scope.paragraph.jobName ||
-          data.paragraph.title !== $scope.paragraph.title ||
-          isEmpty(data.paragraph.result) !== isEmpty($scope.paragraph.result) ||
-          data.paragraph.errorMessage !== $scope.paragraph.errorMessage ||
-          !angular.equals(data.paragraph.settings, $scope.paragraph.settings) ||
-          !angular.equals(data.paragraph.config, $scope.paragraph.config))
-        ) {
-
-          var oldType = $scope.getResultType();
-          var newType = $scope.getResultType(data.paragraph);
-          var oldGraphMode = $scope.getGraphMode();
-          var newGraphMode = $scope.getGraphMode(data.paragraph);
-          var oldActiveApp = _.get($scope.paragraph.config, 'helium.activeApp');
-          var newActiveApp = _.get(data.paragraph.config, 'helium.activeApp');
-
-          var resultRefreshed = (data.paragraph.dateFinished !== $scope.paragraph.dateFinished) ||
-            isEmpty(data.paragraph.result) !== isEmpty($scope.paragraph.result) ||
-            data.paragraph.status === 'ERROR' ||
-            (!newActiveApp && oldActiveApp !== newActiveApp);
-
-          var statusChanged = (data.paragraph.status !== $scope.paragraph.status);
-
-          //console.log("updateParagraph oldData %o, newData %o. type %o -> %o, mode %o -> %o", $scope.paragraph, data, oldType, newType, oldGraphMode, newGraphMode);
-
-          if ($scope.paragraph.text !== data.paragraph.text) {
-            if ($scope.dirtyText) {         // check if editor has local update
-              if ($scope.dirtyText === data.paragraph.text) {  // when local update is the same from remote, clear local update
-                $scope.paragraph.text = data.paragraph.text;
-                $scope.dirtyText = undefined;
-                $scope.originalText = angular.copy(data.paragraph.text);
-              } else { // if there're local update, keep it.
-                $scope.paragraph.text = $scope.dirtyText;
-              }
-            } else {
-              $scope.paragraph.text = data.paragraph.text;
-              $scope.originalText = angular.copy(data.paragraph.text);
-            }
-          }
-
-          /** push the rest */
-          $scope.paragraph.aborted = data.paragraph.aborted;
-          $scope.paragraph.user = data.paragraph.user;
-          $scope.paragraph.dateUpdated = data.paragraph.dateUpdated;
-          $scope.paragraph.dateCreated = data.paragraph.dateCreated;
-          $scope.paragraph.dateFinished = data.paragraph.dateFinished;
-          $scope.paragraph.dateStarted = data.paragraph.dateStarted;
-          $scope.paragraph.errorMessage = data.paragraph.errorMessage;
-          $scope.paragraph.jobName = data.paragraph.jobName;
-          $scope.paragraph.title = data.paragraph.title;
-          $scope.paragraph.lineNumbers = data.paragraph.lineNumbers;
-          $scope.paragraph.status = data.paragraph.status;
-          $scope.paragraph.result = data.paragraph.result;
-          $scope.paragraph.settings = data.paragraph.settings;
-
-          if (!$scope.asIframe) {
-            $scope.paragraph.config = data.paragraph.config;
-            initializeDefault();
-          } else {
-            data.paragraph.config.editorHide = true;
-            data.paragraph.config.tableHide = false;
-            $scope.paragraph.config = data.paragraph.config;
-          }
-
-          if (newType === 'TABLE') {
-            $scope.loadTableData($scope.paragraph.result);
-            if (oldType !== 'TABLE' || resultRefreshed) {
-              clearUnknownColsFromGraphOption();
-              selectDefaultColsForGraphOption();
-            }
-            /** User changed the chart type? */
-            if (oldGraphMode !== newGraphMode) {
-              $scope.setGraphMode(newGraphMode, false, false);
-            } else {
-              $scope.setGraphMode(newGraphMode, false, true);
-            }
-          } else if (newType === 'HTML' && resultRefreshed) {
-            $scope.renderHtml();
-          } else if (newType === 'ANGULAR' && resultRefreshed) {
-            $scope.renderAngular();
-          } else if (newType === 'TEXT') {
-            $scope.renderText();
-          }
-
-          getApplicationStates();
-          getSuggestions();
-
-          if (newActiveApp && newActiveApp !== oldActiveApp) {
-            var app = _.find($scope.apps, {id: newActiveApp});
-            renderApp(app);
-          }
-
-          if (statusChanged || resultRefreshed) {
-            // when last paragraph runs, zeppelin automatically appends new paragraph.
-            // this broadcast will focus to the newly inserted paragraph
-            var paragraphs = angular.element('div[id$="_paragraphColumn_main"]');
-            if (paragraphs.length >= 2 && paragraphs[paragraphs.length - 2].id.startsWith($scope.paragraph.id)) {
-              // rendering output can took some time. So delay scrolling event firing for sometime.
-              setTimeout(function() {
-                $rootScope.$broadcast('scrollToCursor');
-              }, 500);
-            }
-          }
-        }
-
-      });
-
-      $scope.$on('appendParagraphOutput', function(event, data) {
-        if ($scope.paragraph.id === data.paragraphId) {
-          if ($scope.flushStreamingOutput) {
-            $scope.clearTextOutput();
-            $scope.flushStreamingOutput = false;
-          }
-          $scope.appendTextOutput(data.data);
-        }
-      });
-
-      $scope.$on('updateParagraphOutput', function(event, data) {
-        if ($scope.paragraph.id === data.paragraphId) {
-          $scope.clearTextOutput();
-          $scope.appendTextOutput(data.data);
-        }
-      });
-
-      $scope.isRunning = function() {
-        if ($scope.paragraph.status === 'RUNNING' || $scope.paragraph.status === 'PENDING') {
-          return true;
-        } else {
-          return false;
-        }
-      };
-
-      $scope.cancelParagraph = function() {
-        console.log('Cancel %o', $scope.paragraph.id);
-        websocketMsgSrv.cancelParagraphRun($scope.paragraph.id);
-      };
-
-      $scope.runParagraph = function(data) {
-        websocketMsgSrv.runParagraph($scope.paragraph.id, $scope.paragraph.title,
-          data, $scope.paragraph.config, $scope.paragraph.settings.params);
-        $scope.originalText = angular.copy(data);
-        $scope.dirtyText = undefined;
-      };
-
-      $scope.saveParagraph = function() {
-        if ($scope.dirtyText === undefined || $scope.dirtyText === $scope.originalText) {
-          return;
-        }
-        commitParagraph($scope.paragraph.title, $scope.dirtyText, $scope.paragraph.config,
-          $scope.paragraph.settings.params);
-        $scope.originalText = angular.copy($scope.dirtyText);
-        $scope.dirtyText = undefined;
-      };
-
-      $scope.toggleEnableDisable = function() {
-        $scope.paragraph.config.enabled = $scope.paragraph.config.enabled ? false : true;
-        var newParams = angular.copy($scope.paragraph.settings.params);
-        var newConfig = angular.copy($scope.paragraph.config);
-        commitParagraph($scope.paragraph.title, $scope.paragraph.text, newConfig, newParams);
-      };
-
-      $scope.run = function() {
-        var editorValue = $scope.editor.getValue();
-        if (editorValue) {
-          if (!($scope.paragraph.status === 'RUNNING' || $scope.paragraph.status === 'PENDING')) {
-            $scope.runParagraph(editorValue);
-          }
-        }
-      };
-
-      $scope.moveUp = function() {
-        $scope.$emit('moveParagraphUp', $scope.paragraph.id);
-      };
-
-      $scope.moveDown = function() {
-        $scope.$emit('moveParagraphDown', $scope.paragraph.id);
-      };
-
-      $scope.insertNew = function(position) {
-        $scope.$emit('insertParagraph', $scope.paragraph.id, position || 'below');
-      };
-
-      $scope.removeParagraph = function() {
-        var paragraphs = angular.element('div[id$="_paragraphColumn_main"]');
-        if (paragraphs[paragraphs.length - 1].id.startsWith($scope.paragraph.id)) {
-          BootstrapDialog.alert({
-            closable: true,
-            message: 'The last paragraph can\'t be deleted.'
-          });
-        } else {
-          BootstrapDialog.confirm({
-            closable: true,
-            title: '',
-            message: 'Do you want to delete this paragraph?',
-            callback: function(result) {
-              if (result) {
-                console.log('Remove paragraph');
-                websocketMsgSrv.removeParagraph($scope.paragraph.id);
-              }
-            }
-          });
-        }
-      };
-
-      $scope.clearParagraphOutput = function() {
-        websocketMsgSrv.clearParagraphOutput($scope.paragraph.id);
-      };
-
-      $scope.toggleEditor = function() {
-        if ($scope.paragraph.config.editorHide) {
-          $scope.openEditor();
-        } else {
-          $scope.closeEditor();
-        }
-      };
-
-      $scope.closeEditor = function() {
-        console.log('close the note');
-
-        var newParams = angular.copy($scope.paragraph.settings.params);
-        var newConfig = angular.copy($scope.paragraph.config);
-        newConfig.editorHide = true;
-
-        commitParagraph($scope.paragraph.title, $scope.paragraph.text, newConfig, newParams);
-      };
-
-      $scope.openEditor = function() {
-        console.log('open the note');
-
-        var newParams = angular.copy($scope.paragraph.settings.params);
-        var newConfig = angular.copy($scope.paragraph.config);
-        newConfig.editorHide = false;
-
-        commitParagraph($scope.paragraph.title, $scope.paragraph.text, newConfig, newParams);
-      };
-
-      $scope.closeTable = function() {
-        console.log('close the output');
-
-        var newParams = angular.copy($scope.paragraph.settings.params);
-        var newConfig = angular.copy($scope.paragraph.config);
-        newConfig.tableHide = true;
-
-        commitParagraph($scope.paragraph.title, $scope.paragraph.text, newConfig, newParams);
-      };
-
-      $scope.openTable = function() {
-        console.log('open the output');
-
-        var newParams = angular.copy($scope.paragraph.settings.params);
-        var newConfig = angular.copy($scope.paragraph.config);
-        newConfig.tableHide = false;
-
-        commitParagraph($scope.paragraph.title, $scope.paragraph.text, newConfig, newParams);
-      };
-
-      $scope.showTitle = function() {
-        var newParams = angular.copy($scope.paragraph.settings.params);
-        var newConfig = angular.copy($scope.paragraph.config);
-        newConfig.title = true;
-
-        commitParagraph($scope.paragraph.title, $scope.paragraph.text, newConfig, newParams);
-      };
-
-      $scope.hideTitle = function() {
-        var newParams = angular.copy($scope.paragraph.settings.params);
-        var newConfig = angular.copy($scope.paragraph.config);
-        newConfig.title = false;
-
-        commitParagraph($scope.paragraph.title, $scope.paragraph.text, newConfig, newParams);
-      };
-
-      $scope.setTitle = function() {
-        var newParams = angular.copy($scope.paragraph.settings.params);
-        var newConfig = angular.copy($scope.paragraph.config);
-        commitParagraph($scope.paragraph.title, $scope.paragraph.text, newConfig, newParams);
-      };
-
-      $scope.showLineNumbers = function() {
-        var newParams = angular.copy($scope.paragraph.settings.params);
-        var newConfig = angular.copy($scope.paragraph.config);
-        newConfig.lineNumbers = true;
-        $scope.editor.renderer.setShowGutter(true);
-
-        commitParagraph($scope.paragraph.title, $scope.paragraph.text, newConfig, newParams);
-      };
-
-      $scope.hideLineNumbers = function() {
-        var newParams = angular.copy($scope.paragraph.settings.params);
-        var newConfig = angular.copy($scope.paragraph.config);
-        newConfig.lineNumbers = false;
-        $scope.editor.renderer.setShowGutter(false);
-
-        commitParagraph($scope.paragraph.title, $scope.paragraph.text, newConfig, newParams);
-      };
-
-      $scope.columnWidthClass = function(n) {
-        if ($scope.asIframe) {
-          return 'col-md-12';
-        } else {
-          return 'col-md-' + n;
-        }
-      };
-
-      $scope.changeColWidth = function() {
-        angular.element('.navbar-right.open').removeClass('open');
-        var newParams = angular.copy($scope.paragraph.settings.params);
-        var newConfig = angular.copy($scope.paragraph.config);
-
-        commitParagraph($scope.paragraph.title, $scope.paragraph.text, newConfig, newParams);
-      };
-
-      $scope.toggleGraphOption = function() {
-        var newConfig = angular.copy($scope.paragraph.config);
-        if (newConfig.graph.optionOpen) {
-          newConfig.graph.optionOpen = false;
-        } else {
-          newConfig.graph.optionOpen = true;
-        }
-        var newParams = angular.copy($scope.paragraph.settings.params);
-
-        commitParagraph($scope.paragraph.title, $scope.paragraph.text, newConfig, newParams);
-      };
-
-      $scope.toggleOutput = function() {
-        var newConfig = angular.copy($scope.paragraph.config);
-        newConfig.tableHide = !newConfig.tableHide;
-        var newParams = angular.copy($scope.paragraph.settings.params);
-
-        commitParagraph($scope.paragraph.title, $scope.paragraph.text, newConfig, newParams);
-      };
-
-      $scope.toggleLineWithFocus = function() {
-        var mode = $scope.getGraphMode();
-
-        if (mode === 'lineWithFocusChart') {
-          $scope.setGraphMode('lineChart', true);
-          return true;
-        }
-
-        if (mode === 'lineChart') {
-          $scope.setGraphMode('lineWithFocusChart', true);
-          return true;
-        }
-
-        return false;
-      };
-
-      $scope.loadForm = function(formulaire, params) {
-        var value = formulaire.defaultValue;
-        if (params[formulaire.name]) {
-          value = params[formulaire.name];
-        }
-
-        $scope.paragraph.settings.params[formulaire.name] = value;
-      };
-
-      $scope.toggleCheckbox = function(formulaire, option) {
-        var idx = $scope.paragraph.settings.params[formulaire.name].indexOf(option.value);
-        if (idx > -1) {
-          $scope.paragraph.settings.params[formulaire.name].splice(idx, 1);
-        } else {
-          $scope.paragraph.settings.params[formulaire.name].push(option.value);
-        }
-      };
-
-      $scope.aceChanged = function() {
-        $scope.dirtyText = $scope.editor.getSession().getValue();
-        $scope.startSaveTimer();
-
-        $timeout(function() {
-          $scope.setParagraphMode($scope.editor.getSession(), $scope.dirtyText, $scope.editor.getCursorPosition());
-        });
-      };
-
-      $scope.aceLoaded = function(_editor) {
-        var langTools = ace.require('ace/ext/language_tools');
-        var Range = ace.require('ace/range').Range;
-
-        _editor.$blockScrolling = Infinity;
-        $scope.editor = _editor;
-        if (_editor.container.id !== '{{paragraph.id}}_editor') {
-          $scope.editor.renderer.setShowGutter($scope.paragraph.config.lineNumbers);
-          $scope.editor.setShowFoldWidgets(false);
-          $scope.editor.setHighlightActiveLine(false);
-          $scope.editor.setHighlightGutterLine(false);
-          $scope.editor.getSession().setUseWrapMode(true);
-          $scope.editor.setTheme('ace/theme/chrome');
-          if ($scope.paragraphFocused) {
-            $scope.editor.focus();
-            $scope.goToLineEnd();
-          }
-
-          autoAdjustEditorHeight(_editor.container.id);
-          angular.element(window).resize(function() {
-            autoAdjustEditorHeight(_editor.container.id);
-          });
-
-          if (navigator.appVersion.indexOf('Mac') !== -1) {
-            $scope.editor.setKeyboardHandler('ace/keyboard/emacs');
-            $rootScope.isMac = true;
-          } else if (navigator.appVersion.indexOf('Win') !== -1 ||
-            navigator.appVersion.indexOf('X11') !== -1 ||
-            navigator.appVersion.indexOf('Linux') !== -1) {
-            $rootScope.isMac = false;
-            // not applying emacs key binding while the binding override Ctrl-v. default behavior of paste text on windows.
-          }
-
-          $scope.setParagraphMode = function(session, paragraphText, pos) {
-            // Evaluate the mode only if the first 30 characters of the paragraph have been modified or the the position is undefined.
-            if ((typeof pos === 'undefined') || (pos.row === 0 && pos.column < 30)) {
-              // If paragraph loading, use config value if exists
-              if ((typeof pos === 'undefined') && $scope.paragraph.config.editorMode) {
-                session.setMode($scope.paragraph.config.editorMode);
-              } else {
-                // Defaults to spark mode
-                var newMode = 'ace/mode/scala';
-                // Test first against current mode
-                var oldMode = session.getMode().$id;
-                if (!editorModes[oldMode] || !editorModes[oldMode].test(paragraphText)) {
-                  for (var key in editorModes) {
-                    if (key !== oldMode) {
-                      if (editorModes[key].test(paragraphText)) {
-                        $scope.paragraph.config.editorMode = key;
-                        session.setMode(key);
-                        return true;
-                      }
-                    }
-                  }
-                  $scope.paragraph.config.editorMode = newMode;
-                  session.setMode(newMode);
-                }
-              }
-            }
-          };
-
-          var remoteCompleter = {
-            getCompletions: function(editor, session, pos, prefix, callback) {
-              if (!$scope.editor.isFocused()) {
-                return;
-              }
-
-              pos = session.getTextRange(new Range(0, 0, pos.row, pos.column)).length;
-              var buf = session.getValue();
-
-              websocketMsgSrv.completion($scope.paragraph.id, buf, pos);
-
-              $scope.$on('completionList', function(event, data) {
-                if (data.completions) {
-                  var completions = [];
-                  for (var c in data.completions) {
-                    var v = data.completions[c];
-                    completions.push({
-                      name: v.name,
-                      value: v.value,
-                      score: 300
-                    });
-                  }
-                  callback(null, completions);
-                }
-              });
-            }
-          };
-
-          langTools.setCompleters([remoteCompleter, langTools.keyWordCompleter, langTools.snippetCompleter,
-            langTools.textCompleter]);
-
-          $scope.editor.setOptions({
-            enableBasicAutocompletion: true,
-            enableSnippets: false,
-            enableLiveAutocompletion: false
-          });
-
-          $scope.handleFocus = function(value) {
-            $scope.paragraphFocused = value;
-            // Protect against error in case digest is already running
-            $timeout(function() {
-              // Apply changes since they come from 3rd party library
-              $scope.$digest();
-            });
-          };
-
-          $scope.editor.on('focus', function() {
-            $scope.handleFocus(true);
-          });
-
-          $scope.editor.on('blur', function() {
-            $scope.handleFocus(false);
-          });
-
-          $scope.editor.getSession().on('change', function(e, editSession) {
-            autoAdjustEditorHeight(_editor.container.id);
-          });
-
-          $scope.setParagraphMode($scope.editor.getSession(), $scope.editor.getSession().getValue());
-
-          // autocomplete on '.'
-          /*
-           $scope.editor.commands.on("afterExec", function(e, t) {
-           if (e.command.name == "insertstring" && e.args == "." ) {
-           var all = e.editor.completers;
-           //e.editor.completers = [remoteCompleter];
-           e.editor.execCommand("startAutocomplete");
-           //e.editor.completers = all;
-           }
-           });
-           */
-
-          // remove binding
-          $scope.editor.commands.bindKey('ctrl-alt-n.', null);
-
-          // autocomplete on 'ctrl+.'
-          $scope.editor.commands.bindKey('ctrl-.', 'startAutocomplete');
-          $scope.editor.commands.bindKey('ctrl-space', null);
-
-          // handle cursor moves
-          $scope.editor.keyBinding.origOnCommandKey = $scope.editor.keyBinding.onCommandKey;
-          $scope.editor.keyBinding.onCommandKey = function(e, hashId, keyCode) {
-            if ($scope.editor.completer && $scope.editor.completer.activated) { // if autocompleter is active
-            } else {
-              // fix ace editor focus issue in chrome (textarea element goes to top: -1000px after focused by cursor move)
-              if (parseInt(angular.element('#' + $scope.paragraph.id + '_editor > textarea')
-                  .css('top').replace('px', '')) < 0) {
-                var position = $scope.editor.getCursorPosition();
-                var cursorPos = $scope.editor.renderer.$cursorLayer.getPixelPosition(position, true);
-                angular.element('#' + $scope.paragraph.id + '_editor > textarea').css('top', cursorPos.top);
-              }
-
-              var numRows;
-              var currentRow;
-
-              if (keyCode === 38 || (keyCode === 80 && e.ctrlKey && !e.altKey)) {  // UP
-                numRows = $scope.editor.getSession().getLength();
-                currentRow = $scope.editor.getCursorPosition().row;
-                if (currentRow === 0) {
-                  // move focus to previous paragraph
-                  $scope.$emit('moveFocusToPreviousParagraph', $scope.paragraph.id);
-                } else {
-                  $scope.scrollToCursor($scope.paragraph.id, -1);
-                }
-              } else if (keyCode === 40 || (keyCode === 78 && e.ctrlKey && !e.altKey)) {  // DOWN
-                numRows = $scope.editor.getSession().getLength();
-                currentRow = $scope.editor.getCursorPosition().row;
-                if (currentRow === numRows - 1) {
-                  // move focus to next paragraph
-                  $scope.$emit('moveFocusToNextParagraph', $scope.paragraph.id);
-                } else {
-                  $scope.scrollToCursor($scope.paragraph.id, 1);
-                }
-              }
-            }
-            this.origOnCommandKey(e, hashId, keyCode);
-          };
-        }
-      };
-
-      var autoAdjustEditorHeight = function(id) {
-        var editor = $scope.editor;
-        var height = editor.getSession().getScreenLength() * editor.renderer.lineHeight +
-          editor.renderer.scrollBar.getWidth();
-
-        angular.element('#' + id).height(height.toString() + 'px');
-        editor.resize();
-      };
-
-      $rootScope.$on('scrollToCursor', function(event) {
-        // scroll on 'scrollToCursor' event only when cursor is in the last paragraph
-        var paragraphs = angular.element('div[id$="_paragraphColumn_main"]');
-        if (paragraphs[paragraphs.length - 1].id.startsWith($scope.paragraph.id)) {
-          $scope.scrollToCursor($scope.paragraph.id, 0);
-        }
-      });
-
-      /** scrollToCursor if it is necessary
-       * when cursor touches scrollTriggerEdgeMargin from the top (or bottom) of the screen, it autoscroll to place cursor around 1/3 of screen height from the top (or bottom)
-       * paragraphId : paragraph that has active cursor
-       * lastCursorMove : 1(down), 0, -1(up) last cursor move event
-       **/
-      $scope.scrollToCursor = function(paragraphId, lastCursorMove) {
-        if (!$scope.editor.isFocused()) {
-          // only make sense when editor is focused
-          return;
-        }
-        var lineHeight = $scope.editor.renderer.lineHeight;
-        var headerHeight = 103; // menubar, notebook titlebar
-        var scrollTriggerEdgeMargin = 50;
-
-        var documentHeight = angular.element(document).height();
-        var windowHeight = angular.element(window).height();  // actual viewport height
-
-        var scrollPosition = angular.element(document).scrollTop();
-        var editorPosition = angular.element('#' + paragraphId + '_editor').offset();
-        var position = $scope.editor.getCursorPosition();
-        var lastCursorPosition = $scope.editor.renderer.$cursorLayer.getPixelPosition(position, true);
-
-        var calculatedCursorPosition = editorPosition.top + lastCursorPosition.top + lineHeight * lastCursorMove;
-
-        var scrollTargetPos;
-        if (calculatedCursorPosition < scrollPosition + headerHeight + scrollTriggerEdgeMargin) {
-          scrollTargetPos = calculatedCursorPosition - headerHeight - ((windowHeight - headerHeight) / 3);
-          if (scrollTargetPos < 0) {
-            scrollTargetPos = 0;
-          }
-        } else if (calculatedCursorPosition > scrollPosition + scrollTriggerEdgeMargin + windowHeight - headerHeight) {
-          scrollTargetPos = calculatedCursorPosition - headerHeight - ((windowHeight - headerHeight) * 2 / 3);
-
-          if (scrollTargetPos > documentHeight) {
-            scrollTargetPos = documentHeight;
-          }
-        }
-
-        // cancel previous scroll animation
-        var bodyEl = angular.element('body');
-        bodyEl.stop();
-        bodyEl.finish();
-
-        // scroll to scrollTargetPos
-        bodyEl.scrollTo(scrollTargetPos, {axis: 'y', interrupt: true, duration: 100});
-      };
-
-      var setEditorHeight = function(id, height) {
-        angular.element('#' + id).height(height.toString() + 'px');
-      };
-
-      $scope.getEditorValue = function() {
-        return $scope.editor.getValue();
-      };
-
-      $scope.getProgress = function() {
-        return ($scope.currentProgress) ? $scope.currentProgress : 0;
-      };
-
-      $scope.getExecutionTime = function() {
-        var pdata = $scope.paragraph;
-        var timeMs = Date.parse(pdata.dateFinished) - Date.parse(pdata.dateStarted);
-        if (isNaN(timeMs) || timeMs < 0) {
-          if ($scope.isResultOutdated()) {
-            return 'outdated';
-          }
-          return '';
-        }
-        var user = (pdata.user === undefined || pdata.user === null) ? 'anonymous' : pdata.user;
-        var desc = 'Took ' +
-          moment.duration(moment(pdata.dateFinished).diff(moment(pdata.dateStarted))).humanize() +
-          '. Last updated by ' + user + ' at ' + moment(pdata.dateUpdated).format('MMMM DD YYYY, h:mm:ss A') + '.';
-        if ($scope.isResultOutdated()) {
-          desc += ' (outdated)';
-        }
-        return desc;
-      };
-
-      $scope.getElapsedTime = function() {
-        return 'Started ' + moment($scope.paragraph.dateStarted).fromNow() + '.';
-      };
-
-      $scope.isResultOutdated = function() {
-        var pdata = $scope.paragraph;
-        if (pdata.dateUpdated !== undefined && Date.parse(pdata.dateUpdated) > Date.parse(pdata.dateStarted)) {
-          return true;
-        }
-        return false;
-      };
-
-      $scope.goToLineEnd = function() {
-        $scope.editor.navigateLineEnd();
-      };
-
-      $scope.$on('updateProgress', function(event, data) {
-        if (data.id === $scope.paragraph.id) {
-          $scope.currentProgress = data.progress;
-        }
-      });
-
-      $scope.$on('keyEvent', function(event, keyEvent) {
-        if ($scope.paragraphFocused) {
-
-          var paragraphId = $scope.paragraph.id;
-          var keyCode = keyEvent.keyCode;
-          var noShortcutDefined = false;
-          var editorHide = $scope.paragraph.config.editorHide;
-
-          if (editorHide && (keyCode === 38 || (keyCode === 80 && keyEvent.ctrlKey && !keyEvent.altKey))) { // up
-            // move focus to previous paragraph
-            $scope.$emit('moveFocusToPreviousParagraph', paragraphId);
-          } else if (editorHide && (keyCode === 40 || (keyCode === 78 && keyEvent.ctrlKey && !keyEvent.altKey))) { // down
-            // move focus to next paragraph
-            $scope.$emit('moveFocusToNextParagraph', paragraphId);
-          } else if (keyEvent.shiftKey && keyCode === 13) { // Shift + Enter
-            $scope.run();
-          } else if (keyEvent.ctrlKey && keyEvent.altKey && keyCode === 67) { // Ctrl + Alt + c
-            $scope.cancelParagraph();
-          } else if (keyEvent.ctrlKey && keyEvent.altKey && keyCode === 68) { // Ctrl + Alt + d
-            $scope.removeParagraph();
-          } else if (keyEvent.ctrlKey && keyEvent.altKey && keyCode === 75) { // Ctrl + Alt + k
-            $scope.moveUp();
-          } else if (keyEvent.ctrlKey && keyEvent.altKey && keyCode === 74) { // Ctrl + Alt + j
-            $scope.moveDown();
-          } else if (keyEvent.ctrlKey && keyEvent.altKey && keyCode === 65) { // Ctrl + Alt + a
-            $scope.insertNew('above');
-          } else if (keyEvent.ctrlKey && keyEvent.altKey && keyCode === 66) { // Ctrl + Alt + b
-            $scope.insertNew('below');
-          } else if (keyEvent.ctrlKey && keyEvent.altKey && keyCode === 79) { // Ctrl + Alt + o
-            $scope.toggleOutput();
-          } else if (keyEvent.ctrlKey && keyEvent.altKey && keyCode === 82) { // Ctrl + Alt + r
-            $scope.toggleEnableDisable();
-          } else if (keyEvent.ctrlKey && keyEvent.altKey && keyCode === 69) { // Ctrl + Alt + e
-            $scope.toggleEditor();
-          } else if (keyEvent.ctrlKey && keyEvent.altKey && keyCode === 77) { // Ctrl + Alt + m
-            if ($scope.paragraph.config.lineNumbers) {
-              $scope.hideLineNumbers();
-            } else {
-              $scope.showLineNumbers();
-            }
-          } else if (keyEvent.ctrlKey && keyEvent.shiftKey && keyCode === 189) { // Ctrl + Shift + -
-            $scope.paragraph.config.colWidth = Math.max(1, $scope.paragraph.config.colWidth - 1);
-            $scope.changeColWidth();
-          } else if (keyEvent.ctrlKey && keyEvent.shiftKey && keyCode === 187) { // Ctrl + Shift + =
-            $scope.paragraph.config.colWidth = Math.min(12, $scope.paragraph.config.colWidth + 1);
-            $scope.changeColWidth();
-          } else if (keyEvent.ctrlKey && keyEvent.altKey && keyCode === 84) { // Ctrl + Alt + t
-            if ($scope.paragraph.config.title) {
-              $scope.hideTitle();
-            } else {
-              $scope.showTitle();
-            }
-          } else {
-            noShortcutDefined = true;
-          }
-
-          if (!noShortcutDefined) {
-            keyEvent.preventDefault();
-          }
-        }
-      });
-
-      $scope.$on('focusParagraph', function(event, paragraphId, cursorPos, mouseEvent) {
-        if ($scope.paragraph.id === paragraphId) {
-          // focus editor
-          if (!$scope.paragraph.config.editorHide) {
-            if (!mouseEvent) {
-              $scope.editor.focus();
-              // move cursor to the first row (or the last row)
-              var row;
-              if (cursorPos >= 0) {
-                row = cursorPos;
-                $scope.editor.gotoLine(row, 0);
-              } else {
-                row = $scope.editor.session.getLength();
-                $scope.editor.gotoLine(row, 0);
-              }
-              $scope.scrollToCursor($scope.paragraph.id, 0);
-            }
-          }
-          $scope.handleFocus(true);
-        } else {
-          $scope.editor.blur();
-          $scope.handleFocus(false);
-        }
-      });
-
-      $scope.$on('runParagraph', function(event) {
-        $scope.runParagraph($scope.editor.getValue());
-      });
-
-      $scope.$on('openEditor', function(event) {
-        $scope.openEditor();
-      });
-
-      $scope.$on('closeEditor', function(event) {
-        $scope.closeEditor();
-      });
-
-      $scope.$on('openTable', function(event) {
-        $scope.openTable();
-      });
-
-      $scope.$on('closeTable', function(event) {
-        $scope.closeTable();
-      });
-
-      $scope.getResultType = function(paragraph) {
-        var pdata = (paragraph) ? paragraph : $scope.paragraph;
-        if (pdata.result && pdata.result.type) {
-          return pdata.result.type;
-        } else {
-          return 'TEXT';
-        }
-      };
-
-      $scope.getBase64ImageSrc = function(base64Data) {
-        return 'data:image/png;base64,' + base64Data;
-      };
-
-      $scope.getGraphMode = function(paragraph) {
-        var pdata = (paragraph) ? paragraph : $scope.paragraph;
-        if (pdata.config.graph && pdata.config.graph.mode) {
-          return pdata.config.graph.mode;
-        } else {
-          return 'table';
-        }
-      };
-
-      $scope.loadTableData = function(result) {
-        if (!result) {
-          return;
-        }
-        if (result.type === 'TABLE') {
-          var columnNames = [];
-          var rows = [];
-          var array = [];
-          var textRows = result.msg.split('\n');
-          result.comment = '';
-          var comment = false;
-
-          for (var i = 0; i < textRows.length; i++) {
-            var textRow = textRows[i];
-            if (comment) {
-              result.comment += textRow;
-              continue;
-            }
-
-            if (textRow === '') {
-              if (rows.length > 0) {
-                comment = true;
-              }
-              continue;
-            }
-            var textCols = textRow.split('\t');
-            var cols = [];
-            var cols2 = [];
-            for (var j = 0; j < textCols.length; j++) {
-              var col = textCols[j];
-              if (i === 0) {
-                columnNames.push({name: col, index: j, aggr: 'sum'});
-              } else {
-                cols.push(col);
-                cols2.push({key: (columnNames[i]) ? columnNames[i].name : undefined, value: col});
-              }
-            }
-            if (i !== 0) {
-              rows.push(cols);
-              array.push(cols2);
-            }
-          }
-          result.msgTable = array;
-          result.columnNames = columnNames;
-          result.rows = rows;
-        }
-      };
-
-      $scope.setGraphMode = function(type, emit, refresh) {
-        if (emit) {
-          setNewMode(type);
-        } else {
-          clearUnknownColsFromGraphOption();
-          // set graph height
-          var height = $scope.paragraph.config.graph.height;
-          angular.element('#p' + $scope.paragraph.id + '_graph').height(height);
-
-          if (!type || type === 'table') {
-            setTable($scope.paragraph.result, refresh);
-          } else {
-            setD3Chart(type, $scope.paragraph.result, refresh);
-          }
-        }
-      };
-
-      var setNewMode = function(newMode) {
-        var newConfig = angular.copy($scope.paragraph.config);
-        var newParams = angular.copy($scope.paragraph.settings.params);
-
-        // graph options
-        newConfig.graph.mode = newMode;
-
-        // see switchApp()
-        _.set(newConfig, 'helium.activeApp', undefined);
-
-        commitParagraph($scope.paragraph.title, $scope.paragraph.text, newConfig, newParams);
-      };
-
-      var commitParagraph = function(title, text, config, params) {
-        websocketMsgSrv.commitParagraph($scope.paragraph.id, title, text, config, params);
-      };
-
-      var setTable = function(data, refresh) {
-        var renderTable = function() {
-          var height = $scope.paragraph.config.graph.height;
-          var container = angular.element('#p' + $scope.paragraph.id + '_table').css('height', height).get(0);
-          var resultRows = data.rows;
-          var columnNames = _.pluck(data.columnNames, 'name');
-
-          // on chart type change, destroy table to force reinitialization.
-          if ($scope.hot && !refresh) {
-            $scope.hot.destroy();
-            $scope.hot = null;
-          }
-
-          // create table if not exists.
-          if (!$scope.hot) {
-            $scope.hot = new Handsontable(container, {
-              rowHeaders: false,
-              stretchH: 'all',
-              sortIndicator: true,
-              columnSorting: true,
-              contextMenu: false,
-              manualColumnResize: true,
-              manualRowResize: true,
-              readOnly: true,
-              readOnlyCellClassName: '',  // don't apply any special class so we can retain current styling
-              fillHandle: false,
-              fragmentSelection: true,
-              disableVisualSelection: true,
-              cells: function(row, col, prop) {
-                var cellProperties = {};
-                cellProperties.renderer = function(instance, td, row, col, prop, value, cellProperties) {
-                  if (!isNaN(value)) {
-                    cellProperties.format = '0,0.[00000]';
-                    td.style.textAlign = 'left';
-                    Handsontable.renderers.NumericRenderer.apply(this, arguments);
-                  } else if (value.length > '%html'.length && '%html ' === value.substring(0, '%html '.length)) {
-                    td.innerHTML = value.substring('%html'.length);
-                  } else {
-                    Handsontable.renderers.TextRenderer.apply(this, arguments);
-                  }
-                };
-                return cellProperties;
-              }
-            });
-          }
-
-          // load data into table.
-          $scope.hot.updateSettings({
-            colHeaders: columnNames,
-            data: resultRows
-          });
-        };
-
-        var retryRenderer = function() {
-          if (angular.element('#p' + $scope.paragraph.id + '_table').length) {
-            try {
-              renderTable();
-            } catch (err) {
-              console.log('Chart drawing error %o', err);
-            }
-          } else {
-            $timeout(retryRenderer, 10);
-          }
-        };
-        $timeout(retryRenderer);
-
-      };
-
-      var groupedThousandsWith3DigitsFormatter = function(x) {
-        return d3.format(',')(d3.round(x, 3));
-      };
-
-      var customAbbrevFormatter = function(x) {
-        var s = d3.format('.3s')(x);
-        switch (s[s.length - 1]) {
-          case 'G':
-            return s.slice(0, -1) + 'B';
-        }
-        return s;
-      };
-
-      var xAxisTickFormat = function(d, xLabels) {
-        if (xLabels[d] && (isNaN(parseFloat(xLabels[d])) || !isFinite(xLabels[d]))) { // to handle string type xlabel
-          return xLabels[d];
-        } else {
-          return d;
-        }
-      };
-
-      var yAxisTickFormat = function(d) {
-        if (d >= Math.pow(10, 6)) {
-          return customAbbrevFormatter(d);
-        }
-        return groupedThousandsWith3DigitsFormatter(d);
-      };
-
-      var setD3Chart = function(type, data, refresh) {
-        if (!$scope.chart[type]) {
-          var chart = nv.models[type]();
-          $scope.chart[type] = chart;
-        }
-
-        var d3g = [];
-        var xLabels;
-        var yLabels;
-
-        if (type === 'scatterChart') {
-          var scatterData = setScatterChart(data, refresh);
-
-          xLabels = scatterData.xLabels;
-          yLabels = scatterData.yLabels;
-          d3g = scatterData.d3g;
-
-          $scope.chart[type].xAxis.tickFormat(function(d) {
-            return xAxisTickFormat(d, xLabels);
-          });
-          $scope.chart[type].yAxis.tickFormat(function(d) {
-            return xAxisTickFormat(d, yLabels);
-          });
-
-          // configure how the tooltip looks.
-          $scope.chart[type].tooltipContent(function(key, x, y, graph, data) {
-            var tooltipContent = '<h3>' + key + '</h3>';
-            if ($scope.paragraph.config.graph.scatter.size &&
-              $scope.isValidSizeOption($scope.paragraph.config.graph.scatter, $scope.paragraph.result.rows)) {
-              tooltipContent += '<p>' + data.point.size + '</p>';
-            }
-
-            return tooltipContent;
-          });
-
-          $scope.chart[type].showDistX(true)
-            .showDistY(true);
-          //handle the problem of tooltip not showing when muliple points have same value.
-        } else {
-          var p = pivot(data);
-          if (type === 'pieChart') {
-            var d = pivotDataToD3ChartFormat(p, true).d3g;
-
-            $scope.chart[type].x(function(d) {
-              return d.label;
-            })
-              .y(function(d) {
-                return d.value;
-              });
-
-            if (d.length > 0) {
-              for (var i = 0; i < d[0].values.length; i++) {
-                var e = d[0].values[i];
-                d3g.push({
-                  label: e.x,
-                  value: e.y
-                });
-              }
-            }
-          } else if (type === 'multiBarChart') {
-            d3g = pivotDataToD3ChartFormat(p, true, false, type).d3g;
-            $scope.chart[type].yAxis.axisLabelDistance(50);
-            $scope.chart[type].yAxis.tickFormat(function(d) {
-              return yAxisTickFormat(d);
-            });
-          } else if (type === 'lineChart' || type === 'stackedAreaChart' || type === 'lineWithFocusChart') {
-            var pivotdata = pivotDataToD3ChartFormat(p, false, true);
-            xLabels = pivotdata.xLabels;
-            d3g = pivotdata.d3g;
-            $scope.chart[type].xAxis.tickFormat(function(d) {
-              return xAxisTickFormat(d, xLabels);
-            });
-            $scope.chart[type].yAxis.tickFormat(function(d) {
-              return yAxisTickFormat(d);
-            });
-            $scope.chart[type].yAxis.axisLabelDistance(50);
-            if ($scope.chart[type].useInteractiveGuideline) { // lineWithFocusChart hasn't got useInteractiveGuideline
-              $scope.chart[type].useInteractiveGuideline(true); // for better UX and performance issue. (https://github.com/novus/nvd3/issues/691)
-            }
-            if ($scope.paragraph.config.graph.forceY) {
-              $scope.chart[type].forceY([0]); // force y-axis minimum to 0 for line chart.
-            } else {
-              $scope.chart[type].forceY([]);
-            }
-          }
-        }
-
-        var renderChart = function() {
-          if (!refresh) {
-            // TODO force destroy previous chart
-          }
-
-          var height = $scope.paragraph.config.graph.height;
-
-          var animationDuration = 300;
-          var numberOfDataThreshold = 150;
-          // turn off animation when dataset is too large. (for performance issue)
-          // still, since dataset is large, the chart content sequentially appears like animated.
-          try {
-            if (d3g[0].values.length > numberOfDataThreshold) {
-              animationDuration = 0;
-            }
-          } catch (ignoreErr) {
-          }
-
-          var chartEl = d3.select('#p' + $scope.paragraph.id + '_' + type + ' svg')
-            .attr('height', $scope.paragraph.config.graph.height)
-            .datum(d3g)
-            .transition()
-            .duration(animationDuration)
-            .call($scope.chart[type]);
-          d3.select('#p' + $scope.paragraph.id + '_' + type + ' svg').style.height = height + 'px';
-          nv.utils.windowResize($scope.chart[type].update);
-        };
-
-        var retryRenderer = function() {
-          if (angular.element('#p' + $scope.paragraph.id + '_' + type + ' svg').length !== 0) {
-            try {
-              renderChart();
-            } catch (err) {
-              console.log('Chart drawing error %o', err);
-            }
-          } else {
-            $timeout(retryRenderer, 10);
-          }
-        };
-        $timeout(retryRenderer);
-      };
-
-      $scope.isGraphMode = function(graphName) {
-        var activeAppId = _.get($scope.paragraph.config, 'helium.activeApp');
-        if ($scope.getResultType() === 'TABLE' && $scope.getGraphMode() === graphName && !activeAppId) {
-          return true;
-        } else {
-          return false;
-        }
-      };
-
-      $scope.onGraphOptionChange = function() {
-        clearUnknownColsFromGraphOption();
-        $scope.setGraphMode($scope.paragraph.config.graph.mode, true, false);
-      };
-
-      $scope.removeGraphOptionKeys = function(idx) {
-        $scope.paragraph.config.graph.keys.splice(idx, 1);
-        clearUnknownColsFromGraphOption();
-        $scope.setGraphMode($scope.paragraph.config.graph.mode, true, false);
-      };
-
-      $scope.removeGraphOptionValues = function(idx) {
-        $scope.paragraph.config.graph.values.splice(idx, 1);
-        clearUnknownColsFromGraphOption();
-        $scope.setGraphMode($scope.paragraph.config.graph.mode, true, false);
-      };
-
-      $scope.removeGraphOptionGroups = function(idx) {
-        $scope.paragraph.config.graph.groups.splice(idx, 1);
-        clearUnknownColsFromGraphOption();
-        $scope.setGraphMode($scope.paragraph.config.graph.mode, true, false);
-      };
-
-      $scope.setGraphOptionValueAggr = function(idx, aggr) {
-        $scope.paragraph.config.graph.values[idx].aggr = aggr;
-        clearUnknownColsFromGraphOption();
-        $scope.setGraphMode($scope.paragraph.config.graph.mode, true, false);
-      };
-
-      $scope.removeScatterOptionXaxis = function(idx) {
-        $scope.paragraph.config.graph.scatter.xAxis = null;
-        clearUnknownColsFromGraphOption();
-        $scope.setGraphMode($scope.paragraph.config.graph.mode, true, false);
-      };
-
-      $scope.removeScatterOptionYaxis = function(idx) {
-        $scope.paragraph.config.graph.scatter.yAxis = null;
-        clearUnknownColsFromGraphOption();
-        $scope.setGraphMode($scope.paragraph.config.graph.mode, true, false);
-      };
-
-      $scope.removeScatterOptionGroup = function(idx) {
-        $scope.paragraph.config.graph.scatter.group = null;
-        clearUnknownColsFromGraphOption();
-        $scope.setGraphMode($scope.paragraph.config.graph.mode, true, false);
-      };
-
-      $scope.removeScatterOptionSize = function(idx) {
-        $scope.paragraph.config.graph.scatter.size = null;
-        clearUnknownColsFromGraphOption();
-        $scope.setGraphMode($scope.paragraph.config.graph.mode, true, false);
-      };
-
-      /* Clear unknown columns from graph option */
-      var clearUnknownColsFromGraphOption = function() {
-        var unique = function(list) {
-          for (var i = 0; i < list.length; i++) {
-            for (var j = i + 1; j < list.length; j++) {
-              if (angular.equals(list[i], list[j])) {
-                list.splice(j, 1);
-              }
-            }
-          }
-        };
-
-        var removeUnknown = function(list) {
-          for (var i = 0; i < list.length; i++) {
-            // remove non existing column
-            var found = false;
-            for (var j = 0; j < $scope.paragraph.result.columnNames.length; j++) {
-              var a = list[i];
-              var b = $scope.paragraph.result.columnNames[j];
-              if (a.index === b.index && a.name === b.name) {
-                found = true;
-                break;
-              }
-            }
-            if (!found) {
-              list.splice(i, 1);
-            }
-          }
-        };
-
-        var removeUnknownFromScatterSetting = function(fields) {
-          for (var f in fields) {
-            if (fields[f]) {
-              var found = false;
-              for (var i = 0; i < $scope.paragraph.result.columnNames.length; i++) {
-                var a = fields[f];
-                var b = $scope.paragraph.result.columnNames[i];
-                if (a.index === b.index && a.name === b.name) {
-                  found = true;
-                  break;
-                }
-              }
-              if (!found) {
-                fields[f] = null;
-              }
-            }
-          }
-        };
-
-        unique($scope.paragraph.config.graph.keys);
-        removeUnknown($scope.paragraph.config.graph.keys);
-
-        removeUnknown($scope.paragraph.config.graph.values);
-
-        unique($scope.paragraph.config.graph.groups);
-        removeUnknown($scope.paragraph.config.graph.groups);
-
-        removeUnknownFromScatterSetting($scope.paragraph.config.graph.scatter);
-      };
-
-      /* select default key and value if there're none selected */
-      var selectDefaultColsForGraphOption = function() {
-        if ($scope.paragraph.config.graph.keys.length === 0 && $scope.paragraph.result.columnNames.length > 0) {
-          $scope.paragraph.config.graph.keys.push($scope.paragraph.result.columnNames[0]);
-        }
-
-        if ($scope.paragraph.config.graph.values.length === 0 && $scope.paragraph.result.columnNames.length > 1) {
-          $scope.paragraph.config.graph.values.push($scope.paragraph.result.columnNames[1]);
-        }
-
-<<<<<<< HEAD
-        if (!$scope.paragraph.config.graph.scatter.xAxis && !$scope.paragraph.config.graph.scatter.yAxis) {
-          if ($scope.paragraph.result.columnNames.length > 1) {
-            $scope.paragraph.config.graph.scatter.xAxis = $scope.paragraph.result.columnNames[0];
-            $scope.paragraph.config.graph.scatter.yAxis = $scope.paragraph.result.columnNames[1];
-          } else if ($scope.paragraph.result.columnNames.length === 1) {
-            $scope.paragraph.config.graph.scatter.xAxis = $scope.paragraph.result.columnNames[0];
-          }
-        }
-      };
-=======
+    }
+  };
+
+  $scope.clearParagraphOutput = function() {
+    websocketMsgSrv.clearParagraphOutput($scope.paragraph.id);
+  };
+
+  $scope.toggleEditor = function() {
+    if ($scope.paragraph.config.editorHide) {
+      $scope.openEditor();
+    } else {
+      $scope.closeEditor();
+    }
+  };
+
+  $scope.closeEditor = function() {
+    console.log('close the note');
+
+    var newParams = angular.copy($scope.paragraph.settings.params);
+    var newConfig = angular.copy($scope.paragraph.config);
+    newConfig.editorHide = true;
+
+    commitParagraph($scope.paragraph.title, $scope.paragraph.text, newConfig, newParams);
+  };
+
+  $scope.openEditor = function() {
+    console.log('open the note');
+
+    var newParams = angular.copy($scope.paragraph.settings.params);
+    var newConfig = angular.copy($scope.paragraph.config);
+    newConfig.editorHide = false;
+
+    commitParagraph($scope.paragraph.title, $scope.paragraph.text, newConfig, newParams);
+  };
+
+  $scope.closeTable = function() {
+    console.log('close the output');
+
+    var newParams = angular.copy($scope.paragraph.settings.params);
+    var newConfig = angular.copy($scope.paragraph.config);
+    newConfig.tableHide = true;
+
+    commitParagraph($scope.paragraph.title, $scope.paragraph.text, newConfig, newParams);
+  };
+
+  $scope.openTable = function() {
+    console.log('open the output');
+
+    var newParams = angular.copy($scope.paragraph.settings.params);
+    var newConfig = angular.copy($scope.paragraph.config);
+    newConfig.tableHide = false;
+
+    commitParagraph($scope.paragraph.title, $scope.paragraph.text, newConfig, newParams);
+  };
+
   $scope.showTitle = function() {
     var newParams = angular.copy($scope.paragraph.settings.params);
     var newConfig = angular.copy($scope.paragraph.config);
@@ -1791,229 +793,217 @@
         $scope.editor.focus();
         $scope.goToLineEnd();
       }
->>>>>>> ca4e587f
-
-      var pivot = function(data) {
-        var keys = $scope.paragraph.config.graph.keys;
-        var groups = $scope.paragraph.config.graph.groups;
-        var values = $scope.paragraph.config.graph.values;
-
-        var aggrFunc = {
-          sum: function(a, b) {
-            var varA = (a !== undefined) ? (isNaN(a) ? 1 : parseFloat(a)) : 0;
-            var varB = (b !== undefined) ? (isNaN(b) ? 1 : parseFloat(b)) : 0;
-            return varA + varB;
-          },
-          count: function(a, b) {
-            var varA = (a !== undefined) ? parseInt(a) : 0;
-            var varB = (b !== undefined) ? 1 : 0;
-            return varA + varB;
-          },
-          min: function(a, b) {
-            var varA = (a !== undefined) ? (isNaN(a) ? 1 : parseFloat(a)) : 0;
-            var varB = (b !== undefined) ? (isNaN(b) ? 1 : parseFloat(b)) : 0;
-            return Math.min(varA, varB);
-          },
-          max: function(a, b) {
-            var varA = (a !== undefined) ? (isNaN(a) ? 1 : parseFloat(a)) : 0;
-            var varB = (b !== undefined) ? (isNaN(b) ? 1 : parseFloat(b)) : 0;
-            return Math.max(varA, varB);
-          },
-          avg: function(a, b, c) {
-            var varA = (a !== undefined) ? (isNaN(a) ? 1 : parseFloat(a)) : 0;
-            var varB = (b !== undefined) ? (isNaN(b) ? 1 : parseFloat(b)) : 0;
-            return varA + varB;
-          }
-        };
-
-        var aggrFuncDiv = {
-          sum: false,
-          count: false,
-          min: false,
-          max: false,
-          avg: true
-        };
-
-        var schema = {};
-        var rows = {};
-
-        for (var i = 0; i < data.rows.length; i++) {
-          var row = data.rows[i];
-          var newRow = {};
-          var s = schema;
-          var p = rows;
-
-          for (var k = 0; k < keys.length; k++) {
-            var key = keys[k];
-
-            // add key to schema
-            if (!s[key.name]) {
-              s[key.name] = {
-                order: k,
-                index: key.index,
-                type: 'key',
-                children: {}
-              };
-            }
-            s = s[key.name].children;
-
-            // add key to row
-            var keyKey = row[key.index];
-            if (!p[keyKey]) {
-              p[keyKey] = {};
-            }
-            p = p[keyKey];
-          }
-
-          for (var g = 0; g < groups.length; g++) {
-            var group = groups[g];
-            var groupKey = row[group.index];
-
-            // add group to schema
-            if (!s[groupKey]) {
-              s[groupKey] = {
-                order: g,
-                index: group.index,
-                type: 'group',
-                children: {}
-              };
-            }
-            s = s[groupKey].children;
-
-            // add key to row
-            if (!p[groupKey]) {
-              p[groupKey] = {};
-            }
-            p = p[groupKey];
-          }
-
-          for (var v = 0; v < values.length; v++) {
-            var value = values[v];
-            var valueKey = value.name + '(' + value.aggr + ')';
-
-            // add value to schema
-            if (!s[valueKey]) {
-              s[valueKey] = {
-                type: 'value',
-                order: v,
-                index: value.index
-              };
-            }
-
-            // add value to row
-            if (!p[valueKey]) {
-              p[valueKey] = {
-                value: (value.aggr !== 'count') ? row[value.index] : 1,
-                count: 1
-              };
-            } else {
-              p[valueKey] = {
-                value: aggrFunc[value.aggr](p[valueKey].value, row[value.index], p[valueKey].count + 1),
-                count: (aggrFuncDiv[value.aggr]) ? p[valueKey].count + 1 : p[valueKey].count
-              };
+
+      autoAdjustEditorHeight(_editor.container.id);
+      angular.element(window).resize(function() {
+        autoAdjustEditorHeight(_editor.container.id);
+      });
+
+      if (navigator.appVersion.indexOf('Mac') !== -1 ) {
+        $scope.editor.setKeyboardHandler('ace/keyboard/emacs');
+        $rootScope.isMac = true;
+      } else if (navigator.appVersion.indexOf('Win') !== -1 ||
+                 navigator.appVersion.indexOf('X11') !== -1 ||
+                 navigator.appVersion.indexOf('Linux') !== -1) {
+        $rootScope.isMac = false;
+        // not applying emacs key binding while the binding override Ctrl-v. default behavior of paste text on windows.
+      }
+
+      $scope.setParagraphMode = function(session, paragraphText, pos) {
+        // Evaluate the mode only if the first 30 characters of the paragraph have been modified or the the position is undefined.
+        if ( (typeof pos === 'undefined') || (pos.row === 0 && pos.column < 30)) {
+          // If paragraph loading, use config value if exists
+          if ((typeof pos === 'undefined') && $scope.paragraph.config.editorMode) {
+            session.setMode($scope.paragraph.config.editorMode);
+          } else {
+            // Defaults to spark mode
+            var newMode = 'ace/mode/scala';
+            // Test first against current mode
+            var oldMode = session.getMode().$id;
+            if (!editorModes[oldMode] || !editorModes[oldMode].test(paragraphText)) {
+              for (var key in editorModes) {
+                if (key !== oldMode) {
+                  if (editorModes[key].test(paragraphText)){
+                    $scope.paragraph.config.editorMode = key;
+                    session.setMode(key);
+                    return true;
+                  }
+                }
+              }
+              $scope.paragraph.config.editorMode = newMode;
+              session.setMode(newMode);
             }
           }
         }
-
-        //console.log("schema=%o, rows=%o", schema, rows);
-
-        return {
-          schema: schema,
-          rows: rows
-        };
       };
 
-      var pivotDataToD3ChartFormat = function(data, allowTextXAxis, fillMissingValues, chartType) {
-        // construct d3 data
-        var d3g = [];
-
-        var schema = data.schema;
-        var rows = data.rows;
-        var values = $scope.paragraph.config.graph.values;
-
-        var concat = function(o, n) {
-          if (!o) {
-            return n;
-          } else {
-            return o + '.' + n;
+      var remoteCompleter = {
+        getCompletions : function(editor, session, pos, prefix, callback) {
+          if (!$scope.editor.isFocused() ){ return;}
+
+          pos = session.getTextRange(new Range(0, 0, pos.row, pos.column)).length;
+          var buf = session.getValue();
+
+          websocketMsgSrv.completion($scope.paragraph.id, buf, pos);
+
+          $scope.$on('completionList', function(event, data) {
+            if (data.completions) {
+              var completions = [];
+              for (var c in data.completions) {
+                var v = data.completions[c];
+                completions.push({
+                  name: v.name,
+                  value: v.value,
+                  score: 300
+                });
+              }
+              callback(null, completions);
+            }
+          });
+        }
+      };
+
+      langTools.setCompleters([remoteCompleter, langTools.keyWordCompleter, langTools.snippetCompleter, langTools.textCompleter]);
+
+      $scope.editor.setOptions({
+        enableBasicAutocompletion: true,
+        enableSnippets: false,
+        enableLiveAutocompletion:false
+      });
+
+      $scope.handleFocus = function(value) {
+        $scope.paragraphFocused = value;
+        // Protect against error in case digest is already running
+        $timeout(function() {
+          // Apply changes since they come from 3rd party library
+          $scope.$digest();
+        });
+      };
+
+      $scope.editor.on('focus', function() {
+        $scope.handleFocus(true);
+      });
+
+      $scope.editor.on('blur', function() {
+        $scope.handleFocus(false);
+      });
+
+      $scope.editor.getSession().on('change', function(e, editSession) {
+        autoAdjustEditorHeight(_editor.container.id);
+      });
+
+      $scope.setParagraphMode($scope.editor.getSession(), $scope.editor.getSession().getValue());
+
+
+      // autocomplete on '.'
+      /*
+      $scope.editor.commands.on("afterExec", function(e, t) {
+        if (e.command.name == "insertstring" && e.args == "." ) {
+      var all = e.editor.completers;
+      //e.editor.completers = [remoteCompleter];
+      e.editor.execCommand("startAutocomplete");
+      //e.editor.completers = all;
+    }
+      });
+      */
+
+      // remove binding
+      $scope.editor.commands.bindKey('ctrl-alt-n.', null);
+
+
+      // autocomplete on 'ctrl+.'
+      $scope.editor.commands.bindKey('ctrl-.', 'startAutocomplete');
+      $scope.editor.commands.bindKey('ctrl-space', null);
+
+      // handle cursor moves
+      $scope.editor.keyBinding.origOnCommandKey = $scope.editor.keyBinding.onCommandKey;
+      $scope.editor.keyBinding.onCommandKey = function(e, hashId, keyCode) {
+        if ($scope.editor.completer && $scope.editor.completer.activated) { // if autocompleter is active
+        } else {
+          // fix ace editor focus issue in chrome (textarea element goes to top: -1000px after focused by cursor move)
+          if (parseInt(angular.element('#' + $scope.paragraph.id + '_editor > textarea').css('top').replace('px', '')) < 0) {
+            var position = $scope.editor.getCursorPosition();
+            var cursorPos = $scope.editor.renderer.$cursorLayer.getPixelPosition(position, true);
+            angular.element('#' + $scope.paragraph.id + '_editor > textarea').css('top', cursorPos.top);
           }
-        };
-
-        var getSchemaUnderKey = function(key, s) {
-          for (var c in key.children) {
-            s[c] = {};
-            getSchemaUnderKey(key.children[c], s[c]);
-          }
-        };
-
-        var traverse = function(sKey, s, rKey, r, func, rowName, rowValue, colName) {
-          //console.log("TRAVERSE sKey=%o, s=%o, rKey=%o, r=%o, rowName=%o, rowValue=%o, colName=%o", sKey, s, rKey, r, rowName, rowValue, colName);
-
-          if (s.type === 'key') {
-            rowName = concat(rowName, sKey);
-            rowValue = concat(rowValue, rKey);
-          } else if (s.type === 'group') {
-            colName = concat(colName, rKey);
-          } else if (s.type === 'value' && sKey === rKey || valueOnly) {
-            colName = concat(colName, rKey);
-            func(rowName, rowValue, colName, r);
-          }
-
-          for (var c in s.children) {
-            if (fillMissingValues && s.children[c].type === 'group' && r[c] === undefined) {
-              var cs = {};
-              getSchemaUnderKey(s.children[c], cs);
-              traverse(c, s.children[c], c, cs, func, rowName, rowValue, colName);
-              continue;
+
+          var numRows;
+          var currentRow;
+
+          if (keyCode === 38 || (keyCode === 80 && e.ctrlKey && !e.altKey)) {  // UP
+            numRows = $scope.editor.getSession().getLength();
+            currentRow = $scope.editor.getCursorPosition().row;
+            if (currentRow === 0) {
+              // move focus to previous paragraph
+              $scope.$emit('moveFocusToPreviousParagraph', $scope.paragraph.id);
+            } else {
+              $scope.scrollToCursor($scope.paragraph.id, -1);
             }
-
-            for (var j in r) {
-              if (s.children[c].type === 'key' || c === j) {
-                traverse(c, s.children[c], j, r[j], func, rowName, rowValue, colName);
-              }
+          } else if (keyCode === 40 || (keyCode === 78 && e.ctrlKey && !e.altKey)) {  // DOWN
+            numRows = $scope.editor.getSession().getLength();
+            currentRow = $scope.editor.getCursorPosition().row;
+            if (currentRow === numRows-1) {
+              // move focus to next paragraph
+              $scope.$emit('moveFocusToNextParagraph', $scope.paragraph.id);
+            } else {
+              $scope.scrollToCursor($scope.paragraph.id, 1);
             }
           }
-        };
-
-        var keys = $scope.paragraph.config.graph.keys;
-        var groups = $scope.paragraph.config.graph.groups;
-        values = $scope.paragraph.config.graph.values;
-        var valueOnly = (keys.length === 0 && groups.length === 0 && values.length > 0);
-        var noKey = (keys.length === 0);
-        var isMultiBarChart = (chartType === 'multiBarChart');
-
-        var sKey = Object.keys(schema)[0];
-
-        var rowNameIndex = {};
-        var rowIdx = 0;
-        var colNameIndex = {};
-        var colIdx = 0;
-        var rowIndexValue = {};
-
-        for (var k in rows) {
-          traverse(sKey, schema[sKey], k, rows[k], function(rowName, rowValue, colName, value) {
-            //console.log("RowName=%o, row=%o, col=%o, value=%o", rowName, rowValue, colName, value);
-            if (rowNameIndex[rowValue] === undefined) {
-              rowIndexValue[rowIdx] = rowValue;
-              rowNameIndex[rowValue] = rowIdx++;
-            }
-
-            if (colNameIndex[colName] === undefined) {
-              colNameIndex[colName] = colIdx++;
-            }
-            var i = colNameIndex[colName];
-            if (noKey && isMultiBarChart) {
-              i = 0;
-            }
-
-<<<<<<< HEAD
-            if (!d3g[i]) {
-              d3g[i] = {
-                values: [],
-                key: (noKey && isMultiBarChart) ? 'values' : colName
-              };
-            }
-=======
+        }
+        this.origOnCommandKey(e, hashId, keyCode);
+      };
+    }
+  };
+
+  var autoAdjustEditorHeight = function(id) {
+    var editor = $scope.editor;
+    var height = editor.getSession().getScreenLength() * editor.renderer.lineHeight + editor.renderer.scrollBar.getWidth();
+
+    angular.element('#' + id).height(height.toString() + 'px');
+    editor.resize();
+  };
+
+  $rootScope.$on('scrollToCursor', function(event) {
+    // scroll on 'scrollToCursor' event only when cursor is in the last paragraph
+    var paragraphs = angular.element('div[id$="_paragraphColumn_main"]');
+    if (paragraphs[paragraphs.length-1].id.startsWith($scope.paragraph.id)) {
+      $scope.scrollToCursor($scope.paragraph.id, 0);
+    }
+  });
+
+  /** scrollToCursor if it is necessary
+   * when cursor touches scrollTriggerEdgeMargin from the top (or bottom) of the screen, it autoscroll to place cursor around 1/3 of screen height from the top (or bottom)
+   * paragraphId : paragraph that has active cursor
+   * lastCursorMove : 1(down), 0, -1(up) last cursor move event
+   **/
+  $scope.scrollToCursor = function(paragraphId, lastCursorMove) {
+    if (!$scope.editor.isFocused()) {
+     // only make sense when editor is focused
+     return;
+    }
+    var lineHeight = $scope.editor.renderer.lineHeight;
+    var headerHeight = 103; // menubar, notebook titlebar
+    var scrollTriggerEdgeMargin = 50;
+
+    var documentHeight = angular.element(document).height();
+    var windowHeight = angular.element(window).height();  // actual viewport height
+
+    var scrollPosition = angular.element(document).scrollTop();
+    var editorPosition = angular.element('#'+paragraphId+'_editor').offset();
+    var position = $scope.editor.getCursorPosition();
+    var lastCursorPosition = $scope.editor.renderer.$cursorLayer.getPixelPosition(position, true);
+
+    var calculatedCursorPosition = editorPosition.top + lastCursorPosition.top + lineHeight*lastCursorMove;
+
+    var scrollTargetPos;
+    if (calculatedCursorPosition < scrollPosition + headerHeight + scrollTriggerEdgeMargin) {
+      scrollTargetPos = calculatedCursorPosition - headerHeight - ((windowHeight-headerHeight)/3);
+      if (scrollTargetPos < 0) {
+        scrollTargetPos = 0;
+      }
+    } else if(calculatedCursorPosition > scrollPosition + scrollTriggerEdgeMargin + windowHeight - headerHeight) {
+      scrollTargetPos = calculatedCursorPosition - headerHeight - ((windowHeight-headerHeight)*2/3);
+
       if (scrollTargetPos > documentHeight) {
         scrollTargetPos = documentHeight;
       }
@@ -2134,542 +1124,1036 @@
       } else {
         noShortcutDefined = true;
       }
->>>>>>> ca4e587f
-
-            var xVar = isNaN(rowValue) ? ((allowTextXAxis) ? rowValue : rowNameIndex[rowValue]) : parseFloat(rowValue);
-            var yVar = 0;
-            if (xVar === undefined) {
-              xVar = colName;
-            }
-            if (value !== undefined) {
-              yVar = isNaN(value.value) ? 0 : parseFloat(value.value) / parseFloat(value.count);
-            }
-            d3g[i].values.push({
-              x: xVar,
-              y: yVar
+
+      if (!noShortcutDefined) {
+        keyEvent.preventDefault();
+      }
+    }
+  });
+
+  $scope.$on('focusParagraph', function(event, paragraphId, cursorPos, mouseEvent) {
+    if ($scope.paragraph.id === paragraphId) {
+      // focus editor
+      if (!$scope.paragraph.config.editorHide) {
+        if (!mouseEvent) {
+          $scope.editor.focus();
+          // move cursor to the first row (or the last row)
+          var row;
+          if (cursorPos >= 0) {
+            row = cursorPos;
+            $scope.editor.gotoLine(row, 0);
+          } else {
+            row = $scope.editor.session.getLength();
+            $scope.editor.gotoLine(row, 0);
+          }
+          $scope.scrollToCursor($scope.paragraph.id, 0);
+        }
+      }
+      $scope.handleFocus(true);
+    } else {
+      $scope.editor.blur();
+      $scope.handleFocus(false);
+    }
+  });
+
+  $scope.$on('runParagraph', function(event) {
+    $scope.runParagraph($scope.editor.getValue());
+  });
+
+  $scope.$on('openEditor', function(event) {
+    $scope.openEditor();
+  });
+
+  $scope.$on('closeEditor', function(event) {
+    $scope.closeEditor();
+  });
+
+  $scope.$on('openTable', function(event) {
+    $scope.openTable();
+  });
+
+  $scope.$on('closeTable', function(event) {
+    $scope.closeTable();
+  });
+
+
+  $scope.getResultType = function(paragraph) {
+    var pdata = (paragraph) ? paragraph : $scope.paragraph;
+    if (pdata.result && pdata.result.type) {
+      return pdata.result.type;
+    } else {
+      return 'TEXT';
+    }
+  };
+
+  $scope.getBase64ImageSrc = function(base64Data) {
+    return 'data:image/png;base64,'+base64Data;
+  };
+
+  $scope.getGraphMode = function(paragraph) {
+    var pdata = (paragraph) ? paragraph : $scope.paragraph;
+    if (pdata.config.graph && pdata.config.graph.mode) {
+      return pdata.config.graph.mode;
+    } else {
+      return 'table';
+    }
+  };
+
+  $scope.loadTableData = function(result) {
+    if (!result) {
+      return;
+    }
+    if (result.type === 'TABLE') {
+      var columnNames = [];
+      var rows = [];
+      var array = [];
+      var textRows = result.msg.split('\n');
+      result.comment = '';
+      var comment = false;
+
+      for (var i = 0; i < textRows.length; i++) {
+        var textRow = textRows[i];
+        if (comment) {
+          result.comment += textRow;
+          continue;
+        }
+
+        if (textRow === '') {
+          if (rows.length>0) {
+            comment = true;
+          }
+          continue;
+        }
+        var textCols = textRow.split('\t');
+        var cols = [];
+        var cols2 = [];
+        for (var j = 0; j < textCols.length; j++) {
+          var col = textCols[j];
+          if (i === 0) {
+            columnNames.push({name:col, index:j, aggr:'sum'});
+          } else {
+            cols.push(col);
+            cols2.push({key: (columnNames[i]) ? columnNames[i].name: undefined, value: col});
+          }
+        }
+        if (i !== 0) {
+          rows.push(cols);
+          array.push(cols2);
+        }
+      }
+      result.msgTable = array;
+      result.columnNames = columnNames;
+      result.rows = rows;
+    }
+  };
+
+  $scope.setGraphMode = function(type, emit, refresh) {
+    if (emit) {
+      setNewMode(type);
+    } else {
+      clearUnknownColsFromGraphOption();
+      // set graph height
+      var height = $scope.paragraph.config.graph.height;
+      angular.element('#p' + $scope.paragraph.id + '_graph').height(height);
+
+      if (!type || type === 'table') {
+        setTable($scope.paragraph.result, refresh);
+      }
+      else {
+        setD3Chart(type, $scope.paragraph.result, refresh);
+      }
+    }
+  };
+
+  var setNewMode = function(newMode) {
+    var newConfig = angular.copy($scope.paragraph.config);
+    var newParams = angular.copy($scope.paragraph.settings.params);
+
+    // graph options
+    newConfig.graph.mode = newMode;
+
+    // see switchApp()
+    _.set(newConfig, 'helium.activeApp', undefined);
+
+    commitParagraph($scope.paragraph.title, $scope.paragraph.text, newConfig, newParams);
+  };
+
+  var commitParagraph = function(title, text, config, params) {
+    websocketMsgSrv.commitParagraph($scope.paragraph.id, title, text, config, params);
+  };
+
+  var setTable = function(data, refresh) {
+    var renderTable = function() {
+      var height = $scope.paragraph.config.graph.height;
+      var container = angular.element('#p' + $scope.paragraph.id + '_table').css('height', height).get(0);
+      var resultRows = data.rows;
+      var columnNames = _.pluck(data.columnNames, 'name');
+
+      // on chart type change, destroy table to force reinitialization.
+      if ($scope.hot && !refresh) {
+        $scope.hot.destroy();
+        $scope.hot = null;
+      }
+
+      // create table if not exists.
+      if (!$scope.hot) {
+        $scope.hot = new Handsontable(container, {
+          rowHeaders: false,
+          stretchH: 'all',
+          sortIndicator: true,
+          columnSorting: true,
+          contextMenu: false,
+          manualColumnResize: true,
+          manualRowResize: true,
+          readOnly: true,
+          readOnlyCellClassName: '',  // don't apply any special class so we can retain current styling
+          fillHandle: false,
+          fragmentSelection: true,
+          disableVisualSelection: true,
+          cells: function (row, col, prop) {
+            var cellProperties = {};
+            cellProperties.renderer = function(instance, td, row, col, prop, value, cellProperties) {
+              if (!isNaN(value)) {
+                cellProperties.format = '0,0.[00000]';
+                td.style.textAlign = 'left';
+                Handsontable.renderers.NumericRenderer.apply(this, arguments);
+              } else if (value.length > '%html'.length && '%html ' === value.substring(0, '%html '.length)) {
+                td.innerHTML = value.substring('%html'.length);
+              } else {
+                Handsontable.renderers.TextRenderer.apply(this, arguments);
+              }
+            };
+            return cellProperties;
+          }
+        });
+      }
+
+      // load data into table.
+      $scope.hot.updateSettings({
+        colHeaders: columnNames,
+        data: resultRows
+      });
+    };
+
+    var retryRenderer = function() {
+      if (angular.element('#p' + $scope.paragraph.id + '_table').length) {
+        try {
+          renderTable();
+        } catch(err) {
+          console.log('Chart drawing error %o', err);
+        }
+      } else {
+        $timeout(retryRenderer,10);
+      }
+    };
+    $timeout(retryRenderer);
+
+  };
+
+  var groupedThousandsWith3DigitsFormatter = function(x){
+    return d3.format(',')(d3.round(x, 3));
+  };
+
+  var customAbbrevFormatter = function(x) {
+    var s = d3.format('.3s')(x);
+    switch (s[s.length - 1]) {
+      case 'G': return s.slice(0, -1) + 'B';
+    }
+    return s;
+  };
+
+  var xAxisTickFormat = function(d, xLabels) {
+    if (xLabels[d] && (isNaN(parseFloat(xLabels[d])) || !isFinite(xLabels[d]))) { // to handle string type xlabel
+      return xLabels[d];
+    } else {
+      return d;
+    }
+  };
+
+  var yAxisTickFormat = function(d) {
+    if(d >= Math.pow(10,6)){
+      return customAbbrevFormatter(d);
+    }
+    return groupedThousandsWith3DigitsFormatter(d);
+  };
+
+  var setD3Chart = function(type, data, refresh) {
+    if (!$scope.chart[type]) {
+      var chart = nv.models[type]();
+      $scope.chart[type] = chart;
+    }
+
+    var d3g = [];
+    var xLabels;
+    var yLabels;
+
+    if (type === 'scatterChart') {
+      var scatterData = setScatterChart(data, refresh);
+
+      xLabels = scatterData.xLabels;
+      yLabels = scatterData.yLabels;
+      d3g = scatterData.d3g;
+
+      $scope.chart[type].xAxis.tickFormat(function(d) {return xAxisTickFormat(d, xLabels);});
+      $scope.chart[type].yAxis.tickFormat(function(d) {return xAxisTickFormat(d, yLabels);});
+
+      // configure how the tooltip looks.
+      $scope.chart[type].tooltipContent(function(key, x, y, graph, data) {
+        var tooltipContent = '<h3>' + key + '</h3>';
+        if ($scope.paragraph.config.graph.scatter.size &&
+            $scope.isValidSizeOption($scope.paragraph.config.graph.scatter, $scope.paragraph.result.rows)) {
+          tooltipContent += '<p>' + data.point.size + '</p>';
+        }
+
+        return tooltipContent;
+      });
+
+      $scope.chart[type].showDistX(true)
+        .showDistY(true);
+      //handle the problem of tooltip not showing when muliple points have same value.
+    } else {
+      var p = pivot(data);
+      if (type === 'pieChart') {
+        var d = pivotDataToD3ChartFormat(p, true).d3g;
+
+        $scope.chart[type].x(function(d) { return d.label;})
+          .y(function(d) { return d.value;});
+
+        if ( d.length > 0 ) {
+          for ( var i=0; i<d[0].values.length ; i++) {
+            var e = d[0].values[i];
+            d3g.push({
+              label : e.x,
+              value : e.y
             });
-          });
-        }
-
-        // clear aggregation name, if possible
-        var namesWithoutAggr = {};
-        var colName;
-        var withoutAggr;
-        // TODO - This part could use som refactoring - Weird if/else with similar actions and variable names
-        for (colName in colNameIndex) {
-          withoutAggr = colName.substring(0, colName.lastIndexOf('('));
-          if (!namesWithoutAggr[withoutAggr]) {
-            namesWithoutAggr[withoutAggr] = 1;
-          } else {
-            namesWithoutAggr[withoutAggr]++;
           }
         }
-
-        if (valueOnly) {
-          for (var valueIndex = 0; valueIndex < d3g[0].values.length; valueIndex++) {
-            colName = d3g[0].values[valueIndex].x;
-            if (!colName) {
-              continue;
-            }
-
-            withoutAggr = colName.substring(0, colName.lastIndexOf('('));
-            if (namesWithoutAggr[withoutAggr] <= 1) {
-              d3g[0].values[valueIndex].x = withoutAggr;
+      } else if (type === 'multiBarChart') {
+        d3g = pivotDataToD3ChartFormat(p, true, false, type).d3g;
+        $scope.chart[type].yAxis.axisLabelDistance(50);
+        $scope.chart[type].yAxis.tickFormat(function(d) {return yAxisTickFormat(d);});
+      } else if (type === 'lineChart' || type === 'stackedAreaChart' || type === 'lineWithFocusChart') {
+        var pivotdata = pivotDataToD3ChartFormat(p, false, true);
+        xLabels = pivotdata.xLabels;
+        d3g = pivotdata.d3g;
+        $scope.chart[type].xAxis.tickFormat(function(d) {return xAxisTickFormat(d, xLabels);});
+        $scope.chart[type].yAxis.tickFormat(function(d) {return yAxisTickFormat(d);});
+        $scope.chart[type].yAxis.axisLabelDistance(50);
+        if ($scope.chart[type].useInteractiveGuideline) { // lineWithFocusChart hasn't got useInteractiveGuideline
+          $scope.chart[type].useInteractiveGuideline(true); // for better UX and performance issue. (https://github.com/novus/nvd3/issues/691)
+        }
+        if($scope.paragraph.config.graph.forceY) {
+          $scope.chart[type].forceY([0]); // force y-axis minimum to 0 for line chart.
+        } else {
+          $scope.chart[type].forceY([]);
+        }
+      }
+    }
+
+    var renderChart = function() {
+      if (!refresh) {
+        // TODO force destroy previous chart
+      }
+
+      var height = $scope.paragraph.config.graph.height;
+
+      var animationDuration = 300;
+      var numberOfDataThreshold = 150;
+      // turn off animation when dataset is too large. (for performance issue)
+      // still, since dataset is large, the chart content sequentially appears like animated.
+      try {
+        if (d3g[0].values.length > numberOfDataThreshold) {
+          animationDuration = 0;
+        }
+      } catch(ignoreErr) {
+      }
+
+      var chartEl = d3.select('#p'+$scope.paragraph.id+'_'+type+' svg')
+      .attr('height', $scope.paragraph.config.graph.height)
+      .datum(d3g)
+      .transition()
+      .duration(animationDuration)
+      .call($scope.chart[type]);
+      d3.select('#p'+$scope.paragraph.id+'_'+type+' svg').style.height = height+'px';
+      nv.utils.windowResize($scope.chart[type].update);
+    };
+
+    var retryRenderer = function() {
+      if (angular.element('#p' + $scope.paragraph.id + '_' + type + ' svg').length !== 0) {
+        try {
+          renderChart();
+        } catch(err) {
+          console.log('Chart drawing error %o', err);
+        }
+      } else {
+        $timeout(retryRenderer,10);
+      }
+    };
+    $timeout(retryRenderer);
+  };
+
+  $scope.isGraphMode = function(graphName) {
+    var activeAppId = _.get($scope.paragraph.config, 'helium.activeApp');
+    if ($scope.getResultType() === 'TABLE' && $scope.getGraphMode()===graphName && !activeAppId) {
+      return true;
+    } else {
+      return false;
+    }
+  };
+
+
+  $scope.onGraphOptionChange = function() {
+    clearUnknownColsFromGraphOption();
+    $scope.setGraphMode($scope.paragraph.config.graph.mode, true, false);
+  };
+
+  $scope.removeGraphOptionKeys = function(idx) {
+    $scope.paragraph.config.graph.keys.splice(idx, 1);
+    clearUnknownColsFromGraphOption();
+    $scope.setGraphMode($scope.paragraph.config.graph.mode, true, false);
+  };
+
+  $scope.removeGraphOptionValues = function(idx) {
+    $scope.paragraph.config.graph.values.splice(idx, 1);
+    clearUnknownColsFromGraphOption();
+    $scope.setGraphMode($scope.paragraph.config.graph.mode, true, false);
+  };
+
+  $scope.removeGraphOptionGroups = function(idx) {
+    $scope.paragraph.config.graph.groups.splice(idx, 1);
+    clearUnknownColsFromGraphOption();
+    $scope.setGraphMode($scope.paragraph.config.graph.mode, true, false);
+  };
+
+  $scope.setGraphOptionValueAggr = function(idx, aggr) {
+    $scope.paragraph.config.graph.values[idx].aggr = aggr;
+    clearUnknownColsFromGraphOption();
+    $scope.setGraphMode($scope.paragraph.config.graph.mode, true, false);
+  };
+
+  $scope.removeScatterOptionXaxis = function(idx) {
+    $scope.paragraph.config.graph.scatter.xAxis = null;
+    clearUnknownColsFromGraphOption();
+    $scope.setGraphMode($scope.paragraph.config.graph.mode, true, false);
+  };
+
+  $scope.removeScatterOptionYaxis = function(idx) {
+    $scope.paragraph.config.graph.scatter.yAxis = null;
+    clearUnknownColsFromGraphOption();
+    $scope.setGraphMode($scope.paragraph.config.graph.mode, true, false);
+  };
+
+  $scope.removeScatterOptionGroup = function(idx) {
+    $scope.paragraph.config.graph.scatter.group = null;
+    clearUnknownColsFromGraphOption();
+    $scope.setGraphMode($scope.paragraph.config.graph.mode, true, false);
+  };
+
+  $scope.removeScatterOptionSize = function(idx) {
+    $scope.paragraph.config.graph.scatter.size = null;
+    clearUnknownColsFromGraphOption();
+    $scope.setGraphMode($scope.paragraph.config.graph.mode, true, false);
+  };
+
+  /* Clear unknown columns from graph option */
+  var clearUnknownColsFromGraphOption = function() {
+    var unique = function(list) {
+      for (var i = 0; i<list.length; i++) {
+        for (var j=i+1; j<list.length; j++) {
+          if (angular.equals(list[i], list[j])) {
+            list.splice(j, 1);
+          }
+        }
+      }
+    };
+
+    var removeUnknown = function(list) {
+      for (var i = 0; i<list.length; i++) {
+        // remove non existing column
+        var found = false;
+        for (var j=0; j<$scope.paragraph.result.columnNames.length; j++) {
+          var a = list[i];
+          var b = $scope.paragraph.result.columnNames[j];
+          if (a.index === b.index && a.name === b.name) {
+            found = true;
+            break;
+          }
+        }
+        if (!found) {
+          list.splice(i, 1);
+        }
+      }
+    };
+
+    var removeUnknownFromScatterSetting = function(fields) {
+      for (var f in fields) {
+        if (fields[f]) {
+          var found = false;
+          for (var i = 0; i < $scope.paragraph.result.columnNames.length; i++) {
+            var a = fields[f];
+            var b = $scope.paragraph.result.columnNames[i];
+            if (a.index === b.index && a.name === b.name) {
+              found = true;
+              break;
             }
           }
+          if (!found) {
+            fields[f] = null;
+          }
+        }
+      }
+    };
+
+    unique($scope.paragraph.config.graph.keys);
+    removeUnknown($scope.paragraph.config.graph.keys);
+
+    removeUnknown($scope.paragraph.config.graph.values);
+
+    unique($scope.paragraph.config.graph.groups);
+    removeUnknown($scope.paragraph.config.graph.groups);
+
+    removeUnknownFromScatterSetting($scope.paragraph.config.graph.scatter);
+  };
+
+  /* select default key and value if there're none selected */
+  var selectDefaultColsForGraphOption = function() {
+    if ($scope.paragraph.config.graph.keys.length === 0 && $scope.paragraph.result.columnNames.length > 0) {
+      $scope.paragraph.config.graph.keys.push($scope.paragraph.result.columnNames[0]);
+    }
+
+    if ($scope.paragraph.config.graph.values.length === 0 && $scope.paragraph.result.columnNames.length > 1) {
+      $scope.paragraph.config.graph.values.push($scope.paragraph.result.columnNames[1]);
+    }
+
+    if (!$scope.paragraph.config.graph.scatter.xAxis && !$scope.paragraph.config.graph.scatter.yAxis) {
+      if ($scope.paragraph.result.columnNames.length > 1) {
+        $scope.paragraph.config.graph.scatter.xAxis = $scope.paragraph.result.columnNames[0];
+        $scope.paragraph.config.graph.scatter.yAxis = $scope.paragraph.result.columnNames[1];
+      } else if ($scope.paragraph.result.columnNames.length === 1) {
+        $scope.paragraph.config.graph.scatter.xAxis = $scope.paragraph.result.columnNames[0];
+      }
+    }
+  };
+
+  var pivot = function(data) {
+    var keys = $scope.paragraph.config.graph.keys;
+    var groups = $scope.paragraph.config.graph.groups;
+    var values = $scope.paragraph.config.graph.values;
+
+    var aggrFunc = {
+      sum : function(a,b) {
+        var varA = (a !== undefined) ? (isNaN(a) ? 1 : parseFloat(a)) : 0;
+        var varB = (b !== undefined) ? (isNaN(b) ? 1 : parseFloat(b)) : 0;
+        return varA+varB;
+      },
+      count : function(a,b) {
+        var varA = (a !== undefined) ? parseInt(a) : 0;
+        var varB = (b !== undefined) ? 1 : 0;
+        return varA+varB;
+      },
+      min : function(a,b) {
+        var varA = (a !== undefined) ? (isNaN(a) ? 1 : parseFloat(a)) : 0;
+        var varB = (b !== undefined) ? (isNaN(b) ? 1 : parseFloat(b)) : 0;
+        return Math.min(varA,varB);
+      },
+      max : function(a,b) {
+        var varA = (a !== undefined) ? (isNaN(a) ? 1 : parseFloat(a)) : 0;
+        var varB = (b !== undefined) ? (isNaN(b) ? 1 : parseFloat(b)) : 0;
+        return Math.max(varA,varB);
+      },
+      avg : function(a,b,c) {
+        var varA = (a !== undefined) ? (isNaN(a) ? 1 : parseFloat(a)) : 0;
+        var varB = (b !== undefined) ? (isNaN(b) ? 1 : parseFloat(b)) : 0;
+        return varA+varB;
+      }
+    };
+
+    var aggrFuncDiv = {
+      sum : false,
+      count : false,
+      min : false,
+      max : false,
+      avg : true
+    };
+
+    var schema = {};
+    var rows = {};
+
+    for (var i=0; i < data.rows.length; i++) {
+      var row = data.rows[i];
+      var newRow = {};
+      var s = schema;
+      var p = rows;
+
+      for (var k=0; k < keys.length; k++) {
+        var key = keys[k];
+
+        // add key to schema
+        if (!s[key.name]) {
+          s[key.name] = {
+            order : k,
+            index : key.index,
+            type : 'key',
+            children : {}
+          };
+        }
+        s = s[key.name].children;
+
+        // add key to row
+        var keyKey = row[key.index];
+        if (!p[keyKey]) {
+          p[keyKey] = {};
+        }
+        p = p[keyKey];
+      }
+
+      for (var g=0; g < groups.length; g++) {
+        var group = groups[g];
+        var groupKey = row[group.index];
+
+        // add group to schema
+        if (!s[groupKey]) {
+          s[groupKey] = {
+            order : g,
+            index : group.index,
+            type : 'group',
+            children : {}
+          };
+        }
+        s = s[groupKey].children;
+
+        // add key to row
+        if (!p[groupKey]) {
+          p[groupKey] = {};
+        }
+        p = p[groupKey];
+      }
+
+      for (var v=0; v < values.length; v++) {
+        var value = values[v];
+        var valueKey = value.name+'('+value.aggr+')';
+
+        // add value to schema
+        if (!s[valueKey]) {
+          s[valueKey] = {
+            type : 'value',
+            order : v,
+            index : value.index
+          };
+        }
+
+        // add value to row
+        if (!p[valueKey]) {
+          p[valueKey] = {
+            value : (value.aggr !== 'count') ? row[value.index] : 1,
+            count: 1
+          };
         } else {
-          for (var d3gIndex = 0; d3gIndex < d3g.length; d3gIndex++) {
-            colName = d3g[d3gIndex].key;
-            withoutAggr = colName.substring(0, colName.lastIndexOf('('));
-            if (namesWithoutAggr[withoutAggr] <= 1) {
-              d3g[d3gIndex].key = withoutAggr;
-            }
+          p[valueKey] = {
+            value : aggrFunc[value.aggr](p[valueKey].value, row[value.index], p[valueKey].count+1),
+            count : (aggrFuncDiv[value.aggr]) ?  p[valueKey].count+1 : p[valueKey].count
+          };
+        }
+      }
+    }
+
+    //console.log("schema=%o, rows=%o", schema, rows);
+
+    return {
+      schema : schema,
+      rows : rows
+    };
+  };
+
+  var pivotDataToD3ChartFormat = function(data, allowTextXAxis, fillMissingValues, chartType) {
+    // construct d3 data
+    var d3g = [];
+
+    var schema = data.schema;
+    var rows = data.rows;
+    var values = $scope.paragraph.config.graph.values;
+
+    var concat = function(o, n) {
+      if (!o) {
+        return n;
+      } else {
+        return o+'.'+n;
+      }
+    };
+
+    var getSchemaUnderKey = function(key, s) {
+      for (var c in key.children) {
+        s[c] = {};
+        getSchemaUnderKey(key.children[c], s[c]);
+      }
+    };
+
+    var traverse = function(sKey, s, rKey, r, func, rowName, rowValue, colName) {
+      //console.log("TRAVERSE sKey=%o, s=%o, rKey=%o, r=%o, rowName=%o, rowValue=%o, colName=%o", sKey, s, rKey, r, rowName, rowValue, colName);
+
+      if (s.type==='key') {
+        rowName = concat(rowName, sKey);
+        rowValue = concat(rowValue, rKey);
+      } else if (s.type==='group') {
+        colName = concat(colName, rKey);
+      } else if (s.type==='value' && sKey===rKey || valueOnly) {
+        colName = concat(colName, rKey);
+        func(rowName, rowValue, colName, r);
+      }
+
+      for (var c in s.children) {
+        if (fillMissingValues && s.children[c].type === 'group' && r[c] === undefined) {
+          var cs = {};
+          getSchemaUnderKey(s.children[c], cs);
+          traverse(c, s.children[c], c, cs, func, rowName, rowValue, colName);
+          continue;
+        }
+
+        for (var j in r) {
+          if (s.children[c].type === 'key' || c === j) {
+            traverse(c, s.children[c], j, r[j], func, rowName, rowValue, colName);
           }
-
-          // use group name instead of group.value as a column name, if there're only one group and one value selected.
-          if (groups.length === 1 && values.length === 1) {
-            for (d3gIndex = 0; d3gIndex < d3g.length; d3gIndex++) {
-              colName = d3g[d3gIndex].key;
-              colName = colName.split('.')[0];
-              d3g[d3gIndex].key = colName;
-            }
-          }
-
-        }
-
-        return {
-          xLabels: rowIndexValue,
-          d3g: d3g
+        }
+      }
+    };
+
+    var keys = $scope.paragraph.config.graph.keys;
+    var groups = $scope.paragraph.config.graph.groups;
+    values = $scope.paragraph.config.graph.values;
+    var valueOnly = (keys.length === 0 && groups.length === 0 && values.length > 0);
+    var noKey = (keys.length === 0);
+    var isMultiBarChart = (chartType === 'multiBarChart');
+
+    var sKey = Object.keys(schema)[0];
+
+    var rowNameIndex = {};
+    var rowIdx = 0;
+    var colNameIndex = {};
+    var colIdx = 0;
+    var rowIndexValue = {};
+
+    for (var k in rows) {
+      traverse(sKey, schema[sKey], k, rows[k], function(rowName, rowValue, colName, value) {
+        //console.log("RowName=%o, row=%o, col=%o, value=%o", rowName, rowValue, colName, value);
+        if (rowNameIndex[rowValue] === undefined) {
+          rowIndexValue[rowIdx] = rowValue;
+          rowNameIndex[rowValue] = rowIdx++;
+        }
+
+        if (colNameIndex[colName] === undefined) {
+          colNameIndex[colName] = colIdx++;
+        }
+        var i = colNameIndex[colName];
+        if (noKey && isMultiBarChart) {
+          i = 0;
+        }
+
+        if (!d3g[i]) {
+          d3g[i] = {
+            values : [],
+            key : (noKey && isMultiBarChart) ? 'values' : colName
+          };
+        }
+
+        var xVar = isNaN(rowValue) ? ((allowTextXAxis) ? rowValue : rowNameIndex[rowValue]) : parseFloat(rowValue);
+        var yVar = 0;
+        if (xVar === undefined) { xVar = colName; }
+        if (value !== undefined) {
+          yVar = isNaN(value.value) ? 0 : parseFloat(value.value) / parseFloat(value.count);
+        }
+        d3g[i].values.push({
+          x : xVar,
+          y : yVar
+        });
+      });
+    }
+
+    // clear aggregation name, if possible
+    var namesWithoutAggr = {};
+    var colName;
+    var withoutAggr;
+    // TODO - This part could use som refactoring - Weird if/else with similar actions and variable names
+    for (colName in colNameIndex) {
+      withoutAggr = colName.substring(0, colName.lastIndexOf('('));
+      if (!namesWithoutAggr[withoutAggr]) {
+        namesWithoutAggr[withoutAggr] = 1;
+      } else {
+        namesWithoutAggr[withoutAggr]++;
+      }
+    }
+
+    if (valueOnly) {
+      for (var valueIndex = 0; valueIndex < d3g[0].values.length; valueIndex++) {
+        colName = d3g[0].values[valueIndex].x;
+        if (!colName) {
+          continue;
+        }
+
+        withoutAggr = colName.substring(0, colName.lastIndexOf('('));
+        if (namesWithoutAggr[withoutAggr] <= 1 ) {
+          d3g[0].values[valueIndex].x = withoutAggr;
+        }
+      }
+    } else {
+      for (var d3gIndex = 0; d3gIndex < d3g.length; d3gIndex++) {
+        colName = d3g[d3gIndex].key;
+        withoutAggr = colName.substring(0, colName.lastIndexOf('('));
+        if (namesWithoutAggr[withoutAggr] <= 1 ) {
+          d3g[d3gIndex].key = withoutAggr;
+        }
+      }
+
+      // use group name instead of group.value as a column name, if there're only one group and one value selected.
+      if (groups.length === 1 && values.length === 1) {
+        for (d3gIndex = 0; d3gIndex < d3g.length; d3gIndex++) {
+          colName = d3g[d3gIndex].key;
+          colName = colName.split('.')[0];
+          d3g[d3gIndex].key = colName;
+        }
+      }
+
+    }
+
+    return {
+      xLabels : rowIndexValue,
+      d3g : d3g
+    };
+  };
+
+
+  var setDiscreteScatterData = function(data) {
+    var xAxis = $scope.paragraph.config.graph.scatter.xAxis;
+    var yAxis = $scope.paragraph.config.graph.scatter.yAxis;
+    var group = $scope.paragraph.config.graph.scatter.group;
+
+    var xValue;
+    var yValue;
+    var grp;
+
+    var rows = {};
+
+    for (var i = 0; i < data.rows.length; i++) {
+      var row = data.rows[i];
+      if (xAxis) {
+        xValue = row[xAxis.index];
+      }
+      if (yAxis) {
+        yValue = row[yAxis.index];
+      }
+      if (group) {
+        grp = row[group.index];
+      }
+
+      var key = xValue + ',' + yValue +  ',' + grp;
+
+      if(!rows[key]) {
+        rows[key] = {
+          x : xValue,
+          y : yValue,
+          group : grp,
+          size : 1
         };
+      } else {
+        rows[key].size++;
+      }
+    }
+
+    // change object into array
+    var newRows = [];
+    for(var r in rows){
+      var newRow = [];
+      if (xAxis) { newRow[xAxis.index] = rows[r].x; }
+      if (yAxis) { newRow[yAxis.index] = rows[r].y; }
+      if (group) { newRow[group.index] = rows[r].group; }
+      newRow[data.rows[0].length] = rows[r].size;
+      newRows.push(newRow);
+    }
+    return newRows;
+  };
+
+  var setScatterChart = function(data, refresh) {
+    var xAxis = $scope.paragraph.config.graph.scatter.xAxis;
+    var yAxis = $scope.paragraph.config.graph.scatter.yAxis;
+    var group = $scope.paragraph.config.graph.scatter.group;
+    var size = $scope.paragraph.config.graph.scatter.size;
+
+    var xValues = [];
+    var yValues = [];
+    var rows = {};
+    var d3g = [];
+
+    var rowNameIndex = {};
+    var colNameIndex = {};
+    var grpNameIndex = {};
+    var rowIndexValue = {};
+    var colIndexValue = {};
+    var grpIndexValue = {};
+    var rowIdx = 0;
+    var colIdx = 0;
+    var grpIdx = 0;
+    var grpName = '';
+
+    var xValue;
+    var yValue;
+    var row;
+
+    if (!xAxis && !yAxis) {
+      return {
+        d3g : []
       };
-
-      var setDiscreteScatterData = function(data) {
-        var xAxis = $scope.paragraph.config.graph.scatter.xAxis;
-        var yAxis = $scope.paragraph.config.graph.scatter.yAxis;
-        var group = $scope.paragraph.config.graph.scatter.group;
-
-        var xValue;
-        var yValue;
-        var grp;
-
-        var rows = {};
-
-        for (var i = 0; i < data.rows.length; i++) {
-          var row = data.rows[i];
-          if (xAxis) {
-            xValue = row[xAxis.index];
-          }
-          if (yAxis) {
-            yValue = row[yAxis.index];
-          }
-          if (group) {
-            grp = row[group.index];
-          }
-
-          var key = xValue + ',' + yValue + ',' + grp;
-
-          if (!rows[key]) {
-            rows[key] = {
-              x: xValue,
-              y: yValue,
-              group: grp,
-              size: 1
-            };
-          } else {
-            rows[key].size++;
-          }
-        }
-
-        // change object into array
-        var newRows = [];
-        for (var r in rows) {
-          var newRow = [];
-          if (xAxis) {
-            newRow[xAxis.index] = rows[r].x;
-          }
-          if (yAxis) {
-            newRow[yAxis.index] = rows[r].y;
-          }
-          if (group) {
-            newRow[group.index] = rows[r].group;
-          }
-          newRow[data.rows[0].length] = rows[r].size;
-          newRows.push(newRow);
-        }
-        return newRows;
-      };
-
-      var setScatterChart = function(data, refresh) {
-        var xAxis = $scope.paragraph.config.graph.scatter.xAxis;
-        var yAxis = $scope.paragraph.config.graph.scatter.yAxis;
-        var group = $scope.paragraph.config.graph.scatter.group;
-        var size = $scope.paragraph.config.graph.scatter.size;
-
-        var xValues = [];
-        var yValues = [];
-        var rows = {};
-        var d3g = [];
-
-        var rowNameIndex = {};
-        var colNameIndex = {};
-        var grpNameIndex = {};
-        var rowIndexValue = {};
-        var colIndexValue = {};
-        var grpIndexValue = {};
-        var rowIdx = 0;
-        var colIdx = 0;
-        var grpIdx = 0;
-        var grpName = '';
-
-        var xValue;
-        var yValue;
-        var row;
-
-        if (!xAxis && !yAxis) {
-          return {
-            d3g: []
-          };
-        }
-
-        for (var i = 0; i < data.rows.length; i++) {
-          row = data.rows[i];
-          if (xAxis) {
-            xValue = row[xAxis.index];
-            xValues[i] = xValue;
-          }
-          if (yAxis) {
-            yValue = row[yAxis.index];
-            yValues[i] = yValue;
-          }
-        }
-
-        var isAllDiscrete = ((xAxis && yAxis && isDiscrete(xValues) && isDiscrete(yValues)) ||
-        (!xAxis && isDiscrete(yValues)) ||
-        (!yAxis && isDiscrete(xValues)));
-
-        if (isAllDiscrete) {
-          rows = setDiscreteScatterData(data);
-        } else {
-          rows = data.rows;
-        }
-
-        if (!group && isAllDiscrete) {
-          grpName = 'count';
-        } else if (!group && !size) {
-          if (xAxis && yAxis) {
-            grpName = '(' + xAxis.name + ', ' + yAxis.name + ')';
-          } else if (xAxis && !yAxis) {
-            grpName = xAxis.name;
-          } else if (!xAxis && yAxis) {
-            grpName = yAxis.name;
-          }
-        } else if (!group && size) {
-          grpName = size.name;
-        }
-
-        for (i = 0; i < rows.length; i++) {
-          row = rows[i];
-          if (xAxis) {
-            xValue = row[xAxis.index];
-          }
-          if (yAxis) {
-            yValue = row[yAxis.index];
-          }
-          if (group) {
-            grpName = row[group.index];
-          }
-          var sz = (isAllDiscrete) ? row[row.length - 1] : ((size) ? row[size.index] : 1);
-
-          if (grpNameIndex[grpName] === undefined) {
-            grpIndexValue[grpIdx] = grpName;
-            grpNameIndex[grpName] = grpIdx++;
-          }
-
-          if (xAxis && rowNameIndex[xValue] === undefined) {
-            rowIndexValue[rowIdx] = xValue;
-            rowNameIndex[xValue] = rowIdx++;
-          }
-
-          if (yAxis && colNameIndex[yValue] === undefined) {
-            colIndexValue[colIdx] = yValue;
-            colNameIndex[yValue] = colIdx++;
-          }
-
-          if (!d3g[grpNameIndex[grpName]]) {
-            d3g[grpNameIndex[grpName]] = {
-              key: grpName,
-              values: []
-            };
-          }
-
-          d3g[grpNameIndex[grpName]].values.push({
-            x: xAxis ? (isNaN(xValue) ? rowNameIndex[xValue] : parseFloat(xValue)) : 0,
-            y: yAxis ? (isNaN(yValue) ? colNameIndex[yValue] : parseFloat(yValue)) : 0,
-            size: isNaN(parseFloat(sz)) ? 1 : parseFloat(sz)
-          });
-        }
-
-        return {
-          xLabels: rowIndexValue,
-          yLabels: colIndexValue,
-          d3g: d3g
+    }
+
+    for (var i = 0; i < data.rows.length; i++) {
+      row = data.rows[i];
+      if (xAxis) {
+        xValue = row[xAxis.index];
+        xValues[i] = xValue;
+      }
+      if (yAxis) {
+        yValue = row[yAxis.index];
+        yValues[i] = yValue;
+      }
+    }
+
+    var isAllDiscrete = ((xAxis && yAxis && isDiscrete(xValues) && isDiscrete(yValues)) ||
+                         (!xAxis && isDiscrete(yValues)) ||
+                         (!yAxis && isDiscrete(xValues)));
+
+    if (isAllDiscrete) {
+      rows = setDiscreteScatterData(data);
+    } else {
+      rows = data.rows;
+    }
+
+    if (!group && isAllDiscrete) {
+      grpName = 'count';
+    } else if (!group && !size) {
+      if (xAxis && yAxis) {
+        grpName = '(' + xAxis.name + ', ' + yAxis.name + ')';
+      } else if (xAxis && !yAxis) {
+        grpName = xAxis.name;
+      } else if (!xAxis && yAxis) {
+        grpName = yAxis.name;
+      }
+    } else if (!group && size) {
+      grpName = size.name;
+    }
+
+    for (i = 0; i < rows.length; i++) {
+      row = rows[i];
+      if (xAxis) {
+        xValue = row[xAxis.index];
+      }
+      if (yAxis) {
+        yValue = row[yAxis.index];
+      }
+      if (group) {
+        grpName = row[group.index];
+      }
+      var sz = (isAllDiscrete) ? row[row.length-1] : ((size) ? row[size.index] : 1);
+
+      if (grpNameIndex[grpName] === undefined) {
+        grpIndexValue[grpIdx] = grpName;
+        grpNameIndex[grpName] = grpIdx++;
+      }
+
+      if (xAxis && rowNameIndex[xValue] === undefined) {
+        rowIndexValue[rowIdx] = xValue;
+        rowNameIndex[xValue] = rowIdx++;
+      }
+
+      if (yAxis && colNameIndex[yValue] === undefined) {
+        colIndexValue[colIdx] = yValue;
+        colNameIndex[yValue] = colIdx++;
+      }
+
+      if (!d3g[grpNameIndex[grpName]]) {
+        d3g[grpNameIndex[grpName]] = {
+          key : grpName,
+          values : []
         };
-      };
-
-      var isDiscrete = function(field) {
-        var getUnique = function(f) {
-          var uniqObj = {};
-          var uniqArr = [];
-          var j = 0;
-          for (var i = 0; i < f.length; i++) {
-            var item = f[i];
-            if (uniqObj[item] !== 1) {
-              uniqObj[item] = 1;
-              uniqArr[j++] = item;
-            }
-          }
-          return uniqArr;
-        };
-
-        for (var i = 0; i < field.length; i++) {
-          if (isNaN(parseFloat(field[i])) &&
-            (typeof field[i] === 'string' || field[i] instanceof String)) {
-            return true;
-          }
-        }
-
-        var threshold = 0.05;
-        var unique = getUnique(field);
-        if (unique.length / field.length < threshold) {
-          return true;
-        } else {
-          return false;
-        }
-      };
-
-      $scope.isValidSizeOption = function(options, rows) {
-        var xValues = [];
-        var yValues = [];
-
-        for (var i = 0; i < rows.length; i++) {
-          var row = rows[i];
-          var size = row[options.size.index];
-
-          //check if the field is numeric
-          if (isNaN(parseFloat(size)) || !isFinite(size)) {
-            return false;
-          }
-
-          if (options.xAxis) {
-            var x = row[options.xAxis.index];
-            xValues[i] = x;
-          }
-          if (options.yAxis) {
-            var y = row[options.yAxis.index];
-            yValues[i] = y;
-          }
-        }
-
-        //check if all existing fields are discrete
-        var isAllDiscrete = ((options.xAxis && options.yAxis && isDiscrete(xValues) && isDiscrete(yValues)) ||
-        (!options.xAxis && isDiscrete(yValues)) ||
-        (!options.yAxis && isDiscrete(xValues)));
-
-        if (isAllDiscrete) {
-          return false;
-        }
-
+      }
+
+      d3g[grpNameIndex[grpName]].values.push({
+        x : xAxis ? (isNaN(xValue) ? rowNameIndex[xValue] : parseFloat(xValue)) : 0,
+        y : yAxis ? (isNaN(yValue) ? colNameIndex[yValue] : parseFloat(yValue)) : 0,
+        size : isNaN(parseFloat(sz))? 1 : parseFloat(sz)
+      });
+    }
+
+    return {
+      xLabels : rowIndexValue,
+      yLabels : colIndexValue,
+      d3g : d3g
+    };
+  };
+
+  var isDiscrete = function(field) {
+    var getUnique = function(f) {
+      var uniqObj = {};
+      var uniqArr = [];
+      var j = 0;
+      for (var i = 0; i < f.length; i++) {
+        var item = f[i];
+        if(uniqObj[item] !== 1) {
+          uniqObj[item] = 1;
+          uniqArr[j++] = item;
+        }
+      }
+      return uniqArr;
+    };
+
+    for (var i = 0; i < field.length; i++) {
+      if(isNaN(parseFloat(field[i])) &&
+         (typeof field[i] === 'string' || field[i] instanceof String)) {
         return true;
-      };
-
-      $scope.resizeParagraph = function(width, height) {
-        if ($scope.paragraph.config.colWidth !== width) {
-
-          $scope.paragraph.config.colWidth = width;
-          $scope.changeColWidth();
-          $timeout(function() {
-            autoAdjustEditorHeight($scope.paragraph.id + '_editor');
-            $scope.changeHeight(height);
-          }, 200);
-
-        } else {
-          $scope.changeHeight(height);
-        }
-      };
-
-      $scope.changeHeight = function(height) {
-        var newParams = angular.copy($scope.paragraph.settings.params);
-        var newConfig = angular.copy($scope.paragraph.config);
-
-        newConfig.graph.height = height;
-
-        commitParagraph($scope.paragraph.title, $scope.paragraph.text, newConfig, newParams);
-      };
-
-      /** Utility function */
-      if (typeof String.prototype.startsWith !== 'function') {
-        String.prototype.startsWith = function(str) {
-          return this.slice(0, str.length) === str;
-        };
-      }
-
-      $scope.goToSingleParagraph = function() {
-        var noteId = $route.current.pathParams.noteId;
-        var redirectToUrl = location.protocol + '//' + location.host + location.pathname + '#/notebook/' + noteId +
-          '/paragraph/' + $scope.paragraph.id + '?asIframe';
-        $window.open(redirectToUrl);
-      };
-
-      $scope.showScrollDownIcon = function() {
-        var doc = angular.element('#p' + $scope.paragraph.id + '_text');
-        if (doc[0]) {
-          return doc[0].scrollHeight > doc.innerHeight();
-        }
+      }
+    }
+
+    var threshold = 0.05;
+    var unique = getUnique(field);
+    if (unique.length/field.length < threshold) {
+      return true;
+    } else {
+      return false;
+    }
+  };
+
+  $scope.isValidSizeOption = function (options, rows) {
+    var xValues = [];
+    var yValues = [];
+
+    for (var i = 0; i < rows.length; i++) {
+      var row = rows[i];
+      var size = row[options.size.index];
+
+      //check if the field is numeric
+      if (isNaN(parseFloat(size)) || !isFinite(size)) {
         return false;
-      };
-
-      $scope.scrollParagraphDown = function() {
-        var doc = angular.element('#p' + $scope.paragraph.id + '_text');
-        doc.animate({scrollTop: doc[0].scrollHeight}, 500);
-        $scope.keepScrollDown = true;
-      };
-
-      $scope.showScrollUpIcon = function() {
-        if (angular.element('#p' + $scope.paragraph.id + '_text')[0]) {
-          return angular.element('#p' + $scope.paragraph.id + '_text')[0].scrollTop !== 0;
-        }
-        return false;
-
-      };
-
-      $scope.scrollParagraphUp = function() {
-        var doc = angular.element('#p' + $scope.paragraph.id + '_text');
-        doc.animate({scrollTop: 0}, 500);
-        $scope.keepScrollDown = false;
-      };
-
-      $scope.exportToDSV = function(delimiter) {
-        var data = $scope.paragraph.result;
-        var dsv = '';
-        for (var titleIndex in $scope.paragraph.result.columnNames) {
-          dsv += $scope.paragraph.result.columnNames[titleIndex].name + delimiter;
-        }
-        dsv = dsv.substring(0, dsv.length - 1) + '\n';
-        for (var r in $scope.paragraph.result.msgTable) {
-          var row = $scope.paragraph.result.msgTable[r];
-          var dsvRow = '';
-          for (var index in row) {
-            dsvRow += row[index].value + delimiter;
-          }
-          dsv += dsvRow.substring(0, dsvRow.length - 1) + '\n';
-        }
-        var extension = '';
-        if (delimiter === '\t') {
-          extension = 'tsv';
-        } else if (delimiter === ',') {
-          extension = 'csv';
-        }
-        SaveAsService.SaveAs(dsv, 'data', extension);
-      };
-
-      // Helium ---------------------------------------------
-
-      // app states
-      $scope.apps = [];
-
-      // suggested apps
-      $scope.suggestion = {};
-
-      $scope.switchApp = function(appId) {
-        var app = _.find($scope.apps, {id: appId});
-        var config = $scope.paragraph.config;
-        var settings = $scope.paragraph.settings;
-
-        var newConfig = angular.copy(config);
-        var newParams = angular.copy(settings.params);
-
-        // 'helium.activeApp' can be cleared by setGraphMode()
-        _.set(newConfig, 'helium.activeApp', appId);
-
-        commitConfig(newConfig, newParams);
-      };
-
-      $scope.loadApp = function(heliumPackage) {
-        var noteId = $route.current.pathParams.noteId;
-        $http.post(baseUrlSrv.getRestApiBase() + '/helium/load/' + noteId + '/' + $scope.paragraph.id,
-          heliumPackage)
-          .success(function(data, status, headers, config) {
-            console.log('Load app %o', data);
-          })
-          .error(function(err, status, headers, config) {
-            console.log('Error %o', err);
-          });
-      };
-
-      var commitConfig = function(config, params) {
-        var paragraph = $scope.paragraph;
-        commitParagraph(paragraph.title, paragraph.text, config, params);
-      };
-
-      var getApplicationStates = function() {
-        var appStates = [];
-        var paragraph = $scope.paragraph;
-
-        // Display ApplicationState
-        if (paragraph.apps) {
-          _.forEach(paragraph.apps, function(app) {
-            appStates.push({
-              id: app.id,
-              pkg: app.pkg,
-              status: app.status,
-              output: app.output
-            });
-          });
-        }
-
-        // update or remove app states no longer exists
-        _.forEach($scope.apps, function(currentAppState, idx) {
-          var newAppState = _.find(appStates, {id: currentAppState.id});
-          if (newAppState) {
-            angular.extend($scope.apps[idx], newAppState);
-          } else {
-            $scope.apps.splice(idx, 1);
-          }
-        });
-
-        // add new app states
-        _.forEach(appStates, function(app, idx) {
-          if ($scope.apps.length <= idx || $scope.apps[idx].id !== app.id) {
-            $scope.apps.splice(idx, 0, app);
-          }
-        });
-      };
-
-      var getSuggestions = function() {
-        // Get suggested apps
-        var noteId = $route.current.pathParams.noteId;
-        $http.get(baseUrlSrv.getRestApiBase() + '/helium/suggest/' + noteId + '/' + $scope.paragraph.id)
-          .success(function(data, status, headers, config) {
-            console.log('Suggested apps %o', data);
-            $scope.suggestion = data.body;
-          })
-          .error(function(err, status, headers, config) {
-            console.log('Error %o', err);
-          });
-      };
-
-      var getAppScope = function(appState) {
-        if (!appState.scope) {
-          appState.scope = $rootScope.$new(true, $rootScope);
-        }
-
-        return appState.scope;
-      };
-
-      var getAppRegistry = function(appState) {
-        if (!appState.registry) {
-          appState.registry = {};
-        }
-
-        return appState.registry;
-      };
-
-      var renderApp = function(appState) {
-        var retryRenderer = function() {
-          var targetEl = angular.element(document.getElementById('p' + appState.id));
-          console.log('retry renderApp %o', targetEl);
-          if (targetEl.length) {
-            try {
-              console.log('renderApp %o', appState);
-              targetEl.html(appState.output);
-              $compile(targetEl.contents())(getAppScope(appState));
-            } catch (err) {
-              console.log('App rendering error %o', err);
-            }
-          } else {
-            $timeout(retryRenderer, 1000);
-          }
-        };
-        $timeout(retryRenderer);
-      };
-
-      $scope.$on('appendAppOutput', function(event, data) {
-        if ($scope.paragraph.id === data.paragraphId) {
-          var app = _.find($scope.apps, {id: data.appId});
-          if (app) {
-            app.output += data.data;
-
-<<<<<<< HEAD
-            var paragraphAppState = _.find($scope.paragraph.apps, {id: data.appId});
-            paragraphAppState.output = app.output;
-
-            var targetEl = angular.element(document.getElementById('p' + app.id));
-            targetEl.html(app.output);
-            $compile(targetEl.contents())(getAppScope(app));
-            console.log('append app output %o', $scope.apps);
-          }
-        }
-=======
+      }
+
+      if (options.xAxis) {
+        var x = row[options.xAxis.index];
+        xValues[i] = x;
+      }
+      if (options.yAxis) {
+        var y = row[options.yAxis.index];
+        yValues[i] = y;
+      }
+    }
+
+    //check if all existing fields are discrete
+    var isAllDiscrete = ((options.xAxis && options.yAxis && isDiscrete(xValues) && isDiscrete(yValues)) ||
+                         (!options.xAxis && isDiscrete(yValues)) ||
+                         (!options.yAxis && isDiscrete(xValues)));
+
+    if (isAllDiscrete) {
+      return false;
+    }
+
+    return true;
+  };
+
   $scope.resizeParagraph = function(width, height) {
     $scope.changeColWidth(width);
     $timeout(function() {
@@ -2783,52 +2267,156 @@
       })
       .error(function(err, status, headers, config) {
         console.log('Error %o', err);
->>>>>>> ca4e587f
       });
-
-      $scope.$on('updateAppOutput', function(event, data) {
-        if ($scope.paragraph.id === data.paragraphId) {
-          var app = _.find($scope.apps, {id: data.appId});
-          if (app) {
-            app.output = data.data;
-
-            var paragraphAppState = _.find($scope.paragraph.apps, {id: data.appId});
-            paragraphAppState.output = app.output;
-
-            var targetEl = angular.element(document.getElementById('p' + app.id));
-            targetEl.html(app.output);
-            $compile(targetEl.contents())(getAppScope(app));
-            console.log('append app output');
-          }
-        }
+  };
+
+  var commitConfig = function(config, params) {
+    var paragraph = $scope.paragraph;
+    commitParagraph(paragraph.title, paragraph.text, config, params);
+  };
+
+  var getApplicationStates = function() {
+    var appStates = [];
+    var paragraph = $scope.paragraph;
+
+    // Display ApplicationState
+    if (paragraph.apps) {
+      _.forEach(paragraph.apps, function (app) {
+        appStates.push({
+          id: app.id,
+          pkg: app.pkg,
+          status: app.status,
+          output: app.output
+        });
       });
-
-      $scope.$on('appLoad', function(event, data) {
-        if ($scope.paragraph.id === data.paragraphId) {
-          var app = _.find($scope.apps, {id: data.appId});
-          if (!app) {
-            app = {
-              id: data.appId,
-              pkg: data.pkg,
-              status: 'UNLOADED',
-              output: ''
-            };
-
-            $scope.apps.push(app);
-            $scope.paragraph.apps.push(app);
-            $scope.switchApp(app.id);
-          }
-        }
+    }
+
+    // update or remove app states no longer exists
+    _.forEach($scope.apps, function(currentAppState, idx) {
+      var newAppState = _.find(appStates, { id : currentAppState.id });
+      if (newAppState) {
+        angular.extend($scope.apps[idx], newAppState);
+      } else {
+        $scope.apps.splice(idx, 1);
+      }
+    });
+
+    // add new app states
+    _.forEach(appStates, function(app, idx) {
+      if ($scope.apps.length <= idx || $scope.apps[idx].id !== app.id) {
+        $scope.apps.splice(idx, 0, app);
+      }
+    });
+  };
+
+  var getSuggestions = function() {
+    // Get suggested apps
+    var noteId = $route.current.pathParams.noteId;
+    $http.get(baseUrlSrv.getRestApiBase() + '/helium/suggest/' + noteId + '/' + $scope.paragraph.id)
+      .success(function(data, status, headers, config) {
+        console.log('Suggested apps %o', data);
+        $scope.suggestion = data.body;
+      })
+      .error(function(err, status, headers, config) {
+        console.log('Error %o', err);
       });
-
-      $scope.$on('appStatusChange', function(event, data) {
-        if ($scope.paragraph.id === data.paragraphId) {
-          var app = _.find($scope.apps, {id: data.appId});
-          if (app) {
-            app.status = data.status;
-            var paragraphAppState = _.find($scope.paragraph.apps, {id: data.appId});
-            paragraphAppState.status = app.status;
-          }
-        }
-      });
-    });+  };
+
+  var getAppScope = function(appState) {
+    if (!appState.scope) {
+      appState.scope = $rootScope.$new(true, $rootScope);
+    }
+
+    return appState.scope;
+  };
+
+  var getAppRegistry = function(appState) {
+    if (!appState.registry) {
+      appState.registry = {};
+    }
+
+    return appState.registry;
+  };
+
+  var renderApp = function(appState) {
+    var retryRenderer = function() {
+      var targetEl = angular.element(document.getElementById('p' + appState.id));
+      console.log('retry renderApp %o', targetEl);
+      if (targetEl.length) {
+        try {
+          console.log('renderApp %o', appState);
+          targetEl.html(appState.output);
+          $compile(targetEl.contents())(getAppScope(appState));
+        } catch(err) {
+          console.log('App rendering error %o', err);
+        }
+      } else {
+        $timeout(retryRenderer, 1000);
+      }
+    };
+    $timeout(retryRenderer);
+  };
+
+  $scope.$on('appendAppOutput', function(event, data) {
+    if ($scope.paragraph.id === data.paragraphId) {
+      var app = _.find($scope.apps, { id : data.appId });
+      if (app) {
+        app.output += data.data;
+
+        var paragraphAppState = _.find($scope.paragraph.apps, { id : data.appId });
+        paragraphAppState.output = app.output;
+
+        var targetEl = angular.element(document.getElementById('p' + app.id));
+        targetEl.html(app.output);
+        $compile(targetEl.contents())(getAppScope(app));
+        console.log('append app output %o', $scope.apps);
+      }
+    }
+  });
+
+  $scope.$on('updateAppOutput', function(event, data) {
+    if ($scope.paragraph.id === data.paragraphId) {
+      var app = _.find($scope.apps, { id : data.appId });
+      if (app) {
+        app.output = data.data;
+
+        var paragraphAppState = _.find($scope.paragraph.apps, { id : data.appId });
+        paragraphAppState.output = app.output;
+
+        var targetEl = angular.element(document.getElementById('p' + app.id));
+        targetEl.html(app.output);
+        $compile(targetEl.contents())(getAppScope(app));
+        console.log('append app output');
+      }
+    }
+  });
+
+  $scope.$on('appLoad', function(event, data) {
+    if ($scope.paragraph.id === data.paragraphId) {
+      var app = _.find($scope.apps, {id: data.appId});
+      if (!app) {
+        app = {
+          id: data.appId,
+          pkg: data.pkg,
+          status: 'UNLOADED',
+          output: ''
+        };
+
+        $scope.apps.push(app);
+        $scope.paragraph.apps.push(app);
+        $scope.switchApp(app.id);
+      }
+    }
+  });
+
+  $scope.$on('appStatusChange', function(event, data) {
+    if ($scope.paragraph.id === data.paragraphId) {
+      var app = _.find($scope.apps, {id: data.appId});
+      if (app) {
+        app.status = data.status;
+        var paragraphAppState = _.find($scope.paragraph.apps, { id : data.appId });
+        paragraphAppState.status = app.status;
+      }
+    }
+  });
+});
