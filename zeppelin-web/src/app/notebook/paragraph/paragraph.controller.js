/*
 * Licensed under the Apache License, Version 2.0 (the "License");
 * you may not use this file except in compliance with the License.
 * You may obtain a copy of the License at
 *
 *     http://www.apache.org/licenses/LICENSE-2.0
 *
 * Unless required by applicable law or agreed to in writing, software
 * distributed under the License is distributed on an "AS IS" BASIS,
 * WITHOUT WARRANTIES OR CONDITIONS OF ANY KIND, either express or implied.
 * See the License for the specific language governing permissions and
 * limitations under the License.
 */
'use strict';
(function() {

  angular.module('zeppelinWebApp').controller('ParagraphCtrl', ParagraphCtrl);

  ParagraphCtrl.$inject = [
    '$scope',
    '$rootScope',
    '$route',
    '$window',
    '$routeParams',
    '$location',
    '$timeout',
    '$compile',
    '$http',
    '$q',
    'websocketMsgSrv',
    'baseUrlSrv',
    'ngToast',
    'saveAsService',
    'handsonHelperService',
    'dataTypeService'
  ];

  function ParagraphCtrl($scope, $rootScope, $route, $window, $routeParams, $location,
                         $timeout, $compile, $http, $q, websocketMsgSrv,
                         baseUrlSrv, ngToast, saveAsService,
                         handsonHelperService, dataTypeService) {
    var ANGULAR_FUNCTION_OBJECT_NAME_PREFIX = '_Z_ANGULAR_FUNC_';
    $scope.parentNote = null;
    $scope.paragraph = null;
    $scope.originalText = '';
    $scope.editor = null;

    var editorSetting = {};
    var pastePercentSign = false;
    var paragraphScope = $rootScope.$new(true, $rootScope);

    // to keep backward compatibility
    $scope.compiledScope = paragraphScope;

    paragraphScope.z = {
      // z.runParagraph('20150213-231621_168813393')
      runParagraph: function(paragraphId) {
        if (paragraphId) {
          var filtered = $scope.parentNote.paragraphs.filter(function(x) {
            return x.id === paragraphId;});
          if (filtered.length === 1) {
            var paragraph = filtered[0];
            websocketMsgSrv.runParagraph(paragraph.id, paragraph.title, paragraph.text,
                paragraph.config, paragraph.settings.params);
          } else {
            ngToast.danger({content: 'Cannot find a paragraph with id \'' + paragraphId + '\'',
              verticalPosition: 'top', dismissOnTimeout: false});
          }
        } else {
          ngToast.danger({
            content: 'Please provide a \'paragraphId\' when calling z.runParagraph(paragraphId)',
            verticalPosition: 'top', dismissOnTimeout: false});
        }
      },

      // Example: z.angularBind('my_var', 'Test Value', '20150213-231621_168813393')
      angularBind: function(varName, value, paragraphId) {
        // Only push to server if there paragraphId is defined
        if (paragraphId) {
          websocketMsgSrv.clientBindAngularObject($routeParams.noteId, varName, value, paragraphId);
        } else {
          ngToast.danger({
            content: 'Please provide a \'paragraphId\' when calling ' +
            'z.angularBind(varName, value, \'PUT_HERE_PARAGRAPH_ID\')',
            verticalPosition: 'top', dismissOnTimeout: false});
        }
      },

      // Example: z.angularUnBind('my_var', '20150213-231621_168813393')
      angularUnbind: function(varName, paragraphId) {
        // Only push to server if paragraphId is defined
        if (paragraphId) {
          websocketMsgSrv.clientUnbindAngularObject($routeParams.noteId, varName, paragraphId);
        } else {
          ngToast.danger({
            content: 'Please provide a \'paragraphId\' when calling ' +
            'z.angularUnbind(varName, \'PUT_HERE_PARAGRAPH_ID\')',
            verticalPosition: 'top', dismissOnTimeout: false});
        }
      }
    };

    var angularObjectRegistry = {};

    /**
     * Built-in visualizations
     */
    $scope.builtInTableDataVisualizationList = [
      {
        id: 'table',   // paragraph.config.graph.mode
        name: 'Table', // human readable name. tooltip
        icon: 'fa fa-table'
      },
      {
        id: 'multiBarChart',
        name: 'Bar Chart',
        icon: 'fa fa-bar-chart',
        transformation: 'pivot'
      },
      {
        id: 'pieChart',
        name: 'Pie Chart',
        icon: 'fa fa-pie-chart',
        transformation: 'pivot'
      },
      {
        id: 'stackedAreaChart',
        name: 'Area Chart',
        icon: 'fa fa-area-chart',
        transformation: 'pivot'
      },
      {
        id: 'lineChart',
        name: 'Line Chart',
        icon: 'fa fa-line-chart',
        transformation: 'pivot'
      },
      {
        id: 'scatterChart',
        name: 'Scatter Chart',
        icon: 'cf cf-scatter-chart'
      }
    ];

    /**
     * Holds class and actual runtime instance and related infos of built-in visualizations
     */
    var builtInVisualizations = {
      'table': {
        class: zeppelin.TableVisualization,
        instance: undefined   // created from setGraphMode()
      },
      'multiBarChart': {
        class: zeppelin.BarchartVisualization,
        instance: undefined
      },
      'pieChart': {
        class: zeppelin.PiechartVisualization,
        instance: undefined
      },
      'stackedAreaChart': {
        class: zeppelin.AreachartVisualization,
        instance: undefined
      },
      'lineChart': {
        class: zeppelin.LinechartVisualization,
        instance: undefined
      },
      'scatterChart': {
        class: zeppelin.ScatterchartVisualization,
        instance: undefined
      }
    };

    /**
     * TableData instance
     */
    var tableData;

    // available columns in tabledata
    $scope.tableDataColumns = [];

    // Controller init
    $scope.init = function(newParagraph, note) {
      $scope.paragraph = newParagraph;
      $scope.parentNote = note;
      $scope.originalText = angular.copy(newParagraph.text);
      $scope.chart = {};
      $scope.baseMapOption = ['Streets', 'Satellite', 'Hybrid', 'Topo', 'Gray', 'Oceans', 'Terrain'];
      $scope.colWidthOption = [1, 2, 3, 4, 5, 6, 7, 8, 9, 10, 11, 12];
      $scope.paragraphFocused = false;
      if (newParagraph.focus) {
        $scope.paragraphFocused = true;
      }
      if (!$scope.paragraph.config) {
        $scope.paragraph.config = {};
      }

      initializeDefault();

      if ($scope.getResultType() === 'TABLE') {
        var TableData = zeppelin.TableData;
        tableData = new TableData();
        tableData.loadParagraphResult($scope.paragraph.result);
        $scope.tableDataColumns = tableData.columns;
        $scope.tableDataComment = tableData.comment;
        $scope.setGraphMode($scope.getGraphMode(), false, false);
      } else if ($scope.getResultType() === 'HTML') {
        $scope.renderHtml();
      } else if ($scope.getResultType() === 'ANGULAR') {
        $scope.renderAngular();
      } else if ($scope.getResultType() === 'TEXT') {
        $scope.renderText();
      }

      getApplicationStates();
      getSuggestions();

      var activeApp =  _.get($scope.paragraph.config, 'helium.activeApp');
      if (activeApp) {
        var app = _.find($scope.apps, {id: activeApp});
        renderApp(app);
      }
    };

    $scope.renderHtml = function() {
      var retryRenderer = function() {
        var htmlEl = angular.element('#p' + $scope.paragraph.id + '_html');
        if (htmlEl.length) {
          try {
            htmlEl.html($scope.paragraph.result.msg);

            htmlEl.find('pre code').each(function(i, e) {
              hljs.highlightBlock(e);
            });
            /*eslint new-cap: [2, {"capIsNewExceptions": ["MathJax.Hub.Queue"]}]*/
            MathJax.Hub.Queue(['Typeset', MathJax.Hub, htmlEl[0]]);
          } catch (err) {
            console.log('HTML rendering error %o', err);
          }
        } else {
          $timeout(retryRenderer, 10);
        }
      };
      $timeout(retryRenderer);
    };

    $scope.renderAngular = function() {
      var retryRenderer = function() {
        if (angular.element('#p' + $scope.paragraph.id + '_angular').length) {
          try {
            angular.element('#p' + $scope.paragraph.id + '_angular').html($scope.paragraph.result.msg);

            $compile(angular.element('#p' + $scope.paragraph.id + '_angular').contents())(paragraphScope);
          } catch (err) {
            console.log('ANGULAR rendering error %o', err);
          }
        } else {
          $timeout(retryRenderer, 10);
        }
      };
      $timeout(retryRenderer);
    };

    $scope.renderText = function() {
      var retryRenderer = function() {

        var textEl = angular.element('#p' + $scope.paragraph.id + '_text');
        if (textEl.length) {
          // clear all lines before render
          $scope.clearTextOutput();

          if ($scope.paragraph.result && $scope.paragraph.result.msg) {
            $scope.appendTextOutput($scope.paragraph.result.msg);
          }

          angular.element('#p' + $scope.paragraph.id + '_text').bind('mousewheel', function(e) {
            $scope.keepScrollDown = false;
          });
          $scope.flushStreamingOutput = true;
        } else {
          $timeout(retryRenderer, 10);
        }
      };
      $timeout(retryRenderer);
    };

    $scope.clearTextOutput = function() {
      var textEl = angular.element('#p' + $scope.paragraph.id + '_text');
      if (textEl.length) {
        textEl.children().remove();
      }
    };

    $scope.appendTextOutput = function(msg) {
      var textEl = angular.element('#p' + $scope.paragraph.id + '_text');
      if (textEl.length) {
        var lines = msg.split('\n');
        for (var i = 0; i < lines.length; i++) {
          textEl.append(angular.element('<div></div>').text(lines[i]));
        }
      }
      if ($scope.keepScrollDown) {
        var doc = angular.element('#p' + $scope.paragraph.id + '_text');
        doc[0].scrollTop = doc[0].scrollHeight;
      }
    };

    var initializeDefault = function() {
      var config = $scope.paragraph.config;

      if (!config.colWidth) {
        config.colWidth = 12;
      }

      if (!config.graph) {
        config.graph = {};
      }

      if (!config.graph.mode) {
        config.graph.mode = 'table';
      }

      if (!config.graph.height) {
        config.graph.height = 300;
      }

      if (!config.graph.optionOpen) {
        config.graph.optionOpen = false;
      }

      if (!config.graph.keys) {
        config.graph.keys = [];
      }

      if (!config.graph.values) {
        config.graph.values = [];
      }

      if (!config.graph.groups) {
        config.graph.groups = [];
      }

      if (!config.graph.scatter) {
        config.graph.scatter = {};
      }

      if (config.enabled === undefined) {
        config.enabled = true;
      }
    };

    $scope.getIframeDimensions = function() {
      if ($scope.asIframe) {
        var paragraphid = '#' + $routeParams.paragraphId + '_container';
        var height = angular.element(paragraphid).height();
        return height;
      }
      return 0;
    };

    $scope.$watch($scope.getIframeDimensions, function(newValue, oldValue) {
      if ($scope.asIframe && newValue) {
        var message = {};
        message.height = newValue;
        message.url = $location.$$absUrl;
        $window.parent.postMessage(angular.toJson(message), '*');
      }
    });

    var isEmpty = function(object) {
      return !object;
    };

    $scope.isRunning = function() {
      if ($scope.paragraph.status === 'RUNNING' || $scope.paragraph.status === 'PENDING') {
        return true;
      } else {
        return false;
      }
    };

    $scope.cancelParagraph = function() {
      console.log('Cancel %o', $scope.paragraph.id);
      websocketMsgSrv.cancelParagraphRun($scope.paragraph.id);
    };

    $scope.runParagraph = function(data) {
      websocketMsgSrv.runParagraph($scope.paragraph.id, $scope.paragraph.title,
                                   data, $scope.paragraph.config, $scope.paragraph.settings.params);
      $scope.originalText = angular.copy(data);
      $scope.dirtyText = undefined;

      if (editorSetting.editOnDblClick) {
        closeEditorAndOpenTable();
      }
    };

    $scope.saveParagraph = function() {
      if ($scope.dirtyText === undefined || $scope.dirtyText === $scope.originalText) {
        return;
      }
      commitParagraph($scope.paragraph.title, $scope.dirtyText, $scope.paragraph.config,
        $scope.paragraph.settings.params);
      $scope.originalText = angular.copy($scope.dirtyText);
      $scope.dirtyText = undefined;
    };

    $scope.toggleEnableDisable = function() {
      $scope.paragraph.config.enabled = $scope.paragraph.config.enabled ? false : true;
      var newParams = angular.copy($scope.paragraph.settings.params);
      var newConfig = angular.copy($scope.paragraph.config);
      commitParagraph($scope.paragraph.title, $scope.paragraph.text, newConfig, newParams);
    };

    $scope.run = function() {
      var editorValue = $scope.editor.getValue();
      if (editorValue) {
        if (!($scope.paragraph.status === 'RUNNING' || $scope.paragraph.status === 'PENDING')) {
          $scope.runParagraph(editorValue);
        }
      }
    };

    $scope.moveUp = function() {
      $scope.$emit('moveParagraphUp', $scope.paragraph.id);
    };

    $scope.moveDown = function() {
      $scope.$emit('moveParagraphDown', $scope.paragraph.id);
    };

    $scope.insertNew = function(position) {
      $scope.$emit('insertParagraph', $scope.paragraph.id, position || 'below');
    };

    $scope.removeParagraph = function() {
      var paragraphs = angular.element('div[id$="_paragraphColumn_main"]');
      if (paragraphs[paragraphs.length - 1].id.startsWith($scope.paragraph.id)) {
        BootstrapDialog.alert({
          closable: true,
          message: 'The last paragraph can\'t be deleted.'
        });
      } else {
        BootstrapDialog.confirm({
          closable: true,
          title: '',
          message: 'Do you want to delete this paragraph?',
          callback: function(result) {
            if (result) {
              console.log('Remove paragraph');
              websocketMsgSrv.removeParagraph($scope.paragraph.id);
            }
          }
        });
      }
    };

    $scope.clearParagraphOutput = function() {
      websocketMsgSrv.clearParagraphOutput($scope.paragraph.id);
    };

    $scope.toggleEditor = function() {
      if ($scope.paragraph.config.editorHide) {
        $scope.openEditor();
      } else {
        $scope.closeEditor();
      }
    };

    $scope.closeEditor = function() {
      console.log('close the note');

      var newParams = angular.copy($scope.paragraph.settings.params);
      var newConfig = angular.copy($scope.paragraph.config);
      newConfig.editorHide = true;

      commitParagraph($scope.paragraph.title, $scope.paragraph.text, newConfig, newParams);
    };

    $scope.openEditor = function() {
      console.log('open the note');

      var newParams = angular.copy($scope.paragraph.settings.params);
      var newConfig = angular.copy($scope.paragraph.config);
      newConfig.editorHide = false;

      commitParagraph($scope.paragraph.title, $scope.paragraph.text, newConfig, newParams);
    };

    $scope.closeTable = function() {
      console.log('close the output');

      var newParams = angular.copy($scope.paragraph.settings.params);
      var newConfig = angular.copy($scope.paragraph.config);
      newConfig.tableHide = true;

      commitParagraph($scope.paragraph.title, $scope.paragraph.text, newConfig, newParams);
    };

    $scope.openTable = function() {
      console.log('open the output');

      var newParams = angular.copy($scope.paragraph.settings.params);
      var newConfig = angular.copy($scope.paragraph.config);
      newConfig.tableHide = false;

      commitParagraph($scope.paragraph.title, $scope.paragraph.text, newConfig, newParams);
    };

    var openEditorAndCloseTable = function() {
      manageEditorAndTableState(false, true);
    };

    var closeEditorAndOpenTable = function() {
      manageEditorAndTableState(true, false);
    };

    var manageEditorAndTableState = function(showEditor, showTable) {
      var newParams = angular.copy($scope.paragraph.settings.params);
      var newConfig = angular.copy($scope.paragraph.config);
      newConfig.editorHide = showEditor;
      newConfig.tableHide = showTable;

      commitParagraph($scope.paragraph.title, $scope.paragraph.text, newConfig, newParams);
    };

    $scope.showTitle = function() {
      var newParams = angular.copy($scope.paragraph.settings.params);
      var newConfig = angular.copy($scope.paragraph.config);
      newConfig.title = true;

      commitParagraph($scope.paragraph.title, $scope.paragraph.text, newConfig, newParams);
    };

    $scope.hideTitle = function() {
      var newParams = angular.copy($scope.paragraph.settings.params);
      var newConfig = angular.copy($scope.paragraph.config);
      newConfig.title = false;

      commitParagraph($scope.paragraph.title, $scope.paragraph.text, newConfig, newParams);
    };

    $scope.setTitle = function() {
      var newParams = angular.copy($scope.paragraph.settings.params);
      var newConfig = angular.copy($scope.paragraph.config);
      commitParagraph($scope.paragraph.title, $scope.paragraph.text, newConfig, newParams);
    };

    $scope.showLineNumbers = function() {
      var newParams = angular.copy($scope.paragraph.settings.params);
      var newConfig = angular.copy($scope.paragraph.config);
      newConfig.lineNumbers = true;
      $scope.editor.renderer.setShowGutter(true);

      commitParagraph($scope.paragraph.title, $scope.paragraph.text, newConfig, newParams);
    };

    $scope.hideLineNumbers = function() {
      var newParams = angular.copy($scope.paragraph.settings.params);
      var newConfig = angular.copy($scope.paragraph.config);
      newConfig.lineNumbers = false;
      $scope.editor.renderer.setShowGutter(false);

      commitParagraph($scope.paragraph.title, $scope.paragraph.text, newConfig, newParams);
    };

    $scope.columnWidthClass = function(n) {
      if ($scope.asIframe) {
        return 'col-md-12';
      } else {
        return 'col-md-' + n;
      }
    };

    $scope.changeColWidth = function(width) {
      angular.element('.navbar-right.open').removeClass('open');
      if (!width || width !== $scope.paragraph.config.colWidth) {
        if (width) {
          $scope.paragraph.config.colWidth = width;
        }
        var newParams = angular.copy($scope.paragraph.settings.params);
        var newConfig = angular.copy($scope.paragraph.config);

        commitParagraph($scope.paragraph.title, $scope.paragraph.text, newConfig, newParams);
      }
    };

    $scope.toggleGraphOption = function() {
      var newConfig = angular.copy($scope.paragraph.config);
      if (newConfig.graph.optionOpen) {
        newConfig.graph.optionOpen = false;
      } else {
        newConfig.graph.optionOpen = true;
      }
      var newParams = angular.copy($scope.paragraph.settings.params);

      commitParagraph($scope.paragraph.title, $scope.paragraph.text, newConfig, newParams);
    };

    $scope.toggleOutput = function() {
      var newConfig = angular.copy($scope.paragraph.config);
      newConfig.tableHide = !newConfig.tableHide;
      var newParams = angular.copy($scope.paragraph.settings.params);

      commitParagraph($scope.paragraph.title, $scope.paragraph.text, newConfig, newParams);
    };

    $scope.loadForm = function(formulaire, params) {
      var value = formulaire.defaultValue;
      if (params[formulaire.name]) {
        value = params[formulaire.name];
      }

      $scope.paragraph.settings.params[formulaire.name] = value;
    };

    $scope.toggleCheckbox = function(formulaire, option) {
      var idx = $scope.paragraph.settings.params[formulaire.name].indexOf(option.value);
      if (idx > -1) {
        $scope.paragraph.settings.params[formulaire.name].splice(idx, 1);
      } else {
        $scope.paragraph.settings.params[formulaire.name].push(option.value);
      }
    };

    $scope.aceChanged = function() {
      $scope.dirtyText = $scope.editor.getSession().getValue();
      $scope.startSaveTimer();
      setParagraphMode($scope.editor.getSession(), $scope.dirtyText, $scope.editor.getCursorPosition());
    };

    $scope.aceLoaded = function(_editor) {
      var langTools = ace.require('ace/ext/language_tools');
      var Range = ace.require('ace/range').Range;

      _editor.$blockScrolling = Infinity;
      $scope.editor = _editor;
      $scope.editor.on('input', $scope.aceChanged);
      if (_editor.container.id !== '{{paragraph.id}}_editor') {
        $scope.editor.renderer.setShowGutter($scope.paragraph.config.lineNumbers);
        $scope.editor.setShowFoldWidgets(false);
        $scope.editor.setHighlightActiveLine(false);
        $scope.editor.setHighlightGutterLine(false);
        $scope.editor.getSession().setUseWrapMode(true);
        $scope.editor.setTheme('ace/theme/chrome');
        $scope.editor.setReadOnly($scope.isRunning());
        if ($scope.paragraphFocused) {
          $scope.editor.focus();
          $scope.goToEnd();
        }

        autoAdjustEditorHeight(_editor.container.id);
        angular.element(window).resize(function() {
          autoAdjustEditorHeight(_editor.container.id);
        });

        if (navigator.appVersion.indexOf('Mac') !== -1) {
          $scope.editor.setKeyboardHandler('ace/keyboard/emacs');
          $rootScope.isMac = true;
        } else if (navigator.appVersion.indexOf('Win') !== -1 ||
                   navigator.appVersion.indexOf('X11') !== -1 ||
                   navigator.appVersion.indexOf('Linux') !== -1) {
          $rootScope.isMac = false;
          // not applying emacs key binding while the binding override Ctrl-v. default behavior of paste text on windows.
        }

        var remoteCompleter = {
          getCompletions: function(editor, session, pos, prefix, callback) {
            if (!$scope.editor.isFocused()) {
              return;
            }

            pos = session.getTextRange(new Range(0, 0, pos.row, pos.column)).length;
            var buf = session.getValue();

            websocketMsgSrv.completion($scope.paragraph.id, buf, pos);

            $scope.$on('completionList', function(event, data) {
              if (data.completions) {
                var completions = [];
                for (var c in data.completions) {
                  var v = data.completions[c];
                  completions.push({
                    name: v.name,
                    value: v.value,
                    score: 300
                  });
                }
                callback(null, completions);
              }
            });
          }
        };

        langTools.setCompleters([remoteCompleter, langTools.keyWordCompleter, langTools.snippetCompleter,
          langTools.textCompleter]);

        $scope.editor.setOptions({
          enableBasicAutocompletion: true,
          enableSnippets: false,
          enableLiveAutocompletion: false
        });

        $scope.handleFocus = function(value, isDigestPass) {
          $scope.paragraphFocused = value;
          if (isDigestPass === false || isDigestPass === undefined) {
            // Protect against error in case digest is already running
            $timeout(function() {
              // Apply changes since they come from 3rd party library
              $scope.$digest();
            });
          }
        };

        $scope.editor.on('focus', function() {
          $scope.handleFocus(true);
        });

        $scope.editor.on('blur', function() {
          $scope.handleFocus(false);
        });

        $scope.editor.on('paste', function(e) {
          if (e.text.startsWith('%')) {
            pastePercentSign = true;
          }
        });

        $scope.editor.getSession().on('change', function(e, editSession) {
          autoAdjustEditorHeight(_editor.container.id);
        });

        setParagraphMode($scope.editor.getSession(), $scope.editor.getSession().getValue());

        // autocomplete on '.'
        /*
        $scope.editor.commands.on("afterExec", function(e, t) {
          if (e.command.name == "insertstring" && e.args == "." ) {
        var all = e.editor.completers;
        //e.editor.completers = [remoteCompleter];
        e.editor.execCommand("startAutocomplete");
        //e.editor.completers = all;
      }
        });
        */

        // remove binding
        $scope.editor.commands.bindKey('ctrl-alt-n.', null);
        $scope.editor.commands.removeCommand('showSettingsMenu');

        // autocomplete on 'ctrl+.'
        $scope.editor.commands.bindKey('ctrl-.', 'startAutocomplete');
        $scope.editor.commands.bindKey('ctrl-space', null);

        var keyBindingEditorFocusAction = function(scrollValue) {
          var numRows = $scope.editor.getSession().getLength();
          var currentRow = $scope.editor.getCursorPosition().row;
          if (currentRow === 0 && scrollValue <= 0) {
            // move focus to previous paragraph
            $scope.$emit('moveFocusToPreviousParagraph', $scope.paragraph.id);
          } else if (currentRow === numRows - 1 && scrollValue >= 0) {
            $scope.$emit('moveFocusToNextParagraph', $scope.paragraph.id);
          } else {
            $scope.scrollToCursor($scope.paragraph.id, scrollValue);
          }
        };

        // handle cursor moves
        $scope.editor.keyBinding.origOnCommandKey = $scope.editor.keyBinding.onCommandKey;
        $scope.editor.keyBinding.onCommandKey = function(e, hashId, keyCode) {
          if ($scope.editor.completer && $scope.editor.completer.activated) { // if autocompleter is active
          } else {
            // fix ace editor focus issue in chrome (textarea element goes to top: -1000px after focused by cursor move)
            if (parseInt(angular.element('#' + $scope.paragraph.id + '_editor > textarea')
                .css('top').replace('px', '')) < 0) {
              var position = $scope.editor.getCursorPosition();
              var cursorPos = $scope.editor.renderer.$cursorLayer.getPixelPosition(position, true);
              angular.element('#' + $scope.paragraph.id + '_editor > textarea').css('top', cursorPos.top);
            }

            var ROW_UP = -1;
            var ROW_DOWN = 1;

            switch (keyCode) {
              case 38:
                keyBindingEditorFocusAction(ROW_UP);
                break;
              case 80:
                if (e.ctrlKey && !e.altKey) {
                  keyBindingEditorFocusAction(ROW_UP);
                }
                break;
              case 40:
                keyBindingEditorFocusAction(ROW_DOWN);
                break;
              case 78:
                if (e.ctrlKey && !e.altKey) {
                  keyBindingEditorFocusAction(ROW_DOWN);
                }
                break;
            }
          }
          this.origOnCommandKey(e, hashId, keyCode);
        };
      }
    };

    var getEditorSetting = function(interpreterName) {
      var deferred = $q.defer();
      websocketMsgSrv.getEditorSetting($scope.paragraph.id, interpreterName);
      $timeout(
        $scope.$on('editorSetting', function(event, data) {
          if ($scope.paragraph.id === data.paragraphId) {
            deferred.resolve(data);
          }
        }
      ), 1000);
      return deferred.promise;
    };

    var setEditorLanguage = function(session, language) {
      var mode = 'ace/mode/';
      mode += language;
      $scope.paragraph.config.editorMode = mode;
      session.setMode(mode);
    };

    var setParagraphMode = function(session, paragraphText, pos) {
      // Evaluate the mode only if the the position is undefined
      // or the first 30 characters of the paragraph have been modified
      // or cursor position is at beginning of second line.(in case user hit enter after typing %magic)
      if ((typeof pos === 'undefined') || (pos.row === 0 && pos.column < 30) ||
          (pos.row === 1 && pos.column === 0) || pastePercentSign || $scope.paragraphFocused) {
        // If paragraph loading, use config value if exists
        if ((typeof pos === 'undefined') && $scope.paragraph.config.editorMode) {
          session.setMode($scope.paragraph.config.editorMode);
        } else {
          var magic = getInterpreterName(paragraphText);
          if (editorSetting.magic !== magic) {
            editorSetting.magic = magic;
            getEditorSetting(magic)
              .then(function(setting) {
                setEditorLanguage(session, setting.editor.language);
                _.merge(editorSetting, setting.editor);
              });
          }
        }
      }
      pastePercentSign = false;
    };

    var getInterpreterName = function(paragraphText) {
      var intpNameRegexp = /%(.+?)\s/g;
      var match = intpNameRegexp.exec(paragraphText);
      if (match) {
        return match[1].trim();
      // get default interpreter name if paragraph text doesn't start with '%'
      // TODO(mina): dig into the cause what makes interpreterBindings to have no element
      } else if ($scope.$parent.interpreterBindings.length !== 0) {
        return $scope.$parent.interpreterBindings[0].name;
      }
      return '';
    };

    var autoAdjustEditorHeight = function(id) {
      var editor = $scope.editor;
      var height = editor.getSession().getScreenLength() * editor.renderer.lineHeight +
        editor.renderer.scrollBar.getWidth();

      angular.element('#' + id).height(height.toString() + 'px');
      editor.resize();
    };

    $rootScope.$on('scrollToCursor', function(event) {
      // scroll on 'scrollToCursor' event only when cursor is in the last paragraph
      var paragraphs = angular.element('div[id$="_paragraphColumn_main"]');
      if (paragraphs[paragraphs.length - 1].id.startsWith($scope.paragraph.id)) {
        $scope.scrollToCursor($scope.paragraph.id, 0);
      }
    });

    /** scrollToCursor if it is necessary
     * when cursor touches scrollTriggerEdgeMargin from the top (or bottom) of the screen, it autoscroll to place cursor around 1/3 of screen height from the top (or bottom)
     * paragraphId : paragraph that has active cursor
     * lastCursorMove : 1(down), 0, -1(up) last cursor move event
     **/
    $scope.scrollToCursor = function(paragraphId, lastCursorMove) {
      if (!$scope.editor.isFocused()) {
        // only make sense when editor is focused
        return;
      }
      var lineHeight = $scope.editor.renderer.lineHeight;
      var headerHeight = 103; // menubar, notebook titlebar
      var scrollTriggerEdgeMargin = 50;

      var documentHeight = angular.element(document).height();
      var windowHeight = angular.element(window).height();  // actual viewport height

      var scrollPosition = angular.element(document).scrollTop();
      var editorPosition = angular.element('#' + paragraphId + '_editor').offset();
      var position = $scope.editor.getCursorPosition();
      var lastCursorPosition = $scope.editor.renderer.$cursorLayer.getPixelPosition(position, true);

      var calculatedCursorPosition = editorPosition.top + lastCursorPosition.top + lineHeight * lastCursorMove;

      var scrollTargetPos;
      if (calculatedCursorPosition < scrollPosition + headerHeight + scrollTriggerEdgeMargin) {
        scrollTargetPos = calculatedCursorPosition - headerHeight - ((windowHeight - headerHeight) / 3);
        if (scrollTargetPos < 0) {
          scrollTargetPos = 0;
        }
      } else if (calculatedCursorPosition > scrollPosition + scrollTriggerEdgeMargin + windowHeight - headerHeight) {
        scrollTargetPos = calculatedCursorPosition - headerHeight - ((windowHeight - headerHeight) * 2 / 3);

        if (scrollTargetPos > documentHeight) {
          scrollTargetPos = documentHeight;
        }
      }

      // cancel previous scroll animation
      var bodyEl = angular.element('body');
      bodyEl.stop();
      bodyEl.finish();

      // scroll to scrollTargetPos
      bodyEl.scrollTo(scrollTargetPos, {axis: 'y', interrupt: true, duration: 100});
    };

    $scope.getEditorValue = function() {
      return $scope.editor.getValue();
    };

    $scope.getProgress = function() {
      return ($scope.currentProgress) ? $scope.currentProgress : 0;
    };

    $scope.getExecutionTime = function() {
      var pdata = $scope.paragraph;
      var timeMs = Date.parse(pdata.dateFinished) - Date.parse(pdata.dateStarted);
      if (isNaN(timeMs) || timeMs < 0) {
        if ($scope.isResultOutdated()) {
          return 'outdated';
        }
        return '';
      }
      var user = (pdata.user === undefined || pdata.user === null) ? 'anonymous' : pdata.user;
      var desc = 'Took ' + moment.duration((timeMs / 1000), 'seconds').format('h [hrs] m [min] s [sec]') +
        '. Last updated by ' + user + ' at ' + moment(pdata.dateFinished).format('MMMM DD YYYY, h:mm:ss A') + '.';
      if ($scope.isResultOutdated()) {
        desc += ' (outdated)';
      }
      return desc;
    };

    $scope.getElapsedTime = function() {
      return 'Started ' + moment($scope.paragraph.dateStarted).fromNow() + '.';
    };

    $scope.isResultOutdated = function() {
      var pdata = $scope.paragraph;
      if (pdata.dateUpdated !== undefined && Date.parse(pdata.dateUpdated) > Date.parse(pdata.dateStarted)) {
        return true;
      }
      return false;
    };

    $scope.goToEnd = function() {
      $scope.editor.navigateFileEnd();
    };

    $scope.getResultType = function(paragraph) {
      var pdata = (paragraph) ? paragraph : $scope.paragraph;
      if (pdata.result && pdata.result.type) {
        return pdata.result.type;
      } else {
        return 'TEXT';
      }
    };

    $scope.getBase64ImageSrc = function(base64Data) {
      return 'data:image/png;base64,' + base64Data;
    };

    $scope.getGraphMode = function(paragraph) {
      var pdata = (paragraph) ? paragraph : $scope.paragraph;
      if (pdata.config.graph && pdata.config.graph.mode) {
        return pdata.config.graph.mode;
      } else {
        return 'table';
      }
    };

<<<<<<< HEAD
    $scope.loadTableData = function(result) {
      if (!result) {
        return;
      }
      if (result.type === 'TABLE') {
        var columnNames = [];
        var rows = [];
        var array = [];
        var textRows = result.msg.split('\n');
        result.comment = '';
        var comment = false;

        for (var i = 0; i < textRows.length; i++) {
          var textRow = textRows[i];
          if (comment) {
            result.comment += textRow;
            continue;
          }

          if (textRow === '') {
            if (rows.length > 0) {
              comment = true;
            }
            continue;
          }
          var textCols = textRow.split('\t');
          var cols = [];
          var cols2 = [];
          for (var j = 0; j < textCols.length; j++) {
            var col = textCols[j];
            if (i === 0) {
              columnNames.push({name: col, index: j, aggr: 'sum'});
            } else {
              cols.push(col);
              cols2.push({key: (columnNames[i]) ? columnNames[i].name : undefined, value: col});
            }
          }
          if (i !== 0) {
            rows.push(cols);
            array.push(cols2);
          }
        }
        result.msgTable = array;
        result.columnNames = columnNames;
        result.rows = rows;
      }
=======
    $scope.parseTableCell = function(cell) {
      if (!isNaN(cell)) {
        if (cell.length === 0 || Number(cell) > Number.MAX_SAFE_INTEGER || Number(cell) < Number.MIN_SAFE_INTEGER) {
          return cell;
        } else {
          return Number(cell);
        }
      }
      var d = moment(cell);
      if (d.isValid()) {
        return d;
      }
      return cell;
>>>>>>> 95895d1f
    };

    $scope.setGraphMode = function(type, emit, refresh) {
      if (emit) {
        setNewMode(type);
      } else {
        clearUnknownColsFromGraphOption();
        // set graph height
        var height = $scope.paragraph.config.graph.height;
        var graphContainerEl = angular.element('#p' + $scope.paragraph.id + '_graph');
        graphContainerEl.height(height);

        if (!type) {
          type = 'table';
        }

        var builtInViz = builtInVisualizations[type];
        if (builtInViz) {
          // deactive previsouly active visualization
          for (var t in builtInVisualizations) {
            var v = builtInVisualizations[t].instance;
            if (t !== type && v && v.isActive()) {
              v.deactivate();
              break;
            }
          }

          if (!builtInViz.instance) { // not instantiated yet
            // render when targetEl is available
            var retryRenderer = function() {
              var targetEl = angular.element('#p' + $scope.paragraph.id + '_' + type);

              if (targetEl.length) {
                try {
                  // set height
                  targetEl.height(height);

                  // instantiate visualization
                  var Visualization = builtInViz.class;
                  builtInViz.instance = new Visualization(targetEl, $scope.paragraph.config.graph);
                  builtInViz.instance.render(tableData);
                  builtInViz.instance.activate();
                  angular.element(window).resize(function() {
                    builtInViz.instance.resize();
                  });
                } catch (err) {
                  console.log('Graph drawing error %o', err);
                }
              } else {
                $timeout(retryRenderer, 10);
              }
            };
            $timeout(retryRenderer);
          } else if (refresh) {
            console.log('Refresh data');
            // when graph options or data are changed
            var retryRenderer = function() {
              var targetEl = angular.element('#p' + $scope.paragraph.id + '_' + type);
              if (targetEl.length) {
                targetEl.height(height);
                builtInViz.instance.setConfig($scope.paragraph.config.graph);
                builtInViz.instance.render(tableData);
              } else {
                $timeout(retryRenderer, 10);
              }
            };
            $timeout(retryRenderer);
          } else {
            var retryRenderer = function() {
              var targetEl = angular.element('#p' + $scope.paragraph.id + '_' + type);
              if (targetEl.length) {
                targetEl.height(height);
                builtInViz.instance.activate();
              } else {
                $timeout(retryRenderer, 10);
              }
            };
            $timeout(retryRenderer);
          }
        }
      }
    };

    var setNewMode = function(newMode) {
      var newConfig = angular.copy($scope.paragraph.config);
      var newParams = angular.copy($scope.paragraph.settings.params);

      // graph options
      newConfig.graph.mode = newMode;

      // see switchApp()
      _.set(newConfig, 'helium.activeApp', undefined);

      commitParagraph($scope.paragraph.title, $scope.paragraph.text, newConfig, newParams);
    };

    var commitParagraph = function(title, text, config, params) {
      websocketMsgSrv.commitParagraph($scope.paragraph.id, title, text, config, params);
    };

<<<<<<< HEAD
    var setTable = function(data, refresh) {
      var renderTable = function() {
        var height = $scope.paragraph.config.graph.height;
        var container = angular.element('#p' + $scope.paragraph.id + '_table').css('height', height).get(0);
        var resultRows = data.rows;
        var columnNames = _.pluck(data.columnNames, 'name');

        if ($scope.hot) {
          $scope.hot.destroy();
        }
        if (!$scope.columns) {
          $scope.columns = Array.apply(null, Array(data.columnNames.length)).map(function() {
            return {type: 'text'};
          });
        }
        $scope.hot = new Handsontable(container, handsonHelperService.getHandsonTableConfig(
          $scope.columns, columnNames, resultRows));
        $scope.hot.validateCells(null);
      };

      var retryRenderer = function() {
        if (angular.element('#p' + $scope.paragraph.id + '_table').length) {
          try {
            renderTable();
          } catch (err) {
            console.log('Chart drawing error %o', err);
          }
        } else {
          $timeout(retryRenderer,10);
        }
      };
      $timeout(retryRenderer);

    };

    var groupedThousandsWith3DigitsFormatter = function(x) {
      return d3.format(',')(d3.round(x, 3));
    };

    var customAbbrevFormatter = function(x) {
      var s = d3.format('.3s')(x);
      switch (s[s.length - 1]) {
        case 'G': return s.slice(0, -1) + 'B';
      }
      return s;
    };

    var xAxisTickFormat = function(d, xLabels) {
      if (xLabels[d] && (isNaN(parseFloat(xLabels[d])) || !isFinite(xLabels[d]))) { // to handle string type xlabel
        return xLabels[d];
      } else {
        return d;
      }
    };

    var yAxisTickFormat = function(d) {
      if (Math.abs(d) >= Math.pow(10,6)) {
        return customAbbrevFormatter(d);
      }
      return groupedThousandsWith3DigitsFormatter(d);
    };

    var setD3Chart = function(type, data, refresh) {
      if (!$scope.chart[type]) {
        var chart = nv.models[type]();
        chart._options.noData = 'Invalid Data, check graph settings';
        $scope.chart[type] = chart;
      }

      var d3g = [];
      var xLabels;
      var yLabels;

      if (type === 'scatterChart') {
        var scatterData = setScatterChart(data, refresh);

        xLabels = scatterData.xLabels;
        yLabels = scatterData.yLabels;
        d3g = scatterData.d3g;

        $scope.chart[type].xAxis.tickFormat(function(d) {return xAxisTickFormat(d, xLabels);});
        $scope.chart[type].yAxis.tickFormat(function(d) {return yAxisTickFormat(d, yLabels);});
        // configure how the tooltip looks.
        $scope.chart[type].tooltipContent(function(key, x, y, graph, data) {
          var tooltipContent = '<h3>' + key + '</h3>';
          if ($scope.paragraph.config.graph.scatter.size &&
              $scope.isValidSizeOption($scope.paragraph.config.graph.scatter, $scope.paragraph.result.rows)) {
            tooltipContent += '<p>' + data.point.size + '</p>';
          }

          return tooltipContent;
        });

        $scope.chart[type].showDistX(true)
          .showDistY(true);
        //handle the problem of tooltip not showing when muliple points have same value.
      } else {
        var p = pivot(data);
        if (type === 'pieChart') {
          var d = pivotDataToD3ChartFormat(p, true).d3g;

          $scope.chart[type].x(function(d) { return d.label;})
            .y(function(d) { return d.value;});

          if (d.length > 0) {
            for (var i = 0; i < d[0].values.length ; i++) {
              var e = d[0].values[i];
              d3g.push({
                label: e.x,
                value: e.y
              });
            }
          }
        } else if (type === 'multiBarChart') {
          d3g = pivotDataToD3ChartFormat(p, true, false, type).d3g;
          $scope.chart[type].yAxis.axisLabelDistance(50);
          $scope.chart[type].yAxis.tickFormat(function(d) {return yAxisTickFormat(d);});
        } else if (type === 'lineChart' || type === 'stackedAreaChart' || type === 'lineWithFocusChart') {
          var pivotdata = pivotDataToD3ChartFormat(p, false, true);
          xLabels = pivotdata.xLabels;
          d3g = pivotdata.d3g;
          $scope.chart[type].xAxis.tickFormat(function(d) {return xAxisTickFormat(d, xLabels);});
          if (type === 'stackedAreaChart') {
            $scope.chart[type].yAxisTickFormat(function(d) {return yAxisTickFormat(d);});
          } else {
            $scope.chart[type].yAxis.tickFormat(function(d) {return yAxisTickFormat(d, xLabels);});
          }
          $scope.chart[type].yAxis.axisLabelDistance(50);
          if ($scope.chart[type].useInteractiveGuideline) { // lineWithFocusChart hasn't got useInteractiveGuideline
            $scope.chart[type].useInteractiveGuideline(true); // for better UX and performance issue. (https://github.com/novus/nvd3/issues/691)
          }
          if ($scope.paragraph.config.graph.forceY) {
            $scope.chart[type].forceY([0]); // force y-axis minimum to 0 for line chart.
          } else {
            $scope.chart[type].forceY([]);
          }
        }
      }

      var renderChart = function() {
        if (!refresh) {
          // TODO force destroy previous chart
        }

        var height = $scope.paragraph.config.graph.height;

        var animationDuration = 300;
        var numberOfDataThreshold = 150;
        // turn off animation when dataset is too large. (for performance issue)
        // still, since dataset is large, the chart content sequentially appears like animated.
        try {
          if (d3g[0].values.length > numberOfDataThreshold) {
            animationDuration = 0;
          }
        } catch (ignoreErr) {
        }

        d3.select('#p' + $scope.paragraph.id + '_' + type + ' svg')
          .attr('height', $scope.paragraph.config.graph.height)
          .datum(d3g)
          .transition()
          .duration(animationDuration)
          .call($scope.chart[type]);
        d3.select('#p' + $scope.paragraph.id + '_' + type + ' svg').style.height = height + 'px';
        nv.utils.windowResize($scope.chart[type].update);
      };

      var retryRenderer = function() {
        if (angular.element('#p' + $scope.paragraph.id + '_' + type + ' svg').length !== 0) {
          try {
            renderChart();
          } catch (err) {
            console.log('Chart drawing error %o', err);
          }
        } else {
          $timeout(retryRenderer,10);
        }
      };
      $timeout(retryRenderer);
    };

=======
>>>>>>> 95895d1f
    $scope.isGraphMode = function(graphName) {
      var activeAppId = _.get($scope.paragraph.config, 'helium.activeApp');
      if ($scope.getResultType() === 'TABLE' && $scope.getGraphMode() === graphName && !activeAppId) {
        return true;
      } else {
        return false;
      }
    };

    $scope.onGraphOptionChange = function() {
      clearUnknownColsFromGraphOption();
      $scope.setGraphMode($scope.paragraph.config.graph.mode, true, false);
    };

    $scope.removeGraphOptionKeys = function(idx) {
      $scope.paragraph.config.graph.keys.splice(idx, 1);
      clearUnknownColsFromGraphOption();
      $scope.setGraphMode($scope.paragraph.config.graph.mode, true, false);
    };

    $scope.removeGraphOptionValues = function(idx) {
      $scope.paragraph.config.graph.values.splice(idx, 1);
      clearUnknownColsFromGraphOption();
      $scope.setGraphMode($scope.paragraph.config.graph.mode, true, false);
    };

    $scope.removeGraphOptionGroups = function(idx) {
      $scope.paragraph.config.graph.groups.splice(idx, 1);
      clearUnknownColsFromGraphOption();
      $scope.setGraphMode($scope.paragraph.config.graph.mode, true, false);
    };

    $scope.setGraphOptionValueAggr = function(idx, aggr) {
      $scope.paragraph.config.graph.values[idx].aggr = aggr;
      clearUnknownColsFromGraphOption();
      $scope.setGraphMode($scope.paragraph.config.graph.mode, true, false);
    };

    $scope.removeScatterOptionXaxis = function(idx) {
      $scope.paragraph.config.graph.scatter.xAxis = null;
      clearUnknownColsFromGraphOption();
      $scope.setGraphMode($scope.paragraph.config.graph.mode, true, false);
    };

    $scope.removeScatterOptionYaxis = function(idx) {
      $scope.paragraph.config.graph.scatter.yAxis = null;
      clearUnknownColsFromGraphOption();
      $scope.setGraphMode($scope.paragraph.config.graph.mode, true, false);
    };

    $scope.removeScatterOptionGroup = function(idx) {
      $scope.paragraph.config.graph.scatter.group = null;
      clearUnknownColsFromGraphOption();
      $scope.setGraphMode($scope.paragraph.config.graph.mode, true, false);
    };

    $scope.removeScatterOptionSize = function(idx) {
      $scope.paragraph.config.graph.scatter.size = null;
      clearUnknownColsFromGraphOption();
      $scope.setGraphMode($scope.paragraph.config.graph.mode, true, false);
    };

    /* Clear unknown columns from graph option */
    var clearUnknownColsFromGraphOption = function() {
      var unique = function(list) {
        for (var i = 0; i < list.length; i++) {
          for (var j = i + 1; j < list.length; j++) {
            if (angular.equals(list[i], list[j])) {
              list.splice(j, 1);
            }
          }
        }
      };

      var removeUnknown = function(list) {
        for (var i = 0; i < list.length; i++) {
          // remove non existing column
          var found = false;
          for (var j = 0; j < tableData.columns.length; j++) {
            var a = list[i];
            var b = tableData.columns[j];
            if (a.index === b.index && a.name === b.name) {
              found = true;
              break;
            }
          }
          if (!found) {
            list.splice(i, 1);
          }
        }
      };

      var removeUnknownFromFields = function(fields) {
        for (var f in fields) {
          if (fields[f]) {
            var found = false;
            for (var i = 0; i < tableData.columns.length; i++) {
              var a = fields[f];
              var b = tableData.columns[i];
              if (a.index === b.index && a.name === b.name) {
                found = true;
                break;
              }
            }
            if (!found && (fields[f] instanceof Object) && !(fields[f] instanceof Array)) {
              fields[f] = null;
            }
          }
        }
      };

      unique($scope.paragraph.config.graph.keys);
      removeUnknown($scope.paragraph.config.graph.keys);

      removeUnknown($scope.paragraph.config.graph.values);

      unique($scope.paragraph.config.graph.groups);
      removeUnknown($scope.paragraph.config.graph.groups);

      removeUnknownFromFields($scope.paragraph.config.graph.scatter);
    };

    /* select default key and value if there're none selected */
    var selectDefaultColsForGraphOption = function() {
      if ($scope.paragraph.config.graph.keys.length === 0 && tableData.columns.length > 0) {
        $scope.paragraph.config.graph.keys.push(tableData.columns[0]);
      }

      if ($scope.paragraph.config.graph.values.length === 0 && tableData.columns.length > 1) {
        $scope.paragraph.config.graph.values.push(tableData.columns[1]);
      }

      if (!$scope.paragraph.config.graph.scatter.xAxis && !$scope.paragraph.config.graph.scatter.yAxis) {
        if (tableData.columns.length > 1) {
          $scope.paragraph.config.graph.scatter.xAxis = tableData.columns[0];
          $scope.paragraph.config.graph.scatter.yAxis = tableData.columns[1];
        } else if (tableData.columns.length === 1) {
          $scope.paragraph.config.graph.scatter.xAxis = tableData.columns[0];
        }
      }
    };

    $scope.isValidSizeOption = function(options) {
      var builtInViz = builtInVisualizations.scatterChart;
      if (builtInViz && builtInViz.instance) {
        return builtInViz.instance.isValidSizeOption(options);
      } else {
        return false;
      }
    };

    $scope.resizeParagraph = function(width, height) {
      $scope.changeColWidth(width);
      $timeout(function() {
        autoAdjustEditorHeight($scope.paragraph.id + '_editor');
        $scope.changeHeight(height);
      }, 200);
    };

    $scope.changeHeight = function(height) {
      var newParams = angular.copy($scope.paragraph.settings.params);
      var newConfig = angular.copy($scope.paragraph.config);

      newConfig.graph.height = height;

      commitParagraph($scope.paragraph.title, $scope.paragraph.text, newConfig, newParams);
    };

    /** Utility function */
    if (typeof String.prototype.startsWith !== 'function') {
      String.prototype.startsWith = function(str) {
        return this.slice(0, str.length) === str;
      };
    }

    $scope.goToSingleParagraph = function() {
      var noteId = $route.current.pathParams.noteId;
      var redirectToUrl = location.protocol + '//' + location.host + location.pathname + '#/notebook/' + noteId +
        '/paragraph/' + $scope.paragraph.id + '?asIframe';
      $window.open(redirectToUrl);
    };

    $scope.showScrollDownIcon = function() {
      var doc = angular.element('#p' + $scope.paragraph.id + '_text');
      if (doc[0]) {
        return doc[0].scrollHeight > doc.innerHeight();
      }
      return false;
    };

    $scope.scrollParagraphDown = function() {
      var doc = angular.element('#p' + $scope.paragraph.id + '_text');
      doc.animate({scrollTop: doc[0].scrollHeight}, 500);
      $scope.keepScrollDown = true;
    };

    $scope.showScrollUpIcon = function() {
      if (angular.element('#p' + $scope.paragraph.id + '_text')[0]) {
        return angular.element('#p' + $scope.paragraph.id + '_text')[0].scrollTop !== 0;
      }
      return false;

    };

    $scope.scrollParagraphUp = function() {
      var doc = angular.element('#p' + $scope.paragraph.id + '_text');
      doc.animate({scrollTop: 0}, 500);
      $scope.keepScrollDown = false;
    };

    $scope.exportToDSV = function(delimiter) {
      var dsv = '';
      for (var titleIndex in tableData.columns) {
        dsv += tableData.columns[titleIndex].name + delimiter;
      }
      dsv = dsv.substring(0, dsv.length - 1) + '\n';
      for (var r in tableData.rows) {
        var row = tableData.rows[r];
        var dsvRow = '';
        for (var index in row) {
          var stringValue =  (row[index]).toString();
          if (stringValue.contains(delimiter)) {
            dsvRow += '"' + stringValue + '"' + delimiter;
          } else {
            dsvRow += row[index] + delimiter;
          }
        }
        dsv += dsvRow.substring(0, dsvRow.length - 1) + '\n';
      }
      var extension = '';
      if (delimiter === '\t') {
        extension = 'tsv';
      } else if (delimiter === ',') {
        extension = 'csv';
      }
      saveAsService.saveAs(dsv, 'data', extension);
    };

    // Helium ---------------------------------------------

    // app states
    $scope.apps = [];

    // suggested apps
    $scope.suggestion = {};

    $scope.switchApp = function(appId) {
      var config = $scope.paragraph.config;
      var settings = $scope.paragraph.settings;

      var newConfig = angular.copy(config);
      var newParams = angular.copy(settings.params);

      // 'helium.activeApp' can be cleared by setGraphMode()
      _.set(newConfig, 'helium.activeApp', appId);

      commitConfig(newConfig, newParams);
    };

    $scope.loadApp = function(heliumPackage) {
      var noteId = $route.current.pathParams.noteId;
      $http.post(baseUrlSrv.getRestApiBase() + '/helium/load/' + noteId + '/' + $scope.paragraph.id,
        heliumPackage)
        .success(function(data, status, headers, config) {
          console.log('Load app %o', data);
        })
        .error(function(err, status, headers, config) {
          console.log('Error %o', err);
        });
    };

    var commitConfig = function(config, params) {
      var paragraph = $scope.paragraph;
      commitParagraph(paragraph.title, paragraph.text, config, params);
    };

    var getApplicationStates = function() {
      var appStates = [];
      var paragraph = $scope.paragraph;

      // Display ApplicationState
      if (paragraph.apps) {
        _.forEach(paragraph.apps, function(app) {
          appStates.push({
            id: app.id,
            pkg: app.pkg,
            status: app.status,
            output: app.output
          });
        });
      }

      // update or remove app states no longer exists
      _.forEach($scope.apps, function(currentAppState, idx) {
        var newAppState = _.find(appStates, {id: currentAppState.id});
        if (newAppState) {
          angular.extend($scope.apps[idx], newAppState);
        } else {
          $scope.apps.splice(idx, 1);
        }
      });

      // add new app states
      _.forEach(appStates, function(app, idx) {
        if ($scope.apps.length <= idx || $scope.apps[idx].id !== app.id) {
          $scope.apps.splice(idx, 0, app);
        }
      });
    };

    var getSuggestions = function() {
      // Get suggested apps
      var noteId = $route.current.pathParams.noteId;
      $http.get(baseUrlSrv.getRestApiBase() + '/helium/suggest/' + noteId + '/' + $scope.paragraph.id)
        .success(function(data, status, headers, config) {
          $scope.suggestion = data.body;
        })
        .error(function(err, status, headers, config) {
          console.log('Error %o', err);
        });
    };

    var getAppScope = function(appState) {
      if (!appState.scope) {
        appState.scope = $rootScope.$new(true, $rootScope);
      }

      return appState.scope;
    };

    var getAppRegistry = function(appState) {
      if (!appState.registry) {
        appState.registry = {};
      }

      return appState.registry;
    };

    var renderApp = function(appState) {
      var retryRenderer = function() {
        var targetEl = angular.element(document.getElementById('p' + appState.id));
        console.log('retry renderApp %o', targetEl);
        if (targetEl.length) {
          try {
            console.log('renderApp %o', appState);
            targetEl.html(appState.output);
            $compile(targetEl.contents())(getAppScope(appState));
          } catch (err) {
            console.log('App rendering error %o', err);
          }
        } else {
          $timeout(retryRenderer, 1000);
        }
      };
      $timeout(retryRenderer);
    };

    /*
    ** $scope.$on functions below
    */

    $scope.$on('appendAppOutput', function(event, data) {
      if ($scope.paragraph.id === data.paragraphId) {
        var app = _.find($scope.apps, {id: data.appId});
        if (app) {
          app.output += data.data;

          var paragraphAppState = _.find($scope.paragraph.apps, {id: data.appId});
          paragraphAppState.output = app.output;

          var targetEl = angular.element(document.getElementById('p' + app.id));
          targetEl.html(app.output);
          $compile(targetEl.contents())(getAppScope(app));
          console.log('append app output %o', $scope.apps);
        }
      }
    });

    $scope.$on('updateAppOutput', function(event, data) {
      if ($scope.paragraph.id === data.paragraphId) {
        var app = _.find($scope.apps, {id: data.appId});
        if (app) {
          app.output = data.data;

          var paragraphAppState = _.find($scope.paragraph.apps, {id: data.appId});
          paragraphAppState.output = app.output;

          var targetEl = angular.element(document.getElementById('p' + app.id));
          targetEl.html(app.output);
          $compile(targetEl.contents())(getAppScope(app));
          console.log('append app output');
        }
      }
    });

    $scope.$on('appLoad', function(event, data) {
      if ($scope.paragraph.id === data.paragraphId) {
        var app = _.find($scope.apps, {id: data.appId});
        if (!app) {
          app = {
            id: data.appId,
            pkg: data.pkg,
            status: 'UNLOADED',
            output: ''
          };

          $scope.apps.push(app);
          $scope.paragraph.apps.push(app);
          $scope.switchApp(app.id);
        }
      }
    });

    $scope.$on('appStatusChange', function(event, data) {
      if ($scope.paragraph.id === data.paragraphId) {
        var app = _.find($scope.apps, {id: data.appId});
        if (app) {
          app.status = data.status;
          var paragraphAppState = _.find($scope.paragraph.apps, {id: data.appId});
          paragraphAppState.status = app.status;
        }
      }
    });

    $scope.$on('angularObjectUpdate', function(event, data) {
      var noteId = $route.current.pathParams.noteId;
      if (!data.noteId || data.noteId === noteId) {
        var scope;
        var registry;

        if (!data.paragraphId || data.paragraphId === $scope.paragraph.id) {
          scope = paragraphScope;
          registry = angularObjectRegistry;
        } else {
          var app = _.find($scope.apps, {id: data.paragraphId});
          if (app) {
            scope = getAppScope(app);
            registry = getAppRegistry(app);
          } else {
            // no matching app in this paragraph
            return;
          }
        }
        var varName = data.angularObject.name;

        if (angular.equals(data.angularObject.object, scope[varName])) {
          // return when update has no change
          return;
        }

        if (!registry[varName]) {
          registry[varName] = {
            interpreterGroupId: data.interpreterGroupId,
            noteId: data.noteId,
            paragraphId: data.paragraphId
          };
        } else {
          registry[varName].noteId = registry[varName].noteId || data.noteId;
          registry[varName].paragraphId = registry[varName].paragraphId || data.paragraphId;
        }

        registry[varName].skipEmit = true;

        if (!registry[varName].clearWatcher) {
          registry[varName].clearWatcher = scope.$watch(varName, function(newValue, oldValue) {
            console.log('angular object (paragraph) updated %o %o', varName, registry[varName]);
            if (registry[varName].skipEmit) {
              registry[varName].skipEmit = false;
              return;
            }
            websocketMsgSrv.updateAngularObject(
              registry[varName].noteId,
              registry[varName].paragraphId,
              varName,
              newValue,
              registry[varName].interpreterGroupId);
          });
        }
        console.log('angular object (paragraph) created %o', varName);
        scope[varName] = data.angularObject.object;

        // create proxy for AngularFunction
        if (varName.startsWith(ANGULAR_FUNCTION_OBJECT_NAME_PREFIX)) {
          var funcName = varName.substring((ANGULAR_FUNCTION_OBJECT_NAME_PREFIX).length);
          scope[funcName] = function() {
            scope[varName] = arguments;
            console.log('angular function (paragraph) invoked %o', arguments);
          };

          console.log('angular function (paragraph) created %o', scope[funcName]);
        }
      }
    });

    $scope.$on('angularObjectRemove', function(event, data) {
      var noteId = $route.current.pathParams.noteId;
      if (!data.noteId || data.noteId === noteId) {
        var scope;
        var registry;

        if (!data.paragraphId || data.paragraphId === $scope.paragraph.id) {
          scope = paragraphScope;
          registry = angularObjectRegistry;
        } else {
          var app = _.find($scope.apps, {id: data.paragraphId});
          if (app) {
            scope = getAppScope(app);
            registry = getAppRegistry(app);
          } else {
            // no matching app in this paragraph
            return;
          }
        }

        var varName = data.name;

        // clear watcher
        if (registry[varName]) {
          registry[varName].clearWatcher();
          registry[varName] = undefined;
        }

        // remove scope variable
        scope[varName] = undefined;

        // remove proxy for AngularFunction
        if (varName.startsWith(ANGULAR_FUNCTION_OBJECT_NAME_PREFIX)) {
          var funcName = varName.substring((ANGULAR_FUNCTION_OBJECT_NAME_PREFIX).length);
          scope[funcName] = undefined;
        }
      }
    });

    $scope.$on('updateParagraph', function(event, data) {
      if (data.paragraph.id === $scope.paragraph.id &&
          (data.paragraph.dateCreated !== $scope.paragraph.dateCreated ||
           data.paragraph.dateFinished !== $scope.paragraph.dateFinished ||
           data.paragraph.dateStarted !== $scope.paragraph.dateStarted ||
           data.paragraph.dateUpdated !== $scope.paragraph.dateUpdated ||
           data.paragraph.status !== $scope.paragraph.status ||
           data.paragraph.jobName !== $scope.paragraph.jobName ||
           data.paragraph.title !== $scope.paragraph.title ||
           isEmpty(data.paragraph.result) !== isEmpty($scope.paragraph.result) ||
           data.paragraph.errorMessage !== $scope.paragraph.errorMessage ||
           !angular.equals(data.paragraph.settings, $scope.paragraph.settings) ||
           !angular.equals(data.paragraph.config, $scope.paragraph.config))
         ) {

        var oldType = $scope.getResultType();
        var newType = $scope.getResultType(data.paragraph);
        var oldGraphMode = $scope.getGraphMode();
        var newGraphMode = $scope.getGraphMode(data.paragraph);
        var oldActiveApp = _.get($scope.paragraph.config, 'helium.activeApp');
        var newActiveApp = _.get(data.paragraph.config, 'helium.activeApp');

        var statusChanged = (data.paragraph.status !== $scope.paragraph.status);

        var resultRefreshed = (data.paragraph.dateFinished !== $scope.paragraph.dateFinished) ||
          isEmpty(data.paragraph.result) !== isEmpty($scope.paragraph.result) ||
          data.paragraph.status === 'ERROR' || (data.paragraph.status === 'FINISHED' && statusChanged) ||
          (!newActiveApp && oldActiveApp !== newActiveApp);

        //console.log("updateParagraph oldData %o, newData %o. type %o -> %o, mode %o -> %o", $scope.paragraph, data, oldType, newType, oldGraphMode, newGraphMode);

        if ($scope.paragraph.text !== data.paragraph.text) {
          if ($scope.dirtyText) {         // check if editor has local update
            if ($scope.dirtyText === data.paragraph.text) {  // when local update is the same from remote, clear local update
              $scope.paragraph.text = data.paragraph.text;
              $scope.dirtyText = undefined;
              $scope.originalText = angular.copy(data.paragraph.text);
            } else { // if there're local update, keep it.
              $scope.paragraph.text = $scope.dirtyText;
            }
          } else {
            $scope.paragraph.text = data.paragraph.text;
            $scope.originalText = angular.copy(data.paragraph.text);
          }
        }

        /** push the rest */
        $scope.paragraph.aborted = data.paragraph.aborted;
        $scope.paragraph.user = data.paragraph.user;
        $scope.paragraph.dateUpdated = data.paragraph.dateUpdated;
        $scope.paragraph.dateCreated = data.paragraph.dateCreated;
        $scope.paragraph.dateFinished = data.paragraph.dateFinished;
        $scope.paragraph.dateStarted = data.paragraph.dateStarted;
        $scope.paragraph.errorMessage = data.paragraph.errorMessage;
        $scope.paragraph.jobName = data.paragraph.jobName;
        $scope.paragraph.title = data.paragraph.title;
        $scope.paragraph.lineNumbers = data.paragraph.lineNumbers;
        $scope.paragraph.status = data.paragraph.status;
        $scope.paragraph.result = data.paragraph.result;
        $scope.paragraph.settings = data.paragraph.settings;
        $scope.editor.setReadOnly($scope.isRunning());

        if (!$scope.asIframe) {
          $scope.paragraph.config = data.paragraph.config;
          initializeDefault();
        } else {
          data.paragraph.config.editorHide = true;
          data.paragraph.config.tableHide = false;
          $scope.paragraph.config = data.paragraph.config;
        }

        if (newType === 'TABLE') {
          if (oldType !== 'TABLE' || resultRefreshed) {
            var TableData = zeppelin.TableData;
            tableData = new TableData();
            tableData.loadParagraphResult($scope.paragraph.result);
            $scope.tableDataColumns = tableData.columns;
            $scope.tableDataComment = tableData.comment;
            clearUnknownColsFromGraphOption();
            selectDefaultColsForGraphOption();
          }
          /** User changed the chart type? */
          if (oldGraphMode !== newGraphMode) {
            $scope.setGraphMode(newGraphMode, false, false);
          } else {
            $scope.setGraphMode(newGraphMode, false, true);
          }
        } else if (newType === 'HTML' && resultRefreshed) {
          $scope.renderHtml();
        } else if (newType === 'ANGULAR' && resultRefreshed) {
          $scope.renderAngular();
        } else if (newType === 'TEXT' && resultRefreshed) {
          $scope.renderText();
        }

        getApplicationStates();
        getSuggestions();

        if (newActiveApp && newActiveApp !== oldActiveApp) {
          var app = _.find($scope.apps, {id: newActiveApp});
          renderApp(app);
        }

        if (statusChanged || resultRefreshed) {
          // when last paragraph runs, zeppelin automatically appends new paragraph.
          // this broadcast will focus to the newly inserted paragraph
          var paragraphs = angular.element('div[id$="_paragraphColumn_main"]');
          if (paragraphs.length >= 2 && paragraphs[paragraphs.length - 2].id.startsWith($scope.paragraph.id)) {
            // rendering output can took some time. So delay scrolling event firing for sometime.
            setTimeout(function() {
              $rootScope.$broadcast('scrollToCursor');
            }, 500);
          }
        }
      }

    });

    $scope.$on('appendParagraphOutput', function(event, data) {
      /* It has been observed that append events
       * can be errorneously called even if paragraph
       * execution has ended, and in that case, no append
       * should be made. Also, it was observed that between PENDING
       * and RUNNING states, append-events can be called and we can't
       * miss those, else during the length of paragraph run, few
       * initial output line/s will be missing.
       */
      if ($scope.paragraph.id === data.paragraphId &&
         ($scope.paragraph.status === 'RUNNING' || $scope.paragraph.status === 'PENDING')) {
        if ($scope.flushStreamingOutput) {
          $scope.clearTextOutput();
          $scope.flushStreamingOutput = false;
        }
        $scope.appendTextOutput(data.data);
      }
    });

    $scope.$on('updateParagraphOutput', function(event, data) {
      if ($scope.paragraph.id === data.paragraphId) {
        $scope.clearTextOutput();
        $scope.appendTextOutput(data.data);
      }
    });

    $scope.$on('updateProgress', function(event, data) {
      if (data.id === $scope.paragraph.id) {
        $scope.currentProgress = data.progress;
      }
    });

    $scope.$on('keyEvent', function(event, keyEvent) {
      if ($scope.paragraphFocused) {

        var paragraphId = $scope.paragraph.id;
        var keyCode = keyEvent.keyCode;
        var noShortcutDefined = false;
        var editorHide = $scope.paragraph.config.editorHide;

        if (editorHide && (keyCode === 38 || (keyCode === 80 && keyEvent.ctrlKey && !keyEvent.altKey))) { // up
          // move focus to previous paragraph
          $scope.$emit('moveFocusToPreviousParagraph', paragraphId);
        } else if (editorHide && (keyCode === 40 || (keyCode === 78 && keyEvent.ctrlKey && !keyEvent.altKey))) { // down
          // move focus to next paragraph
          $scope.$emit('moveFocusToNextParagraph', paragraphId);
        } else if (keyEvent.shiftKey && keyCode === 13) { // Shift + Enter
          $scope.run();
        } else if (keyEvent.ctrlKey && keyEvent.altKey && keyCode === 67) { // Ctrl + Alt + c
          $scope.cancelParagraph();
        } else if (keyEvent.ctrlKey && keyEvent.altKey && keyCode === 68) { // Ctrl + Alt + d
          $scope.removeParagraph();
        } else if (keyEvent.ctrlKey && keyEvent.altKey && keyCode === 75) { // Ctrl + Alt + k
          $scope.moveUp();
        } else if (keyEvent.ctrlKey && keyEvent.altKey && keyCode === 74) { // Ctrl + Alt + j
          $scope.moveDown();
        } else if (keyEvent.ctrlKey && keyEvent.altKey && keyCode === 65) { // Ctrl + Alt + a
          $scope.insertNew('above');
        } else if (keyEvent.ctrlKey && keyEvent.altKey && keyCode === 66) { // Ctrl + Alt + b
          $scope.insertNew('below');
        } else if (keyEvent.ctrlKey && keyEvent.altKey && keyCode === 79) { // Ctrl + Alt + o
          $scope.toggleOutput();
        } else if (keyEvent.ctrlKey && keyEvent.altKey && keyCode === 82) { // Ctrl + Alt + r
          $scope.toggleEnableDisable();
        } else if (keyEvent.ctrlKey && keyEvent.altKey && keyCode === 69) { // Ctrl + Alt + e
          $scope.toggleEditor();
        } else if (keyEvent.ctrlKey && keyEvent.altKey && keyCode === 77) { // Ctrl + Alt + m
          if ($scope.paragraph.config.lineNumbers) {
            $scope.hideLineNumbers();
          } else {
            $scope.showLineNumbers();
          }
        } else if (keyEvent.ctrlKey && keyEvent.shiftKey && keyCode === 189) { // Ctrl + Shift + -
          $scope.changeColWidth(Math.max(1, $scope.paragraph.config.colWidth - 1));
        } else if (keyEvent.ctrlKey && keyEvent.shiftKey && keyCode === 187) { // Ctrl + Shift + =
          $scope.changeColWidth(Math.min(12, $scope.paragraph.config.colWidth + 1));
        } else if (keyEvent.ctrlKey && keyEvent.altKey && keyCode === 84) { // Ctrl + Alt + t
          if ($scope.paragraph.config.title) {
            $scope.hideTitle();
          } else {
            $scope.showTitle();
          }
        } else {
          noShortcutDefined = true;
        }

        if (!noShortcutDefined) {
          keyEvent.preventDefault();
        }
      }
    });

    $scope.$on('focusParagraph', function(event, paragraphId, cursorPos, mouseEvent) {
      if ($scope.paragraph.id === paragraphId) {
        // focus editor
        if (!$scope.paragraph.config.editorHide) {
          if (!mouseEvent) {
            $scope.editor.focus();
            // move cursor to the first row (or the last row)
            var row;
            if (cursorPos >= 0) {
              row = cursorPos;
              $scope.editor.gotoLine(row, 0);
            } else {
              row = $scope.editor.session.getLength();
              $scope.editor.gotoLine(row, 0);
            }
            $scope.scrollToCursor($scope.paragraph.id, 0);
          }
        }
        $scope.handleFocus(true);
      } else {
        $scope.editor.blur();
        var isDigestPass = true;
        $scope.handleFocus(false, isDigestPass);
      }
    });

    $scope.$on('doubleClickParagraph', function(event, paragraphId) {
      if ($scope.paragraph.id === paragraphId && $scope.paragraph.config.editorHide &&
          editorSetting.editOnDblClick) {
        var deferred = $q.defer();
        openEditorAndCloseTable();
        $timeout(
          $scope.$on('updateParagraph', function(event, data) {
            deferred.resolve(data);
          }
        ), 1000);

        deferred.promise.then(function(data) {
          $scope.editor.focus();
          $scope.goToEnd();
        });
      }
    });

    $scope.$on('runParagraph', function(event) {
      $scope.runParagraph($scope.editor.getValue());
    });

    $scope.$on('openEditor', function(event) {
      $scope.openEditor();
    });

    $scope.$on('closeEditor', function(event) {
      $scope.closeEditor();
    });

    $scope.$on('openTable', function(event) {
      $scope.openTable();
    });

    $scope.$on('closeTable', function(event) {
      $scope.closeTable();
    });

  }

})();<|MERGE_RESOLUTION|>--- conflicted
+++ resolved
@@ -991,7 +991,6 @@
       }
     };
 
-<<<<<<< HEAD
     $scope.loadTableData = function(result) {
       if (!result) {
         return;
@@ -1038,21 +1037,6 @@
         result.columnNames = columnNames;
         result.rows = rows;
       }
-=======
-    $scope.parseTableCell = function(cell) {
-      if (!isNaN(cell)) {
-        if (cell.length === 0 || Number(cell) > Number.MAX_SAFE_INTEGER || Number(cell) < Number.MIN_SAFE_INTEGER) {
-          return cell;
-        } else {
-          return Number(cell);
-        }
-      }
-      var d = moment(cell);
-      if (d.isValid()) {
-        return d;
-      }
-      return cell;
->>>>>>> 95895d1f
     };
 
     $scope.setGraphMode = function(type, emit, refresh) {
@@ -1153,7 +1137,6 @@
       websocketMsgSrv.commitParagraph($scope.paragraph.id, title, text, config, params);
     };
 
-<<<<<<< HEAD
     var setTable = function(data, refresh) {
       var renderTable = function() {
         var height = $scope.paragraph.config.graph.height;
@@ -1335,8 +1318,6 @@
       $timeout(retryRenderer);
     };
 
-=======
->>>>>>> 95895d1f
     $scope.isGraphMode = function(graphName) {
       var activeAppId = _.get($scope.paragraph.config, 'helium.activeApp');
       if ($scope.getResultType() === 'TABLE' && $scope.getGraphMode() === graphName && !activeAppId) {
