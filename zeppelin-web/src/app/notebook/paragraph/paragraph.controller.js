--- conflicted
+++ resolved
@@ -204,26 +204,18 @@
 
       initializeDefault();
 
-<<<<<<< HEAD
       var resultType = $scope.getResultType();
       if (resultType === 'TABLE' || resultType === 'NETWORK') {
         paragraphDataset = new zeppelin.DatasetFactory().createDataset($scope.getResultType());
         paragraphDataset.loadParagraphResult($scope.paragraph.result);
         $scope.tableDataColumns = paragraphDataset.columns;
+        $scope.tableDataComment = paragraphDataset.comment;
         if (resultType === 'NETWORK') {
           $scope.networkNodes = angular.equals({}, paragraphDataset.graph.labels || {}) ?
                   null : {count: paragraphDataset.graph.nodes.length, labels: paragraphDataset.graph.labels};
           $scope.networkRelationships = angular.equals([], paragraphDataset.graph.types || []) ?
                   null : {count: paragraphDataset.graph.edges.length, types: paragraphDataset.graph.types};
         }
-=======
-      if ($scope.getResultType() === 'TABLE') {
-        var TableData = zeppelin.TableData;
-        tableData = new TableData();
-        tableData.loadParagraphResult($scope.paragraph.result);
-        $scope.tableDataColumns = tableData.columns;
-        $scope.tableDataComment = tableData.comment;
->>>>>>> a84818c6
         $scope.setGraphMode($scope.getGraphMode(), false, false);
       } else if (resultType === 'HTML') {
         $scope.renderHtml();
@@ -1122,11 +1114,7 @@
               if (targetEl.length) {
                 targetEl.height(height);
                 builtInViz.instance.setConfig($scope.paragraph.config.graph);
-<<<<<<< HEAD
                 builtInViz.instance.render(paragraphDataset);
-=======
-                builtInViz.instance.render(tableData);
->>>>>>> a84818c6
               } else {
                 $timeout(retryRenderer, 10);
               }
@@ -1418,13 +1406,8 @@
         dsv += paragraphDataset.columns[titleIndex].name + delimiter;
       }
       dsv = dsv.substring(0, dsv.length - 1) + '\n';
-<<<<<<< HEAD
       for (var r in paragraphDataset.rows) {
         var row = paragraphDataset.rows[r];
-=======
-      for (var r in tableData.rows) {
-        var row = tableData.rows[r];
->>>>>>> a84818c6
         var dsvRow = '';
         for (var index in row) {
           var stringValue =  (row[index]).toString();
@@ -1811,22 +1794,12 @@
           $scope.paragraph.config = data.paragraph.config;
         }
 
-<<<<<<< HEAD
         if (newType === 'TABLE' || newType === 'NETWORK') {
           if ((oldType !== 'TABLE' && oldType !== 'NETWORK') || resultRefreshed) {
             paragraphDataset = new zeppelin.DatasetFactory().createDataset(newType);
             paragraphDataset.loadParagraphResult($scope.paragraph.result);
             $scope.tableDataColumns = paragraphDataset.columns;
             $scope.tableDataComment = paragraphDataset.comment;
-=======
-        if (newType === 'TABLE') {
-          if (oldType !== 'TABLE' || resultRefreshed) {
-            var TableData = zeppelin.TableData;
-            tableData = new TableData();
-            tableData.loadParagraphResult($scope.paragraph.result);
-            $scope.tableDataColumns = tableData.columns;
-            $scope.tableDataComment = tableData.comment;
->>>>>>> a84818c6
             clearUnknownColsFromGraphOption();
             selectDefaultColsForGraphOption();
           }
