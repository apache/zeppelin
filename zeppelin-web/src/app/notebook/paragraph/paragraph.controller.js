--- conflicted
+++ resolved
@@ -800,20 +800,10 @@
                     name: v.name,
                     value: v.value,
                     meta: v.meta,
-                    caption: computeCaption(v.value, v.meta),
+                    caption: computeCaption(v.name, v.meta),
                     score: 300,
                   });
                 }
-<<<<<<< HEAD
-                completions.push({
-                  name: v.name,
-                  value: v.value,
-                  meta: v.meta,
-                  caption: computeCaption(v.name, v.meta),
-                  score: 300
-                })
-=======
->>>>>>> 65b797c2
               }
               callback(null, completions);
             }
