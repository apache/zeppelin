/*jshint loopfunc: true, unused:false */
/*
 * Licensed under the Apache License, Version 2.0 (the "License");
 * you may not use this file except in compliance with the License.
 * You may obtain a copy of the License at
 *
 *     http://www.apache.org/licenses/LICENSE-2.0
 *
 * Unless required by applicable law or agreed to in writing, software
 * distributed under the License is distributed on an "AS IS" BASIS,
 * WITHOUT WARRANTIES OR CONDITIONS OF ANY KIND, either express or implied.
 * See the License for the specific language governing permissions and
 * limitations under the License.
 */
'use strict';

angular.module('zeppelinWebApp')
  .controller('ParagraphCtrl', function($scope,$rootScope, $route, $window, $element, $routeParams, $location,
                                         $timeout, $compile, $http, websocketMsgSrv, baseUrlSrv, ngToast) {
  var ANGULAR_FUNCTION_OBJECT_NAME_PREFIX = '_Z_ANGULAR_FUNC_';
  $scope.parentNote = null;
  $scope.paragraph = null;
  $scope.originalText = '';
  $scope.editor = null;

  var paragraphScope = $rootScope.$new(true, $rootScope);

  // to keep backward compatibility
  $scope.compiledScope = paragraphScope;

  paragraphScope.z = {
    // z.runParagraph('20150213-231621_168813393')
    runParagraph: function(paragraphId) {
      if (paragraphId) {
        var filtered = $scope.parentNote.paragraphs.filter(function(x) {
          return x.id === paragraphId;});
        if (filtered.length === 1) {
          var paragraph = filtered[0];
          websocketMsgSrv.runParagraph(paragraph.id, paragraph.title, paragraph.text,
              paragraph.config, paragraph.settings.params);
        } else {
          ngToast.danger({content: 'Cannot find a paragraph with id \'' + paragraphId + '\'',
            verticalPosition: 'top', dismissOnTimeout: false});
        }
      } else {
        ngToast.danger({
          content: 'Please provide a \'paragraphId\' when calling z.runParagraph(paragraphId)',
          verticalPosition: 'top', dismissOnTimeout: false});
      }
    },

    // Example: z.angularBind('my_var', 'Test Value', '20150213-231621_168813393')
    angularBind: function(varName, value, paragraphId) {
      // Only push to server if there paragraphId is defined
      if (paragraphId) {
        websocketMsgSrv.clientBindAngularObject($routeParams.noteId, varName, value, paragraphId);
      } else {
        ngToast.danger({
          content: 'Please provide a \'paragraphId\' when calling ' +
          'z.angularBind(varName, value, \'PUT_HERE_PARAGRAPH_ID\')',
          verticalPosition: 'top', dismissOnTimeout: false});
      }
    },

    // Example: z.angularUnBind('my_var', '20150213-231621_168813393')
    angularUnbind: function(varName, paragraphId) {
      // Only push to server if paragraphId is defined
      if (paragraphId) {
        websocketMsgSrv.clientUnbindAngularObject($routeParams.noteId, varName, paragraphId);
      } else {
        ngToast.danger({
          content: 'Please provide a \'paragraphId\' when calling ' +
          'z.angularUnbind(varName, \'PUT_HERE_PARAGRAPH_ID\')',
          verticalPosition: 'top', dismissOnTimeout: false});
      }
    }
  };

  var angularObjectRegistry = {};

  var editorModes = {
    'ace/mode/python': /^%(\w*\.)?pyspark\s*$/,
    'ace/mode/scala': /^%(\w*\.)?spark\s*$/,
    'ace/mode/sql': /^%(\w*\.)?\wql/,
    'ace/mode/markdown': /^%md/,
    'ace/mode/sh': /^%sh/
  };

  // Controller init
  $scope.init = function(newParagraph, note) {
    $scope.paragraph = newParagraph;
    $scope.parentNote = note;
    $scope.originalText = angular.copy(newParagraph.text);
    $scope.chart = {};
    $scope.colWidthOption = [ 1, 2, 3, 4, 5, 6, 7, 8, 9, 10, 11, 12 ];
    $scope.showTitleEditor = false;
    $scope.paragraphFocused = false;
    if (newParagraph.focus) {
      $scope.paragraphFocused = true;
    }

    if (!$scope.paragraph.config) {
      $scope.paragraph.config = {};
    }

    initializeDefault();

    if ($scope.getResultType() === 'TABLE') {
      $scope.loadTableData($scope.paragraph.result);
      $scope.setGraphMode($scope.getGraphMode(), false, false);
    } else if ($scope.getResultType() === 'HTML') {
      $scope.renderHtml();
    } else if ($scope.getResultType() === 'ANGULAR') {
      $scope.renderAngular();
    } else if ($scope.getResultType() === 'TEXT') {
      $scope.renderText();
    }

    getApplicationStates();
    getSuggestions();

    var activeApp =  _.get($scope.paragraph.config, 'helium.activeApp');
    if (activeApp) {
      var app = _.find($scope.apps, {id: activeApp});
      renderApp(app);
    }
  };



  $scope.renderHtml = function() {
    var retryRenderer = function() {
      if (angular.element('#p' + $scope.paragraph.id + '_html').length) {
        try {
          angular.element('#p' + $scope.paragraph.id + '_html').html($scope.paragraph.result.msg);

          angular.element('#p' + $scope.paragraph.id + '_html').find('pre code').each(function(i, e) {
            hljs.highlightBlock(e);
          });
        } catch (err) {
          console.log('HTML rendering error %o', err);
        }
      } else {
        $timeout(retryRenderer, 10);
      }
    };
    $timeout(retryRenderer);
  };

  $scope.renderAngular = function() {
    var retryRenderer = function() {
      if (angular.element('#p'+$scope.paragraph.id+'_angular').length) {
        try {
          angular.element('#p'+$scope.paragraph.id+'_angular').html($scope.paragraph.result.msg);

          $compile(angular.element('#p'+$scope.paragraph.id+'_angular').contents())(paragraphScope);
        } catch(err) {
          console.log('ANGULAR rendering error %o', err);
        }
      } else {
        $timeout(retryRenderer, 10);
      }
    };
    $timeout(retryRenderer);
  };

  $scope.renderText = function() {
    var retryRenderer = function() {

      var textEl = angular.element('#p' + $scope.paragraph.id + '_text');
      if (textEl.length) {
        // clear all lines before render
        $scope.clearTextOutput();

        if ($scope.paragraph.result && $scope.paragraph.result.msg) {
          $scope.appendTextOutput($scope.paragraph.result.msg);
        }

        angular.element('#p' + $scope.paragraph.id + '_text').bind('mousewheel', function(e) {
          $scope.keepScrollDown = false;
        });
        $scope.flushStreamingOutput = true;
      } else {
        $timeout(retryRenderer, 10);
      }
    };
    $timeout(retryRenderer);
  };

  $scope.clearTextOutput = function() {
    var textEl = angular.element('#p' + $scope.paragraph.id + '_text');
    if (textEl.length) {
      textEl.children().remove();
    }
  };

  $scope.appendTextOutput = function(msg) {
    var textEl = angular.element('#p' + $scope.paragraph.id + '_text');
    if (textEl.length) {
      var lines = msg.split('\n');
      for (var i=0; i < lines.length; i++) {
        textEl.append(angular.element('<div></div>').text(lines[i]));
      }
    }
    if ($scope.keepScrollDown) {
      var doc = angular.element('#p' + $scope.paragraph.id + '_text');
      doc[0].scrollTop = doc[0].scrollHeight;
    }
  };



  $scope.$on('angularObjectUpdate', function(event, data) {
    var noteId = $route.current.pathParams.noteId;
    if (!data.noteId || data.noteId === noteId) {
      var scope;
      var registry;

      if (!data.paragraphId || data.paragraphId === $scope.paragraph.id) {
        scope = paragraphScope;
        registry = angularObjectRegistry;
      } else {
        var app = _.find($scope.apps, { id: data.paragraphId});
        if (app) {
          scope = getAppScope(app);
          registry = getAppRegistry(app);
        } else {
          // no matching app in this paragraph
          return;
        }
      }
      var varName = data.angularObject.name;

      if (angular.equals(data.angularObject.object, scope[varName])) {
        // return when update has no change
        return;
      }

      if (!registry[varName]) {
        registry[varName] = {
          interpreterGroupId : data.interpreterGroupId,
          noteId : data.noteId,
          paragraphId : data.paragraphId
        };
      } else {
        registry[varName].noteId = registry[varName].noteId || data.noteId;
        registry[varName].paragraphId = registry[varName].paragraphId || data.paragraphId;
      }

      registry[varName].skipEmit = true;

      if (!registry[varName].clearWatcher) {
        registry[varName].clearWatcher = scope.$watch(varName, function(newValue, oldValue) {
          console.log('angular object (paragraph) updated %o %o', varName, registry[varName]);
          if (registry[varName].skipEmit) {
            registry[varName].skipEmit = false;
            return;
          }
          websocketMsgSrv.updateAngularObject(
            registry[varName].noteId,
            registry[varName].paragraphId,
            varName,
            newValue,
            registry[varName].interpreterGroupId);
        });
      }
      console.log('angular object (paragraph) created %o', varName);
      scope[varName] = data.angularObject.object;

      // create proxy for AngularFunction
      if (varName.startsWith(ANGULAR_FUNCTION_OBJECT_NAME_PREFIX)) {
        var funcName = varName.substring((ANGULAR_FUNCTION_OBJECT_NAME_PREFIX).length);
        scope[funcName] = function() {
          scope[varName] = arguments;
          console.log('angular function (paragraph) invoked %o', arguments);
        };

        console.log('angular function (paragraph) created %o', scope[funcName]);
      }
    }
  });


  $scope.$on('angularObjectRemove', function(event, data) {
    var noteId = $route.current.pathParams.noteId;
    if (!data.noteId || data.noteId === noteId) {
      var scope;
      var registry;

      if (!data.paragraphId || data.paragraphId === $scope.paragraph.id) {
        scope = paragraphScope;
        registry = angularObjectRegistry;
      } else {
        var app = _.find($scope.apps, { id: data.paragraphId});
        if (app) {
          scope = getAppScope(app);
          registry = getAppRegistry(app);
        } else {
          // no matching app in this paragraph
          return;
        }
      }

      var varName = data.name;

      // clear watcher
      if (registry[varName]) {
        registry[varName].clearWatcher();
        registry[varName] = undefined;
      }

      // remove scope variable
      scope[varName] = undefined;

      // remove proxy for AngularFunction
      if (varName.startsWith(ANGULAR_FUNCTION_OBJECT_NAME_PREFIX)) {
        var funcName = varName.substring((ANGULAR_FUNCTION_OBJECT_NAME_PREFIX).length);
        scope[funcName] = undefined;
      }
    }
  });

  var initializeDefault = function() {
    var config = $scope.paragraph.config;

    if (!config.colWidth) {
      config.colWidth = 12;
    }

    if (!config.graph) {
      config.graph = {};
    }

    if (!config.graph.mode) {
      config.graph.mode = 'table';
    }

    if (!config.graph.height) {
      config.graph.height = 300;
    }

    if (!config.graph.optionOpen) {
      config.graph.optionOpen = false;
    }

    if (!config.graph.keys) {
      config.graph.keys = [];
    }

    if (!config.graph.values) {
      config.graph.values = [];
    }

    if (!config.graph.groups) {
      config.graph.groups = [];
    }

    if (!config.graph.scatter) {
      config.graph.scatter = {};
    }

    if (config.enabled === undefined) {
      config.enabled = true;
    }
  };

  $scope.getIframeDimensions = function () {
    if ($scope.asIframe) {
      var paragraphid = '#' + $routeParams.paragraphId + '_container';
      var height = angular.element(paragraphid).height();
      return height;
    }
    return 0;
  };

  $scope.$watch($scope.getIframeDimensions, function (newValue, oldValue) {
    if ($scope.asIframe && newValue) {
      var message = {};
      message.height = newValue;
      message.url = $location.$$absUrl;
      $window.parent.postMessage(angular.toJson(message), '*');
    }
  });

  var isEmpty = function (object) {
    return !object;
  };

  // TODO: this may have impact on performance when there are many paragraphs in a note.
  $scope.$on('updateParagraph', function(event, data) {
    if (data.paragraph.id === $scope.paragraph.id &&
        (data.paragraph.dateCreated !== $scope.paragraph.dateCreated ||
         data.paragraph.dateFinished !== $scope.paragraph.dateFinished ||
         data.paragraph.dateStarted !== $scope.paragraph.dateStarted ||
         data.paragraph.dateUpdated !== $scope.paragraph.dateUpdated ||
         data.paragraph.status !== $scope.paragraph.status ||
         data.paragraph.jobName !== $scope.paragraph.jobName ||
         data.paragraph.title !== $scope.paragraph.title ||
         isEmpty(data.paragraph.result) !== isEmpty($scope.paragraph.result) ||
         data.paragraph.errorMessage !== $scope.paragraph.errorMessage ||
         !angular.equals(data.paragraph.settings, $scope.paragraph.settings) ||
         !angular.equals(data.paragraph.config, $scope.paragraph.config))
       ) {

      var oldType = $scope.getResultType();
      var newType = $scope.getResultType(data.paragraph);
      var oldGraphMode = $scope.getGraphMode();
      var newGraphMode = $scope.getGraphMode(data.paragraph);
<<<<<<< HEAD
      var oldActiveApp = _.get($scope.paragraph.config, 'helium.activeApp');
      var newActiveApp = _.get(data.paragraph.config, 'helium.activeApp');

      var resultRefreshed = (data.paragraph.dateFinished !== $scope.paragraph.dateFinished) ||
        isEmpty(data.paragraph.result) !== isEmpty($scope.paragraph.result) ||
        (!newActiveApp && oldActiveApp !== newActiveApp);
=======
      var resultRefreshed = (data.paragraph.dateFinished !== $scope.paragraph.dateFinished) ||
        isEmpty(data.paragraph.result) !== isEmpty($scope.paragraph.result) ||
        data.paragraph.status === 'ERROR';
>>>>>>> fb4a76a2

      var statusChanged = (data.paragraph.status !== $scope.paragraph.status);


      //console.log("updateParagraph oldData %o, newData %o. type %o -> %o, mode %o -> %o", $scope.paragraph, data, oldType, newType, oldGraphMode, newGraphMode);

      if ($scope.paragraph.text !== data.paragraph.text) {
        if ($scope.dirtyText) {         // check if editor has local update
          if ($scope.dirtyText === data.paragraph.text ) {  // when local update is the same from remote, clear local update
            $scope.paragraph.text = data.paragraph.text;
            $scope.dirtyText = undefined;
            $scope.originalText = angular.copy(data.paragraph.text);
          } else { // if there're local update, keep it.
            $scope.paragraph.text = $scope.dirtyText;
          }
        } else {
          $scope.paragraph.text = data.paragraph.text;
          $scope.originalText = angular.copy(data.paragraph.text);
        }
      }

      /** push the rest */
      $scope.paragraph.authenticationInfo = data.paragraph.authenticationInfo;
      $scope.paragraph.aborted = data.paragraph.aborted;
      $scope.paragraph.dateUpdated = data.paragraph.dateUpdated;
      $scope.paragraph.dateCreated = data.paragraph.dateCreated;
      $scope.paragraph.dateFinished = data.paragraph.dateFinished;
      $scope.paragraph.dateStarted = data.paragraph.dateStarted;
      $scope.paragraph.errorMessage = data.paragraph.errorMessage;
      $scope.paragraph.jobName = data.paragraph.jobName;
      $scope.paragraph.title = data.paragraph.title;
      $scope.paragraph.lineNumbers = data.paragraph.lineNumbers;
      $scope.paragraph.status = data.paragraph.status;
      $scope.paragraph.result = data.paragraph.result;
      $scope.paragraph.settings = data.paragraph.settings;

      if (!$scope.asIframe) {
        $scope.paragraph.config = data.paragraph.config;
        initializeDefault();
      } else {
        data.paragraph.config.editorHide = true;
        data.paragraph.config.tableHide = false;
        $scope.paragraph.config = data.paragraph.config;
      }

      if (newType === 'TABLE') {
        $scope.loadTableData($scope.paragraph.result);
        if (oldType !== 'TABLE' || resultRefreshed) {
          clearUnknownColsFromGraphOption();
          selectDefaultColsForGraphOption();
        }
        /** User changed the chart type? */
        if (oldGraphMode !== newGraphMode) {
          $scope.setGraphMode(newGraphMode, false, false);
        } else {
          $scope.setGraphMode(newGraphMode, false, true);
        }
      } else if (newType === 'HTML' && resultRefreshed) {
        $scope.renderHtml();
      } else if (newType === 'ANGULAR' && resultRefreshed) {
        $scope.renderAngular();
      } else if (newType === 'TEXT' && resultRefreshed) {
        $scope.renderText();
      }

      getApplicationStates();
      getSuggestions();

      if (newActiveApp && newActiveApp !== oldActiveApp) {
        var app = _.find($scope.apps, { id : newActiveApp });
        renderApp(app);
      }

      if (statusChanged || resultRefreshed) {
        // when last paragraph runs, zeppelin automatically appends new paragraph.
        // this broadcast will focus to the newly inserted paragraph
        var paragraphs = angular.element('div[id$="_paragraphColumn_main"');
        if (paragraphs.length >= 2 && paragraphs[paragraphs.length-2].id.startsWith($scope.paragraph.id)) {
          // rendering output can took some time. So delay scrolling event firing for sometime.
          setTimeout(function() {
            $rootScope.$broadcast('scrollToCursor');
          }, 500);
        }
      }

    }

  });

  $scope.$on('appendParagraphOutput', function(event, data) {
    if ($scope.paragraph.id === data.paragraphId) {
      if ($scope.flushStreamingOutput) {
        $scope.clearTextOutput();
        $scope.flushStreamingOutput = false;
      }
      $scope.appendTextOutput(data.data);
    }
  });

  $scope.$on('updateParagraphOutput', function(event, data) {
    if ($scope.paragraph.id === data.paragraphId) {
      $scope.clearTextOutput();
      $scope.appendTextOutput(data.data);
    }
  });

  $scope.isRunning = function() {
    if ($scope.paragraph.status === 'RUNNING' || $scope.paragraph.status === 'PENDING') {
      return true;
    } else {
      return false;
    }
  };

  $scope.cancelParagraph = function() {
    console.log('Cancel %o', $scope.paragraph.id);
    websocketMsgSrv.cancelParagraphRun($scope.paragraph.id);
  };

  $scope.runParagraph = function(data) {
    websocketMsgSrv.runParagraph($scope.paragraph.id, $scope.paragraph.title,
                                 data, $scope.paragraph.config, $scope.paragraph.settings.params);
    $scope.originalText = angular.copy(data);
    $scope.dirtyText = undefined;
  };

  $scope.saveParagraph = function(){
    if($scope.dirtyText === undefined || $scope.dirtyText === $scope.originalText){
      return;
    }
    commitParagraph($scope.paragraph.title, $scope.dirtyText, $scope.paragraph.config, $scope.paragraph.settings.params);
    $scope.originalText = angular.copy($scope.dirtyText);
    $scope.dirtyText = undefined;
  };

  $scope.toggleEnableDisable = function () {
    $scope.paragraph.config.enabled = $scope.paragraph.config.enabled ? false : true;
    var newParams = angular.copy($scope.paragraph.settings.params);
    var newConfig = angular.copy($scope.paragraph.config);
    commitParagraph($scope.paragraph.title, $scope.paragraph.text, newConfig, newParams);
  };

  $scope.run = function() {
    var editorValue = $scope.editor.getValue();
    if (editorValue) {
      if (!($scope.paragraph.status === 'RUNNING' || $scope.paragraph.status === 'PENDING')) {
        $scope.runParagraph(editorValue);
      }
    }
  };

  $scope.moveUp = function() {
    $scope.$emit('moveParagraphUp', $scope.paragraph.id);
  };

  $scope.moveDown = function() {
    $scope.$emit('moveParagraphDown', $scope.paragraph.id);
  };

  $scope.insertNew = function(position) {
    $scope.$emit('insertParagraph', $scope.paragraph.id, position || 'below');
  };

  $scope.removeParagraph = function() {
    BootstrapDialog.confirm({
      closable: true,
      title: '',
      message: 'Do you want to delete this paragraph?',
      callback: function(result) {
        if (result) {
          console.log('Remove paragraph');
          websocketMsgSrv.removeParagraph($scope.paragraph.id);
        }
      }
    });
  };

  $scope.clearParagraphOutput = function() {
    websocketMsgSrv.clearParagraphOutput($scope.paragraph.id);
  };

  $scope.toggleEditor = function() {
    if ($scope.paragraph.config.editorHide) {
      $scope.openEditor();
    } else {
      $scope.closeEditor();
    }
  };

  $scope.closeEditor = function() {
    console.log('close the note');

    var newParams = angular.copy($scope.paragraph.settings.params);
    var newConfig = angular.copy($scope.paragraph.config);
    newConfig.editorHide = true;

    commitParagraph($scope.paragraph.title, $scope.paragraph.text, newConfig, newParams);
  };

  $scope.openEditor = function() {
    console.log('open the note');

    var newParams = angular.copy($scope.paragraph.settings.params);
    var newConfig = angular.copy($scope.paragraph.config);
    newConfig.editorHide = false;

    commitParagraph($scope.paragraph.title, $scope.paragraph.text, newConfig, newParams);
  };

  $scope.closeTable = function() {
    console.log('close the output');

    var newParams = angular.copy($scope.paragraph.settings.params);
    var newConfig = angular.copy($scope.paragraph.config);
    newConfig.tableHide = true;

    commitParagraph($scope.paragraph.title, $scope.paragraph.text, newConfig, newParams);
  };

  $scope.openTable = function() {
    console.log('open the output');

    var newParams = angular.copy($scope.paragraph.settings.params);
    var newConfig = angular.copy($scope.paragraph.config);
    newConfig.tableHide = false;

    commitParagraph($scope.paragraph.title, $scope.paragraph.text, newConfig, newParams);
  };

  $scope.showTitle = function() {
    var newParams = angular.copy($scope.paragraph.settings.params);
    var newConfig = angular.copy($scope.paragraph.config);
    newConfig.title = true;

    commitParagraph($scope.paragraph.title, $scope.paragraph.text, newConfig, newParams);
  };

  $scope.hideTitle = function() {
    var newParams = angular.copy($scope.paragraph.settings.params);
    var newConfig = angular.copy($scope.paragraph.config);
    newConfig.title = false;

    commitParagraph($scope.paragraph.title, $scope.paragraph.text, newConfig, newParams);
  };

  $scope.setTitle = function() {
    var newParams = angular.copy($scope.paragraph.settings.params);
    var newConfig = angular.copy($scope.paragraph.config);
    commitParagraph($scope.paragraph.title, $scope.paragraph.text, newConfig, newParams);
  };

  $scope.showLineNumbers = function () {
    var newParams = angular.copy($scope.paragraph.settings.params);
    var newConfig = angular.copy($scope.paragraph.config);
    newConfig.lineNumbers = true;
    $scope.editor.renderer.setShowGutter(true);

    commitParagraph($scope.paragraph.title, $scope.paragraph.text, newConfig, newParams);
  };

  $scope.hideLineNumbers = function () {
    var newParams = angular.copy($scope.paragraph.settings.params);
    var newConfig = angular.copy($scope.paragraph.config);
    newConfig.lineNumbers = false;
    $scope.editor.renderer.setShowGutter(false);

    commitParagraph($scope.paragraph.title, $scope.paragraph.text, newConfig, newParams);
  };

  $scope.columnWidthClass = function(n) {
    if ($scope.asIframe) {
      return 'col-md-12';
    } else {
      return 'col-md-' + n;
    }
  };

  $scope.changeColWidth = function() {
    angular.element('.navbar-right.open').removeClass('open');
    var newParams = angular.copy($scope.paragraph.settings.params);
    var newConfig = angular.copy($scope.paragraph.config);

    commitParagraph($scope.paragraph.title, $scope.paragraph.text, newConfig, newParams);
  };

  $scope.toggleGraphOption = function() {
    var newConfig = angular.copy($scope.paragraph.config);
    if (newConfig.graph.optionOpen) {
      newConfig.graph.optionOpen = false;
    } else {
      newConfig.graph.optionOpen = true;
    }
    var newParams = angular.copy($scope.paragraph.settings.params);

    commitParagraph($scope.paragraph.title, $scope.paragraph.text, newConfig, newParams);
  };

  $scope.toggleOutput = function() {
    var newConfig = angular.copy($scope.paragraph.config);
    newConfig.tableHide = !newConfig.tableHide;
    var newParams = angular.copy($scope.paragraph.settings.params);

    commitParagraph($scope.paragraph.title, $scope.paragraph.text, newConfig, newParams);
  };

  $scope.toggleLineWithFocus = function () {
    var mode = $scope.getGraphMode();

    if (mode === 'lineWithFocusChart') {
      $scope.setGraphMode('lineChart', true);
      return true;
    }

    if (mode === 'lineChart') {
      $scope.setGraphMode('lineWithFocusChart', true);
      return true;
    }

    return false;
  };



  $scope.loadForm = function(formulaire, params) {
    var value = formulaire.defaultValue;
    if (params[formulaire.name]) {
      value = params[formulaire.name];
    }

    $scope.paragraph.settings.params[formulaire.name] = value;
  };

  $scope.toggleCheckbox = function(formulaire, option) {
    var idx = $scope.paragraph.settings.params[formulaire.name].indexOf(option.value);
    if (idx > -1) {
      $scope.paragraph.settings.params[formulaire.name].splice(idx, 1);
    } else {
      $scope.paragraph.settings.params[formulaire.name].push(option.value);
    }
  };

  $scope.aceChanged = function() {
    $scope.dirtyText = $scope.editor.getSession().getValue();
    $scope.startSaveTimer();

    $timeout(function() {
      $scope.setParagraphMode($scope.editor.getSession(), $scope.dirtyText, $scope.editor.getCursorPosition());
    });
  };

  $scope.aceLoaded = function(_editor) {
    var langTools = ace.require('ace/ext/language_tools');
    var Range = ace.require('ace/range').Range;

    _editor.$blockScrolling = Infinity;
    $scope.editor = _editor;
    if (_editor.container.id !== '{{paragraph.id}}_editor') {
      $scope.editor.renderer.setShowGutter($scope.paragraph.config.lineNumbers);
      $scope.editor.setShowFoldWidgets(false);
      $scope.editor.setHighlightActiveLine(false);
      $scope.editor.setHighlightGutterLine(false);
      $scope.editor.getSession().setUseWrapMode(true);
      $scope.editor.setTheme('ace/theme/chrome');
      if ($scope.paragraphFocused) {
        $scope.editor.focus();
      }

      autoAdjustEditorHeight(_editor.container.id);
      angular.element(window).resize(function() {
        autoAdjustEditorHeight(_editor.container.id);
      });

      if (navigator.appVersion.indexOf('Mac') !== -1 ) {
        $scope.editor.setKeyboardHandler('ace/keyboard/emacs');
        $rootScope.isMac = true;
      } else if (navigator.appVersion.indexOf('Win') !== -1 ||
                 navigator.appVersion.indexOf('X11') !== -1 ||
                 navigator.appVersion.indexOf('Linux') !== -1) {
        $rootScope.isMac = false;
        // not applying emacs key binding while the binding override Ctrl-v. default behavior of paste text on windows.
      }

      $scope.setParagraphMode = function(session, paragraphText, pos) {
        // Evaluate the mode only if the first 30 characters of the paragraph have been modified or the the position is undefined.
        if ( (typeof pos === 'undefined') || (pos.row === 0 && pos.column < 30)) {
          // If paragraph loading, use config value if exists
          if ((typeof pos === 'undefined') && $scope.paragraph.config.editorMode) {
            session.setMode($scope.paragraph.config.editorMode);
          } else {
            // Defaults to spark mode
            var newMode = 'ace/mode/scala';
            // Test first against current mode
            var oldMode = session.getMode().$id;
            if (!editorModes[oldMode] || !editorModes[oldMode].test(paragraphText)) {
              for (var key in editorModes) {
                if (key !== oldMode) {
                  if (editorModes[key].test(paragraphText)){
                    $scope.paragraph.config.editorMode = key;
                    session.setMode(key);
                    return true;
                  }
                }
              }
              $scope.paragraph.config.editorMode = newMode;
              session.setMode(newMode);
            }
          }
        }
      };

      var remoteCompleter = {
        getCompletions : function(editor, session, pos, prefix, callback) {
          if (!$scope.editor.isFocused() ){ return;}

          pos = session.getTextRange(new Range(0, 0, pos.row, pos.column)).length;
          var buf = session.getValue();

          websocketMsgSrv.completion($scope.paragraph.id, buf, pos);

          $scope.$on('completionList', function(event, data) {
            if (data.completions) {
              var completions = [];
              for (var c in data.completions) {
                var v = data.completions[c];
                completions.push({
                  name:v,
                  value:v,
                  score:300
                });
              }
              callback(null, completions);
            }
          });
        }
      };

      langTools.setCompleters([remoteCompleter, langTools.keyWordCompleter, langTools.snippetCompleter, langTools.textCompleter]);

      $scope.editor.setOptions({
        enableBasicAutocompletion: true,
        enableSnippets: false,
        enableLiveAutocompletion:false
      });

      $scope.handleFocus = function(value) {
        $scope.paragraphFocused = value;
        // Protect against error in case digest is already running
        $timeout(function() {
          // Apply changes since they come from 3rd party library
          $scope.$digest();
        });
      };

      $scope.editor.on('focus', function() {
        $scope.handleFocus(true);
      });

      $scope.editor.on('blur', function() {
        $scope.handleFocus(false);
      });

      $scope.editor.getSession().on('change', function(e, editSession) {
        autoAdjustEditorHeight(_editor.container.id);
      });

      $scope.setParagraphMode($scope.editor.getSession(), $scope.editor.getSession().getValue());


      // autocomplete on '.'
      /*
      $scope.editor.commands.on("afterExec", function(e, t) {
        if (e.command.name == "insertstring" && e.args == "." ) {
      var all = e.editor.completers;
      //e.editor.completers = [remoteCompleter];
      e.editor.execCommand("startAutocomplete");
      //e.editor.completers = all;
    }
      });
      */

      // remove binding
      $scope.editor.commands.bindKey('ctrl-alt-n.', null);


      // autocomplete on 'ctrl+.'
      $scope.editor.commands.bindKey('ctrl-.', 'startAutocomplete');
      $scope.editor.commands.bindKey('ctrl-space', null);

      // handle cursor moves
      $scope.editor.keyBinding.origOnCommandKey = $scope.editor.keyBinding.onCommandKey;
      $scope.editor.keyBinding.onCommandKey = function(e, hashId, keyCode) {
        if ($scope.editor.completer && $scope.editor.completer.activated) { // if autocompleter is active
        } else {
          // fix ace editor focus issue in chrome (textarea element goes to top: -1000px after focused by cursor move)
          if (parseInt(angular.element('#' + $scope.paragraph.id + '_editor > textarea').css('top').replace('px', '')) < 0) {
            var position = $scope.editor.getCursorPosition();
            var cursorPos = $scope.editor.renderer.$cursorLayer.getPixelPosition(position, true);
            angular.element('#' + $scope.paragraph.id + '_editor > textarea').css('top', cursorPos.top);
          }

          var numRows;
          var currentRow;

          if (keyCode === 38 || (keyCode === 80 && e.ctrlKey && !e.altKey)) {  // UP
            numRows = $scope.editor.getSession().getLength();
            currentRow = $scope.editor.getCursorPosition().row;
            if (currentRow === 0) {
              // move focus to previous paragraph
              $scope.$emit('moveFocusToPreviousParagraph', $scope.paragraph.id);
            } else {
              $scope.scrollToCursor($scope.paragraph.id, -1);
            }
          } else if (keyCode === 40 || (keyCode === 78 && e.ctrlKey && !e.altKey)) {  // DOWN
            numRows = $scope.editor.getSession().getLength();
            currentRow = $scope.editor.getCursorPosition().row;
            if (currentRow === numRows-1) {
              // move focus to next paragraph
              $scope.$emit('moveFocusToNextParagraph', $scope.paragraph.id);
            } else {
              $scope.scrollToCursor($scope.paragraph.id, 1);
            }
          }
        }
        this.origOnCommandKey(e, hashId, keyCode);
      };
    }
  };

  var autoAdjustEditorHeight = function(id) {
    var editor = $scope.editor;
    var height = editor.getSession().getScreenLength() * editor.renderer.lineHeight + editor.renderer.scrollBar.getWidth();

    angular.element('#' + id).height(height.toString() + 'px');
    editor.resize();
  };

  $rootScope.$on('scrollToCursor', function(event) {
    // scroll on 'scrollToCursor' event only when cursor is in the last paragraph
    var paragraphs = angular.element('div[id$="_paragraphColumn_main"');
    if (paragraphs[paragraphs.length-1].id.startsWith($scope.paragraph.id)) {
      $scope.scrollToCursor($scope.paragraph.id, 0);
    }
  });

  /** scrollToCursor if it is necessary
   * when cursor touches scrollTriggerEdgeMargin from the top (or bottom) of the screen, it autoscroll to place cursor around 1/3 of screen height from the top (or bottom)
   * paragraphId : paragraph that has active cursor
   * lastCursorMove : 1(down), 0, -1(up) last cursor move event
   **/
  $scope.scrollToCursor = function(paragraphId, lastCursorMove) {
    if (!$scope.editor.isFocused()) {
     // only make sense when editor is focused
     return;
    }
    var lineHeight = $scope.editor.renderer.lineHeight;
    var headerHeight = 103; // menubar, notebook titlebar
    var scrollTriggerEdgeMargin = 50;

    var documentHeight = angular.element(document).height();
    var windowHeight = angular.element(window).height();  // actual viewport height

    var scrollPosition = angular.element(document).scrollTop();
    var editorPosition = angular.element('#'+paragraphId+'_editor').offset();
    var position = $scope.editor.getCursorPosition();
    var lastCursorPosition = $scope.editor.renderer.$cursorLayer.getPixelPosition(position, true);

    var calculatedCursorPosition = editorPosition.top + lastCursorPosition.top + lineHeight*lastCursorMove;

    var scrollTargetPos;
    if (calculatedCursorPosition < scrollPosition + headerHeight + scrollTriggerEdgeMargin) {
      scrollTargetPos = calculatedCursorPosition - headerHeight - ((windowHeight-headerHeight)/3);
      if (scrollTargetPos < 0) {
        scrollTargetPos = 0;
      }
    } else if(calculatedCursorPosition > scrollPosition + scrollTriggerEdgeMargin + windowHeight - headerHeight) {
      scrollTargetPos = calculatedCursorPosition - headerHeight - ((windowHeight-headerHeight)*2/3);

      if (scrollTargetPos > documentHeight) {
        scrollTargetPos = documentHeight;
      }
    }

    // cancel previous scroll animation
    var bodyEl = angular.element('body');
    bodyEl.stop();
    bodyEl.finish();

    // scroll to scrollTargetPos
    bodyEl.scrollTo(scrollTargetPos, {axis: 'y', interrupt: true, duration:100});
  };

  var setEditorHeight = function(id, height) {
    angular.element('#' + id).height(height.toString() + 'px');
  };

  $scope.getEditorValue = function() {
    return $scope.editor.getValue();
  };

  $scope.getProgress = function() {
    return ($scope.currentProgress) ? $scope.currentProgress : 0;
  };

  $scope.getExecutionTime = function() {
    var pdata = $scope.paragraph;
    var timeMs = Date.parse(pdata.dateFinished) - Date.parse(pdata.dateStarted);
    if (isNaN(timeMs) || timeMs < 0) {
      if ($scope.isResultOutdated()){
        return 'outdated';
      }
      return '';
    }
    var user = 'anonymous';
    var authInfo = pdata.authenticationInfo;
    if (authInfo && authInfo.user) {
      user = pdata.authenticationInfo.user;
    }
    var dateUpdated = (pdata.dateUpdated === null) ? 'unknown' : pdata.dateUpdated;
    var desc = 'Took ' + (timeMs/1000) + ' seconds. Last updated by ' + user + ' at time ' + dateUpdated + '.';
    if ($scope.isResultOutdated()){
      desc += ' (outdated)';
    }
    return desc;
  };

  $scope.isResultOutdated = function() {
    var pdata = $scope.paragraph;
    if (pdata.dateUpdated !==undefined && Date.parse(pdata.dateUpdated) > Date.parse(pdata.dateStarted)){
      return true;
    }
    return false;
  };

  $scope.$on('updateProgress', function(event, data) {
    if (data.id === $scope.paragraph.id) {
      $scope.currentProgress = data.progress;
    }
  });

  $scope.$on('keyEvent', function(event, keyEvent) {
    if ($scope.paragraphFocused) {

      var paragraphId = $scope.paragraph.id;
      var keyCode = keyEvent.keyCode;
      var noShortcutDefined = false;
      var editorHide = $scope.paragraph.config.editorHide;

      if (editorHide && (keyCode === 38 || (keyCode === 80 && keyEvent.ctrlKey && !keyEvent.altKey))) { // up
        // move focus to previous paragraph
        $scope.$emit('moveFocusToPreviousParagraph', paragraphId);
      } else if (editorHide && (keyCode === 40 || (keyCode === 78 && keyEvent.ctrlKey && !keyEvent.altKey))) { // down
        // move focus to next paragraph
        $scope.$emit('moveFocusToNextParagraph', paragraphId);
      } else if (keyEvent.shiftKey && keyCode === 13) { // Shift + Enter
        $scope.run();
      } else if (keyEvent.ctrlKey && keyEvent.altKey && keyCode === 67) { // Ctrl + Alt + c
        $scope.cancelParagraph();
      } else if (keyEvent.ctrlKey && keyEvent.altKey && keyCode === 68) { // Ctrl + Alt + d
        $scope.removeParagraph();
      } else if (keyEvent.ctrlKey && keyEvent.altKey && keyCode === 75) { // Ctrl + Alt + k
        $scope.moveUp();
      } else if (keyEvent.ctrlKey && keyEvent.altKey && keyCode === 74) { // Ctrl + Alt + j
        $scope.moveDown();
      } else if (keyEvent.ctrlKey && keyEvent.altKey && keyCode === 65) { // Ctrl + Alt + a
        $scope.insertNew('above');
      } else if (keyEvent.ctrlKey && keyEvent.altKey && keyCode === 66) { // Ctrl + Alt + b
        $scope.insertNew('below');
      } else if (keyEvent.ctrlKey && keyEvent.altKey && keyCode === 79) { // Ctrl + Alt + o
        $scope.toggleOutput();
      } else if (keyEvent.ctrlKey && keyEvent.altKey && keyCode === 82) { // Ctrl + Alt + r
        $scope.toggleEnableDisable();
      } else if (keyEvent.ctrlKey && keyEvent.altKey && keyCode === 69) { // Ctrl + Alt + e
        $scope.toggleEditor();
      } else if (keyEvent.ctrlKey && keyEvent.altKey && keyCode === 77) { // Ctrl + Alt + m
        if ($scope.paragraph.config.lineNumbers) {
          $scope.hideLineNumbers();
        } else {
          $scope.showLineNumbers();
        }
      } else if (keyEvent.ctrlKey && keyEvent.shiftKey && keyCode === 189) { // Ctrl + Shift + -
        $scope.paragraph.config.colWidth = Math.max(1, $scope.paragraph.config.colWidth - 1);
        $scope.changeColWidth();
      } else if (keyEvent.ctrlKey && keyEvent.shiftKey && keyCode === 187) { // Ctrl + Shift + =
        $scope.paragraph.config.colWidth = Math.min(12, $scope.paragraph.config.colWidth + 1);
        $scope.changeColWidth();
      } else if (keyEvent.ctrlKey && keyEvent.altKey && ((keyCode >= 48 && keyCode <=57) || keyCode === 189 || keyCode === 187)) { // Ctrl + Alt + [1~9,0,-,=]
        var colWidth = 12;
        if (keyCode === 48) {
          colWidth = 10;
        } else if (keyCode === 189) {
          colWidth = 11;
        } else if (keyCode === 187) {
          colWidth = 12;
        } else {
          colWidth = keyCode - 48;
        }
        $scope.paragraph.config.colWidth = colWidth;
        $scope.changeColWidth();
      } else if (keyEvent.ctrlKey && keyEvent.altKey && keyCode === 84) { // Ctrl + Alt + t
        if ($scope.paragraph.config.title) {
          $scope.hideTitle();
        } else {
          $scope.showTitle();
        }
      } else {
        noShortcutDefined = true;
      }

      if (!noShortcutDefined) {
        keyEvent.preventDefault();
      }
    }
  });

  $scope.$on('focusParagraph', function(event, paragraphId, cursorPos, mouseEvent) {
    if ($scope.paragraph.id === paragraphId) {
      // focus editor
      if (!$scope.paragraph.config.editorHide) {
        if (!mouseEvent) {
          $scope.editor.focus();
          // move cursor to the first row (or the last row)
          var row;
          if (cursorPos >= 0) {
            row = cursorPos;
            $scope.editor.gotoLine(row, 0);
          } else {
            row = $scope.editor.session.getLength();
            $scope.editor.gotoLine(row, 0);
          }
          $scope.scrollToCursor($scope.paragraph.id, 0);
        }
      }
      $scope.handleFocus(true);
    } else {
      $scope.editor.blur();
      $scope.handleFocus(false);
    }
  });

  $scope.$on('runParagraph', function(event) {
    $scope.runParagraph($scope.editor.getValue());
  });

  $scope.$on('openEditor', function(event) {
    $scope.openEditor();
  });

  $scope.$on('closeEditor', function(event) {
    $scope.closeEditor();
  });

  $scope.$on('openTable', function(event) {
    $scope.openTable();
  });

  $scope.$on('closeTable', function(event) {
    $scope.closeTable();
  });


  $scope.getResultType = function(paragraph) {
    var pdata = (paragraph) ? paragraph : $scope.paragraph;
    if (pdata.result && pdata.result.type) {
      return pdata.result.type;
    } else {
      return 'TEXT';
    }
  };

  $scope.getBase64ImageSrc = function(base64Data) {
    return 'data:image/png;base64,'+base64Data;
  };

  $scope.getGraphMode = function(paragraph) {
    var pdata = (paragraph) ? paragraph : $scope.paragraph;
    if (pdata.config.graph && pdata.config.graph.mode) {
      return pdata.config.graph.mode;
    } else {
      return 'table';
    }
  };

  $scope.loadTableData = function(result) {
    if (!result) {
      return;
    }
    if (result.type === 'TABLE') {
      var columnNames = [];
      var rows = [];
      var array = [];
      var textRows = result.msg.split('\n');
      result.comment = '';
      var comment = false;

      for (var i = 0; i < textRows.length; i++) {
        var textRow = textRows[i];
        if (comment) {
          result.comment += textRow;
          continue;
        }

        if (textRow === '') {
          if (rows.length>0) {
            comment = true;
          }
          continue;
        }
        var textCols = textRow.split('\t');
        var cols = [];
        var cols2 = [];
        for (var j = 0; j < textCols.length; j++) {
          var col = textCols[j];
          if (i === 0) {
            columnNames.push({name:col, index:j, aggr:'sum'});
          } else {
            cols.push(col);
            cols2.push({key: (columnNames[i]) ? columnNames[i].name: undefined, value: col});
          }
        }
        if (i !== 0) {
          rows.push(cols);
          array.push(cols2);
        }
      }
      result.msgTable = array;
      result.columnNames = columnNames;
      result.rows = rows;
    }
  };

  $scope.setGraphMode = function(type, emit, refresh) {
    if (emit) {
      setNewMode(type);
    } else {
      clearUnknownColsFromGraphOption();
      // set graph height
      var height = $scope.paragraph.config.graph.height;
      angular.element('#p' + $scope.paragraph.id + '_graph').height(height);

      if (!type || type === 'table') {
        setTable($scope.paragraph.result, refresh);
      }
      else {
        setD3Chart(type, $scope.paragraph.result, refresh);
      }
    }
  };

  var setNewMode = function(newMode) {
    var newConfig = angular.copy($scope.paragraph.config);
    var newParams = angular.copy($scope.paragraph.settings.params);

    // graph options
    newConfig.graph.mode = newMode;

    // see switchApp()
    _.set(newConfig, 'helium.activeApp', undefined);

    commitParagraph($scope.paragraph.title, $scope.paragraph.text, newConfig, newParams);
  };

  var commitParagraph = function(title, text, config, params) {
    websocketMsgSrv.commitParagraph($scope.paragraph.id, title, text, config, params);
  };

  var setTable = function(type, data, refresh) {
    var renderTable = function() {
      var height = $scope.paragraph.config.graph.height;
      angular.element('#p' + $scope.paragraph.id + '_table').css('height', height);
      var resultRows = $scope.paragraph.result.rows;
      var columnNames = _.pluck($scope.paragraph.result.columnNames, 'name');
      var container = document.getElementById('p' + $scope.paragraph.id + '_table');

      var handsontable = new Handsontable(container, {
        data: resultRows,
        colHeaders: columnNames,
        rowHeaders: false,
        stretchH: 'all',
        sortIndicator: true,
        columnSorting: true,
        contextMenu: false,
        manualColumnResize: true,
        manualRowResize: true,
        editor: false,
        fillHandle: false,
        disableVisualSelection: true,
        cells: function (row, col, prop) {
          var cellProperties = {};
            cellProperties.renderer = function(instance, td, row, col, prop, value, cellProperties) {
              Handsontable.NumericCell.renderer.apply(this, arguments);
              if (!isNaN(value)) {
                cellProperties.type = 'numeric';
                cellProperties.format = '0,0';
                cellProperties.editor = false;
                td.style.textAlign = 'left';
              } else if (value.length > '%html'.length && '%html ' === value.substring(0, '%html '.length)) {
                td.innerHTML = value.substring('%html'.length);
              }
            };
          return cellProperties;
        }
      });
    };

    var retryRenderer = function() {
      if (angular.element('#p' + $scope.paragraph.id + '_table').length) {
        try {
          renderTable();
        } catch(err) {
          console.log('Chart drawing error %o', err);
        }
      } else {
        $timeout(retryRenderer,10);
      }
    };
    $timeout(retryRenderer);

  };

  var groupedThousandsWith3DigitsFormatter = function(x){
    return d3.format(',')(d3.round(x, 3));
  };

  var customAbbrevFormatter = function(x) {
    var s = d3.format('.3s')(x);
    switch (s[s.length - 1]) {
      case 'G': return s.slice(0, -1) + 'B';
    }
    return s;
  };

  var xAxisTickFormat = function(d, xLabels) {
    if (xLabels[d] && (isNaN(parseFloat(xLabels[d])) || !isFinite(xLabels[d]))) { // to handle string type xlabel
      return xLabels[d];
    } else {
      return d;
    }
  };

  var yAxisTickFormat = function(d) {
    if(d >= Math.pow(10,6)){
      return customAbbrevFormatter(d);
    }
    return groupedThousandsWith3DigitsFormatter(d);
  };

  var setD3Chart = function(type, data, refresh) {
    if (!$scope.chart[type]) {
      var chart = nv.models[type]();
      $scope.chart[type] = chart;
    }

    var d3g = [];
    var xLabels;
    var yLabels;

    if (type === 'scatterChart') {
      var scatterData = setScatterChart(data, refresh);

      xLabels = scatterData.xLabels;
      yLabels = scatterData.yLabels;
      d3g = scatterData.d3g;

      $scope.chart[type].xAxis.tickFormat(function(d) {return xAxisTickFormat(d, xLabels);});
      $scope.chart[type].yAxis.tickFormat(function(d) {return xAxisTickFormat(d, yLabels);});

      // configure how the tooltip looks.
      $scope.chart[type].tooltipContent(function(key, x, y, graph, data) {
        var tooltipContent = '<h3>' + key + '</h3>';
        if ($scope.paragraph.config.graph.scatter.size &&
            $scope.isValidSizeOption($scope.paragraph.config.graph.scatter, $scope.paragraph.result.rows)) {
          tooltipContent += '<p>' + data.point.size + '</p>';
        }

        return tooltipContent;
      });

      $scope.chart[type].showDistX(true)
        .showDistY(true);
      //handle the problem of tooltip not showing when muliple points have same value.
    } else {
      var p = pivot(data);
      if (type === 'pieChart') {
        var d = pivotDataToD3ChartFormat(p, true).d3g;

        $scope.chart[type].x(function(d) { return d.label;})
          .y(function(d) { return d.value;});

        if ( d.length > 0 ) {
          for ( var i=0; i<d[0].values.length ; i++) {
            var e = d[0].values[i];
            d3g.push({
              label : e.x,
              value : e.y
            });
          }
        }
      } else if (type === 'multiBarChart') {
        d3g = pivotDataToD3ChartFormat(p, true, false, type).d3g;
        $scope.chart[type].yAxis.axisLabelDistance(50);
        $scope.chart[type].yAxis.tickFormat(function(d) {return yAxisTickFormat(d);});
      } else if (type === 'lineChart' || type === 'stackedAreaChart' || type === 'lineWithFocusChart') {
        var pivotdata = pivotDataToD3ChartFormat(p, false, true);
        xLabels = pivotdata.xLabels;
        d3g = pivotdata.d3g;
        $scope.chart[type].xAxis.tickFormat(function(d) {return xAxisTickFormat(d, xLabels);});
        $scope.chart[type].yAxis.tickFormat(function(d) {return yAxisTickFormat(d);});
        $scope.chart[type].yAxis.axisLabelDistance(50);
        if ($scope.chart[type].useInteractiveGuideline) { // lineWithFocusChart hasn't got useInteractiveGuideline
          $scope.chart[type].useInteractiveGuideline(true); // for better UX and performance issue. (https://github.com/novus/nvd3/issues/691)
        }
        if($scope.paragraph.config.graph.forceY) {
          $scope.chart[type].forceY([0]); // force y-axis minimum to 0 for line chart.
        } else {
          $scope.chart[type].forceY([]);
        }
      }
    }

    var renderChart = function() {
      if (!refresh) {
        // TODO force destroy previous chart
      }

      var height = $scope.paragraph.config.graph.height;

      var animationDuration = 300;
      var numberOfDataThreshold = 150;
      // turn off animation when dataset is too large. (for performance issue)
      // still, since dataset is large, the chart content sequentially appears like animated.
      try {
        if (d3g[0].values.length > numberOfDataThreshold) {
          animationDuration = 0;
        }
      } catch(ignoreErr) {
      }

      var chartEl = d3.select('#p'+$scope.paragraph.id+'_'+type+' svg')
      .attr('height', $scope.paragraph.config.graph.height)
      .datum(d3g)
      .transition()
      .duration(animationDuration)
      .call($scope.chart[type]);
      d3.select('#p'+$scope.paragraph.id+'_'+type+' svg').style.height = height+'px';
      nv.utils.windowResize($scope.chart[type].update);
    };

    var retryRenderer = function() {
      if (angular.element('#p' + $scope.paragraph.id + '_' + type + ' svg').length !== 0) {
        try {
          renderChart();
        } catch(err) {
          console.log('Chart drawing error %o', err);
        }
      } else {
        $timeout(retryRenderer,10);
      }
    };
    $timeout(retryRenderer);
  };

  $scope.isGraphMode = function(graphName) {
    var activeAppId = _.get($scope.paragraph.config, 'helium.activeApp');
    if ($scope.getResultType() === 'TABLE' && $scope.getGraphMode()===graphName && !activeAppId) {
      return true;
    } else {
      return false;
    }
  };


  $scope.onGraphOptionChange = function() {
    clearUnknownColsFromGraphOption();
    $scope.setGraphMode($scope.paragraph.config.graph.mode, true, false);
  };

  $scope.removeGraphOptionKeys = function(idx) {
    $scope.paragraph.config.graph.keys.splice(idx, 1);
    clearUnknownColsFromGraphOption();
    $scope.setGraphMode($scope.paragraph.config.graph.mode, true, false);
  };

  $scope.removeGraphOptionValues = function(idx) {
    $scope.paragraph.config.graph.values.splice(idx, 1);
    clearUnknownColsFromGraphOption();
    $scope.setGraphMode($scope.paragraph.config.graph.mode, true, false);
  };

  $scope.removeGraphOptionGroups = function(idx) {
    $scope.paragraph.config.graph.groups.splice(idx, 1);
    clearUnknownColsFromGraphOption();
    $scope.setGraphMode($scope.paragraph.config.graph.mode, true, false);
  };

  $scope.setGraphOptionValueAggr = function(idx, aggr) {
    $scope.paragraph.config.graph.values[idx].aggr = aggr;
    clearUnknownColsFromGraphOption();
    $scope.setGraphMode($scope.paragraph.config.graph.mode, true, false);
  };

  $scope.removeScatterOptionXaxis = function(idx) {
    $scope.paragraph.config.graph.scatter.xAxis = null;
    clearUnknownColsFromGraphOption();
    $scope.setGraphMode($scope.paragraph.config.graph.mode, true, false);
  };

  $scope.removeScatterOptionYaxis = function(idx) {
    $scope.paragraph.config.graph.scatter.yAxis = null;
    clearUnknownColsFromGraphOption();
    $scope.setGraphMode($scope.paragraph.config.graph.mode, true, false);
  };

  $scope.removeScatterOptionGroup = function(idx) {
    $scope.paragraph.config.graph.scatter.group = null;
    clearUnknownColsFromGraphOption();
    $scope.setGraphMode($scope.paragraph.config.graph.mode, true, false);
  };

  $scope.removeScatterOptionSize = function(idx) {
    $scope.paragraph.config.graph.scatter.size = null;
    clearUnknownColsFromGraphOption();
    $scope.setGraphMode($scope.paragraph.config.graph.mode, true, false);
  };

  /* Clear unknown columns from graph option */
  var clearUnknownColsFromGraphOption = function() {
    var unique = function(list) {
      for (var i = 0; i<list.length; i++) {
        for (var j=i+1; j<list.length; j++) {
          if (angular.equals(list[i], list[j])) {
            list.splice(j, 1);
          }
        }
      }
    };

    var removeUnknown = function(list) {
      for (var i = 0; i<list.length; i++) {
        // remove non existing column
        var found = false;
        for (var j=0; j<$scope.paragraph.result.columnNames.length; j++) {
          var a = list[i];
          var b = $scope.paragraph.result.columnNames[j];
          if (a.index === b.index && a.name === b.name) {
            found = true;
            break;
          }
        }
        if (!found) {
          list.splice(i, 1);
        }
      }
    };

    var removeUnknownFromScatterSetting = function(fields) {
      for (var f in fields) {
        if (fields[f]) {
          var found = false;
          for (var i = 0; i < $scope.paragraph.result.columnNames.length; i++) {
            var a = fields[f];
            var b = $scope.paragraph.result.columnNames[i];
            if (a.index === b.index && a.name === b.name) {
              found = true;
              break;
            }
          }
          if (!found) {
            fields[f] = null;
          }
        }
      }
    };

    unique($scope.paragraph.config.graph.keys);
    removeUnknown($scope.paragraph.config.graph.keys);

    removeUnknown($scope.paragraph.config.graph.values);

    unique($scope.paragraph.config.graph.groups);
    removeUnknown($scope.paragraph.config.graph.groups);

    removeUnknownFromScatterSetting($scope.paragraph.config.graph.scatter);
  };

  /* select default key and value if there're none selected */
  var selectDefaultColsForGraphOption = function() {
    if ($scope.paragraph.config.graph.keys.length === 0 && $scope.paragraph.result.columnNames.length > 0) {
      $scope.paragraph.config.graph.keys.push($scope.paragraph.result.columnNames[0]);
    }

    if ($scope.paragraph.config.graph.values.length === 0 && $scope.paragraph.result.columnNames.length > 1) {
      $scope.paragraph.config.graph.values.push($scope.paragraph.result.columnNames[1]);
    }

    if (!$scope.paragraph.config.graph.scatter.xAxis && !$scope.paragraph.config.graph.scatter.yAxis) {
      if ($scope.paragraph.result.columnNames.length > 1) {
        $scope.paragraph.config.graph.scatter.xAxis = $scope.paragraph.result.columnNames[0];
        $scope.paragraph.config.graph.scatter.yAxis = $scope.paragraph.result.columnNames[1];
      } else if ($scope.paragraph.result.columnNames.length === 1) {
        $scope.paragraph.config.graph.scatter.xAxis = $scope.paragraph.result.columnNames[0];
      }
    }
  };

  var pivot = function(data) {
    var keys = $scope.paragraph.config.graph.keys;
    var groups = $scope.paragraph.config.graph.groups;
    var values = $scope.paragraph.config.graph.values;

    var aggrFunc = {
      sum : function(a,b) {
        var varA = (a !== undefined) ? (isNaN(a) ? 1 : parseFloat(a)) : 0;
        var varB = (b !== undefined) ? (isNaN(b) ? 1 : parseFloat(b)) : 0;
        return varA+varB;
      },
      count : function(a,b) {
        var varA = (a !== undefined) ? parseInt(a) : 0;
        var varB = (b !== undefined) ? 1 : 0;
        return varA+varB;
      },
      min : function(a,b) {
        var varA = (a !== undefined) ? (isNaN(a) ? 1 : parseFloat(a)) : 0;
        var varB = (b !== undefined) ? (isNaN(b) ? 1 : parseFloat(b)) : 0;
        return Math.min(varA,varB);
      },
      max : function(a,b) {
        var varA = (a !== undefined) ? (isNaN(a) ? 1 : parseFloat(a)) : 0;
        var varB = (b !== undefined) ? (isNaN(b) ? 1 : parseFloat(b)) : 0;
        return Math.max(varA,varB);
      },
      avg : function(a,b,c) {
        var varA = (a !== undefined) ? (isNaN(a) ? 1 : parseFloat(a)) : 0;
        var varB = (b !== undefined) ? (isNaN(b) ? 1 : parseFloat(b)) : 0;
        return varA+varB;
      }
    };

    var aggrFuncDiv = {
      sum : false,
      count : false,
      min : false,
      max : false,
      avg : true
    };

    var schema = {};
    var rows = {};

    for (var i=0; i < data.rows.length; i++) {
      var row = data.rows[i];
      var newRow = {};
      var s = schema;
      var p = rows;

      for (var k=0; k < keys.length; k++) {
        var key = keys[k];

        // add key to schema
        if (!s[key.name]) {
          s[key.name] = {
            order : k,
            index : key.index,
            type : 'key',
            children : {}
          };
        }
        s = s[key.name].children;

        // add key to row
        var keyKey = row[key.index];
        if (!p[keyKey]) {
          p[keyKey] = {};
        }
        p = p[keyKey];
      }

      for (var g=0; g < groups.length; g++) {
        var group = groups[g];
        var groupKey = row[group.index];

        // add group to schema
        if (!s[groupKey]) {
          s[groupKey] = {
            order : g,
            index : group.index,
            type : 'group',
            children : {}
          };
        }
        s = s[groupKey].children;

        // add key to row
        if (!p[groupKey]) {
          p[groupKey] = {};
        }
        p = p[groupKey];
      }

      for (var v=0; v < values.length; v++) {
        var value = values[v];
        var valueKey = value.name+'('+value.aggr+')';

        // add value to schema
        if (!s[valueKey]) {
          s[valueKey] = {
            type : 'value',
            order : v,
            index : value.index
          };
        }

        // add value to row
        if (!p[valueKey]) {
          p[valueKey] = {
            value : (value.aggr !== 'count') ? row[value.index] : 1,
            count: 1
          };
        } else {
          p[valueKey] = {
            value : aggrFunc[value.aggr](p[valueKey].value, row[value.index], p[valueKey].count+1),
            count : (aggrFuncDiv[value.aggr]) ?  p[valueKey].count+1 : p[valueKey].count
          };
        }
      }
    }

    //console.log("schema=%o, rows=%o", schema, rows);

    return {
      schema : schema,
      rows : rows
    };
  };

  var pivotDataToD3ChartFormat = function(data, allowTextXAxis, fillMissingValues, chartType) {
    // construct d3 data
    var d3g = [];

    var schema = data.schema;
    var rows = data.rows;
    var values = $scope.paragraph.config.graph.values;

    var concat = function(o, n) {
      if (!o) {
        return n;
      } else {
        return o+'.'+n;
      }
    };

    var getSchemaUnderKey = function(key, s) {
      for (var c in key.children) {
        s[c] = {};
        getSchemaUnderKey(key.children[c], s[c]);
      }
    };

    var traverse = function(sKey, s, rKey, r, func, rowName, rowValue, colName) {
      //console.log("TRAVERSE sKey=%o, s=%o, rKey=%o, r=%o, rowName=%o, rowValue=%o, colName=%o", sKey, s, rKey, r, rowName, rowValue, colName);

      if (s.type==='key') {
        rowName = concat(rowName, sKey);
        rowValue = concat(rowValue, rKey);
      } else if (s.type==='group') {
        colName = concat(colName, rKey);
      } else if (s.type==='value' && sKey===rKey || valueOnly) {
        colName = concat(colName, rKey);
        func(rowName, rowValue, colName, r);
      }

      for (var c in s.children) {
        if (fillMissingValues && s.children[c].type === 'group' && r[c] === undefined) {
          var cs = {};
          getSchemaUnderKey(s.children[c], cs);
          traverse(c, s.children[c], c, cs, func, rowName, rowValue, colName);
          continue;
        }

        for (var j in r) {
          if (s.children[c].type === 'key' || c === j) {
            traverse(c, s.children[c], j, r[j], func, rowName, rowValue, colName);
          }
        }
      }
    };

    var keys = $scope.paragraph.config.graph.keys;
    var groups = $scope.paragraph.config.graph.groups;
    values = $scope.paragraph.config.graph.values;
    var valueOnly = (keys.length === 0 && groups.length === 0 && values.length > 0);
    var noKey = (keys.length === 0);
    var isMultiBarChart = (chartType === 'multiBarChart');

    var sKey = Object.keys(schema)[0];

    var rowNameIndex = {};
    var rowIdx = 0;
    var colNameIndex = {};
    var colIdx = 0;
    var rowIndexValue = {};

    for (var k in rows) {
      traverse(sKey, schema[sKey], k, rows[k], function(rowName, rowValue, colName, value) {
        //console.log("RowName=%o, row=%o, col=%o, value=%o", rowName, rowValue, colName, value);
        if (rowNameIndex[rowValue] === undefined) {
          rowIndexValue[rowIdx] = rowValue;
          rowNameIndex[rowValue] = rowIdx++;
        }

        if (colNameIndex[colName] === undefined) {
          colNameIndex[colName] = colIdx++;
        }
        var i = colNameIndex[colName];
        if (noKey && isMultiBarChart) {
          i = 0;
        }

        if (!d3g[i]) {
          d3g[i] = {
            values : [],
            key : (noKey && isMultiBarChart) ? 'values' : colName
          };
        }

        var xVar = isNaN(rowValue) ? ((allowTextXAxis) ? rowValue : rowNameIndex[rowValue]) : parseFloat(rowValue);
        var yVar = 0;
        if (xVar === undefined) { xVar = colName; }
        if (value !== undefined) {
          yVar = isNaN(value.value) ? 0 : parseFloat(value.value) / parseFloat(value.count);
        }
        d3g[i].values.push({
          x : xVar,
          y : yVar
        });
      });
    }

    // clear aggregation name, if possible
    var namesWithoutAggr = {};
    var colName;
    var withoutAggr;
    // TODO - This part could use som refactoring - Weird if/else with similar actions and variable names
    for (colName in colNameIndex) {
      withoutAggr = colName.substring(0, colName.lastIndexOf('('));
      if (!namesWithoutAggr[withoutAggr]) {
        namesWithoutAggr[withoutAggr] = 1;
      } else {
        namesWithoutAggr[withoutAggr]++;
      }
    }

    if (valueOnly) {
      for (var valueIndex = 0; valueIndex < d3g[0].values.length; valueIndex++) {
        colName = d3g[0].values[valueIndex].x;
        if (!colName) {
          continue;
        }

        withoutAggr = colName.substring(0, colName.lastIndexOf('('));
        if (namesWithoutAggr[withoutAggr] <= 1 ) {
          d3g[0].values[valueIndex].x = withoutAggr;
        }
      }
    } else {
      for (var d3gIndex = 0; d3gIndex < d3g.length; d3gIndex++) {
        colName = d3g[d3gIndex].key;
        withoutAggr = colName.substring(0, colName.lastIndexOf('('));
        if (namesWithoutAggr[withoutAggr] <= 1 ) {
          d3g[d3gIndex].key = withoutAggr;
        }
      }

      // use group name instead of group.value as a column name, if there're only one group and one value selected.
      if (groups.length === 1 && values.length === 1) {
        for (d3gIndex = 0; d3gIndex < d3g.length; d3gIndex++) {
          colName = d3g[d3gIndex].key;
          colName = colName.split('.')[0];
          d3g[d3gIndex].key = colName;
        }
      }

    }

    return {
      xLabels : rowIndexValue,
      d3g : d3g
    };
  };


  var setDiscreteScatterData = function(data) {
    var xAxis = $scope.paragraph.config.graph.scatter.xAxis;
    var yAxis = $scope.paragraph.config.graph.scatter.yAxis;
    var group = $scope.paragraph.config.graph.scatter.group;

    var xValue;
    var yValue;
    var grp;

    var rows = {};

    for (var i = 0; i < data.rows.length; i++) {
      var row = data.rows[i];
      if (xAxis) {
        xValue = row[xAxis.index];
      }
      if (yAxis) {
        yValue = row[yAxis.index];
      }
      if (group) {
        grp = row[group.index];
      }

      var key = xValue + ',' + yValue +  ',' + grp;

      if(!rows[key]) {
        rows[key] = {
          x : xValue,
          y : yValue,
          group : grp,
          size : 1
        };
      } else {
        rows[key].size++;
      }
    }

    // change object into array
    var newRows = [];
    for(var r in rows){
      var newRow = [];
      if (xAxis) { newRow[xAxis.index] = rows[r].x; }
      if (yAxis) { newRow[yAxis.index] = rows[r].y; }
      if (group) { newRow[group.index] = rows[r].group; }
      newRow[data.rows[0].length] = rows[r].size;
      newRows.push(newRow);
    }
    return newRows;
  };

  var setScatterChart = function(data, refresh) {
    var xAxis = $scope.paragraph.config.graph.scatter.xAxis;
    var yAxis = $scope.paragraph.config.graph.scatter.yAxis;
    var group = $scope.paragraph.config.graph.scatter.group;
    var size = $scope.paragraph.config.graph.scatter.size;

    var xValues = [];
    var yValues = [];
    var rows = {};
    var d3g = [];

    var rowNameIndex = {};
    var colNameIndex = {};
    var grpNameIndex = {};
    var rowIndexValue = {};
    var colIndexValue = {};
    var grpIndexValue = {};
    var rowIdx = 0;
    var colIdx = 0;
    var grpIdx = 0;
    var grpName = '';

    var xValue;
    var yValue;
    var row;

    if (!xAxis && !yAxis) {
      return {
        d3g : []
      };
    }

    for (var i = 0; i < data.rows.length; i++) {
      row = data.rows[i];
      if (xAxis) {
        xValue = row[xAxis.index];
        xValues[i] = xValue;
      }
      if (yAxis) {
        yValue = row[yAxis.index];
        yValues[i] = yValue;
      }
    }

    var isAllDiscrete = ((xAxis && yAxis && isDiscrete(xValues) && isDiscrete(yValues)) ||
                         (!xAxis && isDiscrete(yValues)) ||
                         (!yAxis && isDiscrete(xValues)));

    if (isAllDiscrete) {
      rows = setDiscreteScatterData(data);
    } else {
      rows = data.rows;
    }

    if (!group && isAllDiscrete) {
      grpName = 'count';
    } else if (!group && !size) {
      if (xAxis && yAxis) {
        grpName = '(' + xAxis.name + ', ' + yAxis.name + ')';
      } else if (xAxis && !yAxis) {
        grpName = xAxis.name;
      } else if (!xAxis && yAxis) {
        grpName = yAxis.name;
      }
    } else if (!group && size) {
      grpName = size.name;
    }

    for (i = 0; i < rows.length; i++) {
      row = rows[i];
      if (xAxis) {
        xValue = row[xAxis.index];
      }
      if (yAxis) {
        yValue = row[yAxis.index];
      }
      if (group) {
        grpName = row[group.index];
      }
      var sz = (isAllDiscrete) ? row[row.length-1] : ((size) ? row[size.index] : 1);

      if (grpNameIndex[grpName] === undefined) {
        grpIndexValue[grpIdx] = grpName;
        grpNameIndex[grpName] = grpIdx++;
      }

      if (xAxis && rowNameIndex[xValue] === undefined) {
        rowIndexValue[rowIdx] = xValue;
        rowNameIndex[xValue] = rowIdx++;
      }

      if (yAxis && colNameIndex[yValue] === undefined) {
        colIndexValue[colIdx] = yValue;
        colNameIndex[yValue] = colIdx++;
      }

      if (!d3g[grpNameIndex[grpName]]) {
        d3g[grpNameIndex[grpName]] = {
          key : grpName,
          values : []
        };
      }

      d3g[grpNameIndex[grpName]].values.push({
        x : xAxis ? (isNaN(xValue) ? rowNameIndex[xValue] : parseFloat(xValue)) : 0,
        y : yAxis ? (isNaN(yValue) ? colNameIndex[yValue] : parseFloat(yValue)) : 0,
        size : isNaN(parseFloat(sz))? 1 : parseFloat(sz)
      });
    }

    return {
      xLabels : rowIndexValue,
      yLabels : colIndexValue,
      d3g : d3g
    };
  };

  var isDiscrete = function(field) {
    var getUnique = function(f) {
      var uniqObj = {};
      var uniqArr = [];
      var j = 0;
      for (var i = 0; i < f.length; i++) {
        var item = f[i];
        if(uniqObj[item] !== 1) {
          uniqObj[item] = 1;
          uniqArr[j++] = item;
        }
      }
      return uniqArr;
    };

    for (var i = 0; i < field.length; i++) {
      if(isNaN(parseFloat(field[i])) &&
         (typeof field[i] === 'string' || field[i] instanceof String)) {
        return true;
      }
    }

    var threshold = 0.05;
    var unique = getUnique(field);
    if (unique.length/field.length < threshold) {
      return true;
    } else {
      return false;
    }
  };

  $scope.isValidSizeOption = function (options, rows) {
    var xValues = [];
    var yValues = [];

    for (var i = 0; i < rows.length; i++) {
      var row = rows[i];
      var size = row[options.size.index];

      //check if the field is numeric
      if (isNaN(parseFloat(size)) || !isFinite(size)) {
        return false;
      }

      if (options.xAxis) {
        var x = row[options.xAxis.index];
        xValues[i] = x;
      }
      if (options.yAxis) {
        var y = row[options.yAxis.index];
        yValues[i] = y;
      }
    }

    //check if all existing fields are discrete
    var isAllDiscrete = ((options.xAxis && options.yAxis && isDiscrete(xValues) && isDiscrete(yValues)) ||
                         (!options.xAxis && isDiscrete(yValues)) ||
                         (!options.yAxis && isDiscrete(xValues)));

    if (isAllDiscrete) {
      return false;
    }

    return true;
  };

  $scope.resizeParagraph = function(width, height) {
    if ($scope.paragraph.config.colWidth !== width) {

        $scope.paragraph.config.colWidth = width;
        $scope.changeColWidth();
        $timeout(function() {
          autoAdjustEditorHeight($scope.paragraph.id + '_editor');
          $scope.changeHeight(height);
        }, 200);

    } else {
      $scope.changeHeight(height);
    }
  };

  $scope.changeHeight = function(height) {
    var newParams = angular.copy($scope.paragraph.settings.params);
    var newConfig = angular.copy($scope.paragraph.config);

    newConfig.graph.height = height;

    commitParagraph($scope.paragraph.title, $scope.paragraph.text, newConfig, newParams);
  };

  /** Utility function */
  if (typeof String.prototype.startsWith !== 'function') {
    String.prototype.startsWith = function(str) {
      return this.slice(0, str.length) === str;
    };
  }

  $scope.goToSingleParagraph = function () {
    var noteId = $route.current.pathParams.noteId;
    var redirectToUrl = location.protocol + '//' + location.host + location.pathname + '#/notebook/' + noteId + '/paragraph/' + $scope.paragraph.id+'?asIframe';
    $window.open(redirectToUrl);
  };

  $scope.showScrollDownIcon = function(){
    var doc = angular.element('#p' + $scope.paragraph.id + '_text');
    if(doc[0]){
      return doc[0].scrollHeight > doc.innerHeight();
    }
    return false;
  };

  $scope.scrollParagraphDown = function() {
    var doc = angular.element('#p' + $scope.paragraph.id + '_text');
    doc.animate({scrollTop: doc[0].scrollHeight}, 500);
    $scope.keepScrollDown = true;
  };

  $scope.showScrollUpIcon = function(){
    if(angular.element('#p' + $scope.paragraph.id + '_text')[0]){
      return angular.element('#p' + $scope.paragraph.id + '_text')[0].scrollTop !== 0;
    }
    return false;

  };

  $scope.scrollParagraphUp = function() {
    var doc = angular.element('#p' + $scope.paragraph.id + '_text');
    doc.animate({scrollTop: 0}, 500);
    $scope.keepScrollDown = false;
  };

  // Helium ---------------------------------------------

  // app states
  $scope.apps = [];

  // suggested apps
  $scope.suggestion = {};

  $scope.switchApp = function(appId) {
    var app = _.find($scope.apps, { id : appId });
    var config = $scope.paragraph.config;
    var settings = $scope.paragraph.settings;

    var newConfig = angular.copy(config);
    var newParams = angular.copy(settings.params);

    // 'helium.activeApp' can be cleared by setGraphMode()
    _.set(newConfig, 'helium.activeApp', appId);

    commitConfig(newConfig, newParams);
  };

  $scope.loadApp = function(heliumPackage) {
    var noteId = $route.current.pathParams.noteId;
    $http.post(baseUrlSrv.getRestApiBase() + '/helium/load/' + noteId + '/' + $scope.paragraph.id,
      heliumPackage)
      .success(function(data, status, headers, config) {
        console.log('Load app %o', data);
      })
      .error(function(err, status, headers, config) {
        console.log('Error %o', err);
      });
  };

  var commitConfig = function(config, params) {
    var paragraph = $scope.paragraph;
    commitParagraph(paragraph.title, paragraph.text, config, params);
  };

  var getApplicationStates = function() {
    var appStates = [];
    var paragraph = $scope.paragraph;

    // Display ApplicationState
    if (paragraph.apps) {
      _.forEach(paragraph.apps, function (app) {
        appStates.push({
          id: app.id,
          pkg: app.pkg,
          status: app.status,
          output: app.output
        });
      });
    }

    // update or remove app states no longer exists
    _.forEach($scope.apps, function(currentAppState, idx) {
      var newAppState = _.find(appStates, { id : currentAppState.id });
      if (newAppState) {
        angular.extend($scope.apps[idx], newAppState);
      } else {
        $scope.apps.splice(idx, 1);
      }
    });

    // add new app states
    _.forEach(appStates, function(app, idx) {
      if ($scope.apps.length <= idx || $scope.apps[idx].id !== app.id) {
        $scope.apps.splice(idx, 0, app);
      }
    });
  };

  var getSuggestions = function() {
    // Get suggested apps
    var noteId = $route.current.pathParams.noteId;
    $http.get(baseUrlSrv.getRestApiBase() + '/helium/suggest/' + noteId + '/' + $scope.paragraph.id)
      .success(function(data, status, headers, config) {
        console.log('Suggested apps %o', data);
        $scope.suggestion = data.body;
      })
      .error(function(err, status, headers, config) {
        console.log('Error %o', err);
      });
  };

  var getAppScope = function(appState) {
    if (!appState.scope) {
      appState.scope = $rootScope.$new(true, $rootScope);
    }

    return appState.scope;
  };

  var getAppRegistry = function(appState) {
    if (!appState.registry) {
      appState.registry = {};
    }

    return appState.registry;
  };

  var renderApp = function(appState) {
    var retryRenderer = function() {
      var targetEl = angular.element(document.getElementById('p' + appState.id));
      console.log('retry renderApp %o', targetEl);
      if (targetEl.length) {
        try {
          console.log('renderApp %o', appState);
          targetEl.html(appState.output);
          $compile(targetEl.contents())(getAppScope(appState));
        } catch(err) {
          console.log('App rendering error %o', err);
        }
      } else {
        $timeout(retryRenderer, 1000);
      }
    };
    $timeout(retryRenderer);
  };

  $scope.$on('appendAppOutput', function(event, data) {
    if ($scope.paragraph.id === data.paragraphId) {
      var app = _.find($scope.apps, { id : data.appId });
      if (app) {
        app.output += data.data;

        var paragraphAppState = _.find($scope.paragraph.apps, { id : data.appId });
        paragraphAppState.output = app.output;

        var targetEl = angular.element(document.getElementById('p' + app.id));
        targetEl.html(app.output);
        $compile(targetEl.contents())(getAppScope(app));
        console.log('append app output %o', $scope.apps);
      }
    }
  });

  $scope.$on('updateAppOutput', function(event, data) {
    if ($scope.paragraph.id === data.paragraphId) {
      var app = _.find($scope.apps, { id : data.appId });
      if (app) {
        app.output = data.data;

        var paragraphAppState = _.find($scope.paragraph.apps, { id : data.appId });
        paragraphAppState.output = app.output;

        var targetEl = angular.element(document.getElementById('p' + app.id));
        targetEl.html(app.output);
        $compile(targetEl.contents())(getAppScope(app));
        console.log('append app output');
      }
    }
  });

  $scope.$on('appLoad', function(event, data) {
    if ($scope.paragraph.id === data.paragraphId) {
      var app = _.find($scope.apps, {id: data.appId});
      if (!app) {
        app = {
          id: data.appId,
          pkg: data.pkg,
          status: 'UNLOADED',
          output: ''
        };

        $scope.apps.push(app);
        $scope.paragraph.apps.push(app);
        $scope.switchApp(app.id);
      }
    }
  });

  $scope.$on('appStatusChange', function(event, data) {
    if ($scope.paragraph.id === data.paragraphId) {
      var app = _.find($scope.apps, {id: data.appId});
      if (app) {
        app.status = data.status;
        var paragraphAppState = _.find($scope.paragraph.apps, { id : data.appId });
        paragraphAppState.status = app.status;
      }
    }
  });
});<|MERGE_RESOLUTION|>--- conflicted
+++ resolved
@@ -406,18 +406,13 @@
       var newType = $scope.getResultType(data.paragraph);
       var oldGraphMode = $scope.getGraphMode();
       var newGraphMode = $scope.getGraphMode(data.paragraph);
-<<<<<<< HEAD
       var oldActiveApp = _.get($scope.paragraph.config, 'helium.activeApp');
       var newActiveApp = _.get(data.paragraph.config, 'helium.activeApp');
 
       var resultRefreshed = (data.paragraph.dateFinished !== $scope.paragraph.dateFinished) ||
         isEmpty(data.paragraph.result) !== isEmpty($scope.paragraph.result) ||
+        data.paragraph.status === 'ERROR' ||
         (!newActiveApp && oldActiveApp !== newActiveApp);
-=======
-      var resultRefreshed = (data.paragraph.dateFinished !== $scope.paragraph.dateFinished) ||
-        isEmpty(data.paragraph.result) !== isEmpty($scope.paragraph.result) ||
-        data.paragraph.status === 'ERROR';
->>>>>>> fb4a76a2
 
       var statusChanged = (data.paragraph.status !== $scope.paragraph.status);
 
