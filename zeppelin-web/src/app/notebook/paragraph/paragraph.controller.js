/*
 * Licensed under the Apache License, Version 2.0 (the "License");
 * you may not use this file except in compliance with the License.
 * You may obtain a copy of the License at
 *
 *     http://www.apache.org/licenses/LICENSE-2.0
 *
 * Unless required by applicable law or agreed to in writing, software
 * distributed under the License is distributed on an "AS IS" BASIS,
 * WITHOUT WARRANTIES OR CONDITIONS OF ANY KIND, either express or implied.
 * See the License for the specific language governing permissions and
 * limitations under the License.
 */

import { SpellResult, } from '../../spell'
import {
  ParagraphStatus, isParagraphRunning,
} from './paragraph.status'

const ParagraphExecutor = {
  SPELL: 'SPELL',
  INTERPRETER: 'INTERPRETER',
  NONE: '', /** meaning `DONE` */
}

angular.module('zeppelinWebApp').controller('ParagraphCtrl', ParagraphCtrl)

function ParagraphCtrl ($scope, $rootScope, $route, $window, $routeParams, $location,
                       $timeout, $compile, $http, $q, websocketMsgSrv,
                       baseUrlSrv, ngToast, saveAsService, noteVarShareService,
                       heliumService) {
  'ngInject'

  let ANGULAR_FUNCTION_OBJECT_NAME_PREFIX = '_Z_ANGULAR_FUNC_'
  $rootScope.keys = Object.keys
  $scope.parentNote = null
  $scope.paragraph = {}
  $scope.paragraph.results = {}
  $scope.paragraph.results.msg = []
  $scope.originalText = ''
  $scope.editor = null

  // transactional info for spell execution
  $scope.spellTransaction = {
    totalResultCount: 0,
    renderedResultCount: 0,
    propagated: false,
    resultsMsg: [],
    paragraphText: '',
  }

  let editorSetting = {}
  // flag that is used to set editor setting on paste percent sign
  let pastePercentSign = false
  // flag that is used to set editor setting on save interpreter bindings
  let setInterpreterBindings = false
  let paragraphScope = $rootScope.$new(true, $rootScope)

  // to keep backward compatibility
  $scope.compiledScope = paragraphScope

  paragraphScope.z = {
    // z.runParagraph('20150213-231621_168813393')
    runParagraph: function (paragraphId) {
      if (paragraphId) {
        let filtered = $scope.parentNote.paragraphs.filter(function (x) {
          return x.id === paragraphId
        })
        if (filtered.length === 1) {
          let paragraph = filtered[0]
          websocketMsgSrv.runParagraph(paragraph.id, paragraph.title, paragraph.text,
            paragraph.config, paragraph.settings.params)
        } else {
          ngToast.danger({
            content: 'Cannot find a paragraph with id \'' + paragraphId + '\'',
            verticalPosition: 'top',
            dismissOnTimeout: false
          })
        }
      } else {
        ngToast.danger({
          content: 'Please provide a \'paragraphId\' when calling z.runParagraph(paragraphId)',
          verticalPosition: 'top',
          dismissOnTimeout: false
        })
      }
    },

    // Example: z.angularBind('my_var', 'Test Value', '20150213-231621_168813393')
    angularBind: function (varName, value, paragraphId) {
      // Only push to server if there paragraphId is defined
      if (paragraphId) {
        websocketMsgSrv.clientBindAngularObject($routeParams.noteId, varName, value, paragraphId)
      } else {
        ngToast.danger({
          content: 'Please provide a \'paragraphId\' when calling ' +
          'z.angularBind(varName, value, \'PUT_HERE_PARAGRAPH_ID\')',
          verticalPosition: 'top',
          dismissOnTimeout: false
        })
      }
    },

    // Example: z.angularUnBind('my_var', '20150213-231621_168813393')
    angularUnbind: function (varName, paragraphId) {
      // Only push to server if paragraphId is defined
      if (paragraphId) {
        websocketMsgSrv.clientUnbindAngularObject($routeParams.noteId, varName, paragraphId)
      } else {
        ngToast.danger({
          content: 'Please provide a \'paragraphId\' when calling ' +
          'z.angularUnbind(varName, \'PUT_HERE_PARAGRAPH_ID\')',
          verticalPosition: 'top',
          dismissOnTimeout: false})
      }
    }
  }

  let angularObjectRegistry = {}

  // Controller init
  $scope.init = function (newParagraph, note) {
    $scope.paragraph = newParagraph
    $scope.parentNote = note
    $scope.originalText = angular.copy(newParagraph.text)
    $scope.chart = {}
    $scope.baseMapOption = ['Streets', 'Satellite', 'Hybrid', 'Topo', 'Gray', 'Oceans', 'Terrain']
    $scope.colWidthOption = [1, 2, 3, 4, 5, 6, 7, 8, 9, 10, 11, 12]
    $scope.paragraphFocused = false
    if (newParagraph.focus) {
      $scope.paragraphFocused = true
    }
    if (!$scope.paragraph.config) {
      $scope.paragraph.config = {}
    }

    noteVarShareService.put($scope.paragraph.id + '_paragraphScope', paragraphScope)

    initializeDefault($scope.paragraph.config)
  }

  const initializeDefault = function (config) {
    let forms = $scope.paragraph.settings.forms

    if (!config.colWidth) {
      config.colWidth = 12
    }

    if (config.enabled === undefined) {
      config.enabled = true
    }

    for (let idx in forms) {
      if (forms[idx]) {
        if (forms[idx].options) {
          if (config.runOnSelectionChange === undefined) {
            config.runOnSelectionChange = true
          }
        }
      }
    }

    if (!config.results) {
      config.results = {}
    }

    if (!config.editorSetting) {
      config.editorSetting = {}
    } else if (config.editorSetting.editOnDblClick) {
      editorSetting.isOutputHidden = config.editorSetting.editOnDblClick
    }
  }

  $scope.$on('updateParagraphOutput', function (event, data) {
    if ($scope.paragraph.id === data.paragraphId) {
      if (!$scope.paragraph.results) {
        $scope.paragraph.results = {}
      }
      if (!$scope.paragraph.results.msg) {
        $scope.paragraph.results.msg = []
      }

      let update = ($scope.paragraph.results.msg[data.index]) ? true : false

      $scope.paragraph.results.msg[data.index] = {
        data: data.data,
        type: data.type
      }

      if (update) {
        $rootScope.$broadcast(
          'updateResult',
          $scope.paragraph.results.msg[data.index],
          $scope.paragraph.config.results[data.index],
          $scope.paragraph,
          data.index)
      }
    }
  })

  $scope.getIframeDimensions = function () {
    if ($scope.asIframe) {
      let paragraphid = '#' + $routeParams.paragraphId + '_container'
      let height = angular.element(paragraphid).height()
      return height
    }
    return 0
  }

  $scope.$watch($scope.getIframeDimensions, function (newValue, oldValue) {
    if ($scope.asIframe && newValue) {
      let message = {}
      message.height = newValue
      message.url = $location.$$absUrl
      $window.parent.postMessage(angular.toJson(message), '*')
    }
  })

  $scope.getEditor = function () {
    return $scope.editor
  }

  $scope.$watch($scope.getEditor, function (newValue, oldValue) {
    if (!$scope.editor) {
      return
    }
    if (newValue === null || newValue === undefined) {
      console.log('editor isnt loaded yet, returning')
      return
    }
    if ($scope.revisionView === true) {
      $scope.editor.setReadOnly(true)
    } else {
      $scope.editor.setReadOnly(false)
    }
  })

  let isEmpty = function (object) {
    return !object
  }

  $scope.isRunning = function (paragraph) {
    return isParagraphRunning(paragraph)
  }

  $scope.cancelParagraph = function (paragraph) {
    console.log('Cancel %o', paragraph.id)
    websocketMsgSrv.cancelParagraphRun(paragraph.id)
  }

  $scope.propagateSpellResult = function (paragraphId, paragraphTitle,
                                         paragraphText, paragraphResults,
                                         paragraphStatus, paragraphErrorMessage,
                                         paragraphConfig, paragraphSettingsParam) {
    websocketMsgSrv.paragraphExecutedBySpell(
      paragraphId, paragraphTitle,
      paragraphText, paragraphResults,
      paragraphStatus, paragraphErrorMessage,
      paragraphConfig, paragraphSettingsParam)
  }

  $scope.handleSpellError = function (paragraphText, error,
                                     digestRequired, propagated) {
    const errorMessage = error.stack
    $scope.paragraph.status = ParagraphStatus.ERROR
    $scope.paragraph.errorMessage = errorMessage
    console.error('Failed to execute interpret() in spell\n', error)

    if (!propagated) {
      $scope.propagateSpellResult(
        $scope.paragraph.id, $scope.paragraph.title,
        paragraphText, [], $scope.paragraph.status, errorMessage,
        $scope.paragraph.config, $scope.paragraph.settings.params)
    }
  }

  $scope.prepareSpellTransaction = function (resultsMsg, propagated, paragraphText) {
    $scope.spellTransaction.totalResultCount = resultsMsg.length
    $scope.spellTransaction.renderedResultCount = 0
    $scope.spellTransaction.propagated = propagated
    $scope.spellTransaction.resultsMsg = resultsMsg
    $scope.spellTransaction.paragraphText = paragraphText
  }

  /**
   * - update spell transaction count and
   * - check transaction is finished based on the result count
   * @returns {boolean}
   */
  $scope.increaseSpellTransactionResultCount = function () {
    $scope.spellTransaction.renderedResultCount += 1

    const total = $scope.spellTransaction.totalResultCount
    const current = $scope.spellTransaction.renderedResultCount
    return total === current
  }

  $scope.cleanupSpellTransaction = function () {
    const status = ParagraphStatus.FINISHED
    $scope.paragraph.executor = ParagraphExecutor.NONE
    $scope.paragraph.status = status
    $scope.paragraph.results.code = status

    const propagated = $scope.spellTransaction.propagated
    const resultsMsg = $scope.spellTransaction.resultsMsg
    const paragraphText = $scope.spellTransaction.paragraphText

    if (!propagated) {
      const propagable = SpellResult.createPropagable(resultsMsg)
      $scope.propagateSpellResult(
        $scope.paragraph.id, $scope.paragraph.title,
        paragraphText, propagable, status, '',
        $scope.paragraph.config, $scope.paragraph.settings.params)
    }
  }

  $scope.runParagraphUsingSpell = function (paragraphText,
                                           magic, digestRequired, propagated) {
    $scope.paragraph.status = 'RUNNING'
    $scope.paragraph.executor = ParagraphExecutor.SPELL
    $scope.paragraph.results = {}
    $scope.paragraph.errorMessage = ''
    if (digestRequired) { $scope.$digest() }

    try {
      // remove magic from paragraphText
      const splited = paragraphText.split(magic)
      // remove leading spaces
      const textWithoutMagic = splited[1].replace(/^\s+/g, '')

      // handle actual result message in promise
      heliumService.executeSpell(magic, textWithoutMagic)
        .then(resultsMsg => {
          $scope.prepareSpellTransaction(resultsMsg, propagated, paragraphText)

          $scope.paragraph.results.msg = resultsMsg
          $scope.paragraph.config.tableHide = false
        })
        .catch(error => {
          $scope.handleSpellError(paragraphText, error,
            digestRequired, propagated)
        })
    } catch (error) {
      $scope.handleSpellError(paragraphText, error,
        digestRequired, propagated)
    }
  }

<<<<<<< HEAD
  $scope.$watch($scope.getIframeDimensions, function (newValue, oldValue) {
    if ($scope.asIframe && newValue) {
      var message = {};
      message.height = newValue;
      message.url = $location.$$absUrl;
      $window.parent.postMessage(angular.toJson(message), '*');
    }
  });

  var isEmpty = function (object) {
    return !object;
  };

  // TODO: this may have impact on performance when there are many paragraphs in a note.
  $scope.$on('updateParagraph', function(event, data) {
    if (data.paragraph.id === $scope.paragraph.id &&
        (data.paragraph.dateCreated !== $scope.paragraph.dateCreated ||
         data.paragraph.dateFinished !== $scope.paragraph.dateFinished ||
         data.paragraph.dateStarted !== $scope.paragraph.dateStarted ||
         data.paragraph.dateUpdated !== $scope.paragraph.dateUpdated ||
         data.paragraph.status !== $scope.paragraph.status ||
         data.paragraph.jobName !== $scope.paragraph.jobName ||
         data.paragraph.title !== $scope.paragraph.title ||
         isEmpty(data.paragraph.result) !== isEmpty($scope.paragraph.result) ||
         data.paragraph.errorMessage !== $scope.paragraph.errorMessage ||
         !angular.equals(data.paragraph.settings, $scope.paragraph.settings) ||
         !angular.equals(data.paragraph.config, $scope.paragraph.config))
       ) {

      var oldType = $scope.getResultType();
      var newType = $scope.getResultType(data.paragraph);
      var oldGraphMode = $scope.getGraphMode();
      var newGraphMode = $scope.getGraphMode(data.paragraph);

      var statusChanged = (data.paragraph.status !== $scope.paragraph.status);

      var resultRefreshed = (data.paragraph.dateFinished !== $scope.paragraph.dateFinished) ||
        isEmpty(data.paragraph.result) !== isEmpty($scope.paragraph.result) ||
        data.paragraph.status === 'ERROR' || (data.paragraph.status === 'FINISHED' && statusChanged);

      //console.log("updateParagraph oldData %o, newData %o. type %o -> %o, mode %o -> %o", $scope.paragraph, data, oldType, newType, oldGraphMode, newGraphMode);

      if ($scope.paragraph.text !== data.paragraph.text) {
        if ($scope.dirtyText) {         // check if editor has local update
          if ($scope.dirtyText === data.paragraph.text ) {  // when local update is the same from remote, clear local update
            $scope.paragraph.text = data.paragraph.text;
            $scope.dirtyText = undefined;
            $scope.originalText = angular.copy(data.paragraph.text);
          } else { // if there're local update, keep it.
            $scope.paragraph.text = $scope.dirtyText;
          }
        } else {
          $scope.paragraph.text = data.paragraph.text;
          $scope.originalText = angular.copy(data.paragraph.text);
        }
      }
=======
  $scope.runParagraphUsingBackendInterpreter = function (paragraphText) {
    websocketMsgSrv.runParagraph($scope.paragraph.id, $scope.paragraph.title,
      paragraphText, $scope.paragraph.config, $scope.paragraph.settings.params)
  }
>>>>>>> 6eecdecb

  $scope.saveParagraph = function (paragraph) {
    const dirtyText = paragraph.text
    if (dirtyText === undefined || dirtyText === $scope.originalText) {
      return
    }
    commitParagraph(paragraph)
    $scope.originalText = dirtyText
    $scope.dirtyText = undefined
  }

  $scope.toggleEnableDisable = function (paragraph) {
    paragraph.config.enabled = !paragraph.config.enabled
    commitParagraph(paragraph)
  }

<<<<<<< HEAD
      if (statusChanged || resultRefreshed) {
        // when last paragraph runs, zeppelin automatically appends new paragraph.
        // this broadcast will focus to the newly inserted paragraph
        var paragraphs = angular.element('div[id$="_paragraphColumn_main"]');
        if (paragraphs.length >= 2 && paragraphs[paragraphs.length-2].id.startsWith($scope.paragraph.id)) {
          // rendering output can took some time. So delay scrolling event firing for sometime.
          setTimeout(function() {
            $rootScope.$broadcast('scrollToCursor');
          }, 500);
        }
      }
=======
  /**
   * @param paragraphText to be parsed
   * @param digestRequired true if calling `$digest` is required
   * @param propagated true if update request is sent from other client
   */
  $scope.runParagraph = function (paragraphText, digestRequired, propagated) {
    if (!paragraphText || $scope.isRunning($scope.paragraph)) {
      return
    }
    const magic = SpellResult.extractMagic(paragraphText)

    if (heliumService.getSpellByMagic(magic)) {
      $scope.runParagraphUsingSpell(paragraphText, magic, digestRequired, propagated)
    } else {
      $scope.runParagraphUsingBackendInterpreter(paragraphText)
>>>>>>> 6eecdecb
    }

    $scope.originalText = angular.copy(paragraphText)
    $scope.dirtyText = undefined

    if ($scope.paragraph.config.editorSetting.editOnDblClick) {
      closeEditorAndOpenTable($scope.paragraph)
    } else if (editorSetting.isOutputHidden &&
      !$scope.paragraph.config.editorSetting.editOnDblClick) {
      // %md/%angular repl make output to be hidden by default after running
      // so should open output if repl changed from %md/%angular to another
      openEditorAndOpenTable($scope.paragraph)
    }
    editorSetting.isOutputHidden = $scope.paragraph.config.editorSetting.editOnDblClick
  }

  $scope.runParagraphFromShortcut = function (paragraphText) {
    // passing `digestRequired` as true to update view immediately
    // without this, results cannot be rendered in view more than once
    $scope.runParagraph(paragraphText, true, false)
  }

  $scope.runParagraphFromButton = function (paragraphText) {
    // we come here from the view, so we don't need to call `$digest()`
    $scope.runParagraph(paragraphText, false, false)
  }

  $scope.turnOnAutoRun = function (paragraph) {
    paragraph.config.runOnSelectionChange = !paragraph.config.runOnSelectionChange
    commitParagraph(paragraph)
  }

  $scope.moveUp = function (paragraph) {
    $scope.$emit('moveParagraphUp', paragraph)
  }

  $scope.moveDown = function (paragraph) {
    $scope.$emit('moveParagraphDown', paragraph)
  }

  $scope.insertNew = function (position) {
    $scope.$emit('insertParagraph', $scope.paragraph.id, position)
  }

  $scope.copyPara = function (position) {
    let editorValue = $scope.getEditorValue()
    if (editorValue) {
      $scope.copyParagraph(editorValue, position)
    }
  }

  $scope.copyParagraph = function (data, position) {
    let newIndex = -1
    for (let i = 0; i < $scope.note.paragraphs.length; i++) {
      if ($scope.note.paragraphs[i].id === $scope.paragraph.id) {
        // determine position of where to add new paragraph; default is below
        if (position === 'above') {
          newIndex = i
        } else {
          newIndex = i + 1
        }
        break
      }
    }

    if (newIndex < 0 || newIndex > $scope.note.paragraphs.length) {
      return
    }

    let config = angular.copy($scope.paragraph.config)
    config.editorHide = false

    websocketMsgSrv.copyParagraph(newIndex, $scope.paragraph.title, data,
      config, $scope.paragraph.settings.params)
  }

<<<<<<< HEAD
  $scope.removeParagraph = function() {
    var paragraphs = angular.element('div[id$="_paragraphColumn_main"]');
    if (paragraphs[paragraphs.length-1].id.startsWith($scope.paragraph.id)) {
=======
  $scope.removeParagraph = function (paragraph) {
    let paragraphs = angular.element('div[id$="_paragraphColumn_main"]')
    if (paragraphs[paragraphs.length - 1].id.indexOf(paragraph.id) === 0) {
>>>>>>> 6eecdecb
      BootstrapDialog.alert({
        closable: true,
        message: 'The last paragraph can\'t be deleted.',
        callback: function (result) {
          if (result) {
            $scope.editor.focus()
          }
        }
      })
    } else {
      BootstrapDialog.confirm({
        closable: true,
        title: '',
        message: 'Do you want to delete this paragraph?',
        callback: function (result) {
          if (result) {
            console.log('Remove paragraph')
            websocketMsgSrv.removeParagraph(paragraph.id)
            $scope.$emit('moveFocusToNextParagraph', $scope.paragraph.id)
          }
        }
      })
    }
  }

  $scope.clearParagraphOutput = function (paragraph) {
    websocketMsgSrv.clearParagraphOutput(paragraph.id)
  }

  $scope.toggleEditor = function (paragraph) {
    if (paragraph.config.editorHide) {
      $scope.openEditor(paragraph)
    } else {
      $scope.closeEditor(paragraph)
    }
  }

  $scope.closeEditor = function (paragraph) {
    console.log('close the note')
    paragraph.config.editorHide = true
    commitParagraph(paragraph)
  }

  $scope.openEditor = function (paragraph) {
    console.log('open the note')
    paragraph.config.editorHide = false
    commitParagraph(paragraph)
  }

  $scope.closeTable = function (paragraph) {
    console.log('close the output')
    paragraph.config.tableHide = true
    commitParagraph(paragraph)
  }

  $scope.openTable = function (paragraph) {
    console.log('open the output')
    paragraph.config.tableHide = false
    commitParagraph(paragraph)
  }

  let openEditorAndCloseTable = function (paragraph) {
    manageEditorAndTableState(paragraph, false, true)
  }

  const closeEditorAndOpenTable = function (paragraph) {
    manageEditorAndTableState(paragraph, true, false)
  }

  const openEditorAndOpenTable = function (paragraph) {
    manageEditorAndTableState(paragraph, false, false)
  }

  const manageEditorAndTableState = function (paragraph, hideEditor, hideTable) {
    paragraph.config.editorHide = hideEditor
    paragraph.config.tableHide = hideTable
    commitParagraph(paragraph)
  }

  $scope.showTitle = function (paragraph) {
    paragraph.config.title = true
    commitParagraph(paragraph)
  }

  $scope.hideTitle = function (paragraph) {
    paragraph.config.title = false
    commitParagraph(paragraph)
  }

  $scope.setTitle = function (paragraph) {
    commitParagraph(paragraph)
  }

  $scope.showLineNumbers = function (paragraph) {
    if ($scope.editor) {
      paragraph.config.lineNumbers = true
      $scope.editor.renderer.setShowGutter(true)
      commitParagraph(paragraph)
    }
  }

  $scope.hideLineNumbers = function (paragraph) {
    if ($scope.editor) {
      paragraph.config.lineNumbers = false
      $scope.editor.renderer.setShowGutter(false)
      commitParagraph(paragraph)
    }
  }

  $scope.columnWidthClass = function (n) {
    if ($scope.asIframe) {
      return 'col-md-12'
    } else {
      return 'paragraph-col col-md-' + n
    }
  }

  $scope.changeColWidth = function (paragraph, width) {
    angular.element('.navbar-right.open').removeClass('open')
    paragraph.config.colWidth = width
    commitParagraph(paragraph)
  }

  $scope.toggleOutput = function (paragraph) {
    paragraph.config.tableHide = !paragraph.config.tableHide
    commitParagraph(paragraph)
  }

  $scope.loadForm = function (formulaire, params) {
    let value = formulaire.defaultValue
    if (params[formulaire.name]) {
      value = params[formulaire.name]
    }

    $scope.paragraph.settings.params[formulaire.name] = value
  }

  $scope.toggleCheckbox = function (formulaire, option) {
    let idx = $scope.paragraph.settings.params[formulaire.name].indexOf(option.value)
    if (idx > -1) {
      $scope.paragraph.settings.params[formulaire.name].splice(idx, 1)
    } else {
      $scope.paragraph.settings.params[formulaire.name].push(option.value)
    }
<<<<<<< HEAD
  };

  $scope.aceChanged = function() {
    $scope.dirtyText = $scope.editor.getSession().getValue();
    $scope.startSaveTimer();
    $scope.setParagraphMode($scope.editor.getSession(), $scope.dirtyText, $scope.editor.getCursorPosition());
  };
=======
  }

  $scope.aceChanged = function (_, editor) {
    let session = editor.getSession()
    let dirtyText = session.getValue()
    $scope.dirtyText = dirtyText
    $scope.startSaveTimer()
    setParagraphMode(session, dirtyText, editor.getCursorPosition())
  }
>>>>>>> 6eecdecb

  $scope.aceLoaded = function (_editor) {
    let langTools = ace.require('ace/ext/language_tools')
    let Range = ace.require('ace/range').Range

<<<<<<< HEAD
    _editor.$blockScrolling = Infinity;
    $scope.editor = _editor;
    $scope.editor.on('input', $scope.aceChanged);
=======
    _editor.$blockScrolling = Infinity
    $scope.editor = _editor
    $scope.editor.on('input', $scope.aceChanged)
>>>>>>> 6eecdecb
    if (_editor.container.id !== '{{paragraph.id}}_editor') {
      $scope.editor.renderer.setShowGutter($scope.paragraph.config.lineNumbers)
      $scope.editor.setShowFoldWidgets(false)
      $scope.editor.setHighlightActiveLine(false)
      $scope.editor.setHighlightGutterLine(false)
      $scope.editor.getSession().setUseWrapMode(true)
      $scope.editor.setTheme('ace/theme/chrome')
      $scope.editor.setReadOnly($scope.isRunning($scope.paragraph))
      if ($scope.paragraphFocused) {
        $scope.editor.focus()
        $scope.goToEnd($scope.editor)
      }

      autoAdjustEditorHeight(_editor)
      angular.element(window).resize(function () {
        autoAdjustEditorHeight(_editor)
      })

      if (navigator.appVersion.indexOf('Mac') !== -1) {
        $scope.editor.setKeyboardHandler('ace/keyboard/emacs')
        $rootScope.isMac = true
      } else if (navigator.appVersion.indexOf('Win') !== -1 ||
        navigator.appVersion.indexOf('X11') !== -1 ||
        navigator.appVersion.indexOf('Linux') !== -1) {
        $rootScope.isMac = false
        // not applying emacs key binding while the binding override Ctrl-v. default behavior of paste text on windows.
      }

      let remoteCompleter = {
        getCompletions: function(editor, session, pos, prefix, callback) {
          let langTools = ace.require('ace/ext/language_tools')
          let defaultKeywords = new Set()

          // eslint-disable-next-line handle-callback-err
          let getDefaultKeywords = function(err, completions) {
            if (completions !== undefined) {
              completions.forEach(function(c) {
                defaultKeywords.add(c.value)
              })
            }
          }
          if (langTools.keyWordCompleter !== undefined) {
            langTools.keyWordCompleter.getCompletions(editor, session, pos, prefix, getDefaultKeywords)
          }

          if (!editor.isFocused()) {
            return
          }

          pos = session.getTextRange(new Range(0, 0, pos.row, pos.column)).length
          let buf = session.getValue()

          websocketMsgSrv.completion($scope.paragraph.id, buf, pos)

          $scope.$on('completionList', function(event, data) {
            let computeCaption = function(value, meta) {
              let metaLength = meta !== undefined ? meta.length : 0
              let length = 42
              let whitespaceLength = 3
              let ellipses = '...'
              let maxLengthCaption = length - metaLength - whitespaceLength - ellipses.length
              if (value !== undefined && value.length > maxLengthCaption) {
                return value.substr(0, maxLengthCaption) + ellipses
              }
              return value
            }
            if (data.completions) {
              let completions = []
              for (let c in data.completions) {
                let v = data.completions[c]
                if (v.meta !== undefined && v.meta === 'keyword' && defaultKeywords.has(v.value.trim())) {
                  continue
                }
                completions.push({
                  name: v.name,
                  value: v.value,
<<<<<<< HEAD
                  score: 300
                });
=======
                  meta: v.meta,
                  caption: computeCaption(v.value, v.meta),
                  score: 300
                })
>>>>>>> 6eecdecb
              }
              callback(null, completions)
            }
          })
        }
      }

      langTools.setCompleters([remoteCompleter, langTools.keyWordCompleter, langTools.snippetCompleter,
        langTools.textCompleter])

      $scope.editor.setOptions({
        enableBasicAutocompletion: true,
        enableSnippets: false,
<<<<<<< HEAD
        enableLiveAutocompletion:false
      });

      $scope.handleFocus = function(value, isDigestPass) {
        $scope.paragraphFocused = value;
        if (isDigestPass === false || isDigestPass === undefined) {
          // Protect against error in case digest is already running
          $timeout(function() {
            // Apply changes since they come from 3rd party library
            $scope.$digest();
          });
        }
      };
=======
        enableLiveAutocompletion: false
      })
>>>>>>> 6eecdecb

      $scope.editor.on('focus', function () {
        handleFocus(true)
      })

      $scope.editor.on('blur', function () {
        handleFocus(false)
        $scope.saveParagraph($scope.paragraph)
      })

      $scope.editor.on('paste', function (e) {
        if (e.text.indexOf('%') === 0) {
          pastePercentSign = true
        }
      })

      $scope.editor.getSession().on('change', function (e, editSession) {
        autoAdjustEditorHeight(_editor)
      })

      setParagraphMode($scope.editor.getSession(), $scope.editor.getSession().getValue())

      // autocomplete on '.'
      /*
       $scope.editor.commands.on("afterExec", function(e, t) {
       if (e.command.name == "insertstring" && e.args == "." ) {
       var all = e.editor.completers;
       //e.editor.completers = [remoteCompleter];
       e.editor.execCommand("startAutocomplete");
       //e.editor.completers = all;
       }
       });
       */

      // remove binding
<<<<<<< HEAD
      $scope.editor.commands.bindKey('ctrl-alt-n.', null);
      $scope.editor.commands.removeCommand('showSettingsMenu');
=======
      $scope.editor.commands.removeCommand('showSettingsMenu')

      let isOption = $rootScope.isMac ? 'option' : 'alt'

      $scope.editor.commands.bindKey('ctrl-' + isOption + '-n.', null)
      $scope.editor.commands.bindKey('ctrl-' + isOption + '-l', null)
      $scope.editor.commands.bindKey('ctrl-' + isOption + '-w', null)
      $scope.editor.commands.bindKey('ctrl-' + isOption + '-a', null)
      $scope.editor.commands.bindKey('ctrl-' + isOption + '-k', null)
      $scope.editor.commands.bindKey('ctrl-' + isOption + '-e', null)
      $scope.editor.commands.bindKey('ctrl-' + isOption + '-t', null)
      $scope.editor.commands.bindKey('ctrl-space', null)
>>>>>>> 6eecdecb

      if ($rootScope.isMac) {
        $scope.editor.commands.bindKey('command-l', null)
      } else {
        $scope.editor.commands.bindKey('ctrl-l', null)
      }

      // autocomplete on 'ctrl+.'
      $scope.editor.commands.bindKey('ctrl-.', 'startAutocomplete')

      let keyBindingEditorFocusAction = function (scrollValue) {
        let numRows = $scope.editor.getSession().getLength()
        let currentRow = $scope.editor.getCursorPosition().row
        if (currentRow === 0 && scrollValue <= 0) {
          // move focus to previous paragraph
          $scope.$emit('moveFocusToPreviousParagraph', $scope.paragraph.id)
        } else if (currentRow === numRows - 1 && scrollValue >= 0) {
          $scope.$emit('moveFocusToNextParagraph', $scope.paragraph.id)
        } else {
          $scope.scrollToCursor($scope.paragraph.id, scrollValue)
        }
      }

      var keyBindingEditorFocusAction = function(scrollValue) {
        var numRows = $scope.editor.getSession().getLength();
        var currentRow = $scope.editor.getCursorPosition().row;
        if (currentRow === 0 && scrollValue <= 0) {
          // move focus to previous paragraph
          $scope.$emit('moveFocusToPreviousParagraph', $scope.paragraph.id);
        } else if (currentRow === numRows - 1 && scrollValue >= 0) {
          $scope.$emit('moveFocusToNextParagraph', $scope.paragraph.id);
        } else {
          $scope.scrollToCursor($scope.paragraph.id, scrollValue);
        }
      };

      // handle cursor moves
      $scope.editor.keyBinding.origOnCommandKey = $scope.editor.keyBinding.onCommandKey
      $scope.editor.keyBinding.onCommandKey = function (e, hashId, keyCode) {
        if ($scope.editor.completer && $scope.editor.completer.activated) { // if autocompleter is active
        } else {
          // fix ace editor focus issue in chrome (textarea element goes to top: -1000px after focused by cursor move)
          if (parseInt(angular.element('#' + $scope.paragraph.id + '_editor > textarea')
              .css('top').replace('px', '')) < 0) {
            let position = $scope.editor.getCursorPosition()
            let cursorPos = $scope.editor.renderer.$cursorLayer.getPixelPosition(position, true)
            angular.element('#' + $scope.paragraph.id + '_editor > textarea').css('top', cursorPos.top)
          }

<<<<<<< HEAD
          var ROW_UP = -1;
          var ROW_DOWN = 1;

          switch (keyCode) {
            case 38:
              keyBindingEditorFocusAction(ROW_UP);
              break;
            case 80:
              if (e.ctrlKey && !e.altKey) {
                keyBindingEditorFocusAction(ROW_UP);
              }
              break;
            case 40:
              keyBindingEditorFocusAction(ROW_DOWN);
              break;
            case 78:
              if (e.ctrlKey && !e.altKey) {
                keyBindingEditorFocusAction(ROW_DOWN);
              }
              break;
           }
=======
          let ROW_UP = -1
          let ROW_DOWN = 1

          switch (keyCode) {
            case 38:
              keyBindingEditorFocusAction(ROW_UP)
              break
            case 80:
              if (e.ctrlKey && !e.altKey) {
                keyBindingEditorFocusAction(ROW_UP)
              }
              break
            case 40:
              keyBindingEditorFocusAction(ROW_DOWN)
              break
            case 78:
              if (e.ctrlKey && !e.altKey) {
                keyBindingEditorFocusAction(ROW_DOWN)
              }
              break
          }
>>>>>>> 6eecdecb
        }
        this.origOnCommandKey(e, hashId, keyCode)
      }
    }
  }

  const handleFocus = function (value, isDigestPass) {
    $scope.paragraphFocused = value
    if (isDigestPass === false || isDigestPass === undefined) {
      // Protect against error in case digest is already running
      $timeout(function () {
        // Apply changes since they come from 3rd party library
        $scope.$digest()
      })
    }
  }

  let getEditorSetting = function (paragraph, interpreterName) {
    let deferred = $q.defer()
    websocketMsgSrv.getEditorSetting(paragraph.id, interpreterName)
    $timeout(
      $scope.$on('editorSetting', function (event, data) {
        if (paragraph.id === data.paragraphId) {
          deferred.resolve(data)
        }
      }
      ), 1000)
    return deferred.promise
  }

  let setEditorLanguage = function (session, language) {
    let mode = 'ace/mode/'
    mode += language
    $scope.paragraph.config.editorMode = mode
    session.setMode(mode)
  }

  const setParagraphMode = function (session, paragraphText, pos) {
    // Evaluate the mode only if the the position is undefined
    // or the first 30 characters of the paragraph have been modified
    // or cursor position is at beginning of second line.(in case user hit enter after typing %magic)
    if ((typeof pos === 'undefined') || (pos.row === 0 && pos.column < 30) ||
      (pos.row === 1 && pos.column === 0) || pastePercentSign) {
      // If paragraph loading, use config value if exists
      if ((typeof pos === 'undefined') && $scope.paragraph.config.editorMode &&
        !setInterpreterBindings) {
        session.setMode($scope.paragraph.config.editorMode)
      } else {
        let magic = getInterpreterName(paragraphText)
        if (editorSetting.magic !== magic) {
          editorSetting.magic = magic
          getEditorSetting($scope.paragraph, magic)
            .then(function (setting) {
              setEditorLanguage(session, setting.editor.language)
              _.merge($scope.paragraph.config.editorSetting, setting.editor)
            })
        }
      }
    }
    pastePercentSign = false
    setInterpreterBindings = false
  }

  const getInterpreterName = function(paragraphText) {
    let intpNameRegexp = /^\s*%(.+?)(\s|\()/g
    let match = intpNameRegexp.exec(paragraphText)
    if (match) {
      return match[1].trim()
      // get default interpreter name if paragraph text doesn't start with '%'
      // TODO(mina): dig into the cause what makes interpreterBindings to have no element
    } else if ($scope.$parent.interpreterBindings && $scope.$parent.interpreterBindings.length !== 0) {
      return $scope.$parent.interpreterBindings[0].name
    }
    return ''
  }

  const autoAdjustEditorHeight = function (editor) {
    let height =
      editor.getSession().getScreenLength() *
      editor.renderer.lineHeight +
      editor.renderer.scrollBar.getWidth()

    angular.element('#' + editor.container.id).height(height.toString() + 'px')
    editor.resize()
  }

  $rootScope.$on('scrollToCursor', function (event) {
    // scroll on 'scrollToCursor' event only when cursor is in the last paragraph
<<<<<<< HEAD
    var paragraphs = angular.element('div[id$="_paragraphColumn_main"]');
    if (paragraphs[paragraphs.length-1].id.startsWith($scope.paragraph.id)) {
      $scope.scrollToCursor($scope.paragraph.id, 0);
=======
    let paragraphs = angular.element('div[id$="_paragraphColumn_main"]')
    if (paragraphs[paragraphs.length - 1].id.indexOf($scope.paragraph.id) === 0) {
      $scope.scrollToCursor($scope.paragraph.id, 0)
>>>>>>> 6eecdecb
    }
  })

  /** scrollToCursor if it is necessary
   * when cursor touches scrollTriggerEdgeMargin from the top (or bottom) of the screen, it autoscroll to place cursor around 1/3 of screen height from the top (or bottom)
   * paragraphId : paragraph that has active cursor
   * lastCursorMove : 1(down), 0, -1(up) last cursor move event
   **/
  $scope.scrollToCursor = function (paragraphId, lastCursorMove) {
    if (!$scope.editor || !$scope.editor.isFocused()) {
      // only make sense when editor is focused
      return
    }
    let lineHeight = $scope.editor.renderer.lineHeight
    let headerHeight = 103 // menubar, notebook titlebar
    let scrollTriggerEdgeMargin = 50

    let documentHeight = angular.element(document).height()
    let windowHeight = angular.element(window).height()  // actual viewport height

    let scrollPosition = angular.element(document).scrollTop()
    let editorPosition = angular.element('#' + paragraphId + '_editor').offset()
    let position = $scope.editor.getCursorPosition()
    let lastCursorPosition = $scope.editor.renderer.$cursorLayer.getPixelPosition(position, true)

    let calculatedCursorPosition = editorPosition.top + lastCursorPosition.top + lineHeight * lastCursorMove

    let scrollTargetPos
    if (calculatedCursorPosition < scrollPosition + headerHeight + scrollTriggerEdgeMargin) {
      scrollTargetPos = calculatedCursorPosition - headerHeight - ((windowHeight - headerHeight) / 3)
      if (scrollTargetPos < 0) {
        scrollTargetPos = 0
      }
    } else if (calculatedCursorPosition > scrollPosition + scrollTriggerEdgeMargin + windowHeight - headerHeight) {
      scrollTargetPos = calculatedCursorPosition - headerHeight - ((windowHeight - headerHeight) * 2 / 3)

      if (scrollTargetPos > documentHeight) {
        scrollTargetPos = documentHeight
      }
    }

    // cancel previous scroll animation
    let bodyEl = angular.element('body')
    bodyEl.stop()
    bodyEl.finish()

    // scroll to scrollTargetPos
    bodyEl.scrollTo(scrollTargetPos, {axis: 'y', interrupt: true, duration: 100})
  }

  $scope.getEditorValue = function () {
    return !$scope.editor ? $scope.paragraph.text : $scope.editor.getValue()
  }

  $scope.getProgress = function () {
    return $scope.currentProgress || 0
  }

  $scope.getExecutionTime = function (pdata) {
    let timeMs = Date.parse(pdata.dateFinished) - Date.parse(pdata.dateStarted)
    if (isNaN(timeMs) || timeMs < 0) {
      if ($scope.isResultOutdated(pdata)) {
        return 'outdated'
      }
      return ''
    }
<<<<<<< HEAD
    var user = (pdata.user === undefined || pdata.user === null) ? 'anonymous' : pdata.user;
    var desc = 'Took ' + moment.duration((timeMs / 1000), 'seconds').format('h [hrs] m [min] s [sec]') +
      '. Last updated by ' + user + ' at ' + moment(pdata.dateFinished).format('MMMM DD YYYY, h:mm:ss A') + '.';
    if ($scope.isResultOutdated()) {
      desc += ' (outdated)';
=======
    let user = (pdata.user === undefined || pdata.user === null) ? 'anonymous' : pdata.user
    let desc = 'Took ' + moment.duration((timeMs / 1000), 'seconds').format('h [hrs] m [min] s [sec]') +
      '. Last updated by ' + user + ' at ' + moment(pdata.dateFinished).format('MMMM DD YYYY, h:mm:ss A') + '.'
    if ($scope.isResultOutdated(pdata)) {
      desc += ' (outdated)'
>>>>>>> 6eecdecb
    }
    return desc
  }

  $scope.getElapsedTime = function (paragraph) {
    return 'Started ' + moment(paragraph.dateStarted).fromNow() + '.'
  }

  $scope.isResultOutdated = function (pdata) {
    if (pdata.dateUpdated !== undefined && Date.parse(pdata.dateUpdated) > Date.parse(pdata.dateStarted)) {
      return true
    }
    return false
  }

  $scope.goToEnd = function (editor) {
    editor.navigateFileEnd()
  }

<<<<<<< HEAD
      if (editorHide && (keyCode === 38 || (keyCode === 80 && keyEvent.ctrlKey && !keyEvent.altKey))) { // up
        // move focus to previous paragraph
        $scope.$emit('moveFocusToPreviousParagraph', paragraphId);
      } else if (editorHide && (keyCode === 40 || (keyCode === 78 && keyEvent.ctrlKey && !keyEvent.altKey))) { // down
        // move focus to next paragraph
        $scope.$emit('moveFocusToNextParagraph', paragraphId);
      } else if (keyEvent.shiftKey && keyCode === 13) { // Shift + Enter
        $scope.run();
      } else if (keyEvent.ctrlKey && keyEvent.altKey && keyCode === 67) { // Ctrl + Alt + c
        $scope.cancelParagraph();
      } else if (keyEvent.ctrlKey && keyEvent.altKey && keyCode === 68) { // Ctrl + Alt + d
        $scope.removeParagraph();
      } else if (keyEvent.ctrlKey && keyEvent.altKey && keyCode === 75) { // Ctrl + Alt + k
        $scope.moveUp();
      } else if (keyEvent.ctrlKey && keyEvent.altKey && keyCode === 74) { // Ctrl + Alt + j
        $scope.moveDown();
      } else if (keyEvent.ctrlKey && keyEvent.altKey && keyCode === 65) { // Ctrl + Alt + a
        $scope.insertNew('above');
      } else if (keyEvent.ctrlKey && keyEvent.altKey && keyCode === 66) { // Ctrl + Alt + b
        $scope.insertNew('below');
      } else if (keyEvent.ctrlKey && keyEvent.altKey && keyCode === 79) { // Ctrl + Alt + o
        $scope.toggleOutput();
      } else if (keyEvent.ctrlKey && keyEvent.altKey && keyCode === 82) { // Ctrl + Alt + r
        $scope.toggleEnableDisable();
      } else if (keyEvent.ctrlKey && keyEvent.altKey && keyCode === 69) { // Ctrl + Alt + e
        $scope.toggleEditor();
      } else if (keyEvent.ctrlKey && keyEvent.altKey && keyCode === 77) { // Ctrl + Alt + m
        if ($scope.paragraph.config.lineNumbers) {
          $scope.hideLineNumbers();
        } else {
          $scope.showLineNumbers();
        }
      } else if (keyEvent.ctrlKey && keyEvent.shiftKey && keyCode === 189) { // Ctrl + Shift + -
        $scope.paragraph.config.colWidth = Math.max(1, $scope.paragraph.config.colWidth - 1);
        $scope.changeColWidth();
      } else if (keyEvent.ctrlKey && keyEvent.shiftKey && keyCode === 187) { // Ctrl + Shift + =
        $scope.paragraph.config.colWidth = Math.min(12, $scope.paragraph.config.colWidth + 1);
        $scope.changeColWidth();
      } else if (keyEvent.ctrlKey && keyEvent.altKey && keyCode === 84) { // Ctrl + Alt + t
        if ($scope.paragraph.config.title) {
          $scope.hideTitle();
        } else {
          $scope.showTitle();
        }
=======
  $scope.parseTableCell = function (cell) {
    if (!isNaN(cell)) {
      if (cell.length === 0 || Number(cell) > Number.MAX_SAFE_INTEGER || Number(cell) < Number.MIN_SAFE_INTEGER) {
        return cell
>>>>>>> 6eecdecb
      } else {
        return Number(cell)
      }
    }
<<<<<<< HEAD
  });

  $scope.$on('focusParagraph', function(event, paragraphId, cursorPos, mouseEvent) {
    if ($scope.paragraph.id === paragraphId) {
      // focus editor
      if (!$scope.paragraph.config.editorHide) {
        if (!mouseEvent) {
          $scope.editor.focus();
          // move cursor to the first row (or the last row)
          var row;
          if (cursorPos >= 0) {
            row = cursorPos;
            $scope.editor.gotoLine(row, 0);
          } else {
            row = $scope.editor.session.getLength();
            $scope.editor.gotoLine(row, 0);
          }
          $scope.scrollToCursor($scope.paragraph.id, 0);
        }
      }
      $scope.handleFocus(true);
    } else {
      $scope.editor.blur();
      var isDigestPass = true;
      $scope.handleFocus(false, isDigestPass);
    }
  });

  $scope.$on('runParagraph', function(event) {
    $scope.runParagraph($scope.editor.getValue());
  });

  $scope.$on('openEditor', function(event) {
    $scope.openEditor();
  });

  $scope.$on('closeEditor', function(event) {
    $scope.closeEditor();
  });

  $scope.$on('openTable', function(event) {
    $scope.openTable();
  });

  $scope.$on('closeTable', function(event) {
    $scope.closeTable();
  });


  $scope.getResultType = function(paragraph) {
    var pdata = (paragraph) ? paragraph : $scope.paragraph;
    if (pdata.result && pdata.result.type) {
      return pdata.result.type;
    } else {
      return 'TEXT';
    }
  };

  $scope.getBase64ImageSrc = function(base64Data) {
    return 'data:image/png;base64,'+base64Data;
  };

  $scope.getGraphMode = function(paragraph) {
    var pdata = (paragraph) ? paragraph : $scope.paragraph;
    if (pdata.config.graph && pdata.config.graph.mode) {
      return pdata.config.graph.mode;
    } else {
      return 'table';
    }
  };

  $scope.loadTableData = function(result) {
    if (!result) {
      return;
    }
    if (result.type === 'TABLE') {
      var columnNames = [];
      var rows = [];
      var array = [];
      var textRows = result.msg.split('\n');
      result.comment = '';
      var comment = false;

      for (var i = 0; i < textRows.length; i++) {
        var textRow = textRows[i];
        if (comment) {
          result.comment += textRow;
          continue;
        }

        if (textRow === '') {
          if (rows.length>0) {
            comment = true;
          }
          continue;
        }
        var textCols = textRow.split('\t');
        var cols = [];
        var cols2 = [];
        for (var j = 0; j < textCols.length; j++) {
          var col = textCols[j];
          if (i === 0) {
            columnNames.push({name:col, index:j, aggr:'sum'});
          } else {
            cols.push(col);
            cols2.push({key: (columnNames[i]) ? columnNames[i].name: undefined, value: col});
          }
        }
        if (i !== 0) {
          rows.push(cols);
          array.push(cols2);
        }
      }
      result.msgTable = array;
      result.columnNames = columnNames;
      result.rows = rows;
    }
  };

  $scope.setGraphMode = function(type, emit, refresh) {
    if (emit) {
      setNewMode(type);
    } else {
      clearUnknownColsFromGraphOption();
      // set graph height
      var height = $scope.paragraph.config.graph.height;
      angular.element('#p' + $scope.paragraph.id + '_graph').height(height);

      if (!type || type === 'table') {
        setTable($scope.paragraph.result, refresh);
      }
      else {
        setD3Chart(type, $scope.paragraph.result, refresh);
      }
    }
  };

  var setNewMode = function(newMode) {
    var newConfig = angular.copy($scope.paragraph.config);
    var newParams = angular.copy($scope.paragraph.settings.params);

    // graph options
    newConfig.graph.mode = newMode;

    commitParagraph($scope.paragraph.title, $scope.paragraph.text, newConfig, newParams);
  };

  var commitParagraph = function(title, text, config, params) {
    websocketMsgSrv.commitParagraph($scope.paragraph.id, title, text, config, params);
  };

  var setTable = function(data, refresh) {
    var renderTable = function() {
      var height = $scope.paragraph.config.graph.height;
      var container = angular.element('#p' + $scope.paragraph.id + '_table').css('height', height).get(0);
      var resultRows = data.rows;
      var columnNames = _.pluck(data.columnNames, 'name');

      if ($scope.hot) {
        $scope.hot.destroy();
      }

      $scope.hot = new Handsontable(container, {
        colHeaders: columnNames,
        data: resultRows,
        rowHeaders: false,
        stretchH: 'all',
        sortIndicator: true,
        columnSorting: true,
        contextMenu: false,
        manualColumnResize: true,
        manualRowResize: true,
        readOnly: true,
        readOnlyCellClassName: '',  // don't apply any special class so we can retain current styling
        fillHandle: false,
        fragmentSelection: true,
        disableVisualSelection: true,
        cells: function(row, col, prop) {
          var cellProperties = {};
          cellProperties.renderer = function(instance, td, row, col, prop, value, cellProperties) {
            if (!isNaN(value)) {
              cellProperties.format = '0,0.[00000]';
              td.style.textAlign = 'left';
              Handsontable.renderers.NumericRenderer.apply(this, arguments);
            } else if (value.length > '%html'.length && '%html ' === value.substring(0, '%html '.length)) {
              td.innerHTML = value.substring('%html'.length);
            } else {
              Handsontable.renderers.TextRenderer.apply(this, arguments);
            }
          };
          return cellProperties;
        }
      });
    };

    var retryRenderer = function() {
      if (angular.element('#p' + $scope.paragraph.id + '_table').length) {
        try {
          renderTable();
        } catch(err) {
          console.log('Chart drawing error %o', err);
        }
      } else {
        $timeout(retryRenderer,10);
      }
    };
    $timeout(retryRenderer);

  };

  var groupedThousandsWith3DigitsFormatter = function(x){
    return d3.format(',')(d3.round(x, 3));
  };
=======
    let d = moment(cell)
    if (d.isValid()) {
      return d
    }
    return cell
  }
>>>>>>> 6eecdecb

  const commitParagraph = function (paragraph) {
    const {
      id,
      title,
      text,
      config,
      settings: {params},
    } = paragraph

    websocketMsgSrv.commitParagraph(id, title, text, config, params)
  }

<<<<<<< HEAD
  var yAxisTickFormat = function(d) {
    if (Math.abs(d) >= Math.pow(10,6)) {
      return customAbbrevFormatter(d);
    }
    return groupedThousandsWith3DigitsFormatter(d);
  };
=======
  /** Utility function */
  $scope.goToSingleParagraph = function () {
    let noteId = $route.current.pathParams.noteId
    let redirectToUrl = location.protocol + '//' + location.host + location.pathname + '#/notebook/' + noteId +
      '/paragraph/' + $scope.paragraph.id + '?asIframe'
    $window.open(redirectToUrl)
  }
>>>>>>> 6eecdecb

  $scope.showScrollDownIcon = function (id) {
    let doc = angular.element('#p' + id + '_text')
    if (doc[0]) {
      return doc[0].scrollHeight > doc.innerHeight()
    }
    return false
  }

<<<<<<< HEAD
    var d3g = [];
    var xLabels;
    var yLabels;

    if (type === 'scatterChart') {
      var scatterData = setScatterChart(data, refresh);

      xLabels = scatterData.xLabels;
      yLabels = scatterData.yLabels;
      d3g = scatterData.d3g;

      $scope.chart[type].xAxis.tickFormat(function(d) {return xAxisTickFormat(d, xLabels);});
      $scope.chart[type].yAxis.tickFormat(function(d) {return yAxisTickFormat(d, yLabels);});

      // configure how the tooltip looks.
      $scope.chart[type].tooltipContent(function(key, x, y, graph, data) {
        var tooltipContent = '<h3>' + key + '</h3>';
        if ($scope.paragraph.config.graph.scatter.size &&
            $scope.isValidSizeOption($scope.paragraph.config.graph.scatter, $scope.paragraph.result.rows)) {
          tooltipContent += '<p>' + data.point.size + '</p>';
        }

        return tooltipContent;
      });

      $scope.chart[type].showDistX(true)
        .showDistY(true);
      //handle the problem of tooltip not showing when muliple points have same value.
    } else {
      var p = pivot(data);
      if (type === 'pieChart') {
        var d = pivotDataToD3ChartFormat(p, true).d3g;

        $scope.chart[type].x(function(d) { return d.label;})
          .y(function(d) { return d.value;});

        if ( d.length > 0 ) {
          for ( var i=0; i<d[0].values.length ; i++) {
            var e = d[0].values[i];
            d3g.push({
              label : e.x,
              value : e.y
            });
          }
        }
      } else if (type === 'multiBarChart') {
        d3g = pivotDataToD3ChartFormat(p, true, false, type).d3g;
        $scope.chart[type].yAxis.axisLabelDistance(50);
        $scope.chart[type].yAxis.tickFormat(function(d) {return yAxisTickFormat(d);});
      } else if (type === 'lineChart' || type === 'stackedAreaChart' || type === 'lineWithFocusChart') {
        var pivotdata = pivotDataToD3ChartFormat(p, false, true);
        xLabels = pivotdata.xLabels;
        d3g = pivotdata.d3g;
        $scope.chart[type].xAxis.tickFormat(function(d) {return xAxisTickFormat(d, xLabels);});
        if (type === 'stackedAreaChart') {
          $scope.chart[type].yAxisTickFormat(function(d) {return yAxisTickFormat(d);});
        } else {
          $scope.chart[type].yAxis.tickFormat(function(d) {return yAxisTickFormat(d, xLabels);});
        }
        $scope.chart[type].yAxis.axisLabelDistance(50);
        if ($scope.chart[type].useInteractiveGuideline) { // lineWithFocusChart hasn't got useInteractiveGuideline
          $scope.chart[type].useInteractiveGuideline(true); // for better UX and performance issue. (https://github.com/novus/nvd3/issues/691)
        }
        if($scope.paragraph.config.graph.forceY) {
          $scope.chart[type].forceY([0]); // force y-axis minimum to 0 for line chart.
        } else {
          $scope.chart[type].forceY([]);
        }
      }
=======
  $scope.scrollParagraphDown = function (id) {
    let doc = angular.element('#p' + id + '_text')
    doc.animate({scrollTop: doc[0].scrollHeight}, 500)
    $scope.keepScrollDown = true
  }

  $scope.showScrollUpIcon = function (id) {
    if (angular.element('#p' + id + '_text')[0]) {
      return angular.element('#p' + id + '_text')[0].scrollTop !== 0
>>>>>>> 6eecdecb
    }
    return false
  }

  $scope.scrollParagraphUp = function (id) {
    let doc = angular.element('#p' + id + '_text')
    doc.animate({scrollTop: 0}, 500)
    $scope.keepScrollDown = false
  }

  $scope.$on('angularObjectUpdate', function (event, data) {
    let noteId = $route.current.pathParams.noteId
    if (!data.noteId || data.noteId === noteId) {
      let scope
      let registry

      if (!data.paragraphId || data.paragraphId === $scope.paragraph.id) {
        scope = paragraphScope
        registry = angularObjectRegistry
      } else {
        return
      }
      let varName = data.angularObject.name

      if (angular.equals(data.angularObject.object, scope[varName])) {
        // return when update has no change
        return
      }

      if (!registry[varName]) {
        registry[varName] = {
          interpreterGroupId: data.interpreterGroupId,
          noteId: data.noteId,
          paragraphId: data.paragraphId
        }
      } else {
        registry[varName].noteId = registry[varName].noteId || data.noteId
        registry[varName].paragraphId = registry[varName].paragraphId || data.paragraphId
      }

      registry[varName].skipEmit = true

      if (!registry[varName].clearWatcher) {
        registry[varName].clearWatcher = scope.$watch(varName, function (newValue, oldValue) {
          console.log('angular object (paragraph) updated %o %o', varName, registry[varName])
          if (registry[varName].skipEmit) {
            registry[varName].skipEmit = false
            return
          }
          websocketMsgSrv.updateAngularObject(
            registry[varName].noteId,
            registry[varName].paragraphId,
            varName,
            newValue,
            registry[varName].interpreterGroupId)
        })
      }
      console.log('angular object (paragraph) created %o', varName)
      scope[varName] = data.angularObject.object

      // create proxy for AngularFunction
      if (varName.indexOf(ANGULAR_FUNCTION_OBJECT_NAME_PREFIX) === 0) {
        let funcName = varName.substring((ANGULAR_FUNCTION_OBJECT_NAME_PREFIX).length)
        scope[funcName] = function () {
          // eslint-disable-next-line prefer-rest-params
          scope[varName] = arguments
          // eslint-disable-next-line prefer-rest-params
          console.log('angular function (paragraph) invoked %o', arguments)
        }

        console.log('angular function (paragraph) created %o', scope[funcName])
      }
    }
  })

  $scope.$on('updateParaInfos', function (event, data) {
    if (data.id === $scope.paragraph.id) {
      $scope.paragraph.runtimeInfos = data.infos
    }
  })

  $scope.$on('angularObjectRemove', function (event, data) {
    let noteId = $route.current.pathParams.noteId
    if (!data.noteId || data.noteId === noteId) {
      let scope
      let registry

      if (!data.paragraphId || data.paragraphId === $scope.paragraph.id) {
        scope = paragraphScope
        registry = angularObjectRegistry
      } else {
        return
      }

      let varName = data.name

      // clear watcher
      if (registry[varName]) {
        registry[varName].clearWatcher()
        registry[varName] = undefined
      }

      // remove scope variable
      scope[varName] = undefined

      // remove proxy for AngularFunction
      if (varName.indexOf(ANGULAR_FUNCTION_OBJECT_NAME_PREFIX) === 0) {
        let funcName = varName.substring((ANGULAR_FUNCTION_OBJECT_NAME_PREFIX).length)
        scope[funcName] = undefined
      }
    }
  })

  /**
   * @returns {boolean} true if updated is needed
   */
  function isUpdateRequired (oldPara, newPara) {
    return (newPara.id === oldPara.id &&
      (newPara.dateCreated !== oldPara.dateCreated ||
      newPara.text !== oldPara.text ||
      newPara.dateFinished !== oldPara.dateFinished ||
      newPara.dateStarted !== oldPara.dateStarted ||
      newPara.dateUpdated !== oldPara.dateUpdated ||
      newPara.status !== oldPara.status ||
      newPara.jobName !== oldPara.jobName ||
      newPara.title !== oldPara.title ||
      isEmpty(newPara.results) !== isEmpty(oldPara.results) ||
      newPara.errorMessage !== oldPara.errorMessage ||
      !angular.equals(newPara.settings, oldPara.settings) ||
      !angular.equals(newPara.config, oldPara.config) ||
      !angular.equals(newPara.runtimeInfos, oldPara.runtimeInfos)))
  }

  $scope.updateAllScopeTexts = function (oldPara, newPara) {
    if (oldPara.text !== newPara.text) {
      if ($scope.dirtyText) {         // check if editor has local update
        if ($scope.dirtyText === newPara.text) {  // when local update is the same from remote, clear local update
          $scope.paragraph.text = newPara.text
          $scope.dirtyText = undefined
          $scope.originalText = angular.copy(newPara.text)
        } else { // if there're local update, keep it.
          $scope.paragraph.text = newPara.text
        }
      } else {
        $scope.paragraph.text = newPara.text
        $scope.originalText = angular.copy(newPara.text)
      }
    }
  }

  $scope.updateParagraphObjectWhenUpdated = function (newPara) {
    // resize col width
    if ($scope.paragraph.config.colWidth !== newPara.colWidth) {
      $rootScope.$broadcast('paragraphResized', $scope.paragraph.id)
    }

    /** push the rest */
    $scope.paragraph.aborted = newPara.aborted
    $scope.paragraph.user = newPara.user
    $scope.paragraph.dateUpdated = newPara.dateUpdated
    $scope.paragraph.dateCreated = newPara.dateCreated
    $scope.paragraph.dateFinished = newPara.dateFinished
    $scope.paragraph.dateStarted = newPara.dateStarted
    $scope.paragraph.errorMessage = newPara.errorMessage
    $scope.paragraph.jobName = newPara.jobName
    $scope.paragraph.title = newPara.title
    $scope.paragraph.lineNumbers = newPara.lineNumbers
    $scope.paragraph.status = newPara.status
    if (newPara.status !== ParagraphStatus.RUNNING) {
      $scope.paragraph.results = newPara.results
    }
    $scope.paragraph.settings = newPara.settings
    $scope.paragraph.runtimeInfos = newPara.runtimeInfos
    if ($scope.editor) {
      $scope.editor.setReadOnly($scope.isRunning(newPara))
    }

    if (!$scope.asIframe) {
      $scope.paragraph.config = newPara.config
      initializeDefault(newPara.config)
    } else {
<<<<<<< HEAD
      for (var d3gIndex = 0; d3gIndex < d3g.length; d3gIndex++) {
        colName = d3g[d3gIndex].key;
        withoutAggr = colName.substring(0, colName.lastIndexOf('('));
        if (namesWithoutAggr[withoutAggr] <= 1 ) {
          d3g[d3gIndex].key = withoutAggr;
        }
      }

      // use group name instead of group.value as a column name, if there're only one group and one value selected.
      if (groups.length === 1 && values.length === 1) {
        for (d3gIndex = 0; d3gIndex < d3g.length; d3gIndex++) {
          colName = d3g[d3gIndex].key;
          colName = colName.split('.').slice(0, -1).join('.');
          d3g[d3gIndex].key = colName;
        }
      }

=======
      newPara.config.editorHide = true
      newPara.config.tableHide = false
      $scope.paragraph.config = newPara.config
>>>>>>> 6eecdecb
    }
  }

  $scope.updateParagraph = function (oldPara, newPara, updateCallback) {
     // 1. get status, refreshed
    const statusChanged = (newPara.status !== oldPara.status)
    const resultRefreshed = (newPara.dateFinished !== oldPara.dateFinished) ||
       isEmpty(newPara.results) !== isEmpty(oldPara.results) ||
       newPara.status === ParagraphStatus.ERROR ||
       (newPara.status === ParagraphStatus.FINISHED && statusChanged)

     // 2. update texts managed by $scope
    $scope.updateAllScopeTexts(oldPara, newPara)

     // 3. execute callback to update result
    updateCallback()

     // 4. update remaining paragraph objects
    $scope.updateParagraphObjectWhenUpdated(newPara)

     // 5. handle scroll down by key properly if new paragraph is added
    if (statusChanged || resultRefreshed) {
       // when last paragraph runs, zeppelin automatically appends new paragraph.
       // this broadcast will focus to the newly inserted paragraph
      const paragraphs = angular.element('div[id$="_paragraphColumn_main"]')
      if (paragraphs.length >= 2 && paragraphs[paragraphs.length - 2].id.indexOf($scope.paragraph.id) === 0) {
         // rendering output can took some time. So delay scrolling event firing for sometime.
        setTimeout(() => { $rootScope.$broadcast('scrollToCursor') }, 500)
      }
    }
  }

  /** $scope.$on */

  $scope.$on('runParagraphUsingSpell', function (event, data) {
    const oldPara = $scope.paragraph
    let newPara = data.paragraph
    const updateCallback = () => {
      $scope.runParagraph(newPara.text, true, true)
    }

    if (!isUpdateRequired(oldPara, newPara)) {
      return
    }

    $scope.updateParagraph(oldPara, newPara, updateCallback)
  })

  $scope.$on('updateParagraph', function (event, data) {
    const oldPara = $scope.paragraph
    const newPara = data.paragraph

    if (!isUpdateRequired(oldPara, newPara)) {
      return
    }

    const updateCallback = () => {
      // broadcast `updateResult` message to trigger result update
      if (newPara.results && newPara.results.msg) {
        for (let i in newPara.results.msg) {
          const newResult = newPara.results.msg ? newPara.results.msg[i] : {}
          const oldResult = (oldPara.results && oldPara.results.msg)
            ? oldPara.results.msg[i] : {}
          const newConfig = newPara.config.results ? newPara.config.results[i] : {}
          const oldConfig = oldPara.config.results ? oldPara.config.results[i] : {}
          if (!angular.equals(newResult, oldResult) ||
            !angular.equals(newConfig, oldConfig)) {
            $rootScope.$broadcast('updateResult', newResult, newConfig, newPara, parseInt(i))
          }
        }
      }
    }

    $scope.updateParagraph(oldPara, newPara, updateCallback)
  })

  $scope.$on('updateProgress', function (event, data) {
    if (data.id === $scope.paragraph.id) {
      $scope.currentProgress = data.progress
    }
  })

  $scope.$on('keyEvent', function (event, keyEvent) {
    if ($scope.paragraphFocused) {
      let paragraphId = $scope.paragraph.id
      let keyCode = keyEvent.keyCode
      let noShortcutDefined = false
      let editorHide = $scope.paragraph.config.editorHide

      if (editorHide && (keyCode === 38 || (keyCode === 80 && keyEvent.ctrlKey && !keyEvent.altKey))) { // up
        // move focus to previous paragraph
        $scope.$emit('moveFocusToPreviousParagraph', paragraphId)
      } else if (editorHide && (keyCode === 40 || (keyCode === 78 && keyEvent.ctrlKey && !keyEvent.altKey))) { // down
        // move focus to next paragraph
        $scope.$emit('moveFocusToNextParagraph', paragraphId)
      } else if (keyEvent.shiftKey && keyCode === 13) { // Shift + Enter
        $scope.runParagraphFromShortcut($scope.getEditorValue())
      } else if (keyEvent.ctrlKey && keyEvent.altKey && keyCode === 67) { // Ctrl + Alt + c
        $scope.cancelParagraph($scope.paragraph)
      } else if (keyEvent.ctrlKey && keyEvent.altKey && keyCode === 68) { // Ctrl + Alt + d
        $scope.removeParagraph($scope.paragraph)
      } else if (keyEvent.ctrlKey && keyEvent.altKey && keyCode === 75) { // Ctrl + Alt + k
        $scope.moveUp($scope.paragraph)
      } else if (keyEvent.ctrlKey && keyEvent.altKey && keyCode === 74) { // Ctrl + Alt + j
        $scope.moveDown($scope.paragraph)
      } else if (keyEvent.ctrlKey && keyEvent.altKey && keyCode === 65) { // Ctrl + Alt + a
        $scope.insertNew('above')
      } else if (keyEvent.ctrlKey && keyEvent.altKey && keyCode === 66) { // Ctrl + Alt + b
        $scope.insertNew('below')
      } else if (keyEvent.ctrlKey && keyEvent.altKey && keyCode === 79) { // Ctrl + Alt + o
        $scope.toggleOutput($scope.paragraph)
      } else if (keyEvent.ctrlKey && keyEvent.altKey && keyCode === 82) { // Ctrl + Alt + r
        $scope.toggleEnableDisable($scope.paragraph)
      } else if (keyEvent.ctrlKey && keyEvent.altKey && keyCode === 69) { // Ctrl + Alt + e
        $scope.toggleEditor($scope.paragraph)
      } else if (keyEvent.ctrlKey && keyEvent.altKey && keyCode === 77) { // Ctrl + Alt + m
        if ($scope.paragraph.config.lineNumbers) {
          $scope.hideLineNumbers($scope.paragraph)
        } else {
          $scope.showLineNumbers($scope.paragraph)
        }
      } else if (keyEvent.ctrlKey && keyEvent.shiftKey && keyCode === 189) { // Ctrl + Shift + -
        $scope.changeColWidth($scope.paragraph, Math.max(1, $scope.paragraph.config.colWidth - 1))
      } else if (keyEvent.ctrlKey && keyEvent.shiftKey && keyCode === 187) { // Ctrl + Shift + =
        $scope.changeColWidth($scope.paragraph, Math.min(12, $scope.paragraph.config.colWidth + 1))
      } else if (keyEvent.ctrlKey && keyEvent.altKey && keyCode === 84) { // Ctrl + Alt + t
        if ($scope.paragraph.config.title) {
          $scope.hideTitle($scope.paragraph)
        } else {
          $scope.showTitle($scope.paragraph)
        }
      } else if (keyEvent.ctrlKey && keyEvent.shiftKey && keyCode === 67) { // Ctrl + Alt + c
        $scope.copyPara('below')
      } else if (keyEvent.ctrlKey && keyEvent.altKey && keyCode === 76) { // Ctrl + Alt + l
        $scope.clearParagraphOutput($scope.paragraph)
      } else if (keyEvent.ctrlKey && keyEvent.altKey && keyCode === 87) { // Ctrl + Alt + w
        $scope.goToSingleParagraph()
      } else {
        noShortcutDefined = true
      }

      if (!noShortcutDefined) {
        keyEvent.preventDefault()
      }
    }
  })

  $scope.$on('focusParagraph', function (event, paragraphId, cursorPos, mouseEvent) {
    if ($scope.paragraph.id === paragraphId) {
      // focus editor
      if (!$scope.paragraph.config.editorHide) {
        if (!mouseEvent) {
          $scope.editor.focus()
          // move cursor to the first row (or the last row)
          let row
          if (cursorPos >= 0) {
            row = cursorPos
            $scope.editor.gotoLine(row, 0)
          } else {
            row = $scope.editor.session.getLength()
            $scope.editor.gotoLine(row, 0)
          }
          $scope.scrollToCursor($scope.paragraph.id, 0)
        }
      }
      handleFocus(true)
    } else {
      if ($scope.editor !== undefined && $scope.editor !== null) {
        $scope.editor.blur()
      }
      let isDigestPass = true
      handleFocus(false, isDigestPass)
    }
  })

  $scope.$on('saveInterpreterBindings', function (event, paragraphId) {
    if ($scope.paragraph.id === paragraphId && $scope.editor) {
      setInterpreterBindings = true
      setParagraphMode($scope.editor.getSession(), $scope.editor.getSession().getValue())
    }
  })

  $scope.$on('doubleClickParagraph', function (event, paragraphId) {
    if ($scope.paragraph.id === paragraphId && $scope.paragraph.config.editorHide &&
      $scope.paragraph.config.editorSetting.editOnDblClick && $scope.revisionView !== true) {
      let deferred = $q.defer()
      openEditorAndCloseTable($scope.paragraph)
      $timeout(
        $scope.$on('updateParagraph', function (event, data) {
          deferred.resolve(data)
        }
        ), 1000)

      deferred.promise.then(function (data) {
        if ($scope.editor) {
          $scope.editor.focus()
          $scope.goToEnd($scope.editor)
        }
      })
    }
  })

  $scope.$on('openEditor', function (event) {
    $scope.openEditor($scope.paragraph)
  })

  $scope.$on('closeEditor', function (event) {
    $scope.closeEditor($scope.paragraph)
  })

  $scope.$on('openTable', function (event) {
    $scope.openTable($scope.paragraph)
  })

  $scope.$on('closeTable', function (event) {
    $scope.closeTable($scope.paragraph)
  })

<<<<<<< HEAD
  $scope.goToSingleParagraph = function () {
    var noteId = $route.current.pathParams.noteId;
    var redirectToUrl = location.protocol + '//' + location.host + location.pathname + '#/notebook/' + noteId + '/paragraph/' + $scope.paragraph.id+'?asIframe';
    $window.open(redirectToUrl);
  };

  $scope.showScrollDownIcon = function(){
    var doc = angular.element('#p' + $scope.paragraph.id + '_text');
    if(doc[0]){
      return doc[0].scrollHeight > doc.innerHeight();
    }
    return false;
  };

  $scope.scrollParagraphDown = function() {
    var doc = angular.element('#p' + $scope.paragraph.id + '_text');
    doc.animate({scrollTop: doc[0].scrollHeight}, 500);
    $scope.keepScrollDown = true;
  };

  $scope.showScrollUpIcon = function(){
    if(angular.element('#p' + $scope.paragraph.id + '_text')[0]){
      return angular.element('#p' + $scope.paragraph.id + '_text')[0].scrollTop !== 0;
    }
    return false;

  };

  $scope.scrollParagraphUp = function() {
    var doc = angular.element('#p' + $scope.paragraph.id + '_text');
    doc.animate({scrollTop: 0}, 500);
    $scope.keepScrollDown = false;
  };

  $scope.exportToDSV = function (delimiter) {
    var data = $scope.paragraph.result;
    var dsv = '';
    for (var titleIndex in $scope.paragraph.result.columnNames) {
      dsv += $scope.paragraph.result.columnNames[titleIndex].name + delimiter;
    }
    dsv = dsv.substring(0, dsv.length - 1) + '\n';
    for (var r in $scope.paragraph.result.msgTable) {
      var row = $scope.paragraph.result.msgTable[r];
      var dsvRow = '';
      for (var index in row) {
        dsvRow += row[index].value + delimiter;
      }
      dsv += dsvRow.substring(0, dsvRow.length - 1) + '\n';
    }
    var extension = '';
    if (delimiter === '\t') {
      extension = 'tsv';
    } else if (delimiter === ',') {
      extension = 'csv';
    }
    SaveAsService.SaveAs(dsv, 'data', extension);
  };
});
=======
  $scope.$on('resultRendered', function (event, paragraphId) {
    if ($scope.paragraph.id !== paragraphId) {
      return
    }

    /** increase spell result count and return if not finished */
    if (!$scope.increaseSpellTransactionResultCount()) {
      return
    }

    $scope.cleanupSpellTransaction()
  })
}
>>>>>>> 6eecdecb
<|MERGE_RESOLUTION|>--- conflicted
+++ resolved
@@ -346,69 +346,10 @@
     }
   }
 
-<<<<<<< HEAD
-  $scope.$watch($scope.getIframeDimensions, function (newValue, oldValue) {
-    if ($scope.asIframe && newValue) {
-      var message = {};
-      message.height = newValue;
-      message.url = $location.$$absUrl;
-      $window.parent.postMessage(angular.toJson(message), '*');
-    }
-  });
-
-  var isEmpty = function (object) {
-    return !object;
-  };
-
-  // TODO: this may have impact on performance when there are many paragraphs in a note.
-  $scope.$on('updateParagraph', function(event, data) {
-    if (data.paragraph.id === $scope.paragraph.id &&
-        (data.paragraph.dateCreated !== $scope.paragraph.dateCreated ||
-         data.paragraph.dateFinished !== $scope.paragraph.dateFinished ||
-         data.paragraph.dateStarted !== $scope.paragraph.dateStarted ||
-         data.paragraph.dateUpdated !== $scope.paragraph.dateUpdated ||
-         data.paragraph.status !== $scope.paragraph.status ||
-         data.paragraph.jobName !== $scope.paragraph.jobName ||
-         data.paragraph.title !== $scope.paragraph.title ||
-         isEmpty(data.paragraph.result) !== isEmpty($scope.paragraph.result) ||
-         data.paragraph.errorMessage !== $scope.paragraph.errorMessage ||
-         !angular.equals(data.paragraph.settings, $scope.paragraph.settings) ||
-         !angular.equals(data.paragraph.config, $scope.paragraph.config))
-       ) {
-
-      var oldType = $scope.getResultType();
-      var newType = $scope.getResultType(data.paragraph);
-      var oldGraphMode = $scope.getGraphMode();
-      var newGraphMode = $scope.getGraphMode(data.paragraph);
-
-      var statusChanged = (data.paragraph.status !== $scope.paragraph.status);
-
-      var resultRefreshed = (data.paragraph.dateFinished !== $scope.paragraph.dateFinished) ||
-        isEmpty(data.paragraph.result) !== isEmpty($scope.paragraph.result) ||
-        data.paragraph.status === 'ERROR' || (data.paragraph.status === 'FINISHED' && statusChanged);
-
-      //console.log("updateParagraph oldData %o, newData %o. type %o -> %o, mode %o -> %o", $scope.paragraph, data, oldType, newType, oldGraphMode, newGraphMode);
-
-      if ($scope.paragraph.text !== data.paragraph.text) {
-        if ($scope.dirtyText) {         // check if editor has local update
-          if ($scope.dirtyText === data.paragraph.text ) {  // when local update is the same from remote, clear local update
-            $scope.paragraph.text = data.paragraph.text;
-            $scope.dirtyText = undefined;
-            $scope.originalText = angular.copy(data.paragraph.text);
-          } else { // if there're local update, keep it.
-            $scope.paragraph.text = $scope.dirtyText;
-          }
-        } else {
-          $scope.paragraph.text = data.paragraph.text;
-          $scope.originalText = angular.copy(data.paragraph.text);
-        }
-      }
-=======
   $scope.runParagraphUsingBackendInterpreter = function (paragraphText) {
     websocketMsgSrv.runParagraph($scope.paragraph.id, $scope.paragraph.title,
       paragraphText, $scope.paragraph.config, $scope.paragraph.settings.params)
   }
->>>>>>> 6eecdecb
 
   $scope.saveParagraph = function (paragraph) {
     const dirtyText = paragraph.text
@@ -425,19 +366,6 @@
     commitParagraph(paragraph)
   }
 
-<<<<<<< HEAD
-      if (statusChanged || resultRefreshed) {
-        // when last paragraph runs, zeppelin automatically appends new paragraph.
-        // this broadcast will focus to the newly inserted paragraph
-        var paragraphs = angular.element('div[id$="_paragraphColumn_main"]');
-        if (paragraphs.length >= 2 && paragraphs[paragraphs.length-2].id.startsWith($scope.paragraph.id)) {
-          // rendering output can took some time. So delay scrolling event firing for sometime.
-          setTimeout(function() {
-            $rootScope.$broadcast('scrollToCursor');
-          }, 500);
-        }
-      }
-=======
   /**
    * @param paragraphText to be parsed
    * @param digestRequired true if calling `$digest` is required
@@ -453,7 +381,6 @@
       $scope.runParagraphUsingSpell(paragraphText, magic, digestRequired, propagated)
     } else {
       $scope.runParagraphUsingBackendInterpreter(paragraphText)
->>>>>>> 6eecdecb
     }
 
     $scope.originalText = angular.copy(paragraphText)
@@ -530,15 +457,9 @@
       config, $scope.paragraph.settings.params)
   }
 
-<<<<<<< HEAD
-  $scope.removeParagraph = function() {
-    var paragraphs = angular.element('div[id$="_paragraphColumn_main"]');
-    if (paragraphs[paragraphs.length-1].id.startsWith($scope.paragraph.id)) {
-=======
   $scope.removeParagraph = function (paragraph) {
     let paragraphs = angular.element('div[id$="_paragraphColumn_main"]')
     if (paragraphs[paragraphs.length - 1].id.indexOf(paragraph.id) === 0) {
->>>>>>> 6eecdecb
       BootstrapDialog.alert({
         closable: true,
         message: 'The last paragraph can\'t be deleted.',
@@ -683,15 +604,6 @@
     } else {
       $scope.paragraph.settings.params[formulaire.name].push(option.value)
     }
-<<<<<<< HEAD
-  };
-
-  $scope.aceChanged = function() {
-    $scope.dirtyText = $scope.editor.getSession().getValue();
-    $scope.startSaveTimer();
-    $scope.setParagraphMode($scope.editor.getSession(), $scope.dirtyText, $scope.editor.getCursorPosition());
-  };
-=======
   }
 
   $scope.aceChanged = function (_, editor) {
@@ -701,21 +613,14 @@
     $scope.startSaveTimer()
     setParagraphMode(session, dirtyText, editor.getCursorPosition())
   }
->>>>>>> 6eecdecb
 
   $scope.aceLoaded = function (_editor) {
     let langTools = ace.require('ace/ext/language_tools')
     let Range = ace.require('ace/range').Range
 
-<<<<<<< HEAD
-    _editor.$blockScrolling = Infinity;
-    $scope.editor = _editor;
-    $scope.editor.on('input', $scope.aceChanged);
-=======
     _editor.$blockScrolling = Infinity
     $scope.editor = _editor
     $scope.editor.on('input', $scope.aceChanged)
->>>>>>> 6eecdecb
     if (_editor.container.id !== '{{paragraph.id}}_editor') {
       $scope.editor.renderer.setShowGutter($scope.paragraph.config.lineNumbers)
       $scope.editor.setShowFoldWidgets(false)
@@ -792,15 +697,10 @@
                 completions.push({
                   name: v.name,
                   value: v.value,
-<<<<<<< HEAD
-                  score: 300
-                });
-=======
                   meta: v.meta,
                   caption: computeCaption(v.value, v.meta),
                   score: 300
                 })
->>>>>>> 6eecdecb
               }
               callback(null, completions)
             }
@@ -814,24 +714,8 @@
       $scope.editor.setOptions({
         enableBasicAutocompletion: true,
         enableSnippets: false,
-<<<<<<< HEAD
-        enableLiveAutocompletion:false
-      });
-
-      $scope.handleFocus = function(value, isDigestPass) {
-        $scope.paragraphFocused = value;
-        if (isDigestPass === false || isDigestPass === undefined) {
-          // Protect against error in case digest is already running
-          $timeout(function() {
-            // Apply changes since they come from 3rd party library
-            $scope.$digest();
-          });
-        }
-      };
-=======
         enableLiveAutocompletion: false
       })
->>>>>>> 6eecdecb
 
       $scope.editor.on('focus', function () {
         handleFocus(true)
@@ -867,10 +751,6 @@
        */
 
       // remove binding
-<<<<<<< HEAD
-      $scope.editor.commands.bindKey('ctrl-alt-n.', null);
-      $scope.editor.commands.removeCommand('showSettingsMenu');
-=======
       $scope.editor.commands.removeCommand('showSettingsMenu')
 
       let isOption = $rootScope.isMac ? 'option' : 'alt'
@@ -883,7 +763,6 @@
       $scope.editor.commands.bindKey('ctrl-' + isOption + '-e', null)
       $scope.editor.commands.bindKey('ctrl-' + isOption + '-t', null)
       $scope.editor.commands.bindKey('ctrl-space', null)
->>>>>>> 6eecdecb
 
       if ($rootScope.isMac) {
         $scope.editor.commands.bindKey('command-l', null)
@@ -906,19 +785,6 @@
           $scope.scrollToCursor($scope.paragraph.id, scrollValue)
         }
       }
-
-      var keyBindingEditorFocusAction = function(scrollValue) {
-        var numRows = $scope.editor.getSession().getLength();
-        var currentRow = $scope.editor.getCursorPosition().row;
-        if (currentRow === 0 && scrollValue <= 0) {
-          // move focus to previous paragraph
-          $scope.$emit('moveFocusToPreviousParagraph', $scope.paragraph.id);
-        } else if (currentRow === numRows - 1 && scrollValue >= 0) {
-          $scope.$emit('moveFocusToNextParagraph', $scope.paragraph.id);
-        } else {
-          $scope.scrollToCursor($scope.paragraph.id, scrollValue);
-        }
-      };
 
       // handle cursor moves
       $scope.editor.keyBinding.origOnCommandKey = $scope.editor.keyBinding.onCommandKey
@@ -933,29 +799,6 @@
             angular.element('#' + $scope.paragraph.id + '_editor > textarea').css('top', cursorPos.top)
           }
 
-<<<<<<< HEAD
-          var ROW_UP = -1;
-          var ROW_DOWN = 1;
-
-          switch (keyCode) {
-            case 38:
-              keyBindingEditorFocusAction(ROW_UP);
-              break;
-            case 80:
-              if (e.ctrlKey && !e.altKey) {
-                keyBindingEditorFocusAction(ROW_UP);
-              }
-              break;
-            case 40:
-              keyBindingEditorFocusAction(ROW_DOWN);
-              break;
-            case 78:
-              if (e.ctrlKey && !e.altKey) {
-                keyBindingEditorFocusAction(ROW_DOWN);
-              }
-              break;
-           }
-=======
           let ROW_UP = -1
           let ROW_DOWN = 1
 
@@ -977,7 +820,6 @@
               }
               break
           }
->>>>>>> 6eecdecb
         }
         this.origOnCommandKey(e, hashId, keyCode)
       }
@@ -1066,15 +908,9 @@
 
   $rootScope.$on('scrollToCursor', function (event) {
     // scroll on 'scrollToCursor' event only when cursor is in the last paragraph
-<<<<<<< HEAD
-    var paragraphs = angular.element('div[id$="_paragraphColumn_main"]');
-    if (paragraphs[paragraphs.length-1].id.startsWith($scope.paragraph.id)) {
-      $scope.scrollToCursor($scope.paragraph.id, 0);
-=======
     let paragraphs = angular.element('div[id$="_paragraphColumn_main"]')
     if (paragraphs[paragraphs.length - 1].id.indexOf($scope.paragraph.id) === 0) {
       $scope.scrollToCursor($scope.paragraph.id, 0)
->>>>>>> 6eecdecb
     }
   })
 
@@ -1141,19 +977,11 @@
       }
       return ''
     }
-<<<<<<< HEAD
-    var user = (pdata.user === undefined || pdata.user === null) ? 'anonymous' : pdata.user;
-    var desc = 'Took ' + moment.duration((timeMs / 1000), 'seconds').format('h [hrs] m [min] s [sec]') +
-      '. Last updated by ' + user + ' at ' + moment(pdata.dateFinished).format('MMMM DD YYYY, h:mm:ss A') + '.';
-    if ($scope.isResultOutdated()) {
-      desc += ' (outdated)';
-=======
     let user = (pdata.user === undefined || pdata.user === null) ? 'anonymous' : pdata.user
     let desc = 'Took ' + moment.duration((timeMs / 1000), 'seconds').format('h [hrs] m [min] s [sec]') +
       '. Last updated by ' + user + ' at ' + moment(pdata.dateFinished).format('MMMM DD YYYY, h:mm:ss A') + '.'
     if ($scope.isResultOutdated(pdata)) {
       desc += ' (outdated)'
->>>>>>> 6eecdecb
     }
     return desc
   }
@@ -1173,283 +1001,20 @@
     editor.navigateFileEnd()
   }
 
-<<<<<<< HEAD
-      if (editorHide && (keyCode === 38 || (keyCode === 80 && keyEvent.ctrlKey && !keyEvent.altKey))) { // up
-        // move focus to previous paragraph
-        $scope.$emit('moveFocusToPreviousParagraph', paragraphId);
-      } else if (editorHide && (keyCode === 40 || (keyCode === 78 && keyEvent.ctrlKey && !keyEvent.altKey))) { // down
-        // move focus to next paragraph
-        $scope.$emit('moveFocusToNextParagraph', paragraphId);
-      } else if (keyEvent.shiftKey && keyCode === 13) { // Shift + Enter
-        $scope.run();
-      } else if (keyEvent.ctrlKey && keyEvent.altKey && keyCode === 67) { // Ctrl + Alt + c
-        $scope.cancelParagraph();
-      } else if (keyEvent.ctrlKey && keyEvent.altKey && keyCode === 68) { // Ctrl + Alt + d
-        $scope.removeParagraph();
-      } else if (keyEvent.ctrlKey && keyEvent.altKey && keyCode === 75) { // Ctrl + Alt + k
-        $scope.moveUp();
-      } else if (keyEvent.ctrlKey && keyEvent.altKey && keyCode === 74) { // Ctrl + Alt + j
-        $scope.moveDown();
-      } else if (keyEvent.ctrlKey && keyEvent.altKey && keyCode === 65) { // Ctrl + Alt + a
-        $scope.insertNew('above');
-      } else if (keyEvent.ctrlKey && keyEvent.altKey && keyCode === 66) { // Ctrl + Alt + b
-        $scope.insertNew('below');
-      } else if (keyEvent.ctrlKey && keyEvent.altKey && keyCode === 79) { // Ctrl + Alt + o
-        $scope.toggleOutput();
-      } else if (keyEvent.ctrlKey && keyEvent.altKey && keyCode === 82) { // Ctrl + Alt + r
-        $scope.toggleEnableDisable();
-      } else if (keyEvent.ctrlKey && keyEvent.altKey && keyCode === 69) { // Ctrl + Alt + e
-        $scope.toggleEditor();
-      } else if (keyEvent.ctrlKey && keyEvent.altKey && keyCode === 77) { // Ctrl + Alt + m
-        if ($scope.paragraph.config.lineNumbers) {
-          $scope.hideLineNumbers();
-        } else {
-          $scope.showLineNumbers();
-        }
-      } else if (keyEvent.ctrlKey && keyEvent.shiftKey && keyCode === 189) { // Ctrl + Shift + -
-        $scope.paragraph.config.colWidth = Math.max(1, $scope.paragraph.config.colWidth - 1);
-        $scope.changeColWidth();
-      } else if (keyEvent.ctrlKey && keyEvent.shiftKey && keyCode === 187) { // Ctrl + Shift + =
-        $scope.paragraph.config.colWidth = Math.min(12, $scope.paragraph.config.colWidth + 1);
-        $scope.changeColWidth();
-      } else if (keyEvent.ctrlKey && keyEvent.altKey && keyCode === 84) { // Ctrl + Alt + t
-        if ($scope.paragraph.config.title) {
-          $scope.hideTitle();
-        } else {
-          $scope.showTitle();
-        }
-=======
   $scope.parseTableCell = function (cell) {
     if (!isNaN(cell)) {
       if (cell.length === 0 || Number(cell) > Number.MAX_SAFE_INTEGER || Number(cell) < Number.MIN_SAFE_INTEGER) {
         return cell
->>>>>>> 6eecdecb
       } else {
         return Number(cell)
       }
     }
-<<<<<<< HEAD
-  });
-
-  $scope.$on('focusParagraph', function(event, paragraphId, cursorPos, mouseEvent) {
-    if ($scope.paragraph.id === paragraphId) {
-      // focus editor
-      if (!$scope.paragraph.config.editorHide) {
-        if (!mouseEvent) {
-          $scope.editor.focus();
-          // move cursor to the first row (or the last row)
-          var row;
-          if (cursorPos >= 0) {
-            row = cursorPos;
-            $scope.editor.gotoLine(row, 0);
-          } else {
-            row = $scope.editor.session.getLength();
-            $scope.editor.gotoLine(row, 0);
-          }
-          $scope.scrollToCursor($scope.paragraph.id, 0);
-        }
-      }
-      $scope.handleFocus(true);
-    } else {
-      $scope.editor.blur();
-      var isDigestPass = true;
-      $scope.handleFocus(false, isDigestPass);
-    }
-  });
-
-  $scope.$on('runParagraph', function(event) {
-    $scope.runParagraph($scope.editor.getValue());
-  });
-
-  $scope.$on('openEditor', function(event) {
-    $scope.openEditor();
-  });
-
-  $scope.$on('closeEditor', function(event) {
-    $scope.closeEditor();
-  });
-
-  $scope.$on('openTable', function(event) {
-    $scope.openTable();
-  });
-
-  $scope.$on('closeTable', function(event) {
-    $scope.closeTable();
-  });
-
-
-  $scope.getResultType = function(paragraph) {
-    var pdata = (paragraph) ? paragraph : $scope.paragraph;
-    if (pdata.result && pdata.result.type) {
-      return pdata.result.type;
-    } else {
-      return 'TEXT';
-    }
-  };
-
-  $scope.getBase64ImageSrc = function(base64Data) {
-    return 'data:image/png;base64,'+base64Data;
-  };
-
-  $scope.getGraphMode = function(paragraph) {
-    var pdata = (paragraph) ? paragraph : $scope.paragraph;
-    if (pdata.config.graph && pdata.config.graph.mode) {
-      return pdata.config.graph.mode;
-    } else {
-      return 'table';
-    }
-  };
-
-  $scope.loadTableData = function(result) {
-    if (!result) {
-      return;
-    }
-    if (result.type === 'TABLE') {
-      var columnNames = [];
-      var rows = [];
-      var array = [];
-      var textRows = result.msg.split('\n');
-      result.comment = '';
-      var comment = false;
-
-      for (var i = 0; i < textRows.length; i++) {
-        var textRow = textRows[i];
-        if (comment) {
-          result.comment += textRow;
-          continue;
-        }
-
-        if (textRow === '') {
-          if (rows.length>0) {
-            comment = true;
-          }
-          continue;
-        }
-        var textCols = textRow.split('\t');
-        var cols = [];
-        var cols2 = [];
-        for (var j = 0; j < textCols.length; j++) {
-          var col = textCols[j];
-          if (i === 0) {
-            columnNames.push({name:col, index:j, aggr:'sum'});
-          } else {
-            cols.push(col);
-            cols2.push({key: (columnNames[i]) ? columnNames[i].name: undefined, value: col});
-          }
-        }
-        if (i !== 0) {
-          rows.push(cols);
-          array.push(cols2);
-        }
-      }
-      result.msgTable = array;
-      result.columnNames = columnNames;
-      result.rows = rows;
-    }
-  };
-
-  $scope.setGraphMode = function(type, emit, refresh) {
-    if (emit) {
-      setNewMode(type);
-    } else {
-      clearUnknownColsFromGraphOption();
-      // set graph height
-      var height = $scope.paragraph.config.graph.height;
-      angular.element('#p' + $scope.paragraph.id + '_graph').height(height);
-
-      if (!type || type === 'table') {
-        setTable($scope.paragraph.result, refresh);
-      }
-      else {
-        setD3Chart(type, $scope.paragraph.result, refresh);
-      }
-    }
-  };
-
-  var setNewMode = function(newMode) {
-    var newConfig = angular.copy($scope.paragraph.config);
-    var newParams = angular.copy($scope.paragraph.settings.params);
-
-    // graph options
-    newConfig.graph.mode = newMode;
-
-    commitParagraph($scope.paragraph.title, $scope.paragraph.text, newConfig, newParams);
-  };
-
-  var commitParagraph = function(title, text, config, params) {
-    websocketMsgSrv.commitParagraph($scope.paragraph.id, title, text, config, params);
-  };
-
-  var setTable = function(data, refresh) {
-    var renderTable = function() {
-      var height = $scope.paragraph.config.graph.height;
-      var container = angular.element('#p' + $scope.paragraph.id + '_table').css('height', height).get(0);
-      var resultRows = data.rows;
-      var columnNames = _.pluck(data.columnNames, 'name');
-
-      if ($scope.hot) {
-        $scope.hot.destroy();
-      }
-
-      $scope.hot = new Handsontable(container, {
-        colHeaders: columnNames,
-        data: resultRows,
-        rowHeaders: false,
-        stretchH: 'all',
-        sortIndicator: true,
-        columnSorting: true,
-        contextMenu: false,
-        manualColumnResize: true,
-        manualRowResize: true,
-        readOnly: true,
-        readOnlyCellClassName: '',  // don't apply any special class so we can retain current styling
-        fillHandle: false,
-        fragmentSelection: true,
-        disableVisualSelection: true,
-        cells: function(row, col, prop) {
-          var cellProperties = {};
-          cellProperties.renderer = function(instance, td, row, col, prop, value, cellProperties) {
-            if (!isNaN(value)) {
-              cellProperties.format = '0,0.[00000]';
-              td.style.textAlign = 'left';
-              Handsontable.renderers.NumericRenderer.apply(this, arguments);
-            } else if (value.length > '%html'.length && '%html ' === value.substring(0, '%html '.length)) {
-              td.innerHTML = value.substring('%html'.length);
-            } else {
-              Handsontable.renderers.TextRenderer.apply(this, arguments);
-            }
-          };
-          return cellProperties;
-        }
-      });
-    };
-
-    var retryRenderer = function() {
-      if (angular.element('#p' + $scope.paragraph.id + '_table').length) {
-        try {
-          renderTable();
-        } catch(err) {
-          console.log('Chart drawing error %o', err);
-        }
-      } else {
-        $timeout(retryRenderer,10);
-      }
-    };
-    $timeout(retryRenderer);
-
-  };
-
-  var groupedThousandsWith3DigitsFormatter = function(x){
-    return d3.format(',')(d3.round(x, 3));
-  };
-=======
     let d = moment(cell)
     if (d.isValid()) {
       return d
     }
     return cell
   }
->>>>>>> 6eecdecb
 
   const commitParagraph = function (paragraph) {
     const {
@@ -1463,14 +1028,6 @@
     websocketMsgSrv.commitParagraph(id, title, text, config, params)
   }
 
-<<<<<<< HEAD
-  var yAxisTickFormat = function(d) {
-    if (Math.abs(d) >= Math.pow(10,6)) {
-      return customAbbrevFormatter(d);
-    }
-    return groupedThousandsWith3DigitsFormatter(d);
-  };
-=======
   /** Utility function */
   $scope.goToSingleParagraph = function () {
     let noteId = $route.current.pathParams.noteId
@@ -1478,7 +1035,6 @@
       '/paragraph/' + $scope.paragraph.id + '?asIframe'
     $window.open(redirectToUrl)
   }
->>>>>>> 6eecdecb
 
   $scope.showScrollDownIcon = function (id) {
     let doc = angular.element('#p' + id + '_text')
@@ -1488,77 +1044,6 @@
     return false
   }
 
-<<<<<<< HEAD
-    var d3g = [];
-    var xLabels;
-    var yLabels;
-
-    if (type === 'scatterChart') {
-      var scatterData = setScatterChart(data, refresh);
-
-      xLabels = scatterData.xLabels;
-      yLabels = scatterData.yLabels;
-      d3g = scatterData.d3g;
-
-      $scope.chart[type].xAxis.tickFormat(function(d) {return xAxisTickFormat(d, xLabels);});
-      $scope.chart[type].yAxis.tickFormat(function(d) {return yAxisTickFormat(d, yLabels);});
-
-      // configure how the tooltip looks.
-      $scope.chart[type].tooltipContent(function(key, x, y, graph, data) {
-        var tooltipContent = '<h3>' + key + '</h3>';
-        if ($scope.paragraph.config.graph.scatter.size &&
-            $scope.isValidSizeOption($scope.paragraph.config.graph.scatter, $scope.paragraph.result.rows)) {
-          tooltipContent += '<p>' + data.point.size + '</p>';
-        }
-
-        return tooltipContent;
-      });
-
-      $scope.chart[type].showDistX(true)
-        .showDistY(true);
-      //handle the problem of tooltip not showing when muliple points have same value.
-    } else {
-      var p = pivot(data);
-      if (type === 'pieChart') {
-        var d = pivotDataToD3ChartFormat(p, true).d3g;
-
-        $scope.chart[type].x(function(d) { return d.label;})
-          .y(function(d) { return d.value;});
-
-        if ( d.length > 0 ) {
-          for ( var i=0; i<d[0].values.length ; i++) {
-            var e = d[0].values[i];
-            d3g.push({
-              label : e.x,
-              value : e.y
-            });
-          }
-        }
-      } else if (type === 'multiBarChart') {
-        d3g = pivotDataToD3ChartFormat(p, true, false, type).d3g;
-        $scope.chart[type].yAxis.axisLabelDistance(50);
-        $scope.chart[type].yAxis.tickFormat(function(d) {return yAxisTickFormat(d);});
-      } else if (type === 'lineChart' || type === 'stackedAreaChart' || type === 'lineWithFocusChart') {
-        var pivotdata = pivotDataToD3ChartFormat(p, false, true);
-        xLabels = pivotdata.xLabels;
-        d3g = pivotdata.d3g;
-        $scope.chart[type].xAxis.tickFormat(function(d) {return xAxisTickFormat(d, xLabels);});
-        if (type === 'stackedAreaChart') {
-          $scope.chart[type].yAxisTickFormat(function(d) {return yAxisTickFormat(d);});
-        } else {
-          $scope.chart[type].yAxis.tickFormat(function(d) {return yAxisTickFormat(d, xLabels);});
-        }
-        $scope.chart[type].yAxis.axisLabelDistance(50);
-        if ($scope.chart[type].useInteractiveGuideline) { // lineWithFocusChart hasn't got useInteractiveGuideline
-          $scope.chart[type].useInteractiveGuideline(true); // for better UX and performance issue. (https://github.com/novus/nvd3/issues/691)
-        }
-        if($scope.paragraph.config.graph.forceY) {
-          $scope.chart[type].forceY([0]); // force y-axis minimum to 0 for line chart.
-        } else {
-          $scope.chart[type].forceY([]);
-        }
-      }
-=======
   $scope.scrollParagraphDown = function (id) {
     let doc = angular.element('#p' + id + '_text')
     doc.animate({scrollTop: doc[0].scrollHeight}, 500)
@@ -1568,7 +1053,6 @@
   $scope.showScrollUpIcon = function (id) {
     if (angular.element('#p' + id + '_text')[0]) {
       return angular.element('#p' + id + '_text')[0].scrollTop !== 0
->>>>>>> 6eecdecb
     }
     return false
   }
@@ -1750,29 +1234,9 @@
       $scope.paragraph.config = newPara.config
       initializeDefault(newPara.config)
     } else {
-<<<<<<< HEAD
-      for (var d3gIndex = 0; d3gIndex < d3g.length; d3gIndex++) {
-        colName = d3g[d3gIndex].key;
-        withoutAggr = colName.substring(0, colName.lastIndexOf('('));
-        if (namesWithoutAggr[withoutAggr] <= 1 ) {
-          d3g[d3gIndex].key = withoutAggr;
-        }
-      }
-
-      // use group name instead of group.value as a column name, if there're only one group and one value selected.
-      if (groups.length === 1 && values.length === 1) {
-        for (d3gIndex = 0; d3gIndex < d3g.length; d3gIndex++) {
-          colName = d3g[d3gIndex].key;
-          colName = colName.split('.').slice(0, -1).join('.');
-          d3g[d3gIndex].key = colName;
-        }
-      }
-
-=======
       newPara.config.editorHide = true
       newPara.config.tableHide = false
       $scope.paragraph.config = newPara.config
->>>>>>> 6eecdecb
     }
   }
 
@@ -1991,66 +1455,6 @@
     $scope.closeTable($scope.paragraph)
   })
 
-<<<<<<< HEAD
-  $scope.goToSingleParagraph = function () {
-    var noteId = $route.current.pathParams.noteId;
-    var redirectToUrl = location.protocol + '//' + location.host + location.pathname + '#/notebook/' + noteId + '/paragraph/' + $scope.paragraph.id+'?asIframe';
-    $window.open(redirectToUrl);
-  };
-
-  $scope.showScrollDownIcon = function(){
-    var doc = angular.element('#p' + $scope.paragraph.id + '_text');
-    if(doc[0]){
-      return doc[0].scrollHeight > doc.innerHeight();
-    }
-    return false;
-  };
-
-  $scope.scrollParagraphDown = function() {
-    var doc = angular.element('#p' + $scope.paragraph.id + '_text');
-    doc.animate({scrollTop: doc[0].scrollHeight}, 500);
-    $scope.keepScrollDown = true;
-  };
-
-  $scope.showScrollUpIcon = function(){
-    if(angular.element('#p' + $scope.paragraph.id + '_text')[0]){
-      return angular.element('#p' + $scope.paragraph.id + '_text')[0].scrollTop !== 0;
-    }
-    return false;
-
-  };
-
-  $scope.scrollParagraphUp = function() {
-    var doc = angular.element('#p' + $scope.paragraph.id + '_text');
-    doc.animate({scrollTop: 0}, 500);
-    $scope.keepScrollDown = false;
-  };
-
-  $scope.exportToDSV = function (delimiter) {
-    var data = $scope.paragraph.result;
-    var dsv = '';
-    for (var titleIndex in $scope.paragraph.result.columnNames) {
-      dsv += $scope.paragraph.result.columnNames[titleIndex].name + delimiter;
-    }
-    dsv = dsv.substring(0, dsv.length - 1) + '\n';
-    for (var r in $scope.paragraph.result.msgTable) {
-      var row = $scope.paragraph.result.msgTable[r];
-      var dsvRow = '';
-      for (var index in row) {
-        dsvRow += row[index].value + delimiter;
-      }
-      dsv += dsvRow.substring(0, dsvRow.length - 1) + '\n';
-    }
-    var extension = '';
-    if (delimiter === '\t') {
-      extension = 'tsv';
-    } else if (delimiter === ',') {
-      extension = 'csv';
-    }
-    SaveAsService.SaveAs(dsv, 'data', extension);
-  };
-});
-=======
   $scope.$on('resultRendered', function (event, paragraphId) {
     if ($scope.paragraph.id !== paragraphId) {
       return
@@ -2063,5 +1467,4 @@
 
     $scope.cleanupSpellTransaction()
   })
-}
->>>>>>> 6eecdecb
+}