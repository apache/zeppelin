/*
 * Licensed under the Apache License, Version 2.0 (the "License");
 * you may not use this file except in compliance with the License.
 * You may obtain a copy of the License at
 *
 *     http://www.apache.org/licenses/LICENSE-2.0
 *
 * Unless required by applicable law or agreed to in writing, software
 * distributed under the License is distributed on an "AS IS" BASIS,
 * WITHOUT WARRANTIES OR CONDITIONS OF ANY KIND, either express or implied.
 * See the License for the specific language governing permissions and
 * limitations under the License.
 */
'use strict';

angular.module('zeppelinWebApp').controller('ParagraphCtrl', function($scope, $rootScope, $route, $window,
                                                                      $routeParams, $location, $timeout, $compile,
                                                                      $http, websocketMsgSrv, baseUrlSrv, ngToast,
<<<<<<< HEAD
                                                                      saveAsService, editorConfigSrv) {
=======
                                                                      saveAsService, esriLoader) {
>>>>>>> 47b19315
  var ANGULAR_FUNCTION_OBJECT_NAME_PREFIX = '_Z_ANGULAR_FUNC_';
  $scope.parentNote = null;
  $scope.paragraph = null;
  $scope.originalText = '';
  $scope.editor = null;
  $scope.defaultEditorConfig = editorConfigSrv.getDefaultEditorSetting();
  $scope.userEditorConfig = $scope.defaultEditorConfig;

  var paragraphScope = $rootScope.$new(true, $rootScope);

  // to keep backward compatibility
  $scope.compiledScope = paragraphScope;

  paragraphScope.z = {
    // z.runParagraph('20150213-231621_168813393')
    runParagraph: function(paragraphId) {
      if (paragraphId) {
        var filtered = $scope.parentNote.paragraphs.filter(function(x) {
          return x.id === paragraphId;});
        if (filtered.length === 1) {
          var paragraph = filtered[0];
          websocketMsgSrv.runParagraph(paragraph.id, paragraph.title, paragraph.text,
              paragraph.config, paragraph.settings.params);
        } else {
          ngToast.danger({content: 'Cannot find a paragraph with id \'' + paragraphId + '\'',
            verticalPosition: 'top', dismissOnTimeout: false});
        }
      } else {
        ngToast.danger({
          content: 'Please provide a \'paragraphId\' when calling z.runParagraph(paragraphId)',
          verticalPosition: 'top', dismissOnTimeout: false});
      }
    },

    // Example: z.angularBind('my_var', 'Test Value', '20150213-231621_168813393')
    angularBind: function(varName, value, paragraphId) {
      // Only push to server if there paragraphId is defined
      if (paragraphId) {
        websocketMsgSrv.clientBindAngularObject($routeParams.noteId, varName, value, paragraphId);
      } else {
        ngToast.danger({
          content: 'Please provide a \'paragraphId\' when calling ' +
          'z.angularBind(varName, value, \'PUT_HERE_PARAGRAPH_ID\')',
          verticalPosition: 'top', dismissOnTimeout: false});
      }
    },

    // Example: z.angularUnBind('my_var', '20150213-231621_168813393')
    angularUnbind: function(varName, paragraphId) {
      // Only push to server if paragraphId is defined
      if (paragraphId) {
        websocketMsgSrv.clientUnbindAngularObject($routeParams.noteId, varName, paragraphId);
      } else {
        ngToast.danger({
          content: 'Please provide a \'paragraphId\' when calling ' +
          'z.angularUnbind(varName, \'PUT_HERE_PARAGRAPH_ID\')',
          verticalPosition: 'top', dismissOnTimeout: false});
      }
    }
  };

  var angularObjectRegistry = {};

  $rootScope.$on('updateEditorSettings', function() {
    console.log('change to paragraph editor theme', $scope.defaultEditorConfig);
    $scope.defaultEditorConfig = editorConfigSrv.getDefaultEditorSetting();
    $scope.userEditorConfig = $scope.defaultEditorConfig;
    $scope.setParagraphMode(
      $scope.editor.getSession(),
      $scope.paragraph.text,
      {row: 0, column: 0}
    );
  });

  $scope.setEditorConfig = function(newValue, oldValue) {
    if (newValue === undefined && oldValue === undefined) {
      if ($scope.editor !== null) {
        $scope.editor.renderer.setShowGutter(false);
        $scope.editor.setHighlightGutterLine(false);
        $scope.editor.getSession().setMode('ace/mode/scala');
        $scope.editor.setHighlightActiveLine(false);
        $scope.editor.getSession().setTabSize(4);
        $scope.editor.setTheme('ace/theme/chrome');
        $scope.editor.setShowFoldWidgets(true);
        $scope.editor.setOptions({
          enableBasicAutocompletion: true,
          enableSnippets: false,
          enableLiveAutocompletion: false,
          fontSize: 12
        });

        $scope.editor.setShowPrintMargin(false);
        $scope.editor.setPrintMarginColumn(false);
      }
      $scope.paragraph.config.editorMode = 'ace/mode/scala';
      return;
    }

    var targetEditorConfig = newValue !== undefined ? newValue : oldValue;
    var isShowLineNumberValue = $scope.paragraph.config.lineNumbers;

    // show line number option precious order (paragraph setting > user theme)
    if (isShowLineNumberValue === undefined) {
      isShowLineNumberValue = targetEditorConfig.isShowNumberLine();
    }

    $scope.editor.renderer.setShowGutter(isShowLineNumberValue);
    $scope.editor.setHighlightGutterLine(isShowLineNumberValue);
    $scope.editor.getSession().setMode(targetEditorConfig.getMode());
    $scope.editor.setHighlightActiveLine(targetEditorConfig.isActiveLine());
    $scope.editor.getSession().setTabSize(targetEditorConfig.getTabSize());
    $scope.editor.setTheme(targetEditorConfig.getTheme());
    $scope.editor.setShowFoldWidgets(true);
    $scope.editor.setOptions({
      enableBasicAutocompletion: true,
      enableSnippets: false,
      enableLiveAutocompletion: targetEditorConfig.isLiveAutoCompletion(),
      fontSize: targetEditorConfig.getFontSizeHtmlFormat()
    });
    $scope.editor.setShowPrintMargin(targetEditorConfig.isShowPrintMargin());
    $scope.editor.setPrintMarginColumn(targetEditorConfig.getShowPrintMarginColumn());
    $scope.paragraph.config.editorMode = targetEditorConfig.getMode();

    $scope.userEditorConfig = targetEditorConfig;
  };

  // Controller init
  $scope.init = function(newParagraph, note) {
    $scope.paragraph = newParagraph;
    $scope.parentNote = note;
    $scope.originalText = angular.copy(newParagraph.text);
    $scope.chart = {};
    $scope.baseMapOption = ['Streets', 'Satellite', 'Hybrid', 'Topo', 'Gray', 'Oceans', 'Terrain'];
    $scope.colWidthOption = [1, 2, 3, 4, 5, 6, 7, 8, 9, 10, 11, 12];
    $scope.paragraphFocused = false;
    if (newParagraph.focus) {
      $scope.paragraphFocused = true;
    }

    if (!$scope.paragraph.config) {
      $scope.paragraph.config = {};
    }

    initializeDefault();

    if ($scope.getResultType() === 'TABLE') {
      $scope.loadTableData($scope.paragraph.result);
      $scope.setGraphMode($scope.getGraphMode(), false, false);
    } else if ($scope.getResultType() === 'HTML') {
      $scope.renderHtml();
    } else if ($scope.getResultType() === 'ANGULAR') {
      $scope.renderAngular();
    } else if ($scope.getResultType() === 'TEXT') {
      $scope.renderText();
    }

    getApplicationStates();
    getSuggestions();

    var activeApp =  _.get($scope.paragraph.config, 'helium.activeApp');
    if (activeApp) {
      var app = _.find($scope.apps, {id: activeApp});
      renderApp(app);
    }
  };

  $scope.renderHtml = function() {
    var retryRenderer = function() {
      if (angular.element('#p' + $scope.paragraph.id + '_html').length) {
        try {
          angular.element('#p' + $scope.paragraph.id + '_html').html($scope.paragraph.result.msg);

          angular.element('#p' + $scope.paragraph.id + '_html').find('pre code').each(function(i, e) {
            hljs.highlightBlock(e);
          });
        } catch (err) {
          console.log('HTML rendering error %o', err);
        }
      } else {
        $timeout(retryRenderer, 10);
      }
    };
    $timeout(retryRenderer);
  };

  $scope.renderAngular = function() {
    var retryRenderer = function() {
      if (angular.element('#p' + $scope.paragraph.id + '_angular').length) {
        try {
          angular.element('#p' + $scope.paragraph.id + '_angular').html($scope.paragraph.result.msg);

          $compile(angular.element('#p' + $scope.paragraph.id + '_angular').contents())(paragraphScope);
        } catch (err) {
          console.log('ANGULAR rendering error %o', err);
        }
      } else {
        $timeout(retryRenderer, 10);
      }
    };
    $timeout(retryRenderer);
  };

  $scope.renderText = function() {
    var retryRenderer = function() {

      var textEl = angular.element('#p' + $scope.paragraph.id + '_text');
      if (textEl.length) {
        // clear all lines before render
        $scope.clearTextOutput();

        if ($scope.paragraph.result && $scope.paragraph.result.msg) {
          $scope.appendTextOutput($scope.paragraph.result.msg);
        }

        angular.element('#p' + $scope.paragraph.id + '_text').bind('mousewheel', function(e) {
          $scope.keepScrollDown = false;
        });
        $scope.flushStreamingOutput = true;
      } else {
        $timeout(retryRenderer, 10);
      }
    };
    $timeout(retryRenderer);
  };

  $scope.clearTextOutput = function() {
    var textEl = angular.element('#p' + $scope.paragraph.id + '_text');
    if (textEl.length) {
      textEl.children().remove();
    }
  };

  $scope.appendTextOutput = function(msg) {
    var textEl = angular.element('#p' + $scope.paragraph.id + '_text');
    if (textEl.length) {
      var lines = msg.split('\n');
      for (var i = 0; i < lines.length; i++) {
        textEl.append(angular.element('<div></div>').text(lines[i]));
      }
    }
    if ($scope.keepScrollDown) {
      var doc = angular.element('#p' + $scope.paragraph.id + '_text');
      doc[0].scrollTop = doc[0].scrollHeight;
    }
  };

  var initializeDefault = function() {
    var config = $scope.paragraph.config;

    if (!config.colWidth) {
      config.colWidth = 12;
    }

    if (!config.graph) {
      config.graph = {};
    }

    if (!config.graph.mode) {
      config.graph.mode = 'table';
    }

    if (!config.graph.height) {
      config.graph.height = 300;
    }

    if (!config.graph.optionOpen) {
      config.graph.optionOpen = false;
    }

    if (!config.graph.keys) {
      config.graph.keys = [];
    }

    if (!config.graph.values) {
      config.graph.values = [];
    }

    if (!config.graph.groups) {
      config.graph.groups = [];
    }

    if (!config.graph.scatter) {
      config.graph.scatter = {};
    }

    if (!config.graph.map) {
      config.graph.map = {};
    }

    if (!config.graph.map.baseMapType) {
      config.graph.map.baseMapType = $scope.baseMapOption[0];
    }

    if (!config.graph.map.isOnline) {
      config.graph.map.isOnline = true;
    }

    if (!config.graph.map.pinCols) {
      config.graph.map.pinCols = [];
    }

    if (config.enabled === undefined) {
      config.enabled = true;
    }
  };

  $scope.getIframeDimensions = function() {
    if ($scope.asIframe) {
      var paragraphid = '#' + $routeParams.paragraphId + '_container';
      var height = angular.element(paragraphid).height();
      return height;
    }
    return 0;
  };

  $scope.$watch($scope.getIframeDimensions, function(newValue, oldValue) {
    if ($scope.asIframe && newValue) {
      var message = {};
      message.height = newValue;
      message.url = $location.$$absUrl;
      $window.parent.postMessage(angular.toJson(message), '*');
    }
  });

  var isEmpty = function(object) {
    return !object;
  };

  $scope.isRunning = function() {
    if ($scope.paragraph.status === 'RUNNING' || $scope.paragraph.status === 'PENDING') {
      return true;
    } else {
      return false;
    }
  };

  $scope.cancelParagraph = function() {
    console.log('Cancel %o', $scope.paragraph.id);
    websocketMsgSrv.cancelParagraphRun($scope.paragraph.id);
  };

  $scope.runParagraph = function(data) {
    websocketMsgSrv.runParagraph($scope.paragraph.id, $scope.paragraph.title,
                                 data, $scope.paragraph.config, $scope.paragraph.settings.params);
    $scope.originalText = angular.copy(data);
    $scope.dirtyText = undefined;
  };

  $scope.saveParagraph = function() {
    if ($scope.dirtyText === undefined || $scope.dirtyText === $scope.originalText) {
      return;
    }
    commitParagraph($scope.paragraph.title, $scope.dirtyText, $scope.paragraph.config,
      $scope.paragraph.settings.params);
    $scope.originalText = angular.copy($scope.dirtyText);
    $scope.dirtyText = undefined;
  };

  $scope.toggleEnableDisable = function() {
    $scope.paragraph.config.enabled = $scope.paragraph.config.enabled ? false : true;
    var newParams = angular.copy($scope.paragraph.settings.params);
    var newConfig = angular.copy($scope.paragraph.config);
    commitParagraph($scope.paragraph.title, $scope.paragraph.text, newConfig, newParams);
  };

  $scope.run = function() {
    var editorValue = $scope.editor.getValue();
    if (editorValue) {
      if (!($scope.paragraph.status === 'RUNNING' || $scope.paragraph.status === 'PENDING')) {
        $scope.runParagraph(editorValue);
      }
    }
  };

  $scope.moveUp = function() {
    $scope.$emit('moveParagraphUp', $scope.paragraph.id);
  };

  $scope.moveDown = function() {
    $scope.$emit('moveParagraphDown', $scope.paragraph.id);
  };

  $scope.insertNew = function(position) {
    $scope.$emit('insertParagraph', $scope.paragraph.id, position || 'below');
  };

  $scope.removeParagraph = function() {
    var paragraphs = angular.element('div[id$="_paragraphColumn_main"]');
    if (paragraphs[paragraphs.length - 1].id.startsWith($scope.paragraph.id)) {
      BootstrapDialog.alert({
        closable: true,
        message: 'The last paragraph can\'t be deleted.'
      });
    } else {
      BootstrapDialog.confirm({
        closable: true,
        title: '',
        message: 'Do you want to delete this paragraph?',
        callback: function(result) {
          if (result) {
            console.log('Remove paragraph');
            websocketMsgSrv.removeParagraph($scope.paragraph.id);
          }
        }
      });
    }
  };

  $scope.clearParagraphOutput = function() {
    websocketMsgSrv.clearParagraphOutput($scope.paragraph.id);
  };

  $scope.toggleEditor = function() {
    if ($scope.paragraph.config.editorHide) {
      $scope.openEditor();
    } else {
      $scope.closeEditor();
    }
  };

  $scope.closeEditor = function() {
    console.log('close the note');

    var newParams = angular.copy($scope.paragraph.settings.params);
    var newConfig = angular.copy($scope.paragraph.config);
    newConfig.editorHide = true;

    commitParagraph($scope.paragraph.title, $scope.paragraph.text, newConfig, newParams);
  };

  $scope.openEditor = function() {
    console.log('open the note');

    var newParams = angular.copy($scope.paragraph.settings.params);
    var newConfig = angular.copy($scope.paragraph.config);
    newConfig.editorHide = false;

    commitParagraph($scope.paragraph.title, $scope.paragraph.text, newConfig, newParams);
  };

  $scope.closeTable = function() {
    console.log('close the output');

    var newParams = angular.copy($scope.paragraph.settings.params);
    var newConfig = angular.copy($scope.paragraph.config);
    newConfig.tableHide = true;

    commitParagraph($scope.paragraph.title, $scope.paragraph.text, newConfig, newParams);
  };

  $scope.openTable = function() {
    console.log('open the output');

    var newParams = angular.copy($scope.paragraph.settings.params);
    var newConfig = angular.copy($scope.paragraph.config);
    newConfig.tableHide = false;

    commitParagraph($scope.paragraph.title, $scope.paragraph.text, newConfig, newParams);
  };

  $scope.showTitle = function() {
    var newParams = angular.copy($scope.paragraph.settings.params);
    var newConfig = angular.copy($scope.paragraph.config);
    newConfig.title = true;

    commitParagraph($scope.paragraph.title, $scope.paragraph.text, newConfig, newParams);
  };

  $scope.hideTitle = function() {
    var newParams = angular.copy($scope.paragraph.settings.params);
    var newConfig = angular.copy($scope.paragraph.config);
    newConfig.title = false;

    commitParagraph($scope.paragraph.title, $scope.paragraph.text, newConfig, newParams);
  };

  $scope.setTitle = function() {
    var newParams = angular.copy($scope.paragraph.settings.params);
    var newConfig = angular.copy($scope.paragraph.config);
    commitParagraph($scope.paragraph.title, $scope.paragraph.text, newConfig, newParams);
  };

  $scope.showLineNumbers = function() {
    var newParams = angular.copy($scope.paragraph.settings.params);
    var newConfig = angular.copy($scope.paragraph.config);
    newConfig.lineNumbers = true;
    $scope.editor.renderer.setShowGutter(true);

    commitParagraph($scope.paragraph.title, $scope.paragraph.text, newConfig, newParams);
  };

  $scope.hideLineNumbers = function() {
    var newParams = angular.copy($scope.paragraph.settings.params);
    var newConfig = angular.copy($scope.paragraph.config);
    newConfig.lineNumbers = false;
    $scope.editor.renderer.setShowGutter(false);

    commitParagraph($scope.paragraph.title, $scope.paragraph.text, newConfig, newParams);
  };

  $scope.columnWidthClass = function(n) {
    if ($scope.asIframe) {
      return 'col-md-12';
    } else {
      return 'col-md-' + n;
    }
  };

  $scope.changeColWidth = function(width) {
    angular.element('.navbar-right.open').removeClass('open');
    if (!width || width !== $scope.paragraph.config.colWidth) {
      if (width) {
        $scope.paragraph.config.colWidth = width;
      }
      var newParams = angular.copy($scope.paragraph.settings.params);
      var newConfig = angular.copy($scope.paragraph.config);

      commitParagraph($scope.paragraph.title, $scope.paragraph.text, newConfig, newParams);
    }
  };

  $scope.toggleGraphOption = function() {
    var newConfig = angular.copy($scope.paragraph.config);
    if (newConfig.graph.optionOpen) {
      newConfig.graph.optionOpen = false;
    } else {
      newConfig.graph.optionOpen = true;
    }
    var newParams = angular.copy($scope.paragraph.settings.params);

    commitParagraph($scope.paragraph.title, $scope.paragraph.text, newConfig, newParams);
  };

  $scope.toggleOutput = function() {
    var newConfig = angular.copy($scope.paragraph.config);
    newConfig.tableHide = !newConfig.tableHide;
    var newParams = angular.copy($scope.paragraph.settings.params);

    commitParagraph($scope.paragraph.title, $scope.paragraph.text, newConfig, newParams);
  };

  $scope.toggleLineWithFocus = function() {
    var mode = $scope.getGraphMode();

    if (mode === 'lineWithFocusChart') {
      $scope.setGraphMode('lineChart', true);
      return true;
    }

    if (mode === 'lineChart') {
      $scope.setGraphMode('lineWithFocusChart', true);
      return true;
    }

    return false;
  };

  $scope.loadForm = function(formulaire, params) {
    var value = formulaire.defaultValue;
    if (params[formulaire.name]) {
      value = params[formulaire.name];
    }

    $scope.paragraph.settings.params[formulaire.name] = value;
  };

  $scope.toggleCheckbox = function(formulaire, option) {
    var idx = $scope.paragraph.settings.params[formulaire.name].indexOf(option.value);
    if (idx > -1) {
      $scope.paragraph.settings.params[formulaire.name].splice(idx, 1);
    } else {
      $scope.paragraph.settings.params[formulaire.name].push(option.value);
    }
  };

  $scope.aceChanged = function() {
    $scope.dirtyText = $scope.editor.getSession().getValue();
    $scope.startSaveTimer();
    $scope.setParagraphMode($scope.editor.getSession(), $scope.dirtyText, $scope.editor.getCursorPosition());
  };

  $scope.aceLoaded = function(_editor) {
    var langTools = ace.require('ace/ext/language_tools');
    var Range = ace.require('ace/range').Range;

    _editor.$blockScrolling = Infinity;
    $scope.editor = _editor;
    $scope.editor.on('input', $scope.aceChanged);
    if (_editor.container.id !== '{{paragraph.id}}_editor') {
      if ($scope.paragraphFocused) {
        $scope.editor.focus();
        $scope.goToLineEnd();
      }

      // set default editor config
      $scope.setEditorConfig($scope.userEditorConfig, null);
      autoAdjustEditorHeight(_editor.container.id);
      angular.element(window).resize(function() {
        autoAdjustEditorHeight(_editor.container.id);
      });

      if (navigator.appVersion.indexOf('Mac') !== -1) {
        $scope.editor.setKeyboardHandler('ace/keyboard/emacs');
        $rootScope.isMac = true;
      } else if (navigator.appVersion.indexOf('Win') !== -1 ||
                 navigator.appVersion.indexOf('X11') !== -1 ||
                 navigator.appVersion.indexOf('Linux') !== -1) {
        $rootScope.isMac = false;
        // not applying emacs key binding while the binding override Ctrl-v. default behavior of paste text on windows.
      }

      $scope.setParagraphMode = function(session, paragraphText, pos) {
        // Evaluate the mode only if the first 30 characters of the paragraph have been modified or the the position is undefined.
        if ((typeof pos === 'undefined') || (pos.row === 0 && pos.column < 30)) {
          // If paragraph loading, use config value if exists
          if ((typeof pos === 'undefined') && $scope.paragraph.config.editorMode) {
            session.setMode($scope.paragraph.config.editorMode);
          } else {
            // Test first against current mode
            var tempEditorConfig = editorConfigSrv.findGetEditorConfigFromInterpreterTag(paragraphText);
            $scope.setEditorConfig(tempEditorConfig, $scope.userEditorConfig);
            return true;
          }
        }
      };

      var remoteCompleter = {
        getCompletions: function(editor, session, pos, prefix, callback) {
          if (!$scope.editor.isFocused()) { return;}

          pos = session.getTextRange(new Range(0, 0, pos.row, pos.column)).length;
          var buf = session.getValue();

          websocketMsgSrv.completion($scope.paragraph.id, buf, pos);

          $scope.$on('completionList', function(event, data) {
            if (data.completions) {
              var completions = [];
              for (var c in data.completions) {
                var v = data.completions[c];
                completions.push({
                  name: v.name,
                  value: v.value,
                  score: 300
                });
              }
              callback(null, completions);
            }
          });
        }
      };

      langTools.setCompleters([remoteCompleter, langTools.keyWordCompleter, langTools.snippetCompleter,
        langTools.textCompleter]);

      $scope.handleFocus = function(value, isDigestPass) {
        $scope.paragraphFocused = value;
        if (isDigestPass === false || isDigestPass === undefined) {
          // Protect against error in case digest is already running
          $timeout(function() {
            // Apply changes since they come from 3rd party library
            $scope.$digest();
          });
        }
      };

      $scope.editor.on('focus', function() {
        $scope.handleFocus(true);
      });

      $scope.editor.on('blur', function() {
        $scope.handleFocus(false);
      });

      $scope.editor.getSession().on('change', function(e, editSession) {
        autoAdjustEditorHeight(_editor.container.id);
      });

      $scope.setParagraphMode($scope.editor.getSession(), $scope.editor.getSession().getValue(), {row: 0, column: 0});

      // autocomplete on '.'
      /*
      $scope.editor.commands.on("afterExec", function(e, t) {
        if (e.command.name == "insertstring" && e.args == "." ) {
      var all = e.editor.completers;
      //e.editor.completers = [remoteCompleter];
      e.editor.execCommand("startAutocomplete");
      //e.editor.completers = all;
    }
      });
      */

      // remove binding
      $scope.editor.commands.bindKey('ctrl-alt-n.', null);
      $scope.editor.commands.removeCommand('showSettingsMenu');

      // autocomplete on 'ctrl+.'
      $scope.editor.commands.bindKey('ctrl-.', 'startAutocomplete');
      $scope.editor.commands.bindKey('ctrl-space', null);

      var keyBindingEditorFocusAction = function(scrollValue) {
        var numRows = $scope.editor.getSession().getLength();
        var currentRow = $scope.editor.getCursorPosition().row;
        if (currentRow === 0 && scrollValue <= 0) {
          // move focus to previous paragraph
          $scope.$emit('moveFocusToPreviousParagraph', $scope.paragraph.id);
        } else if (currentRow === numRows - 1 && scrollValue >= 0) {
          $scope.$emit('moveFocusToNextParagraph', $scope.paragraph.id);
        } else {
          $scope.scrollToCursor($scope.paragraph.id, scrollValue);
        }
      };

      // handle cursor moves
      $scope.editor.keyBinding.origOnCommandKey = $scope.editor.keyBinding.onCommandKey;
      $scope.editor.keyBinding.onCommandKey = function(e, hashId, keyCode) {
        if ($scope.editor.completer && $scope.editor.completer.activated) { // if autocompleter is active
        } else {
          // fix ace editor focus issue in chrome (textarea element goes to top: -1000px after focused by cursor move)
          if (parseInt(angular.element('#' + $scope.paragraph.id + '_editor > textarea')
              .css('top').replace('px', '')) < 0) {
            var position = $scope.editor.getCursorPosition();
            var cursorPos = $scope.editor.renderer.$cursorLayer.getPixelPosition(position, true);
            angular.element('#' + $scope.paragraph.id + '_editor > textarea').css('top', cursorPos.top);
          }

          var ROW_UP = -1;
          var ROW_DOWN = 1;

          switch (keyCode) {
            case 38:
              keyBindingEditorFocusAction(ROW_UP);
              break;
            case 80:
              if (e.ctrlKey && !e.altKey) {
                keyBindingEditorFocusAction(ROW_UP);
              }
              break;
            case 40:
              keyBindingEditorFocusAction(ROW_DOWN);
              break;
            case 78:
              if (e.ctrlKey && !e.altKey) {
                keyBindingEditorFocusAction(ROW_DOWN);
              }
              break;
          }
        }
        this.origOnCommandKey(e, hashId, keyCode);
      };
    }
  };

  var autoAdjustEditorHeight = function(id) {
    var editor = $scope.editor;
    var height = editor.getSession().getScreenLength() * editor.renderer.lineHeight +
      editor.renderer.scrollBar.getWidth();

    angular.element('#' + id).height(height.toString() + 'px');
    editor.resize();
  };

  $rootScope.$on('scrollToCursor', function(event) {
    // scroll on 'scrollToCursor' event only when cursor is in the last paragraph
    var paragraphs = angular.element('div[id$="_paragraphColumn_main"]');
    if (paragraphs[paragraphs.length - 1].id.startsWith($scope.paragraph.id)) {
      $scope.scrollToCursor($scope.paragraph.id, 0);
    }
  });

  /** scrollToCursor if it is necessary
   * when cursor touches scrollTriggerEdgeMargin from the top (or bottom) of the screen, it autoscroll to place cursor around 1/3 of screen height from the top (or bottom)
   * paragraphId : paragraph that has active cursor
   * lastCursorMove : 1(down), 0, -1(up) last cursor move event
   **/
  $scope.scrollToCursor = function(paragraphId, lastCursorMove) {
    if (!$scope.editor.isFocused()) {
      // only make sense when editor is focused
      return;
    }
    var lineHeight = $scope.editor.renderer.lineHeight;
    var headerHeight = 103; // menubar, notebook titlebar
    var scrollTriggerEdgeMargin = 50;

    var documentHeight = angular.element(document).height();
    var windowHeight = angular.element(window).height();  // actual viewport height

    var scrollPosition = angular.element(document).scrollTop();
    var editorPosition = angular.element('#' + paragraphId + '_editor').offset();
    var position = $scope.editor.getCursorPosition();
    var lastCursorPosition = $scope.editor.renderer.$cursorLayer.getPixelPosition(position, true);

    var calculatedCursorPosition = editorPosition.top + lastCursorPosition.top + lineHeight * lastCursorMove;

    var scrollTargetPos;
    if (calculatedCursorPosition < scrollPosition + headerHeight + scrollTriggerEdgeMargin) {
      scrollTargetPos = calculatedCursorPosition - headerHeight - ((windowHeight - headerHeight) / 3);
      if (scrollTargetPos < 0) {
        scrollTargetPos = 0;
      }
    } else if (calculatedCursorPosition > scrollPosition + scrollTriggerEdgeMargin + windowHeight - headerHeight) {
      scrollTargetPos = calculatedCursorPosition - headerHeight - ((windowHeight - headerHeight) * 2 / 3);

      if (scrollTargetPos > documentHeight) {
        scrollTargetPos = documentHeight;
      }
    }

    // cancel previous scroll animation
    var bodyEl = angular.element('body');
    bodyEl.stop();
    bodyEl.finish();

    // scroll to scrollTargetPos
    bodyEl.scrollTo(scrollTargetPos, {axis: 'y', interrupt: true, duration: 100});
  };

  $scope.getEditorValue = function() {
    return $scope.editor.getValue();
  };

  $scope.getProgress = function() {
    return ($scope.currentProgress) ? $scope.currentProgress : 0;
  };

  $scope.getExecutionTime = function() {
    var pdata = $scope.paragraph;
    var timeMs = Date.parse(pdata.dateFinished) - Date.parse(pdata.dateStarted);
    if (isNaN(timeMs) || timeMs < 0) {
      if ($scope.isResultOutdated()) {
        return 'outdated';
      }
      return '';
    }
    var user = (pdata.user === undefined || pdata.user === null) ? 'anonymous' : pdata.user;
    var desc = 'Took ' + moment.duration((timeMs / 1000), 'seconds').format('h [hrs] m [min] s [sec]') +
      '. Last updated by ' + user + ' at ' + moment(pdata.dateUpdated).format('MMMM DD YYYY, h:mm:ss A') + '.';
    if ($scope.isResultOutdated()) {
      desc += ' (outdated)';
    }
    return desc;
  };

  $scope.getElapsedTime = function() {
    return 'Started ' + moment($scope.paragraph.dateStarted).fromNow() + '.';
  };

  $scope.isResultOutdated = function() {
    var pdata = $scope.paragraph;
    if (pdata.dateUpdated !== undefined && Date.parse(pdata.dateUpdated) > Date.parse(pdata.dateStarted)) {
      return true;
    }
    return false;
  };

  $scope.goToLineEnd = function() {
    $scope.editor.navigateLineEnd();
  };

  $scope.getResultType = function(paragraph) {
    var pdata = (paragraph) ? paragraph : $scope.paragraph;
    if (pdata.result && pdata.result.type) {
      return pdata.result.type;
    } else {
      return 'TEXT';
    }
  };

  $scope.getBase64ImageSrc = function(base64Data) {
    return 'data:image/png;base64,' + base64Data;
  };

  $scope.getGraphMode = function(paragraph) {
    var pdata = (paragraph) ? paragraph : $scope.paragraph;
    if (pdata.config.graph && pdata.config.graph.mode) {
      return pdata.config.graph.mode;
    } else {
      return 'table';
    }
  };

  $scope.loadTableData = function(result) {
    if (!result) {
      return;
    }
    if (result.type === 'TABLE') {
      var columnNames = [];
      var rows = [];
      var array = [];
      var textRows = result.msg.split('\n');
      result.comment = '';
      var comment = false;

      for (var i = 0; i < textRows.length; i++) {
        var textRow = textRows[i];
        if (comment) {
          result.comment += textRow;
          continue;
        }

        if (textRow === '') {
          if (rows.length > 0) {
            comment = true;
          }
          continue;
        }
        var textCols = textRow.split('\t');
        var cols = [];
        var cols2 = [];
        for (var j = 0; j < textCols.length; j++) {
          var col = textCols[j];
          if (i === 0) {
            columnNames.push({name: col, index: j, aggr: 'sum'});
          } else {
            cols.push(col);
            cols2.push({key: (columnNames[i]) ? columnNames[i].name : undefined, value: col});
          }
        }
        if (i !== 0) {
          rows.push(cols);
          array.push(cols2);
        }
      }
      result.msgTable = array;
      result.columnNames = columnNames;
      result.rows = rows;
    }
  };

  $scope.setGraphMode = function(type, emit, refresh) {
    if (emit) {
      setNewMode(type);
    } else {
      clearUnknownColsFromGraphOption();
      // set graph height
      var height = $scope.paragraph.config.graph.height;
      angular.element('#p' + $scope.paragraph.id + '_graph').height(height);

      if (!type || type === 'table') {
        setTable($scope.paragraph.result, refresh);
      } else if (type === 'map') {
        setMap($scope.paragraph.result, refresh);
      } else {
        setD3Chart(type, $scope.paragraph.result, refresh);
      }
    }
  };

  var setNewMode = function(newMode) {
    var newConfig = angular.copy($scope.paragraph.config);
    var newParams = angular.copy($scope.paragraph.settings.params);

    // graph options
    newConfig.graph.mode = newMode;

    // see switchApp()
    _.set(newConfig, 'helium.activeApp', undefined);

    commitParagraph($scope.paragraph.title, $scope.paragraph.text, newConfig, newParams);
  };

  var commitParagraph = function(title, text, config, params) {
    websocketMsgSrv.commitParagraph($scope.paragraph.id, title, text, config, params);
  };

  var setTable = function(data, refresh) {
    var renderTable = function() {
      var height = $scope.paragraph.config.graph.height;
      var container = angular.element('#p' + $scope.paragraph.id + '_table').css('height', height).get(0);
      var resultRows = data.rows;
      var columnNames = _.pluck(data.columnNames, 'name');

      if ($scope.hot) {
        $scope.hot.destroy();
      }

      $scope.hot = new Handsontable(container, {
        colHeaders: columnNames,
        data: resultRows,
        rowHeaders: false,
        stretchH: 'all',
        sortIndicator: true,
        columnSorting: true,
        contextMenu: false,
        manualColumnResize: true,
        manualRowResize: true,
        readOnly: true,
        readOnlyCellClassName: '',  // don't apply any special class so we can retain current styling
        fillHandle: false,
        fragmentSelection: true,
        disableVisualSelection: true,
        cells: function(row, col, prop) {
          var cellProperties = {};
          cellProperties.renderer = function(instance, td, row, col, prop, value, cellProperties) {
            if (!isNaN(value)) {
              cellProperties.format = '0,0.[00000]';
              td.style.textAlign = 'left';
              Handsontable.renderers.NumericRenderer.apply(this, arguments);
            } else if (value.length > '%html'.length && '%html ' === value.substring(0, '%html '.length)) {
              td.innerHTML = value.substring('%html'.length);
            } else {
              Handsontable.renderers.TextRenderer.apply(this, arguments);
            }
          };
          return cellProperties;
        }
      });
    };

    var retryRenderer = function() {
      if (angular.element('#p' + $scope.paragraph.id + '_table').length) {
        try {
          renderTable();
        } catch (err) {
          console.log('Chart drawing error %o', err);
        }
      } else {
        $timeout(retryRenderer,10);
      }
    };
    $timeout(retryRenderer);

  };

  var groupedThousandsWith3DigitsFormatter = function(x) {
    return d3.format(',')(d3.round(x, 3));
  };

  var customAbbrevFormatter = function(x) {
    var s = d3.format('.3s')(x);
    switch (s[s.length - 1]) {
      case 'G': return s.slice(0, -1) + 'B';
    }
    return s;
  };

  var xAxisTickFormat = function(d, xLabels) {
    if (xLabels[d] && (isNaN(parseFloat(xLabels[d])) || !isFinite(xLabels[d]))) { // to handle string type xlabel
      return xLabels[d];
    } else {
      return d;
    }
  };

  var yAxisTickFormat = function(d) {
    if (Math.abs(d) >= Math.pow(10,6)) {
      return customAbbrevFormatter(d);
    }
    return groupedThousandsWith3DigitsFormatter(d);
  };

  var setD3Chart = function(type, data, refresh) {
    if (!$scope.chart[type]) {
      var chart = nv.models[type]();
      $scope.chart[type] = chart;
    }

    var d3g = [];
    var xLabels;
    var yLabels;

    if (type === 'scatterChart') {
      var scatterData = setScatterChart(data, refresh);

      xLabels = scatterData.xLabels;
      yLabels = scatterData.yLabels;
      d3g = scatterData.d3g;

      $scope.chart[type].xAxis.tickFormat(function(d) {return xAxisTickFormat(d, xLabels);});
      $scope.chart[type].yAxis.tickFormat(function(d) {return xAxisTickFormat(d, yLabels);});

      // configure how the tooltip looks.
      $scope.chart[type].tooltipContent(function(key, x, y, graph, data) {
        var tooltipContent = '<h3>' + key + '</h3>';
        if ($scope.paragraph.config.graph.scatter.size &&
            $scope.isValidSizeOption($scope.paragraph.config.graph.scatter, $scope.paragraph.result.rows)) {
          tooltipContent += '<p>' + data.point.size + '</p>';
        }

        return tooltipContent;
      });

      $scope.chart[type].showDistX(true)
        .showDistY(true);
      //handle the problem of tooltip not showing when muliple points have same value.
    } else {
      var p = pivot(data);
      if (type === 'pieChart') {
        var d = pivotDataToD3ChartFormat(p, true).d3g;

        $scope.chart[type].x(function(d) { return d.label;})
          .y(function(d) { return d.value;});

        if (d.length > 0) {
          for (var i = 0; i < d[0].values.length ; i++) {
            var e = d[0].values[i];
            d3g.push({
              label: e.x,
              value: e.y
            });
          }
        }
      } else if (type === 'multiBarChart') {
        d3g = pivotDataToD3ChartFormat(p, true, false, type).d3g;
        $scope.chart[type].yAxis.axisLabelDistance(50);
        $scope.chart[type].yAxis.tickFormat(function(d) {return yAxisTickFormat(d);});
      } else if (type === 'lineChart' || type === 'stackedAreaChart' || type === 'lineWithFocusChart') {
        var pivotdata = pivotDataToD3ChartFormat(p, false, true);
        xLabels = pivotdata.xLabels;
        d3g = pivotdata.d3g;
        $scope.chart[type].xAxis.tickFormat(function(d) {return xAxisTickFormat(d, xLabels);});
        $scope.chart[type].yAxis.tickFormat(function(d) {return yAxisTickFormat(d);});
        $scope.chart[type].yAxis.axisLabelDistance(50);
        if ($scope.chart[type].useInteractiveGuideline) { // lineWithFocusChart hasn't got useInteractiveGuideline
          $scope.chart[type].useInteractiveGuideline(true); // for better UX and performance issue. (https://github.com/novus/nvd3/issues/691)
        }
        if ($scope.paragraph.config.graph.forceY) {
          $scope.chart[type].forceY([0]); // force y-axis minimum to 0 for line chart.
        } else {
          $scope.chart[type].forceY([]);
        }
      }
    }

    var renderChart = function() {
      if (!refresh) {
        // TODO force destroy previous chart
      }

      var height = $scope.paragraph.config.graph.height;

      var animationDuration = 300;
      var numberOfDataThreshold = 150;
      // turn off animation when dataset is too large. (for performance issue)
      // still, since dataset is large, the chart content sequentially appears like animated.
      try {
        if (d3g[0].values.length > numberOfDataThreshold) {
          animationDuration = 0;
        }
      } catch (ignoreErr) {
      }

      d3.select('#p' + $scope.paragraph.id + '_' + type + ' svg')
        .attr('height', $scope.paragraph.config.graph.height)
        .datum(d3g)
        .transition()
        .duration(animationDuration)
        .call($scope.chart[type]);
      d3.select('#p' + $scope.paragraph.id + '_' + type + ' svg').style.height = height + 'px';
      nv.utils.windowResize($scope.chart[type].update);
    };

    var retryRenderer = function() {
      if (angular.element('#p' + $scope.paragraph.id + '_' + type + ' svg').length !== 0) {
        try {
          renderChart();
        } catch (err) {
          console.log('Chart drawing error %o', err);
        }
      } else {
        $timeout(retryRenderer,10);
      }
    };
    $timeout(retryRenderer);
  };

  var setMap = function(data, refresh) {
    var createPinMapLayer = function(pins, cb) {
      esriLoader.require(['esri/layers/FeatureLayer'], function(FeatureLayer) {
        var pinLayer = new FeatureLayer({
          id: 'pins',
          spatialReference: $scope.map.spatialReference,
          geometryType: 'point',
          source: pins,
          fields: [],
          objectIdField: '_ObjectID',
          renderer: $scope.map.pinRenderer,
          popupTemplate: {
            title: '[{_lng}, {_lat}]',
            content: [{
              type: 'fields',
              fieldInfos: []
            }]
          }
        });

        // add user-selected pin info fields to popup
        var pinInfoCols = $scope.paragraph.config.graph.map.pinCols;
        for (var i = 0; i < pinInfoCols.length; ++i) {
          pinLayer.popupTemplate.content[0].fieldInfos.push({
            fieldName: pinInfoCols[i].name,
            visible: true
          });
        }
        cb(pinLayer);
      });
    };

    var getMapPins = function(cb) {
      esriLoader.require(['esri/geometry/Point'], function(Point, FeatureLayer) {
        var latCol = $scope.paragraph.config.graph.map.lat;
        var lngCol = $scope.paragraph.config.graph.map.lng;
        var pinInfoCols = $scope.paragraph.config.graph.map.pinCols;
        var pins = [];

        // construct objects for pins
        if (latCol && lngCol && data.rows) {
          for (var i = 0; i < data.rows.length; ++i) {
            var row = data.rows[i];
            var lng = row[lngCol.index];
            var lat = row[latCol.index];
            var pin = {
              geometry: new Point({
                longitude: lng,
                latitude: lat,
                spatialReference: $scope.map.spatialReference
              }),
              attributes: {
                _ObjectID: i,
                _lng: lng,
                _lat: lat
              }
            };

            // add pin info from user-selected columns
            for (var j = 0; j < pinInfoCols.length; ++j) {
              var col = pinInfoCols[j];
              pin.attributes[col.name] = row[col.index];
            }
            pins.push(pin);
          }
        }
        cb(pins);
      });
    };

    var updateMapPins = function() {
      var pinLayer = $scope.map.map.findLayerById('pins');
      $scope.map.popup.close();
      if (pinLayer) {
        $scope.map.map.remove(pinLayer);
      }

      // add pins to map as layer
      getMapPins(function(pins) {
        createPinMapLayer(pins, function(pinLayer) {
          $scope.map.map.add(pinLayer);
          if (pinLayer.source.length > 0) {
            $scope.map.goTo(pinLayer.source);
          }
        });
      });
    };

    var createMap = function(mapdiv) {
      // prevent zooming with the scroll wheel
      var disableZoom = function(e) {
        var evt = e || window.event;
        evt.cancelBubble = true;
        evt.returnValue = false;
        if (evt.stopPropagation) {
          evt.stopPropagation();
        }
      };
      var eName = window.WheelEvent ? 'wheel' :  // Modern browsers
                  window.MouseWheelEvent ? 'mousewheel' :  // WebKit and IE
                  'DOMMouseScroll';  // Old Firefox
      mapdiv.addEventListener(eName, disableZoom, true);

      esriLoader.require(['esri/views/MapView',
                          'esri/Map',
                          'esri/renderers/SimpleRenderer',
                          'esri/symbols/SimpleMarkerSymbol'],
                          function(MapView, Map, SimpleRenderer, SimpleMarkerSymbol) {
        $scope.map = new MapView({
          container: mapdiv,
          map: new Map({
            basemap: $scope.paragraph.config.graph.map.baseMapType.toLowerCase()
          }),
          center: [-106.3468, 56.1304],  // Canada (lng, lat)
          zoom: 2,
          pinRenderer: new SimpleRenderer({
            symbol: new SimpleMarkerSymbol({
              'color': [255, 0, 0, 0.5],
              'size': 16.5,
              'outline': {
                'color': [0, 0, 0, 1],
                'width': 1.125,
              },
              // map pin SVG path
              'path': 'M16,3.5c-4.142,0-7.5,3.358-7.5,7.5c0,4.143,7.5,18.121,7.5,' +
                      '18.121S23.5,15.143,23.5,11C23.5,6.858,20.143,3.5,16,3.5z ' +
                      'M16,14.584c-1.979,0-3.584-1.604-3.584-3.584S14.021,7.416,' +
                      '16,7.416S19.584,9.021,19.584,11S17.979,14.584,16,14.584z'
            })
          })
        });

        $scope.map.on('click', function() {
          // ArcGIS JS API 4.0 does not account for scrolling or position
          // changes by default (this is a bug, to be fixed in the upcoming
          // version 4.1; see https://geonet.esri.com/thread/177238#comment-609681).
          // This results in a misaligned popup.

          // Workaround: manually set popup position to match position of selected pin
          if ($scope.map.popup.selectedFeature) {
            $scope.map.popup.location = $scope.map.popup.selectedFeature.geometry;
          }
        });
        $scope.map.then(updateMapPins);
      });
    };

    var checkMapOnline = function(cb) {
      // are we able to get a response from the ArcGIS servers?
      var callback = function(res) {
        var online = (res.status > 0);
        $scope.paragraph.config.graph.map.isOnline = online;
        cb(online);
      };
      $http.head('//services.arcgisonline.com/arcgis/', {
        timeout: 5000,
        withCredentials: false
      }).then(callback, callback);
    };

    var renderMap = function() {
      var mapdiv = angular.element('#p' + $scope.paragraph.id + '_map')
                          .css('height', $scope.paragraph.config.graph.height)
                          .children('div').get(0);

      // on chart type change, destroy map to force reinitialization.
      if ($scope.map && !refresh) {
        $scope.map.map.destroy();
        $scope.map.pinRenderer = null;
        $scope.map = null;
      }

      var requireMapCSS = function() {
        var url = '//js.arcgis.com/4.0/esri/css/main.css';
        if (!angular.element('link[href="' + url + '"]').length) {
          var link = document.createElement('link');
          link.rel = 'stylesheet';
          link.type = 'text/css';
          link.href = url;
          angular.element('head').append(link);
        }
      };

      var requireMapJS = function(cb) {
        if (!esriLoader.isLoaded()) {
          esriLoader.bootstrap({
            url: '//js.arcgis.com/4.0'
          }).then(cb);
        } else {
          cb();
        }
      };

      checkMapOnline(function(online) {
        // we need an internet connection to use the map
        if (online) {
          // create map if not exists.
          if (!$scope.map) {
            requireMapCSS();
            requireMapJS(function() {
              createMap(mapdiv);
            });
          } else {
            updateMapPins();
          }
        }
      });
    };

    var retryRenderer = function() {
      if (angular.element('#p' + $scope.paragraph.id + '_map div').length) {
        try {
          renderMap();
        } catch (err) {
          console.log('Map drawing error %o', err);
        }
      } else {
        $timeout(retryRenderer,10);
      }
    };
    $timeout(retryRenderer);
  };

  $scope.setMapBaseMap = function(bm) {
    $scope.paragraph.config.graph.map.baseMapType = bm;
    if ($scope.map) {
      $scope.map.map.basemap = bm.toLowerCase();
    }
  };

  $scope.isGraphMode = function(graphName) {
    var activeAppId = _.get($scope.paragraph.config, 'helium.activeApp');
    if ($scope.getResultType() === 'TABLE' && $scope.getGraphMode() === graphName && !activeAppId) {
      return true;
    } else {
      return false;
    }
  };

  $scope.onGraphOptionChange = function() {
    clearUnknownColsFromGraphOption();
    $scope.setGraphMode($scope.paragraph.config.graph.mode, true, false);
  };

  $scope.removeGraphOptionKeys = function(idx) {
    $scope.paragraph.config.graph.keys.splice(idx, 1);
    clearUnknownColsFromGraphOption();
    $scope.setGraphMode($scope.paragraph.config.graph.mode, true, false);
  };

  $scope.removeGraphOptionValues = function(idx) {
    $scope.paragraph.config.graph.values.splice(idx, 1);
    clearUnknownColsFromGraphOption();
    $scope.setGraphMode($scope.paragraph.config.graph.mode, true, false);
  };

  $scope.removeGraphOptionGroups = function(idx) {
    $scope.paragraph.config.graph.groups.splice(idx, 1);
    clearUnknownColsFromGraphOption();
    $scope.setGraphMode($scope.paragraph.config.graph.mode, true, false);
  };

  $scope.setGraphOptionValueAggr = function(idx, aggr) {
    $scope.paragraph.config.graph.values[idx].aggr = aggr;
    clearUnknownColsFromGraphOption();
    $scope.setGraphMode($scope.paragraph.config.graph.mode, true, false);
  };

  $scope.removeScatterOptionXaxis = function(idx) {
    $scope.paragraph.config.graph.scatter.xAxis = null;
    clearUnknownColsFromGraphOption();
    $scope.setGraphMode($scope.paragraph.config.graph.mode, true, false);
  };

  $scope.removeScatterOptionYaxis = function(idx) {
    $scope.paragraph.config.graph.scatter.yAxis = null;
    clearUnknownColsFromGraphOption();
    $scope.setGraphMode($scope.paragraph.config.graph.mode, true, false);
  };

  $scope.removeScatterOptionGroup = function(idx) {
    $scope.paragraph.config.graph.scatter.group = null;
    clearUnknownColsFromGraphOption();
    $scope.setGraphMode($scope.paragraph.config.graph.mode, true, false);
  };

  $scope.removeScatterOptionSize = function(idx) {
    $scope.paragraph.config.graph.scatter.size = null;
    clearUnknownColsFromGraphOption();
    $scope.setGraphMode($scope.paragraph.config.graph.mode, true, false);
  };

  $scope.removeMapOptionLat = function(idx) {
    $scope.paragraph.config.graph.map.lat = null;
    clearUnknownColsFromGraphOption();
    $scope.setGraphMode($scope.paragraph.config.graph.mode, true, false);
  };

  $scope.removeMapOptionLng = function(idx) {
    $scope.paragraph.config.graph.map.lng = null;
    clearUnknownColsFromGraphOption();
    $scope.setGraphMode($scope.paragraph.config.graph.mode, true, false);
  };

  $scope.removeMapOptionPinInfo = function(idx) {
    $scope.paragraph.config.graph.map.pinCols.splice(idx, 1);
    clearUnknownColsFromGraphOption();
    $scope.setGraphMode($scope.paragraph.config.graph.mode, true, false);
  };

  /* Clear unknown columns from graph option */
  var clearUnknownColsFromGraphOption = function() {
    var unique = function(list) {
      for (var i = 0; i < list.length; i++) {
        for (var j = i + 1; j < list.length; j++) {
          if (angular.equals(list[i], list[j])) {
            list.splice(j, 1);
          }
        }
      }
    };

    var removeUnknown = function(list) {
      for (var i = 0; i < list.length; i++) {
        // remove non existing column
        var found = false;
        for (var j = 0; j < $scope.paragraph.result.columnNames.length; j++) {
          var a = list[i];
          var b = $scope.paragraph.result.columnNames[j];
          if (a.index === b.index && a.name === b.name) {
            found = true;
            break;
          }
        }
        if (!found) {
          list.splice(i, 1);
        }
      }
    };

    var removeUnknownFromFields = function(fields) {
      for (var f in fields) {
        if (fields[f]) {
          var found = false;
          for (var i = 0; i < $scope.paragraph.result.columnNames.length; i++) {
            var a = fields[f];
            var b = $scope.paragraph.result.columnNames[i];
            if (a.index === b.index && a.name === b.name) {
              found = true;
              break;
            }
          }
          if (!found && (fields[f] instanceof Object) && !(fields[f] instanceof Array)) {
            fields[f] = null;
          }
        }
      }
    };

    unique($scope.paragraph.config.graph.keys);
    removeUnknown($scope.paragraph.config.graph.keys);

    removeUnknown($scope.paragraph.config.graph.values);

    unique($scope.paragraph.config.graph.groups);
    removeUnknown($scope.paragraph.config.graph.groups);

    removeUnknownFromFields($scope.paragraph.config.graph.scatter);

    unique($scope.paragraph.config.graph.map.pinCols);
    removeUnknown($scope.paragraph.config.graph.map.pinCols);
    removeUnknownFromFields($scope.paragraph.config.graph.map);
  };

  /* select default key and value if there're none selected */
  var selectDefaultColsForGraphOption = function() {
    if ($scope.paragraph.config.graph.keys.length === 0 && $scope.paragraph.result.columnNames.length > 0) {
      $scope.paragraph.config.graph.keys.push($scope.paragraph.result.columnNames[0]);
    }

    if ($scope.paragraph.config.graph.values.length === 0 && $scope.paragraph.result.columnNames.length > 1) {
      $scope.paragraph.config.graph.values.push($scope.paragraph.result.columnNames[1]);
    }

    if (!$scope.paragraph.config.graph.scatter.xAxis && !$scope.paragraph.config.graph.scatter.yAxis) {
      if ($scope.paragraph.result.columnNames.length > 1) {
        $scope.paragraph.config.graph.scatter.xAxis = $scope.paragraph.result.columnNames[0];
        $scope.paragraph.config.graph.scatter.yAxis = $scope.paragraph.result.columnNames[1];
      } else if ($scope.paragraph.result.columnNames.length === 1) {
        $scope.paragraph.config.graph.scatter.xAxis = $scope.paragraph.result.columnNames[0];
      }
    }

    /* try to find columns for the map logitude and latitude */
    var findDefaultMapCol = function(settingName, keyword) {
      var col;
      if (!$scope.paragraph.config.graph.map[settingName]) {
        for (var i = 0; i < $scope.paragraph.result.columnNames.length; ++i) {
          col = $scope.paragraph.result.columnNames[i];
          if (col.name.toUpperCase().indexOf(keyword) !== -1) {
            $scope.paragraph.config.graph.map[settingName] = col;
            break;
          }
        }
      }
    };

    findDefaultMapCol('lat', 'LAT');
    findDefaultMapCol('lng', 'LONG');
  };

  var pivot = function(data) {
    var keys = $scope.paragraph.config.graph.keys;
    var groups = $scope.paragraph.config.graph.groups;
    var values = $scope.paragraph.config.graph.values;

    var aggrFunc = {
      sum: function(a, b) {
        var varA = (a !== undefined) ? (isNaN(a) ? 1 : parseFloat(a)) : 0;
        var varB = (b !== undefined) ? (isNaN(b) ? 1 : parseFloat(b)) : 0;
        return varA + varB;
      },
      count: function(a, b) {
        var varA = (a !== undefined) ? parseInt(a) : 0;
        var varB = (b !== undefined) ? 1 : 0;
        return varA + varB;
      },
      min: function(a, b) {
        var varA = (a !== undefined) ? (isNaN(a) ? 1 : parseFloat(a)) : 0;
        var varB = (b !== undefined) ? (isNaN(b) ? 1 : parseFloat(b)) : 0;
        return Math.min(varA,varB);
      },
      max: function(a, b) {
        var varA = (a !== undefined) ? (isNaN(a) ? 1 : parseFloat(a)) : 0;
        var varB = (b !== undefined) ? (isNaN(b) ? 1 : parseFloat(b)) : 0;
        return Math.max(varA,varB);
      },
      avg: function(a, b, c) {
        var varA = (a !== undefined) ? (isNaN(a) ? 1 : parseFloat(a)) : 0;
        var varB = (b !== undefined) ? (isNaN(b) ? 1 : parseFloat(b)) : 0;
        return varA + varB;
      }
    };

    var aggrFuncDiv = {
      sum: false,
      count: false,
      min: false,
      max: false,
      avg: true
    };

    var schema = {};
    var rows = {};

    for (var i = 0; i < data.rows.length; i++) {
      var row = data.rows[i];
      var s = schema;
      var p = rows;

      for (var k = 0; k < keys.length; k++) {
        var key = keys[k];

        // add key to schema
        if (!s[key.name]) {
          s[key.name] = {
            order: k,
            index: key.index,
            type: 'key',
            children: {}
          };
        }
        s = s[key.name].children;

        // add key to row
        var keyKey = row[key.index];
        if (!p[keyKey]) {
          p[keyKey] = {};
        }
        p = p[keyKey];
      }

      for (var g = 0; g < groups.length; g++) {
        var group = groups[g];
        var groupKey = row[group.index];

        // add group to schema
        if (!s[groupKey]) {
          s[groupKey] = {
            order: g,
            index: group.index,
            type: 'group',
            children: {}
          };
        }
        s = s[groupKey].children;

        // add key to row
        if (!p[groupKey]) {
          p[groupKey] = {};
        }
        p = p[groupKey];
      }

      for (var v = 0; v < values.length; v++) {
        var value = values[v];
        var valueKey = value.name + '(' + value.aggr + ')';

        // add value to schema
        if (!s[valueKey]) {
          s[valueKey] = {
            type: 'value',
            order: v,
            index: value.index
          };
        }

        // add value to row
        if (!p[valueKey]) {
          p[valueKey] = {
            value: (value.aggr !== 'count') ? row[value.index] : 1,
            count: 1
          };
        } else {
          p[valueKey] = {
            value: aggrFunc[value.aggr](p[valueKey].value, row[value.index], p[valueKey].count + 1),
            count: (aggrFuncDiv[value.aggr]) ?  p[valueKey].count + 1 : p[valueKey].count
          };
        }
      }
    }

    //console.log("schema=%o, rows=%o", schema, rows);

    return {
      schema: schema,
      rows: rows
    };
  };

  var pivotDataToD3ChartFormat = function(data, allowTextXAxis, fillMissingValues, chartType) {
    // construct d3 data
    var d3g = [];

    var schema = data.schema;
    var rows = data.rows;
    var values = $scope.paragraph.config.graph.values;

    var concat = function(o, n) {
      if (!o) {
        return n;
      } else {
        return o + '.' + n;
      }
    };

    var getSchemaUnderKey = function(key, s) {
      for (var c in key.children) {
        s[c] = {};
        getSchemaUnderKey(key.children[c], s[c]);
      }
    };

    var traverse = function(sKey, s, rKey, r, func, rowName, rowValue, colName) {
      //console.log("TRAVERSE sKey=%o, s=%o, rKey=%o, r=%o, rowName=%o, rowValue=%o, colName=%o", sKey, s, rKey, r, rowName, rowValue, colName);

      if (s.type === 'key') {
        rowName = concat(rowName, sKey);
        rowValue = concat(rowValue, rKey);
      } else if (s.type === 'group') {
        colName = concat(colName, rKey);
      } else if (s.type === 'value' && sKey === rKey || valueOnly) {
        colName = concat(colName, rKey);
        func(rowName, rowValue, colName, r);
      }

      for (var c in s.children) {
        if (fillMissingValues && s.children[c].type === 'group' && r[c] === undefined) {
          var cs = {};
          getSchemaUnderKey(s.children[c], cs);
          traverse(c, s.children[c], c, cs, func, rowName, rowValue, colName);
          continue;
        }

        for (var j in r) {
          if (s.children[c].type === 'key' || c === j) {
            traverse(c, s.children[c], j, r[j], func, rowName, rowValue, colName);
          }
        }
      }
    };

    var keys = $scope.paragraph.config.graph.keys;
    var groups = $scope.paragraph.config.graph.groups;
    values = $scope.paragraph.config.graph.values;
    var valueOnly = (keys.length === 0 && groups.length === 0 && values.length > 0);
    var noKey = (keys.length === 0);
    var isMultiBarChart = (chartType === 'multiBarChart');

    var sKey = Object.keys(schema)[0];

    var rowNameIndex = {};
    var rowIdx = 0;
    var colNameIndex = {};
    var colIdx = 0;
    var rowIndexValue = {};

    for (var k in rows) {
      traverse(sKey, schema[sKey], k, rows[k], function(rowName, rowValue, colName, value) {
        //console.log("RowName=%o, row=%o, col=%o, value=%o", rowName, rowValue, colName, value);
        if (rowNameIndex[rowValue] === undefined) {
          rowIndexValue[rowIdx] = rowValue;
          rowNameIndex[rowValue] = rowIdx++;
        }

        if (colNameIndex[colName] === undefined) {
          colNameIndex[colName] = colIdx++;
        }
        var i = colNameIndex[colName];
        if (noKey && isMultiBarChart) {
          i = 0;
        }

        if (!d3g[i]) {
          d3g[i] = {
            values: [],
            key: (noKey && isMultiBarChart) ? 'values' : colName
          };
        }

        var xVar = isNaN(rowValue) ? ((allowTextXAxis) ? rowValue : rowNameIndex[rowValue]) : parseFloat(rowValue);
        var yVar = 0;
        if (xVar === undefined) { xVar = colName; }
        if (value !== undefined) {
          yVar = isNaN(value.value) ? 0 : parseFloat(value.value) / parseFloat(value.count);
        }
        d3g[i].values.push({
          x: xVar,
          y: yVar
        });
      });
    }

    // clear aggregation name, if possible
    var namesWithoutAggr = {};
    var colName;
    var withoutAggr;
    // TODO - This part could use som refactoring - Weird if/else with similar actions and variable names
    for (colName in colNameIndex) {
      withoutAggr = colName.substring(0, colName.lastIndexOf('('));
      if (!namesWithoutAggr[withoutAggr]) {
        namesWithoutAggr[withoutAggr] = 1;
      } else {
        namesWithoutAggr[withoutAggr]++;
      }
    }

    if (valueOnly) {
      for (var valueIndex = 0; valueIndex < d3g[0].values.length; valueIndex++) {
        colName = d3g[0].values[valueIndex].x;
        if (!colName) {
          continue;
        }

        withoutAggr = colName.substring(0, colName.lastIndexOf('('));
        if (namesWithoutAggr[withoutAggr] <= 1) {
          d3g[0].values[valueIndex].x = withoutAggr;
        }
      }
    } else {
      for (var d3gIndex = 0; d3gIndex < d3g.length; d3gIndex++) {
        colName = d3g[d3gIndex].key;
        withoutAggr = colName.substring(0, colName.lastIndexOf('('));
        if (namesWithoutAggr[withoutAggr] <= 1) {
          d3g[d3gIndex].key = withoutAggr;
        }
      }

      // use group name instead of group.value as a column name, if there're only one group and one value selected.
      if (groups.length === 1 && values.length === 1) {
        for (d3gIndex = 0; d3gIndex < d3g.length; d3gIndex++) {
          colName = d3g[d3gIndex].key;
          colName = colName.split('.')[0];
          d3g[d3gIndex].key = colName;
        }
      }

    }

    return {
      xLabels: rowIndexValue,
      d3g: d3g
    };
  };

  var setDiscreteScatterData = function(data) {
    var xAxis = $scope.paragraph.config.graph.scatter.xAxis;
    var yAxis = $scope.paragraph.config.graph.scatter.yAxis;
    var group = $scope.paragraph.config.graph.scatter.group;

    var xValue;
    var yValue;
    var grp;

    var rows = {};

    for (var i = 0; i < data.rows.length; i++) {
      var row = data.rows[i];
      if (xAxis) {
        xValue = row[xAxis.index];
      }
      if (yAxis) {
        yValue = row[yAxis.index];
      }
      if (group) {
        grp = row[group.index];
      }

      var key = xValue + ',' + yValue +  ',' + grp;

      if (!rows[key]) {
        rows[key] = {
          x: xValue,
          y: yValue,
          group: grp,
          size: 1
        };
      } else {
        rows[key].size++;
      }
    }

    // change object into array
    var newRows = [];
    for (var r in rows) {
      var newRow = [];
      if (xAxis) { newRow[xAxis.index] = rows[r].x; }
      if (yAxis) { newRow[yAxis.index] = rows[r].y; }
      if (group) { newRow[group.index] = rows[r].group; }
      newRow[data.rows[0].length] = rows[r].size;
      newRows.push(newRow);
    }
    return newRows;
  };

  var setScatterChart = function(data, refresh) {
    var xAxis = $scope.paragraph.config.graph.scatter.xAxis;
    var yAxis = $scope.paragraph.config.graph.scatter.yAxis;
    var group = $scope.paragraph.config.graph.scatter.group;
    var size = $scope.paragraph.config.graph.scatter.size;

    var xValues = [];
    var yValues = [];
    var rows = {};
    var d3g = [];

    var rowNameIndex = {};
    var colNameIndex = {};
    var grpNameIndex = {};
    var rowIndexValue = {};
    var colIndexValue = {};
    var grpIndexValue = {};
    var rowIdx = 0;
    var colIdx = 0;
    var grpIdx = 0;
    var grpName = '';

    var xValue;
    var yValue;
    var row;

    if (!xAxis && !yAxis) {
      return {
        d3g: []
      };
    }

    for (var i = 0; i < data.rows.length; i++) {
      row = data.rows[i];
      if (xAxis) {
        xValue = row[xAxis.index];
        xValues[i] = xValue;
      }
      if (yAxis) {
        yValue = row[yAxis.index];
        yValues[i] = yValue;
      }
    }

    var isAllDiscrete = ((xAxis && yAxis && isDiscrete(xValues) && isDiscrete(yValues)) ||
                         (!xAxis && isDiscrete(yValues)) ||
                         (!yAxis && isDiscrete(xValues)));

    if (isAllDiscrete) {
      rows = setDiscreteScatterData(data);
    } else {
      rows = data.rows;
    }

    if (!group && isAllDiscrete) {
      grpName = 'count';
    } else if (!group && !size) {
      if (xAxis && yAxis) {
        grpName = '(' + xAxis.name + ', ' + yAxis.name + ')';
      } else if (xAxis && !yAxis) {
        grpName = xAxis.name;
      } else if (!xAxis && yAxis) {
        grpName = yAxis.name;
      }
    } else if (!group && size) {
      grpName = size.name;
    }

    for (i = 0; i < rows.length; i++) {
      row = rows[i];
      if (xAxis) {
        xValue = row[xAxis.index];
      }
      if (yAxis) {
        yValue = row[yAxis.index];
      }
      if (group) {
        grpName = row[group.index];
      }
      var sz = (isAllDiscrete) ? row[row.length - 1] : ((size) ? row[size.index] : 1);

      if (grpNameIndex[grpName] === undefined) {
        grpIndexValue[grpIdx] = grpName;
        grpNameIndex[grpName] = grpIdx++;
      }

      if (xAxis && rowNameIndex[xValue] === undefined) {
        rowIndexValue[rowIdx] = xValue;
        rowNameIndex[xValue] = rowIdx++;
      }

      if (yAxis && colNameIndex[yValue] === undefined) {
        colIndexValue[colIdx] = yValue;
        colNameIndex[yValue] = colIdx++;
      }

      if (!d3g[grpNameIndex[grpName]]) {
        d3g[grpNameIndex[grpName]] = {
          key: grpName,
          values: []
        };
      }

      d3g[grpNameIndex[grpName]].values.push({
        x: xAxis ? (isNaN(xValue) ? rowNameIndex[xValue] : parseFloat(xValue)) : 0,
        y: yAxis ? (isNaN(yValue) ? colNameIndex[yValue] : parseFloat(yValue)) : 0,
        size: isNaN(parseFloat(sz)) ? 1 : parseFloat(sz)
      });
    }

    return {
      xLabels: rowIndexValue,
      yLabels: colIndexValue,
      d3g: d3g
    };
  };

  var isDiscrete = function(field) {
    var getUnique = function(f) {
      var uniqObj = {};
      var uniqArr = [];
      var j = 0;
      for (var i = 0; i < f.length; i++) {
        var item = f[i];
        if (uniqObj[item] !== 1) {
          uniqObj[item] = 1;
          uniqArr[j++] = item;
        }
      }
      return uniqArr;
    };

    for (var i = 0; i < field.length; i++) {
      if (isNaN(parseFloat(field[i])) &&
         (typeof field[i] === 'string' || field[i] instanceof String)) {
        return true;
      }
    }

    var threshold = 0.05;
    var unique = getUnique(field);
    if (unique.length / field.length < threshold) {
      return true;
    } else {
      return false;
    }
  };

  $scope.isValidSizeOption = function(options, rows) {
    var xValues = [];
    var yValues = [];

    for (var i = 0; i < rows.length; i++) {
      var row = rows[i];
      var size = row[options.size.index];

      //check if the field is numeric
      if (isNaN(parseFloat(size)) || !isFinite(size)) {
        return false;
      }

      if (options.xAxis) {
        var x = row[options.xAxis.index];
        xValues[i] = x;
      }
      if (options.yAxis) {
        var y = row[options.yAxis.index];
        yValues[i] = y;
      }
    }

    //check if all existing fields are discrete
    var isAllDiscrete = ((options.xAxis && options.yAxis && isDiscrete(xValues) && isDiscrete(yValues)) ||
                         (!options.xAxis && isDiscrete(yValues)) ||
                         (!options.yAxis && isDiscrete(xValues)));

    if (isAllDiscrete) {
      return false;
    }

    return true;
  };

  $scope.resizeParagraph = function(width, height) {
    $scope.changeColWidth(width);
    $timeout(function() {
      autoAdjustEditorHeight($scope.paragraph.id + '_editor');
      $scope.changeHeight(height);
    }, 200);
  };

  $scope.changeHeight = function(height) {
    var newParams = angular.copy($scope.paragraph.settings.params);
    var newConfig = angular.copy($scope.paragraph.config);

    newConfig.graph.height = height;

    commitParagraph($scope.paragraph.title, $scope.paragraph.text, newConfig, newParams);
  };

  /** Utility function */
  if (typeof String.prototype.startsWith !== 'function') {
    String.prototype.startsWith = function(str) {
      return this.slice(0, str.length) === str;
    };
  }

  $scope.goToSingleParagraph = function() {
    var noteId = $route.current.pathParams.noteId;
    var redirectToUrl = location.protocol + '//' + location.host + location.pathname + '#/notebook/' + noteId +
      '/paragraph/' + $scope.paragraph.id + '?asIframe';
    $window.open(redirectToUrl);
  };

  $scope.showScrollDownIcon = function() {
    var doc = angular.element('#p' + $scope.paragraph.id + '_text');
    if (doc[0]) {
      return doc[0].scrollHeight > doc.innerHeight();
    }
    return false;
  };

  $scope.scrollParagraphDown = function() {
    var doc = angular.element('#p' + $scope.paragraph.id + '_text');
    doc.animate({scrollTop: doc[0].scrollHeight}, 500);
    $scope.keepScrollDown = true;
  };

  $scope.showScrollUpIcon = function() {
    if (angular.element('#p' + $scope.paragraph.id + '_text')[0]) {
      return angular.element('#p' + $scope.paragraph.id + '_text')[0].scrollTop !== 0;
    }
    return false;

  };

  $scope.scrollParagraphUp = function() {
    var doc = angular.element('#p' + $scope.paragraph.id + '_text');
    doc.animate({scrollTop: 0}, 500);
    $scope.keepScrollDown = false;
  };

  $scope.exportToDSV = function(delimiter) {
    var dsv = '';
    for (var titleIndex in $scope.paragraph.result.columnNames) {
      dsv += $scope.paragraph.result.columnNames[titleIndex].name + delimiter;
    }
    dsv = dsv.substring(0, dsv.length - 1) + '\n';
    for (var r in $scope.paragraph.result.msgTable) {
      var row = $scope.paragraph.result.msgTable[r];
      var dsvRow = '';
      for (var index in row) {
        dsvRow += row[index].value + delimiter;
      }
      dsv += dsvRow.substring(0, dsvRow.length - 1) + '\n';
    }
    var extension = '';
    if (delimiter === '\t') {
      extension = 'tsv';
    } else if (delimiter === ',') {
      extension = 'csv';
    }
    saveAsService.saveAs(dsv, 'data', extension);
  };

  // Helium ---------------------------------------------

  // app states
  $scope.apps = [];

  // suggested apps
  $scope.suggestion = {};

  $scope.switchApp = function(appId) {
    var config = $scope.paragraph.config;
    var settings = $scope.paragraph.settings;

    var newConfig = angular.copy(config);
    var newParams = angular.copy(settings.params);

    // 'helium.activeApp' can be cleared by setGraphMode()
    _.set(newConfig, 'helium.activeApp', appId);

    commitConfig(newConfig, newParams);
  };

  $scope.loadApp = function(heliumPackage) {
    var noteId = $route.current.pathParams.noteId;
    $http.post(baseUrlSrv.getRestApiBase() + '/helium/load/' + noteId + '/' + $scope.paragraph.id,
      heliumPackage)
      .success(function(data, status, headers, config) {
        console.log('Load app %o', data);
      })
      .error(function(err, status, headers, config) {
        console.log('Error %o', err);
      });
  };

  var commitConfig = function(config, params) {
    var paragraph = $scope.paragraph;
    commitParagraph(paragraph.title, paragraph.text, config, params);
  };

  var getApplicationStates = function() {
    var appStates = [];
    var paragraph = $scope.paragraph;

    // Display ApplicationState
    if (paragraph.apps) {
      _.forEach(paragraph.apps, function(app) {
        appStates.push({
          id: app.id,
          pkg: app.pkg,
          status: app.status,
          output: app.output
        });
      });
    }

    // update or remove app states no longer exists
    _.forEach($scope.apps, function(currentAppState, idx) {
      var newAppState = _.find(appStates, {id: currentAppState.id});
      if (newAppState) {
        angular.extend($scope.apps[idx], newAppState);
      } else {
        $scope.apps.splice(idx, 1);
      }
    });

    // add new app states
    _.forEach(appStates, function(app, idx) {
      if ($scope.apps.length <= idx || $scope.apps[idx].id !== app.id) {
        $scope.apps.splice(idx, 0, app);
      }
    });
  };

  var getSuggestions = function() {
    // Get suggested apps
    var noteId = $route.current.pathParams.noteId;
    $http.get(baseUrlSrv.getRestApiBase() + '/helium/suggest/' + noteId + '/' + $scope.paragraph.id)
      .success(function(data, status, headers, config) {
        console.log('Suggested apps %o', data);
        $scope.suggestion = data.body;
      })
      .error(function(err, status, headers, config) {
        console.log('Error %o', err);
      });
  };

  var getAppScope = function(appState) {
    if (!appState.scope) {
      appState.scope = $rootScope.$new(true, $rootScope);
    }

    return appState.scope;
  };

  var getAppRegistry = function(appState) {
    if (!appState.registry) {
      appState.registry = {};
    }

    return appState.registry;
  };

  var renderApp = function(appState) {
    var retryRenderer = function() {
      var targetEl = angular.element(document.getElementById('p' + appState.id));
      console.log('retry renderApp %o', targetEl);
      if (targetEl.length) {
        try {
          console.log('renderApp %o', appState);
          targetEl.html(appState.output);
          $compile(targetEl.contents())(getAppScope(appState));
        } catch (err) {
          console.log('App rendering error %o', err);
        }
      } else {
        $timeout(retryRenderer, 1000);
      }
    };
    $timeout(retryRenderer);
  };

  /*
  ** $scope.$on functions below
  */

  $scope.$on('appendAppOutput', function(event, data) {
    if ($scope.paragraph.id === data.paragraphId) {
      var app = _.find($scope.apps, {id: data.appId});
      if (app) {
        app.output += data.data;

        var paragraphAppState = _.find($scope.paragraph.apps, {id: data.appId});
        paragraphAppState.output = app.output;

        var targetEl = angular.element(document.getElementById('p' + app.id));
        targetEl.html(app.output);
        $compile(targetEl.contents())(getAppScope(app));
        console.log('append app output %o', $scope.apps);
      }
    }
  });

  $scope.$on('updateAppOutput', function(event, data) {
    if ($scope.paragraph.id === data.paragraphId) {
      var app = _.find($scope.apps, {id: data.appId});
      if (app) {
        app.output = data.data;

        var paragraphAppState = _.find($scope.paragraph.apps, {id: data.appId});
        paragraphAppState.output = app.output;

        var targetEl = angular.element(document.getElementById('p' + app.id));
        targetEl.html(app.output);
        $compile(targetEl.contents())(getAppScope(app));
        console.log('append app output');
      }
    }
  });

  $scope.$on('appLoad', function(event, data) {
    if ($scope.paragraph.id === data.paragraphId) {
      var app = _.find($scope.apps, {id: data.appId});
      if (!app) {
        app = {
          id: data.appId,
          pkg: data.pkg,
          status: 'UNLOADED',
          output: ''
        };

        $scope.apps.push(app);
        $scope.paragraph.apps.push(app);
        $scope.switchApp(app.id);
      }
    }
  });

  $scope.$on('appStatusChange', function(event, data) {
    if ($scope.paragraph.id === data.paragraphId) {
      var app = _.find($scope.apps, {id: data.appId});
      if (app) {
        app.status = data.status;
        var paragraphAppState = _.find($scope.paragraph.apps, {id: data.appId});
        paragraphAppState.status = app.status;
      }
    }
  });

  $scope.$on('angularObjectUpdate', function(event, data) {
    var noteId = $route.current.pathParams.noteId;
    if (!data.noteId || data.noteId === noteId) {
      var scope;
      var registry;

      if (!data.paragraphId || data.paragraphId === $scope.paragraph.id) {
        scope = paragraphScope;
        registry = angularObjectRegistry;
      } else {
        var app = _.find($scope.apps, {id: data.paragraphId});
        if (app) {
          scope = getAppScope(app);
          registry = getAppRegistry(app);
        } else {
          // no matching app in this paragraph
          return;
        }
      }
      var varName = data.angularObject.name;

      if (angular.equals(data.angularObject.object, scope[varName])) {
        // return when update has no change
        return;
      }

      if (!registry[varName]) {
        registry[varName] = {
          interpreterGroupId: data.interpreterGroupId,
          noteId: data.noteId,
          paragraphId: data.paragraphId
        };
      } else {
        registry[varName].noteId = registry[varName].noteId || data.noteId;
        registry[varName].paragraphId = registry[varName].paragraphId || data.paragraphId;
      }

      registry[varName].skipEmit = true;

      if (!registry[varName].clearWatcher) {
        registry[varName].clearWatcher = scope.$watch(varName, function(newValue, oldValue) {
          console.log('angular object (paragraph) updated %o %o', varName, registry[varName]);
          if (registry[varName].skipEmit) {
            registry[varName].skipEmit = false;
            return;
          }
          websocketMsgSrv.updateAngularObject(
            registry[varName].noteId,
            registry[varName].paragraphId,
            varName,
            newValue,
            registry[varName].interpreterGroupId);
        });
      }
      console.log('angular object (paragraph) created %o', varName);
      scope[varName] = data.angularObject.object;

      // create proxy for AngularFunction
      if (varName.startsWith(ANGULAR_FUNCTION_OBJECT_NAME_PREFIX)) {
        var funcName = varName.substring((ANGULAR_FUNCTION_OBJECT_NAME_PREFIX).length);
        scope[funcName] = function() {
          scope[varName] = arguments;
          console.log('angular function (paragraph) invoked %o', arguments);
        };

        console.log('angular function (paragraph) created %o', scope[funcName]);
      }
    }
  });

  $scope.$on('angularObjectRemove', function(event, data) {
    var noteId = $route.current.pathParams.noteId;
    if (!data.noteId || data.noteId === noteId) {
      var scope;
      var registry;

      if (!data.paragraphId || data.paragraphId === $scope.paragraph.id) {
        scope = paragraphScope;
        registry = angularObjectRegistry;
      } else {
        var app = _.find($scope.apps, {id: data.paragraphId});
        if (app) {
          scope = getAppScope(app);
          registry = getAppRegistry(app);
        } else {
          // no matching app in this paragraph
          return;
        }
      }

      var varName = data.name;

      // clear watcher
      if (registry[varName]) {
        registry[varName].clearWatcher();
        registry[varName] = undefined;
      }

      // remove scope variable
      scope[varName] = undefined;

      // remove proxy for AngularFunction
      if (varName.startsWith(ANGULAR_FUNCTION_OBJECT_NAME_PREFIX)) {
        var funcName = varName.substring((ANGULAR_FUNCTION_OBJECT_NAME_PREFIX).length);
        scope[funcName] = undefined;
      }
    }
  });

  $scope.$on('updateParagraph', function(event, data) {
    if (data.paragraph.id === $scope.paragraph.id &&
        (data.paragraph.dateCreated !== $scope.paragraph.dateCreated ||
         data.paragraph.dateFinished !== $scope.paragraph.dateFinished ||
         data.paragraph.dateStarted !== $scope.paragraph.dateStarted ||
         data.paragraph.dateUpdated !== $scope.paragraph.dateUpdated ||
         data.paragraph.status !== $scope.paragraph.status ||
         data.paragraph.jobName !== $scope.paragraph.jobName ||
         data.paragraph.title !== $scope.paragraph.title ||
         isEmpty(data.paragraph.result) !== isEmpty($scope.paragraph.result) ||
         data.paragraph.errorMessage !== $scope.paragraph.errorMessage ||
         !angular.equals(data.paragraph.settings, $scope.paragraph.settings) ||
         !angular.equals(data.paragraph.config, $scope.paragraph.config))
       ) {

      var oldType = $scope.getResultType();
      var newType = $scope.getResultType(data.paragraph);
      var oldGraphMode = $scope.getGraphMode();
      var newGraphMode = $scope.getGraphMode(data.paragraph);
      var oldActiveApp = _.get($scope.paragraph.config, 'helium.activeApp');
      var newActiveApp = _.get(data.paragraph.config, 'helium.activeApp');

      var statusChanged = (data.paragraph.status !== $scope.paragraph.status);

      var resultRefreshed = (data.paragraph.dateFinished !== $scope.paragraph.dateFinished) ||
        isEmpty(data.paragraph.result) !== isEmpty($scope.paragraph.result) ||
        data.paragraph.status === 'ERROR' || (data.paragraph.status === 'FINISHED' && statusChanged) ||
        (!newActiveApp && oldActiveApp !== newActiveApp);

      //console.log("updateParagraph oldData %o, newData %o. type %o -> %o, mode %o -> %o", $scope.paragraph, data, oldType, newType, oldGraphMode, newGraphMode);

      if ($scope.paragraph.text !== data.paragraph.text) {
        if ($scope.dirtyText) {         // check if editor has local update
          if ($scope.dirtyText === data.paragraph.text) {  // when local update is the same from remote, clear local update
            $scope.paragraph.text = data.paragraph.text;
            $scope.dirtyText = undefined;
            $scope.originalText = angular.copy(data.paragraph.text);
          } else { // if there're local update, keep it.
            $scope.paragraph.text = $scope.dirtyText;
          }
        } else {
          $scope.paragraph.text = data.paragraph.text;
          $scope.originalText = angular.copy(data.paragraph.text);
        }
      }

      /** push the rest */
      $scope.paragraph.aborted = data.paragraph.aborted;
      $scope.paragraph.user = data.paragraph.user;
      $scope.paragraph.dateUpdated = data.paragraph.dateUpdated;
      $scope.paragraph.dateCreated = data.paragraph.dateCreated;
      $scope.paragraph.dateFinished = data.paragraph.dateFinished;
      $scope.paragraph.dateStarted = data.paragraph.dateStarted;
      $scope.paragraph.errorMessage = data.paragraph.errorMessage;
      $scope.paragraph.jobName = data.paragraph.jobName;
      $scope.paragraph.title = data.paragraph.title;
      $scope.paragraph.lineNumbers = data.paragraph.lineNumbers;
      $scope.paragraph.status = data.paragraph.status;
      $scope.paragraph.result = data.paragraph.result;
      $scope.paragraph.settings = data.paragraph.settings;

      if (!$scope.asIframe) {
        $scope.paragraph.config = data.paragraph.config;
        initializeDefault();
      } else {
        data.paragraph.config.editorHide = true;
        data.paragraph.config.tableHide = false;
        $scope.paragraph.config = data.paragraph.config;
      }

      if (newType === 'TABLE') {
        $scope.loadTableData($scope.paragraph.result);
        if (oldType !== 'TABLE' || resultRefreshed) {
          clearUnknownColsFromGraphOption();
          selectDefaultColsForGraphOption();
        }
        /** User changed the chart type? */
        if (oldGraphMode !== newGraphMode) {
          $scope.setGraphMode(newGraphMode, false, false);
        } else {
          $scope.setGraphMode(newGraphMode, false, true);
        }
      } else if (newType === 'HTML' && resultRefreshed) {
        $scope.renderHtml();
      } else if (newType === 'ANGULAR' && resultRefreshed) {
        $scope.renderAngular();
      } else if (newType === 'TEXT' && resultRefreshed) {
        $scope.renderText();
      }

      getApplicationStates();
      getSuggestions();

      if (newActiveApp && newActiveApp !== oldActiveApp) {
        var app = _.find($scope.apps, {id: newActiveApp});
        renderApp(app);
      }

      if (statusChanged || resultRefreshed) {
        // when last paragraph runs, zeppelin automatically appends new paragraph.
        // this broadcast will focus to the newly inserted paragraph
        var paragraphs = angular.element('div[id$="_paragraphColumn_main"]');
        if (paragraphs.length >= 2 && paragraphs[paragraphs.length - 2].id.startsWith($scope.paragraph.id)) {
          // rendering output can took some time. So delay scrolling event firing for sometime.
          setTimeout(function() {
            $rootScope.$broadcast('scrollToCursor');
          }, 500);
        }
      }
    }

  });

  $scope.$on('appendParagraphOutput', function(event, data) {
    if ($scope.paragraph.id === data.paragraphId) {
      if ($scope.flushStreamingOutput) {
        $scope.clearTextOutput();
        $scope.flushStreamingOutput = false;
      }
      $scope.appendTextOutput(data.data);
    }
  });

  $scope.$on('updateParagraphOutput', function(event, data) {
    if ($scope.paragraph.id === data.paragraphId) {
      $scope.clearTextOutput();
      $scope.appendTextOutput(data.data);
    }
  });

  $scope.$on('updateProgress', function(event, data) {
    if (data.id === $scope.paragraph.id) {
      $scope.currentProgress = data.progress;
    }
  });

  $scope.$on('keyEvent', function(event, keyEvent) {
    if ($scope.paragraphFocused) {

      var paragraphId = $scope.paragraph.id;
      var keyCode = keyEvent.keyCode;
      var noShortcutDefined = false;
      var editorHide = $scope.paragraph.config.editorHide;

      if (editorHide && (keyCode === 38 || (keyCode === 80 && keyEvent.ctrlKey && !keyEvent.altKey))) { // up
        // move focus to previous paragraph
        $scope.$emit('moveFocusToPreviousParagraph', paragraphId);
      } else if (editorHide && (keyCode === 40 || (keyCode === 78 && keyEvent.ctrlKey && !keyEvent.altKey))) { // down
        // move focus to next paragraph
        $scope.$emit('moveFocusToNextParagraph', paragraphId);
      } else if (keyEvent.shiftKey && keyCode === 13) { // Shift + Enter
        $scope.run();
      } else if (keyEvent.ctrlKey && keyEvent.altKey && keyCode === 67) { // Ctrl + Alt + c
        $scope.cancelParagraph();
      } else if (keyEvent.ctrlKey && keyEvent.altKey && keyCode === 68) { // Ctrl + Alt + d
        $scope.removeParagraph();
      } else if (keyEvent.ctrlKey && keyEvent.altKey && keyCode === 75) { // Ctrl + Alt + k
        $scope.moveUp();
      } else if (keyEvent.ctrlKey && keyEvent.altKey && keyCode === 74) { // Ctrl + Alt + j
        $scope.moveDown();
      } else if (keyEvent.ctrlKey && keyEvent.altKey && keyCode === 65) { // Ctrl + Alt + a
        $scope.insertNew('above');
      } else if (keyEvent.ctrlKey && keyEvent.altKey && keyCode === 66) { // Ctrl + Alt + b
        $scope.insertNew('below');
      } else if (keyEvent.ctrlKey && keyEvent.altKey && keyCode === 79) { // Ctrl + Alt + o
        $scope.toggleOutput();
      } else if (keyEvent.ctrlKey && keyEvent.altKey && keyCode === 82) { // Ctrl + Alt + r
        $scope.toggleEnableDisable();
      } else if (keyEvent.ctrlKey && keyEvent.altKey && keyCode === 69) { // Ctrl + Alt + e
        $scope.toggleEditor();
      } else if (keyEvent.ctrlKey && keyEvent.altKey && keyCode === 77) { // Ctrl + Alt + m
        if ($scope.paragraph.config.lineNumbers) {
          $scope.hideLineNumbers();
        } else {
          $scope.showLineNumbers();
        }
      } else if (keyEvent.ctrlKey && keyEvent.shiftKey && keyCode === 189) { // Ctrl + Shift + -
        $scope.changeColWidth(Math.max(1, $scope.paragraph.config.colWidth - 1));
      } else if (keyEvent.ctrlKey && keyEvent.shiftKey && keyCode === 187) { // Ctrl + Shift + =
        $scope.changeColWidth(Math.min(12, $scope.paragraph.config.colWidth + 1));
      } else if (keyEvent.ctrlKey && keyEvent.altKey && keyCode === 84) { // Ctrl + Alt + t
        if ($scope.paragraph.config.title) {
          $scope.hideTitle();
        } else {
          $scope.showTitle();
        }
      } else {
        noShortcutDefined = true;
      }

      if (!noShortcutDefined) {
        keyEvent.preventDefault();
      }
    }
  });

  $scope.$on('focusParagraph', function(event, paragraphId, cursorPos, mouseEvent) {
    if ($scope.paragraph.id === paragraphId) {
      // focus editor
      if (!$scope.paragraph.config.editorHide) {
        if (!mouseEvent) {
          $scope.editor.focus();
          // move cursor to the first row (or the last row)
          var row;
          if (cursorPos >= 0) {
            row = cursorPos;
            $scope.editor.gotoLine(row, 0);
          } else {
            row = $scope.editor.session.getLength();
            $scope.editor.gotoLine(row, 0);
          }
          $scope.scrollToCursor($scope.paragraph.id, 0);
        }
      }
      $scope.handleFocus(true);
    } else {
      $scope.editor.blur();
      var isDigestPass = true;
      $scope.handleFocus(false, isDigestPass);
    }
  });

  $scope.$on('runParagraph', function(event) {
    $scope.runParagraph($scope.editor.getValue());
  });

  $scope.$on('openEditor', function(event) {
    $scope.openEditor();
  });

  $scope.$on('closeEditor', function(event) {
    $scope.closeEditor();
  });

  $scope.$on('openTable', function(event) {
    $scope.openTable();
  });

  $scope.$on('closeTable', function(event) {
    $scope.closeTable();
  });

});<|MERGE_RESOLUTION|>--- conflicted
+++ resolved
@@ -16,11 +16,7 @@
 angular.module('zeppelinWebApp').controller('ParagraphCtrl', function($scope, $rootScope, $route, $window,
                                                                       $routeParams, $location, $timeout, $compile,
                                                                       $http, websocketMsgSrv, baseUrlSrv, ngToast,
-<<<<<<< HEAD
-                                                                      saveAsService, editorConfigSrv) {
-=======
-                                                                      saveAsService, esriLoader) {
->>>>>>> 47b19315
+                                                                      saveAsService, esriLoader, editorConfigSrv) {
   var ANGULAR_FUNCTION_OBJECT_NAME_PREFIX = '_Z_ANGULAR_FUNC_';
   $scope.parentNote = null;
   $scope.paragraph = null;
