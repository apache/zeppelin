/*jshint loopfunc: true, unused:false */
/*
 * Licensed under the Apache License, Version 2.0 (the "License");
 * you may not use this file except in compliance with the License.
 * You may obtain a copy of the License at
 *
 *     http://www.apache.org/licenses/LICENSE-2.0
 *
 * Unless required by applicable law or agreed to in writing, software
 * distributed under the License is distributed on an "AS IS" BASIS,
 * WITHOUT WARRANTIES OR CONDITIONS OF ANY KIND, either express or implied.
 * See the License for the specific language governing permissions and
 * limitations under the License.
 */
'use strict';

angular.module('zeppelinWebApp')
  .controller('ParagraphCtrl', function($scope,$rootScope, $route, $window, $element, $routeParams, $location,
                                         $timeout, $compile, websocketMsgSrv) {
  var ANGULAR_FUNCTION_OBJECT_NAME_PREFIX = '_Z_ANGULAR_FUNC_';
  $scope.paragraph = null;
  $scope.originalText = '';
  $scope.editor = null;
  var paragraphScope = $rootScope.$new(true, $rootScope);
  var angularObjectRegistry = {};

  var editorModes = {
    'ace/mode/scala': /^%spark/,
    'ace/mode/sql': /^%(\w*\.)?\wql/,
    'ace/mode/markdown': /^%md/,
    'ace/mode/sh': /^%sh/
  };

  // Controller init
  $scope.init = function(newParagraph) {
    $scope.paragraph = newParagraph;
    $scope.originalText = angular.copy(newParagraph.text);
    $scope.chart = {};
    $scope.colWidthOption = [ 1, 2, 3, 4, 5, 6, 7, 8, 9, 10, 11, 12 ];
    $scope.showTitleEditor = false;
    $scope.paragraphFocused = false;
    if (newParagraph.focus) {
      $scope.paragraphFocused = true;
    }

    if (!$scope.paragraph.config) {
      $scope.paragraph.config = {};
    }

    initializeDefault();

    if ($scope.getResultType() === 'TABLE') {
      $scope.loadTableData($scope.paragraph.result);
      $scope.setGraphMode($scope.getGraphMode(), false, false);
    } else if ($scope.getResultType() === 'HTML') {
      $scope.renderHtml();
    } else if ($scope.getResultType() === 'ANGULAR') {
      $scope.renderAngular();
    } else if ($scope.getResultType() === 'TEXT') {
      $scope.renderText();
    }
  };

    $scope.renderHtml = function() {
      var retryRenderer = function() {
      if (angular.element('#p' + $scope.paragraph.id + '_html').length) {
        try {
          angular.element('#p' + $scope.paragraph.id + '_html').html($scope.paragraph.result.msg);

          angular.element('#p' + $scope.paragraph.id + '_html').find('pre code').each(function(i, e) {
            hljs.highlightBlock(e);
          });
        } catch (err) {
          console.log('HTML rendering error %o', err);
        }
      } else {
        $timeout(retryRenderer, 10);
      }
    };
    $timeout(retryRenderer);
  };

  $scope.renderAngular = function() {
    var retryRenderer = function() {
      if (angular.element('#p'+$scope.paragraph.id+'_angular').length) {
        try {
          angular.element('#p'+$scope.paragraph.id+'_angular').html($scope.paragraph.result.msg);

          $compile(angular.element('#p'+$scope.paragraph.id+'_angular').contents())(paragraphScope);
        } catch(err) {
          console.log('ANGULAR rendering error %o', err);
        }
      } else {
        $timeout(retryRenderer, 10);
      }
    };
    $timeout(retryRenderer);
  };

  $scope.renderText = function() {
    var retryRenderer = function() {

      var textEl = angular.element('#p' + $scope.paragraph.id + '_text');
      if (textEl.length) {
        // clear all lines before render
        $scope.clearTextOutput();

        if ($scope.paragraph.result && $scope.paragraph.result.msg) {
          $scope.appendTextOutput($scope.paragraph.result.msg);
        }

        angular.element('#p' + $scope.paragraph.id + '_text').bind("mousewheel", function(e) {
          $scope.keepScrollDown = false;
        });

      } else {
        $timeout(retryRenderer, 10);
      }
    };
    $timeout(retryRenderer);
  };

  $scope.clearTextOutput = function() {
    var textEl = angular.element('#p' + $scope.paragraph.id + '_text');
    if (textEl.length) {
      textEl.children().remove();
    }
  };

  $scope.appendTextOutput = function(msg) {
    var textEl = angular.element('#p' + $scope.paragraph.id + '_text');
    if (textEl.length) {
      var lines = msg.split('\n');
      for (var i=0; i < lines.length; i++) {
        textEl.append(angular.element('<div></div>').text(lines[i]));
      }
    }
    if ($scope.keepScrollDown) {
      var doc = angular.element('#p' + $scope.paragraph.id + '_text');
      doc[0].scrollTop = doc[0].scrollHeight;
    }
  };



  $scope.$on('angularObjectUpdate', function(event, data) {
    var noteId = $route.current.pathParams.noteId;
    if (!data.noteId || (data.noteId === noteId && (!data.paragraphId || data.paragraphId === $scope.paragraph.id))) {
      var scope = paragraphScope;
      var varName = data.angularObject.name;

      if (angular.equals(data.angularObject.object, scope[varName])) {
        // return when update has no change
        return;
      }

      if (!angularObjectRegistry[varName]) {
        angularObjectRegistry[varName] = {
          interpreterGroupId : data.interpreterGroupId,
          noteId : data.noteId,
          paragraphId : data.paragraphId
        };
      } else {
        angularObjectRegistry[varName].noteId = angularObjectRegistry[varName].noteId || data.noteId;
        angularObjectRegistry[varName].paragraphId = angularObjectRegistry[varName].paragraphId || data.paragraphId;
      }

      angularObjectRegistry[varName].skipEmit = true;

      if (!angularObjectRegistry[varName].clearWatcher) {
        angularObjectRegistry[varName].clearWatcher = scope.$watch(varName, function(newValue, oldValue) {
          console.log('angular object (paragraph) updated %o %o', varName, angularObjectRegistry[varName]);
          if (angularObjectRegistry[varName].skipEmit) {
            angularObjectRegistry[varName].skipEmit = false;
            return;
          }
          websocketMsgSrv.updateAngularObject(
            angularObjectRegistry[varName].noteId,
            angularObjectRegistry[varName].paragraphId,
            varName,
            newValue,
            angularObjectRegistry[varName].interpreterGroupId);
        });
      }
      console.log('angular object (paragraph) created %o', varName);
      scope[varName] = data.angularObject.object;

      // create proxy for AngularFunction
      if (varName.startsWith(ANGULAR_FUNCTION_OBJECT_NAME_PREFIX)) {
        var funcName = varName.substring((ANGULAR_FUNCTION_OBJECT_NAME_PREFIX).length);
        scope[funcName] = function() {
          scope[varName] = arguments;
          console.log('angular function (paragraph) invoked %o', arguments);
        };

        console.log('angular function (paragraph) created %o', scope[funcName]);
      }
    }
  });


  $scope.$on('angularObjectRemove', function(event, data) {
    var noteId = $route.current.pathParams.noteId;
    if (!data.noteId || (data.noteId === noteId && (!data.paragraphId || data.paragraphId === $scope.paragraph.id))) {
      var scope = paragraphScope;
      var varName = data.name;

      // clear watcher
      if (angularObjectRegistry[varName]) {
        angularObjectRegistry[varName].clearWatcher();
        angularObjectRegistry[varName] = undefined;
      }

      // remove scope variable
      scope[varName] = undefined;

      // remove proxy for AngularFunction
      if (varName.startsWith(ANGULAR_FUNCTION_OBJECT_NAME_PREFIX)) {
        var funcName = varName.substring((ANGULAR_FUNCTION_OBJECT_NAME_PREFIX).length);
        scope[funcName] = undefined;
      }
    }
  });

  var initializeDefault = function() {
    var config = $scope.paragraph.config;

    if (!config.colWidth) {
      config.colWidth = 12;
    }

    if (!config.graph) {
      config.graph = {};
    }

    if (!config.graph.mode) {
      config.graph.mode = 'table';
    }

    if (!config.graph.height) {
      config.graph.height = 300;
    }

    if (!config.graph.optionOpen) {
      config.graph.optionOpen = false;
    }

    if (!config.graph.keys) {
      config.graph.keys = [];
    }

    if (!config.graph.values) {
      config.graph.values = [];
    }

    if (!config.graph.groups) {
      config.graph.groups = [];
    }

    if (!config.graph.scatter) {
      config.graph.scatter = {};
    }

    if (config.enabled === undefined) {
      config.enabled = true;
    }
  };

  $scope.getIframeDimensions = function () {
    if ($scope.asIframe) {
      var paragraphid = '#' + $routeParams.paragraphId + '_container';
      var height = angular.element(paragraphid).height();
      return height;
    }
    return 0;
  };

  $scope.$watch($scope.getIframeDimensions, function (newValue, oldValue) {
    if ($scope.asIframe && newValue) {
      var message = {};
      message.height = newValue;
      message.url = $location.$$absUrl;
      $window.parent.postMessage(angular.toJson(message), '*');
    }
  });

  var isEmpty = function (object) {
    return !object;
  };

  // TODO: this may have impact on performance when there are many paragraphs in a note.
  $scope.$on('updateParagraph', function(event, data) {
    if (data.paragraph.id === $scope.paragraph.id &&
        (data.paragraph.dateCreated !== $scope.paragraph.dateCreated ||
         data.paragraph.dateFinished !== $scope.paragraph.dateFinished ||
         data.paragraph.dateStarted !== $scope.paragraph.dateStarted ||
         data.paragraph.dateUpdated !== $scope.paragraph.dateUpdated ||
         data.paragraph.status !== $scope.paragraph.status ||
         data.paragraph.jobName !== $scope.paragraph.jobName ||
         data.paragraph.title !== $scope.paragraph.title ||
         isEmpty(data.paragraph.result) !== isEmpty($scope.paragraph.result) ||
         data.paragraph.errorMessage !== $scope.paragraph.errorMessage ||
         !angular.equals(data.paragraph.settings, $scope.paragraph.settings) ||
         !angular.equals(data.paragraph.config, $scope.paragraph.config))
       ) {

      var oldType = $scope.getResultType();
      var newType = $scope.getResultType(data.paragraph);
      var oldGraphMode = $scope.getGraphMode();
      var newGraphMode = $scope.getGraphMode(data.paragraph);
      var resultRefreshed = (data.paragraph.dateFinished !== $scope.paragraph.dateFinished) || isEmpty(data.paragraph.result) !== isEmpty($scope.paragraph.result);

      var statusChanged = (data.paragraph.status !== $scope.paragraph.status);

      //console.log("updateParagraph oldData %o, newData %o. type %o -> %o, mode %o -> %o", $scope.paragraph, data, oldType, newType, oldGraphMode, newGraphMode);

      if ($scope.paragraph.text !== data.paragraph.text) {
        if ($scope.dirtyText) {         // check if editor has local update
          if ($scope.dirtyText === data.paragraph.text ) {  // when local update is the same from remote, clear local update
            $scope.paragraph.text = data.paragraph.text;
            $scope.dirtyText = undefined;
            $scope.originalText = angular.copy(data.paragraph.text);
          } else { // if there're local update, keep it.
            $scope.paragraph.text = $scope.dirtyText;
          }
        } else {
          $scope.paragraph.text = data.paragraph.text;
          $scope.originalText = angular.copy(data.paragraph.text);
        }
      }

      /** push the rest */
      $scope.paragraph.aborted = data.paragraph.aborted;
      $scope.paragraph.dateUpdated = data.paragraph.dateUpdated;
      $scope.paragraph.dateCreated = data.paragraph.dateCreated;
      $scope.paragraph.dateFinished = data.paragraph.dateFinished;
      $scope.paragraph.dateStarted = data.paragraph.dateStarted;
      $scope.paragraph.errorMessage = data.paragraph.errorMessage;
      $scope.paragraph.jobName = data.paragraph.jobName;
      $scope.paragraph.title = data.paragraph.title;
      $scope.paragraph.lineNumbers = data.paragraph.lineNumbers;
      $scope.paragraph.status = data.paragraph.status;
      $scope.paragraph.result = data.paragraph.result;
      $scope.paragraph.settings = data.paragraph.settings;

      if (!$scope.asIframe) {
        $scope.paragraph.config = data.paragraph.config;
        initializeDefault();
      } else {
        data.paragraph.config.editorHide = true;
        data.paragraph.config.tableHide = false;
        $scope.paragraph.config = data.paragraph.config;
      }

      if (newType === 'TABLE') {
        $scope.loadTableData($scope.paragraph.result);
        if (oldType !== 'TABLE' || resultRefreshed) {
          clearUnknownColsFromGraphOption();
          selectDefaultColsForGraphOption();
        }
        /** User changed the chart type? */
        if (oldGraphMode !== newGraphMode) {
          $scope.setGraphMode(newGraphMode, false, false);
        } else {
          $scope.setGraphMode(newGraphMode, false, true);
        }
      } else if (newType === 'HTML' && resultRefreshed) {
        $scope.renderHtml();
      } else if (newType === 'ANGULAR' && resultRefreshed) {
        $scope.renderAngular();
      } else if (newType === 'TEXT' && resultRefreshed) {
        $scope.renderText();
      }

      if (statusChanged || resultRefreshed) {
        // when last paragraph runs, zeppelin automatically appends new paragraph.
        // this broadcast will focus to the newly inserted paragraph
        var paragraphs = angular.element('div[id$="_paragraphColumn_main"');
        if (paragraphs.length >= 2 && paragraphs[paragraphs.length-2].id.startsWith($scope.paragraph.id)) {
          // rendering output can took some time. So delay scrolling event firing for sometime.
          setTimeout(function() {
            $rootScope.$broadcast('scrollToCursor');
          }, 500);
        }
      }

    }

  });

  $scope.$on('appendParagraphOutput', function(event, data) {
    if ($scope.paragraph.id === data.paragraphId) {
      $scope.appendTextOutput(data.data);
    }
  });

  $scope.$on('updateParagraphOutput', function(event, data) {
    if ($scope.paragraph.id === data.paragraphId) {
      $scope.clearTextOutput(data.data);
      $scope.appendTextOutput(data.data);
    }
  });

  $scope.isRunning = function() {
    if ($scope.paragraph.status === 'RUNNING' || $scope.paragraph.status === 'PENDING') {
      return true;
    } else {
      return false;
    }
  };

  $scope.cancelParagraph = function() {
    console.log('Cancel %o', $scope.paragraph.id);
    websocketMsgSrv.cancelParagraphRun($scope.paragraph.id);
  };

  $scope.runParagraph = function(data) {
    websocketMsgSrv.runParagraph($scope.paragraph.id, $scope.paragraph.title,
                                 data, $scope.paragraph.config, $scope.paragraph.settings.params);
    $scope.originalText = angular.copy(data);
    $scope.dirtyText = undefined;
  };

  $scope.saveParagraph = function(){
    if($scope.dirtyText === undefined || $scope.dirtyText === $scope.originalText){
      return;
    }
    commitParagraph($scope.paragraph.title, $scope.dirtyText, $scope.paragraph.config, $scope.paragraph.settings.params);
    $scope.originalText = angular.copy($scope.dirtyText);
    $scope.dirtyText = undefined;
  };

  $scope.toggleEnableDisable = function () {
    $scope.paragraph.config.enabled = $scope.paragraph.config.enabled ? false : true;
    var newParams = angular.copy($scope.paragraph.settings.params);
    var newConfig = angular.copy($scope.paragraph.config);
    commitParagraph($scope.paragraph.title, $scope.paragraph.text, newConfig, newParams);
  };

  $scope.run = function() {
    var editorValue = $scope.editor.getValue();
    if (editorValue) {
      if (!($scope.paragraph.status === 'RUNNING' || $scope.paragraph.status === 'PENDING')) {
        $scope.runParagraph(editorValue);
      }
    }
  };

  $scope.moveUp = function() {
    $scope.$emit('moveParagraphUp', $scope.paragraph.id);
  };

  $scope.moveDown = function() {
    $scope.$emit('moveParagraphDown', $scope.paragraph.id);
  };

  $scope.insertNew = function(position) {
    $scope.$emit('insertParagraph', $scope.paragraph.id, position || 'below');
  };

  $scope.removeParagraph = function() {
    BootstrapDialog.confirm({
      closable: true,
      title: '',
      message: 'Do you want to delete this paragraph?',
      callback: function(result) {
        if (result) {
          console.log('Remove paragraph');
          websocketMsgSrv.removeParagraph($scope.paragraph.id);
        }
      }
    });
  };

  $scope.clearParagraphOutput = function() {
    websocketMsgSrv.clearParagraphOutput($scope.paragraph.id);
  };

  $scope.toggleEditor = function() {
    if ($scope.paragraph.config.editorHide) {
      $scope.openEditor();
    } else {
      $scope.closeEditor();
    }
  };

  $scope.closeEditor = function() {
    console.log('close the note');

    var newParams = angular.copy($scope.paragraph.settings.params);
    var newConfig = angular.copy($scope.paragraph.config);
    newConfig.editorHide = true;

    commitParagraph($scope.paragraph.title, $scope.paragraph.text, newConfig, newParams);
  };

  $scope.openEditor = function() {
    console.log('open the note');

    var newParams = angular.copy($scope.paragraph.settings.params);
    var newConfig = angular.copy($scope.paragraph.config);
    newConfig.editorHide = false;

    commitParagraph($scope.paragraph.title, $scope.paragraph.text, newConfig, newParams);
  };

  $scope.closeTable = function() {
    console.log('close the output');

    var newParams = angular.copy($scope.paragraph.settings.params);
    var newConfig = angular.copy($scope.paragraph.config);
    newConfig.tableHide = true;

    commitParagraph($scope.paragraph.title, $scope.paragraph.text, newConfig, newParams);
  };

  $scope.openTable = function() {
    console.log('open the output');

    var newParams = angular.copy($scope.paragraph.settings.params);
    var newConfig = angular.copy($scope.paragraph.config);
    newConfig.tableHide = false;

    commitParagraph($scope.paragraph.title, $scope.paragraph.text, newConfig, newParams);
  };

  $scope.showTitle = function() {
    var newParams = angular.copy($scope.paragraph.settings.params);
    var newConfig = angular.copy($scope.paragraph.config);
    newConfig.title = true;

    commitParagraph($scope.paragraph.title, $scope.paragraph.text, newConfig, newParams);
  };

  $scope.hideTitle = function() {
    var newParams = angular.copy($scope.paragraph.settings.params);
    var newConfig = angular.copy($scope.paragraph.config);
    newConfig.title = false;

    commitParagraph($scope.paragraph.title, $scope.paragraph.text, newConfig, newParams);
  };

  $scope.setTitle = function() {
    var newParams = angular.copy($scope.paragraph.settings.params);
    var newConfig = angular.copy($scope.paragraph.config);
    commitParagraph($scope.paragraph.title, $scope.paragraph.text, newConfig, newParams);
  };

  $scope.showLineNumbers = function () {
    var newParams = angular.copy($scope.paragraph.settings.params);
    var newConfig = angular.copy($scope.paragraph.config);
    newConfig.lineNumbers = true;
    $scope.editor.renderer.setShowGutter(true);

    commitParagraph($scope.paragraph.title, $scope.paragraph.text, newConfig, newParams);
  };

  $scope.hideLineNumbers = function () {
    var newParams = angular.copy($scope.paragraph.settings.params);
    var newConfig = angular.copy($scope.paragraph.config);
    newConfig.lineNumbers = false;
    $scope.editor.renderer.setShowGutter(false);

    commitParagraph($scope.paragraph.title, $scope.paragraph.text, newConfig, newParams);
  };

  $scope.columnWidthClass = function(n) {
    if ($scope.asIframe) {
      return 'col-md-12';
    } else {
      return 'col-md-' + n;
    }
  };

  $scope.changeColWidth = function() {
    angular.element('.navbar-right.open').removeClass('open');
    var newParams = angular.copy($scope.paragraph.settings.params);
    var newConfig = angular.copy($scope.paragraph.config);

    commitParagraph($scope.paragraph.title, $scope.paragraph.text, newConfig, newParams);
  };

  $scope.toggleGraphOption = function() {
    var newConfig = angular.copy($scope.paragraph.config);
    if (newConfig.graph.optionOpen) {
      newConfig.graph.optionOpen = false;
    } else {
      newConfig.graph.optionOpen = true;
    }
    var newParams = angular.copy($scope.paragraph.settings.params);

    commitParagraph($scope.paragraph.title, $scope.paragraph.text, newConfig, newParams);
  };

  $scope.toggleOutput = function() {
    var newConfig = angular.copy($scope.paragraph.config);
    newConfig.tableHide = !newConfig.tableHide;
    var newParams = angular.copy($scope.paragraph.settings.params);

    commitParagraph($scope.paragraph.title, $scope.paragraph.text, newConfig, newParams);
  };

  $scope.toggleLineWithFocus = function () {
    var mode = $scope.getGraphMode();

    if (mode === 'lineWithFocusChart') {
      $scope.setGraphMode('lineChart', true);
      return true;
    }

    if (mode === 'lineChart') {
      $scope.setGraphMode('lineWithFocusChart', true);
      return true;
    }

    return false;
  };



  $scope.loadForm = function(formulaire, params) {
    var value = formulaire.defaultValue;
    if (params[formulaire.name]) {
      value = params[formulaire.name];
    }

    if (value === '') {
      value = formulaire.options[0].value;
    }

    $scope.paragraph.settings.params[formulaire.name] = value;
  };

  $scope.aceChanged = function() {
    $scope.dirtyText = $scope.editor.getSession().getValue();
    $scope.startSaveTimer();

    $timeout(function() {
      $scope.setParagraphMode($scope.editor.getSession(), $scope.dirtyText, $scope.editor.getCursorPosition());
    });
  };

  $scope.aceLoaded = function(_editor) {
    var langTools = ace.require('ace/ext/language_tools');
    var Range = ace.require('ace/range').Range;

    _editor.$blockScrolling = Infinity;
    $scope.editor = _editor;
    if (_editor.container.id !== '{{paragraph.id}}_editor') {
      $scope.editor.renderer.setShowGutter($scope.paragraph.config.lineNumbers);
      $scope.editor.setShowFoldWidgets(false);
      $scope.editor.setHighlightActiveLine(false);
      $scope.editor.setHighlightGutterLine(false);
      $scope.editor.getSession().setUseWrapMode(true);
      $scope.editor.setTheme('ace/theme/chrome');
      if ($scope.paragraphFocused) {
        $scope.editor.focus();
      }

      autoAdjustEditorHeight(_editor.container.id);
      angular.element(window).resize(function() {
        autoAdjustEditorHeight(_editor.container.id);
      });

      if (navigator.appVersion.indexOf('Mac') !== -1 ) {
        $scope.editor.setKeyboardHandler('ace/keyboard/emacs');
        $rootScope.isMac = true;
      } else if (navigator.appVersion.indexOf('Win') !== -1 ||
                 navigator.appVersion.indexOf('X11') !== -1 ||
                 navigator.appVersion.indexOf('Linux') !== -1) {
        $rootScope.isMac = false;
        // not applying emacs key binding while the binding override Ctrl-v. default behavior of paste text on windows.
      }

      $scope.setParagraphMode = function(session, paragraphText, pos) {
        // Evaluate the mode only if the first 30 characters of the paragraph have been modified or the the position is undefined.
        if ( (typeof pos === 'undefined') || (pos.row === 0 && pos.column < 30)) {
          // If paragraph loading, use config value if exists
          if ((typeof pos === 'undefined') && $scope.paragraph.config.editorMode) {
            session.setMode($scope.paragraph.config.editorMode);
          } else {
            // Defaults to spark mode
            var newMode = 'ace/mode/scala';
            // Test first against current mode
            var oldMode = session.getMode().$id;
            if (!editorModes[oldMode] || !editorModes[oldMode].test(paragraphText)) {
              for (var key in editorModes) {
                if (key !== oldMode) {
                  if (editorModes[key].test(paragraphText)){
                    $scope.paragraph.config.editorMode = key;
                    session.setMode(key);
                    return true;
                  }
                }
              }
              $scope.paragraph.config.editorMode = newMode;
              session.setMode(newMode);
            }
          }
        }
      };

      var remoteCompleter = {
        getCompletions : function(editor, session, pos, prefix, callback) {
          if (!$scope.editor.isFocused() ){ return;}

          pos = session.getTextRange(new Range(0, 0, pos.row, pos.column)).length;
          var buf = session.getValue();

          websocketMsgSrv.completion($scope.paragraph.id, buf, pos);

          $scope.$on('completionList', function(event, data) {
            if (data.completions) {
              var completions = [];
              for (var c in data.completions) {
                var v = data.completions[c];
                completions.push({
                  name:v,
                  value:v,
                  score:300
                });
              }
              callback(null, completions);
            }
          });
        }
      };

      langTools.setCompleters([remoteCompleter, langTools.keyWordCompleter, langTools.snippetCompleter, langTools.textCompleter]);

      $scope.editor.setOptions({
        enableBasicAutocompletion: true,
        enableSnippets: false,
        enableLiveAutocompletion:false
      });

      $scope.handleFocus = function(value) {
        $scope.paragraphFocused = value;
        // Protect against error in case digest is already running
        $timeout(function() {
          // Apply changes since they come from 3rd party library
          $scope.$digest();
        });
      };

      $scope.editor.on('focus', function() {
        $scope.handleFocus(true);
      });

      $scope.editor.on('blur', function() {
        $scope.handleFocus(false);
      });

      $scope.editor.getSession().on('change', function(e, editSession) {
        autoAdjustEditorHeight(_editor.container.id);
      });

      $scope.setParagraphMode($scope.editor.getSession(), $scope.editor.getSession().getValue());


      // autocomplete on '.'
      /*
      $scope.editor.commands.on("afterExec", function(e, t) {
        if (e.command.name == "insertstring" && e.args == "." ) {
      var all = e.editor.completers;
      //e.editor.completers = [remoteCompleter];
      e.editor.execCommand("startAutocomplete");
      //e.editor.completers = all;
    }
      });
      */

      // remove binding
      $scope.editor.commands.bindKey('ctrl-alt-n.', null);


      // autocomplete on 'ctrl+.'
      $scope.editor.commands.bindKey('ctrl-.', 'startAutocomplete');
      $scope.editor.commands.bindKey('ctrl-space', null);

      // handle cursor moves
      $scope.editor.keyBinding.origOnCommandKey = $scope.editor.keyBinding.onCommandKey;
      $scope.editor.keyBinding.onCommandKey = function(e, hashId, keyCode) {
        if ($scope.editor.completer && $scope.editor.completer.activated) { // if autocompleter is active
        } else {
          // fix ace editor focus issue in chrome (textarea element goes to top: -1000px after focused by cursor move)
          if (parseInt(angular.element('#' + $scope.paragraph.id + '_editor > textarea').css('top').replace('px', '')) < 0) {
            var position = $scope.editor.getCursorPosition();
            var cursorPos = $scope.editor.renderer.$cursorLayer.getPixelPosition(position, true);
            angular.element('#' + $scope.paragraph.id + '_editor > textarea').css('top', cursorPos.top);
          }

          var numRows;
          var currentRow;

          if (keyCode === 38 || (keyCode === 80 && e.ctrlKey && !e.altKey)) {  // UP
            numRows = $scope.editor.getSession().getLength();
            currentRow = $scope.editor.getCursorPosition().row;
            if (currentRow === 0) {
              // move focus to previous paragraph
              $scope.$emit('moveFocusToPreviousParagraph', $scope.paragraph.id);
            } else {
              $scope.scrollToCursor($scope.paragraph.id, -1);
            }
          } else if (keyCode === 40 || (keyCode === 78 && e.ctrlKey && !e.altKey)) {  // DOWN
            numRows = $scope.editor.getSession().getLength();
            currentRow = $scope.editor.getCursorPosition().row;
            if (currentRow === numRows-1) {
              // move focus to next paragraph
              $scope.$emit('moveFocusToNextParagraph', $scope.paragraph.id);
            } else {
              $scope.scrollToCursor($scope.paragraph.id, 1);
            }
          }
        }
        this.origOnCommandKey(e, hashId, keyCode);
      };
    }
  };

  var autoAdjustEditorHeight = function(id) {
    var editor = $scope.editor;
    var height = editor.getSession().getScreenLength() * editor.renderer.lineHeight + editor.renderer.scrollBar.getWidth();

    angular.element('#' + id).height(height.toString() + 'px');
    editor.resize();
  };

  $rootScope.$on('scrollToCursor', function(event) {
    // scroll on 'scrollToCursor' event only when cursor is in the last paragraph
    var paragraphs = angular.element('div[id$="_paragraphColumn_main"');
    if (paragraphs[paragraphs.length-1].id.startsWith($scope.paragraph.id)) {
      $scope.scrollToCursor($scope.paragraph.id, 0);
    }
  });

  /** scrollToCursor if it is necessary
   * when cursor touches scrollTriggerEdgeMargin from the top (or bottom) of the screen, it autoscroll to place cursor around 1/3 of screen height from the top (or bottom)
   * paragraphId : paragraph that has active cursor
   * lastCursorMove : 1(down), 0, -1(up) last cursor move event
   **/
  $scope.scrollToCursor = function(paragraphId, lastCursorMove) {
    if (!$scope.editor.isFocused()) {
     // only make sense when editor is focused
     return;
    }
    var lineHeight = $scope.editor.renderer.lineHeight;
    var headerHeight = 103; // menubar, notebook titlebar
    var scrollTriggerEdgeMargin = 50;

    var documentHeight = angular.element(document).height();
    var windowHeight = angular.element(window).height();  // actual viewport height

    var scrollPosition = angular.element(document).scrollTop();
    var editorPosition = angular.element('#'+paragraphId+'_editor').offset();
    var position = $scope.editor.getCursorPosition();
    var lastCursorPosition = $scope.editor.renderer.$cursorLayer.getPixelPosition(position, true);

    var calculatedCursorPosition = editorPosition.top + lastCursorPosition.top + lineHeight*lastCursorMove;

    var scrollTargetPos;
    if (calculatedCursorPosition < scrollPosition + headerHeight + scrollTriggerEdgeMargin) {
      scrollTargetPos = calculatedCursorPosition - headerHeight - ((windowHeight-headerHeight)/3);
      if (scrollTargetPos < 0) {
        scrollTargetPos = 0;
      }
    } else if(calculatedCursorPosition > scrollPosition + scrollTriggerEdgeMargin + windowHeight - headerHeight) {
      scrollTargetPos = calculatedCursorPosition - headerHeight - ((windowHeight-headerHeight)*2/3);

      if (scrollTargetPos > documentHeight) {
        scrollTargetPos = documentHeight;
      }
    }

    // cancel previous scroll animation
    var bodyEl = angular.element('body');
    bodyEl.stop();
    bodyEl.finish();

    // scroll to scrollTargetPos
    bodyEl.scrollTo(scrollTargetPos, {axis: 'y', interrupt: true, duration:100});
  };

  var setEditorHeight = function(id, height) {
    angular.element('#' + id).height(height.toString() + 'px');
  };

  $scope.getEditorValue = function() {
    return $scope.editor.getValue();
  };

  $scope.getProgress = function() {
    return ($scope.currentProgress) ? $scope.currentProgress : 0;
  };

  $scope.getExecutionTime = function() {
    var pdata = $scope.paragraph;
    var timeMs = Date.parse(pdata.dateFinished) - Date.parse(pdata.dateStarted);
    if (isNaN(timeMs) || timeMs < 0) {
      if ($scope.isResultOutdated()){
        return 'outdated';
      }
      return '';
    }
    var desc = 'Took ' + (timeMs/1000) + ' seconds';
    if ($scope.isResultOutdated()){
      desc += ' (outdated)';
    }
    return desc;
  };

  $scope.isResultOutdated = function() {
    var pdata = $scope.paragraph;
    if (pdata.dateUpdated !==undefined && Date.parse(pdata.dateUpdated) > Date.parse(pdata.dateStarted)){
      return true;
    }
    return false;
  };

  $scope.$on('updateProgress', function(event, data) {
    if (data.id === $scope.paragraph.id) {
      $scope.currentProgress = data.progress;
    }
  });

  $scope.$on('keyEvent', function(event, keyEvent) {
    if ($scope.paragraphFocused) {

      var paragraphId = $scope.paragraph.id;
      var keyCode = keyEvent.keyCode;
      var noShortcutDefined = false;
      var editorHide = $scope.paragraph.config.editorHide;

      if (editorHide && (keyCode === 38 || (keyCode === 80 && keyEvent.ctrlKey && !keyEvent.altKey))) { // up
        // move focus to previous paragraph
        $scope.$emit('moveFocusToPreviousParagraph', paragraphId);
      } else if (editorHide && (keyCode === 40 || (keyCode === 78 && keyEvent.ctrlKey && !keyEvent.altKey))) { // down
        // move focus to next paragraph
        $scope.$emit('moveFocusToNextParagraph', paragraphId);
      } else if (keyEvent.shiftKey && keyCode === 13) { // Shift + Enter
        $scope.run();
      } else if (keyEvent.ctrlKey && keyEvent.altKey && keyCode === 67) { // Ctrl + Alt + c
        $scope.cancelParagraph();
      } else if (keyEvent.ctrlKey && keyEvent.altKey && keyCode === 68) { // Ctrl + Alt + d
        $scope.removeParagraph();
      } else if (keyEvent.ctrlKey && keyEvent.altKey && keyCode === 75) { // Ctrl + Alt + k
        $scope.moveUp();
      } else if (keyEvent.ctrlKey && keyEvent.altKey && keyCode === 74) { // Ctrl + Alt + j
        $scope.moveDown();
      } else if (keyEvent.ctrlKey && keyEvent.altKey && keyCode === 65) { // Ctrl + Alt + a
        $scope.insertNew('above');
      } else if (keyEvent.ctrlKey && keyEvent.altKey && keyCode === 66) { // Ctrl + Alt + b
        $scope.insertNew('below');
      } else if (keyEvent.ctrlKey && keyEvent.altKey && keyCode === 79) { // Ctrl + Alt + o
        $scope.toggleOutput();
      } else if (keyEvent.ctrlKey && keyEvent.altKey && keyCode === 82) { // Ctrl + Alt + r
        $scope.toggleEnableDisable();
      } else if (keyEvent.ctrlKey && keyEvent.altKey && keyCode === 69) { // Ctrl + Alt + e
        $scope.toggleEditor();
      } else if (keyEvent.ctrlKey && keyEvent.altKey && keyCode === 77) { // Ctrl + Alt + m
        if ($scope.paragraph.config.lineNumbers) {
          $scope.hideLineNumbers();
        } else {
          $scope.showLineNumbers();
        }
      } else if (keyEvent.ctrlKey && keyEvent.altKey && ((keyCode >= 48 && keyCode <=57) || keyCode === 189 || keyCode === 187)) { // Ctrl + Alt + [1~9,0,-,=]
        var colWidth = 12;
        if (keyCode === 48) {
          colWidth = 10;
        } else if (keyCode === 189) {
          colWidth = 11;
        } else if (keyCode === 187) {
          colWidth = 12;
        } else {
          colWidth = keyCode - 48;
        }
        $scope.paragraph.config.colWidth = colWidth;
        $scope.changeColWidth();
      } else if (keyEvent.ctrlKey && keyEvent.altKey && keyCode === 84) { // Ctrl + Alt + t
        if ($scope.paragraph.config.title) {
          $scope.hideTitle();
        } else {
          $scope.showTitle();
        }
      } else {
        noShortcutDefined = true;
      }

      if (!noShortcutDefined) {
        keyEvent.preventDefault();
      }
    }
  });

  $scope.$on('focusParagraph', function(event, paragraphId, cursorPos, mouseEvent) {
    if ($scope.paragraph.id === paragraphId) {
      // focus editor
      if (!$scope.paragraph.config.editorHide) {
        if (!mouseEvent) {
          $scope.editor.focus();
          // move cursor to the first row (or the last row)
          var row;
          if (cursorPos >= 0) {
            row = cursorPos;
            $scope.editor.gotoLine(row, 0);
          } else {
            row = $scope.editor.session.getLength();
            $scope.editor.gotoLine(row, 0);
          }
          $scope.scrollToCursor($scope.paragraph.id, 0);
        }
      }
      $scope.handleFocus(true);
    } else {
      $scope.editor.blur();
      $scope.handleFocus(false);
    }
  });

  $scope.$on('runParagraph', function(event) {
    $scope.runParagraph($scope.editor.getValue());
  });

  $scope.$on('openEditor', function(event) {
    $scope.openEditor();
  });

  $scope.$on('closeEditor', function(event) {
    $scope.closeEditor();
  });

  $scope.$on('openTable', function(event) {
    $scope.openTable();
  });

  $scope.$on('closeTable', function(event) {
    $scope.closeTable();
  });


  $scope.getResultType = function(paragraph) {
    var pdata = (paragraph) ? paragraph : $scope.paragraph;
    if (pdata.result && pdata.result.type) {
      return pdata.result.type;
    } else {
      return 'TEXT';
    }
  };

  $scope.getBase64ImageSrc = function(base64Data) {
    return 'data:image/png;base64,'+base64Data;
  };

  $scope.getGraphMode = function(paragraph) {
    var pdata = (paragraph) ? paragraph : $scope.paragraph;
    if (pdata.config.graph && pdata.config.graph.mode) {
      return pdata.config.graph.mode;
    } else {
      return 'table';
    }
  };

  $scope.loadTableData = function(result) {
    if (!result) {
      return;
    }
    if (result.type === 'TABLE') {
      var columnNames = [];
      var rows = [];
      var array = [];
      var textRows = result.msg.split('\n');
      result.comment = '';
      var comment = false;

      for (var i = 0; i < textRows.length; i++) {
        var textRow = textRows[i];
        if (comment) {
          result.comment += textRow;
          continue;
        }

        if (textRow === '') {
          if (rows.length>0) {
            comment = true;
          }
          continue;
        }
        var textCols = textRow.split('\t');
        var cols = [];
        var cols2 = [];
        for (var j = 0; j < textCols.length; j++) {
          var col = textCols[j];
          if (i === 0) {
            columnNames.push({name:col, index:j, aggr:'sum'});
          } else {
            cols.push(col);
            cols2.push({key: (columnNames[i]) ? columnNames[i].name: undefined, value: col});
          }
        }
        if (i !== 0) {
          rows.push(cols);
          array.push(cols2);
        }
      }
      result.msgTable = array;
      result.columnNames = columnNames;
      result.rows = rows;
    }
  };

  $scope.setGraphMode = function(type, emit, refresh) {
    if (emit) {
      setNewMode(type);
    } else {
      clearUnknownColsFromGraphOption();
      // set graph height
      var height = $scope.paragraph.config.graph.height;
      angular.element('#p' + $scope.paragraph.id + '_graph').height(height);

      if (!type || type === 'table') {
        setTable($scope.paragraph.result, refresh);
      }
      else {
        setD3Chart(type, $scope.paragraph.result, refresh);
      }
    }
  };

  var setNewMode = function(newMode) {
    var newConfig = angular.copy($scope.paragraph.config);
    var newParams = angular.copy($scope.paragraph.settings.params);

    // graph options
    newConfig.graph.mode = newMode;

    commitParagraph($scope.paragraph.title, $scope.paragraph.text, newConfig, newParams);
  };

  var commitParagraph = function(title, text, config, params) {
    websocketMsgSrv.commitParagraph($scope.paragraph.id, title, text, config, params);
  };

  var setTable = function(type, data, refresh) {
    var getTableContentFormat = function(d) {
      if (isNaN(d)) {
        if (d.length>'%html'.length && '%html ' === d.substring(0, '%html '.length)) {
          return 'html';
        } else {
          return '';
        }
      } else {
        return '';
      }
    };

    var formatTableContent = function(d) {
      if (isNaN(d)) {
        var f = getTableContentFormat(d);
        if (f !== '') {
          return d.substring(f.length+2);
        } else {
          return d;
        }
      } else {
        var dStr = d.toString();
        var splitted = dStr.split('.');
        var formatted = splitted[0].replace(/(\d)(?=(\d{3})+(?!\d))/g, '$1,');
        if (splitted.length>1) {
          formatted+= '.'+splitted[1];
        }
        return formatted;
      }
    };


    var renderTable = function() {
      var html = '';
      html += '<table class="table table-hover table-condensed">';
      html += '  <thead>';
      html += '    <tr style="background-color: #F6F6F6; font-weight: bold;">';
      for (var titleIndex in $scope.paragraph.result.columnNames) {
        html += '<th>'+$scope.paragraph.result.columnNames[titleIndex].name+'</th>';
      }
      html += '    </tr>';
      html += '  </thead>';
      html += '  <tbody>';
      for (var r in $scope.paragraph.result.msgTable) {
        var row = $scope.paragraph.result.msgTable[r];
        html += '    <tr>';
        for (var index in row) {
          var v = row[index].value;
          if (getTableContentFormat(v) !== 'html') {
            v = v.replace(/[\u00A0-\u9999<>\&]/gim, function(i) {
              return '&#'+i.charCodeAt(0)+';';
            });
          }
          html += '      <td>'+formatTableContent(v)+'</td>';
        }
        html += '    </tr>';
      }
      html += '  </tbody>';
      html += '</table>';

      angular.element('#p' + $scope.paragraph.id + '_table').html(html);
      if ($scope.paragraph.result.msgTable.length > 10000) {
        angular.element('#p' + $scope.paragraph.id + '_table').css('overflow', 'scroll');
        // set table height
        var height = $scope.paragraph.config.graph.height;
        angular.element('#p' + $scope.paragraph.id + '_table').css('height', height);
      } else {
        var dataTable = angular.element('#p' + $scope.paragraph.id + '_table .table');
        dataTable.floatThead({
          scrollContainer: function (dataTable) {
            return angular.element('#p' + $scope.paragraph.id + '_table');
          }
        });
        angular.element('#p' + $scope.paragraph.id + '_table .table').on('remove', function () {
          angular.element('#p' + $scope.paragraph.id + '_table .table').floatThead('destroy');
        });

        angular.element('#p' + $scope.paragraph.id + '_table').css('position', 'relative');
        angular.element('#p' + $scope.paragraph.id + '_table').css('height', '100%');
        angular.element('#p' + $scope.paragraph.id + '_table').perfectScrollbar('destroy');
        angular.element('#p' + $scope.paragraph.id + '_table').perfectScrollbar();
        angular.element('.ps-scrollbar-y-rail').css('z-index', '1002');

        // set table height
        var psHeight = $scope.paragraph.config.graph.height;
        angular.element('#p' + $scope.paragraph.id + '_table').css('height', psHeight);
        angular.element('#p' + $scope.paragraph.id + '_table').perfectScrollbar('update');
      }

    };

    var retryRenderer = function() {
      if (angular.element('#p' + $scope.paragraph.id + '_table').length) {
        try {
          renderTable();
        } catch(err) {
          console.log('Chart drawing error %o', err);
        }
      } else {
        $timeout(retryRenderer,10);
      }
    };
    $timeout(retryRenderer);

  };

  var groupedThousandsWith3DigitsFormatter = function(x){
    return d3.format(',')(d3.round(x, 3));
  };

  var customAbbrevFormatter = function(x) {
    var s = d3.format('.3s')(x);
    switch (s[s.length - 1]) {
      case 'G': return s.slice(0, -1) + 'B';
    }
    return s;
  };

  var xAxisTickFormat = function(d, xLabels) {
    if (xLabels[d] && (isNaN(parseFloat(xLabels[d])) || !isFinite(xLabels[d]))) { // to handle string type xlabel
      return xLabels[d];
    } else {
      return d;
    }
  };

  var yAxisTickFormat = function(d) {
    if(d >= Math.pow(10,6)){
      return customAbbrevFormatter(d);
    }
    return groupedThousandsWith3DigitsFormatter(d);
  };

  var setD3Chart = function(type, data, refresh) {
    if (!$scope.chart[type]) {
      var chart = nv.models[type]();
      $scope.chart[type] = chart;
    }

    var d3g = [];
    var xLabels;
    var yLabels;

    if (type === 'scatterChart') {
      var scatterData = setScatterChart(data, refresh);

      xLabels = scatterData.xLabels;
      yLabels = scatterData.yLabels;
      d3g = scatterData.d3g;

      $scope.chart[type].xAxis.tickFormat(function(d) {return xAxisTickFormat(d, xLabels);});
      $scope.chart[type].yAxis.tickFormat(function(d) {return xAxisTickFormat(d, yLabels);});

      // configure how the tooltip looks.
      $scope.chart[type].tooltipContent(function(key, x, y, graph, data) {
        var tooltipContent = '<h3>' + key + '</h3>';
        if ($scope.paragraph.config.graph.scatter.size &&
            $scope.isValidSizeOption($scope.paragraph.config.graph.scatter, $scope.paragraph.result.rows)) {
          tooltipContent += '<p>' + data.point.size + '</p>';
        }

        return tooltipContent;
      });

      $scope.chart[type].showDistX(true)
        .showDistY(true);
      //handle the problem of tooltip not showing when muliple points have same value.
    } else {
      var p = pivot(data);
      if (type === 'pieChart') {
        var d = pivotDataToD3ChartFormat(p, true).d3g;

        $scope.chart[type].x(function(d) { return d.label;})
          .y(function(d) { return d.value;});

        if ( d.length > 0 ) {
          for ( var i=0; i<d[0].values.length ; i++) {
            var e = d[0].values[i];
            d3g.push({
              label : e.x,
              value : e.y
            });
          }
        }
      } else if (type === 'multiBarChart') {
        d3g = pivotDataToD3ChartFormat(p, true, false, type).d3g;
        $scope.chart[type].yAxis.axisLabelDistance(50);
        $scope.chart[type].yAxis.tickFormat(function(d) {return yAxisTickFormat(d);});
      } else if (type === 'lineChart' || type === 'stackedAreaChart' || type === 'lineWithFocusChart') {
        var pivotdata = pivotDataToD3ChartFormat(p, false, true);
        xLabels = pivotdata.xLabels;
        d3g = pivotdata.d3g;
        $scope.chart[type].xAxis.tickFormat(function(d) {return xAxisTickFormat(d, xLabels);});
        $scope.chart[type].yAxis.tickFormat(function(d) {return yAxisTickFormat(d);});
        $scope.chart[type].yAxis.axisLabelDistance(50);
        if ($scope.chart[type].useInteractiveGuideline) { // lineWithFocusChart hasn't got useInteractiveGuideline
          $scope.chart[type].useInteractiveGuideline(true); // for better UX and performance issue. (https://github.com/novus/nvd3/issues/691)
        }
        if($scope.paragraph.config.graph.forceY) {
          $scope.chart[type].forceY([0]); // force y-axis minimum to 0 for line chart.
        } else {
          $scope.chart[type].forceY([]);
        }
      }
    }

    var renderChart = function() {
      if (!refresh) {
        // TODO force destroy previous chart
      }

      var height = $scope.paragraph.config.graph.height;

      var animationDuration = 300;
      var numberOfDataThreshold = 150;
      // turn off animation when dataset is too large. (for performance issue)
      // still, since dataset is large, the chart content sequentially appears like animated.
      try {
        if (d3g[0].values.length > numberOfDataThreshold) {
          animationDuration = 0;
        }
      } catch(ignoreErr) {
      }

      var chartEl = d3.select('#p'+$scope.paragraph.id+'_'+type+' svg')
      .attr('height', $scope.paragraph.config.graph.height)
      .datum(d3g)
      .transition()
      .duration(animationDuration)
      .call($scope.chart[type]);
      d3.select('#p'+$scope.paragraph.id+'_'+type+' svg').style.height = height+'px';
      nv.utils.windowResize($scope.chart[type].update);
    };

    var retryRenderer = function() {
      if (angular.element('#p' + $scope.paragraph.id + '_' + type + ' svg').length !== 0) {
        try {
          renderChart();
        } catch(err) {
          console.log('Chart drawing error %o', err);
        }
      } else {
        $timeout(retryRenderer,10);
      }
    };
    $timeout(retryRenderer);
  };

  $scope.isGraphMode = function(graphName) {
    if ($scope.getResultType() === 'TABLE' && $scope.getGraphMode()===graphName) {
      return true;
    } else {
      return false;
    }
  };


  $scope.onGraphOptionChange = function() {
    clearUnknownColsFromGraphOption();
    $scope.setGraphMode($scope.paragraph.config.graph.mode, true, false);
  };

  $scope.removeGraphOptionKeys = function(idx) {
    $scope.paragraph.config.graph.keys.splice(idx, 1);
    clearUnknownColsFromGraphOption();
    $scope.setGraphMode($scope.paragraph.config.graph.mode, true, false);
  };

  $scope.removeGraphOptionValues = function(idx) {
    $scope.paragraph.config.graph.values.splice(idx, 1);
    clearUnknownColsFromGraphOption();
    $scope.setGraphMode($scope.paragraph.config.graph.mode, true, false);
  };

  $scope.removeGraphOptionGroups = function(idx) {
    $scope.paragraph.config.graph.groups.splice(idx, 1);
    clearUnknownColsFromGraphOption();
    $scope.setGraphMode($scope.paragraph.config.graph.mode, true, false);
  };

  $scope.setGraphOptionValueAggr = function(idx, aggr) {
    $scope.paragraph.config.graph.values[idx].aggr = aggr;
    clearUnknownColsFromGraphOption();
    $scope.setGraphMode($scope.paragraph.config.graph.mode, true, false);
  };

  $scope.removeScatterOptionXaxis = function(idx) {
    $scope.paragraph.config.graph.scatter.xAxis = null;
    clearUnknownColsFromGraphOption();
    $scope.setGraphMode($scope.paragraph.config.graph.mode, true, false);
  };

  $scope.removeScatterOptionYaxis = function(idx) {
    $scope.paragraph.config.graph.scatter.yAxis = null;
    clearUnknownColsFromGraphOption();
    $scope.setGraphMode($scope.paragraph.config.graph.mode, true, false);
  };

  $scope.removeScatterOptionGroup = function(idx) {
    $scope.paragraph.config.graph.scatter.group = null;
    clearUnknownColsFromGraphOption();
    $scope.setGraphMode($scope.paragraph.config.graph.mode, true, false);
  };

  $scope.removeScatterOptionSize = function(idx) {
    $scope.paragraph.config.graph.scatter.size = null;
    clearUnknownColsFromGraphOption();
    $scope.setGraphMode($scope.paragraph.config.graph.mode, true, false);
  };

  /* Clear unknown columns from graph option */
  var clearUnknownColsFromGraphOption = function() {
    var unique = function(list) {
      for (var i = 0; i<list.length; i++) {
        for (var j=i+1; j<list.length; j++) {
          if (angular.equals(list[i], list[j])) {
            list.splice(j, 1);
          }
        }
      }
    };

    var removeUnknown = function(list) {
      for (var i = 0; i<list.length; i++) {
        // remove non existing column
        var found = false;
        for (var j=0; j<$scope.paragraph.result.columnNames.length; j++) {
          var a = list[i];
          var b = $scope.paragraph.result.columnNames[j];
          if (a.index === b.index && a.name === b.name) {
            found = true;
            break;
          }
        }
        if (!found) {
          list.splice(i, 1);
        }
      }
    };

    var removeUnknownFromScatterSetting = function(fields) {
      for (var f in fields) {
        if (fields[f]) {
          var found = false;
          for (var i = 0; i < $scope.paragraph.result.columnNames.length; i++) {
            var a = fields[f];
            var b = $scope.paragraph.result.columnNames[i];
            if (a.index === b.index && a.name === b.name) {
              found = true;
              break;
            }
          }
          if (!found) {
            fields[f] = null;
          }
        }
      }
    };

    unique($scope.paragraph.config.graph.keys);
    removeUnknown($scope.paragraph.config.graph.keys);

    removeUnknown($scope.paragraph.config.graph.values);

    unique($scope.paragraph.config.graph.groups);
    removeUnknown($scope.paragraph.config.graph.groups);

    removeUnknownFromScatterSetting($scope.paragraph.config.graph.scatter);
  };

  /* select default key and value if there're none selected */
  var selectDefaultColsForGraphOption = function() {
    if ($scope.paragraph.config.graph.keys.length === 0 && $scope.paragraph.result.columnNames.length > 0) {
      $scope.paragraph.config.graph.keys.push($scope.paragraph.result.columnNames[0]);
    }

    if ($scope.paragraph.config.graph.values.length === 0 && $scope.paragraph.result.columnNames.length > 1) {
      $scope.paragraph.config.graph.values.push($scope.paragraph.result.columnNames[1]);
    }

    if (!$scope.paragraph.config.graph.scatter.xAxis && !$scope.paragraph.config.graph.scatter.yAxis) {
      if ($scope.paragraph.result.columnNames.length > 1) {
        $scope.paragraph.config.graph.scatter.xAxis = $scope.paragraph.result.columnNames[0];
        $scope.paragraph.config.graph.scatter.yAxis = $scope.paragraph.result.columnNames[1];
      } else if ($scope.paragraph.result.columnNames.length === 1) {
        $scope.paragraph.config.graph.scatter.xAxis = $scope.paragraph.result.columnNames[0];
      }
    }
  };

  var pivot = function(data) {
    var keys = $scope.paragraph.config.graph.keys;
    var groups = $scope.paragraph.config.graph.groups;
    var values = $scope.paragraph.config.graph.values;

    var aggrFunc = {
      sum : function(a,b) {
        var varA = (a !== undefined) ? (isNaN(a) ? 1 : parseFloat(a)) : 0;
        var varB = (b !== undefined) ? (isNaN(b) ? 1 : parseFloat(b)) : 0;
        return varA+varB;
      },
      count : function(a,b) {
        var varA = (a !== undefined) ? parseInt(a) : 0;
        var varB = (b !== undefined) ? 1 : 0;
        return varA+varB;
      },
      min : function(a,b) {
        var varA = (a !== undefined) ? (isNaN(a) ? 1 : parseFloat(a)) : 0;
        var varB = (b !== undefined) ? (isNaN(b) ? 1 : parseFloat(b)) : 0;
        return Math.min(varA,varB);
      },
      max : function(a,b) {
        var varA = (a !== undefined) ? (isNaN(a) ? 1 : parseFloat(a)) : 0;
        var varB = (b !== undefined) ? (isNaN(b) ? 1 : parseFloat(b)) : 0;
        return Math.max(varA,varB);
      },
      avg : function(a,b,c) {
        var varA = (a !== undefined) ? (isNaN(a) ? 1 : parseFloat(a)) : 0;
        var varB = (b !== undefined) ? (isNaN(b) ? 1 : parseFloat(b)) : 0;
        return varA+varB;
      }
    };

    var aggrFuncDiv = {
      sum : false,
      count : false,
      min : false,
      max : false,
      avg : true
    };

    var schema = {};
    var rows = {};

    for (var i=0; i < data.rows.length; i++) {
      var row = data.rows[i];
      var newRow = {};
      var s = schema;
      var p = rows;

      for (var k=0; k < keys.length; k++) {
        var key = keys[k];

        // add key to schema
        if (!s[key.name]) {
          s[key.name] = {
            order : k,
            index : key.index,
            type : 'key',
            children : {}
          };
        }
        s = s[key.name].children;

        // add key to row
        var keyKey = row[key.index];
        if (!p[keyKey]) {
          p[keyKey] = {};
        }
        p = p[keyKey];
      }

      for (var g=0; g < groups.length; g++) {
        var group = groups[g];
        var groupKey = row[group.index];

        // add group to schema
        if (!s[groupKey]) {
          s[groupKey] = {
            order : g,
            index : group.index,
            type : 'group',
            children : {}
          };
        }
        s = s[groupKey].children;

        // add key to row
        if (!p[groupKey]) {
          p[groupKey] = {};
        }
        p = p[groupKey];
      }

      for (var v=0; v < values.length; v++) {
        var value = values[v];
        var valueKey = value.name+'('+value.aggr+')';

        // add value to schema
        if (!s[valueKey]) {
          s[valueKey] = {
            type : 'value',
            order : v,
            index : value.index
          };
        }

        // add value to row
        if (!p[valueKey]) {
          p[valueKey] = {
            value : (value.aggr !== 'count') ? row[value.index] : 1,
            count: 1
          };
        } else {
          p[valueKey] = {
            value : aggrFunc[value.aggr](p[valueKey].value, row[value.index], p[valueKey].count+1),
            count : (aggrFuncDiv[value.aggr]) ?  p[valueKey].count+1 : p[valueKey].count
          };
        }
      }
    }

    //console.log("schema=%o, rows=%o", schema, rows);

    return {
      schema : schema,
      rows : rows
    };
  };

  var pivotDataToD3ChartFormat = function(data, allowTextXAxis, fillMissingValues, chartType) {
    // construct d3 data
    var d3g = [];

    var schema = data.schema;
    var rows = data.rows;
    var values = $scope.paragraph.config.graph.values;

    var concat = function(o, n) {
      if (!o) {
        return n;
      } else {
        return o+'.'+n;
      }
    };

    var getSchemaUnderKey = function(key, s) {
      for (var c in key.children) {
        s[c] = {};
        getSchemaUnderKey(key.children[c], s[c]);
      }
    };

    var traverse = function(sKey, s, rKey, r, func, rowName, rowValue, colName) {
      //console.log("TRAVERSE sKey=%o, s=%o, rKey=%o, r=%o, rowName=%o, rowValue=%o, colName=%o", sKey, s, rKey, r, rowName, rowValue, colName);

      if (s.type==='key') {
        rowName = concat(rowName, sKey);
        rowValue = concat(rowValue, rKey);
      } else if (s.type==='group') {
        colName = concat(colName, rKey);
      } else if (s.type==='value' && sKey===rKey || valueOnly) {
        colName = concat(colName, rKey);
        func(rowName, rowValue, colName, r);
      }

      for (var c in s.children) {
        if (fillMissingValues && s.children[c].type === 'group' && r[c] === undefined) {
          var cs = {};
          getSchemaUnderKey(s.children[c], cs);
          traverse(c, s.children[c], c, cs, func, rowName, rowValue, colName);
          continue;
        }

        for (var j in r) {
          if (s.children[c].type === 'key' || c === j) {
            traverse(c, s.children[c], j, r[j], func, rowName, rowValue, colName);
          }
        }
      }
    };

    var keys = $scope.paragraph.config.graph.keys;
    var groups = $scope.paragraph.config.graph.groups;
    values = $scope.paragraph.config.graph.values;
    var valueOnly = (keys.length === 0 && groups.length === 0 && values.length > 0);
    var noKey = (keys.length === 0);
    var isMultiBarChart = (chartType === 'multiBarChart');

    var sKey = Object.keys(schema)[0];

    var rowNameIndex = {};
    var rowIdx = 0;
    var colNameIndex = {};
    var colIdx = 0;
    var rowIndexValue = {};

    for (var k in rows) {
      traverse(sKey, schema[sKey], k, rows[k], function(rowName, rowValue, colName, value) {
        //console.log("RowName=%o, row=%o, col=%o, value=%o", rowName, rowValue, colName, value);
        if (rowNameIndex[rowValue] === undefined) {
          rowIndexValue[rowIdx] = rowValue;
          rowNameIndex[rowValue] = rowIdx++;
        }

        if (colNameIndex[colName] === undefined) {
          colNameIndex[colName] = colIdx++;
        }
        var i = colNameIndex[colName];
        if (noKey && isMultiBarChart) {
          i = 0;
        }

        if (!d3g[i]) {
          d3g[i] = {
            values : [],
            key : (noKey && isMultiBarChart) ? 'values' : colName
          };
        }

        var xVar = isNaN(rowValue) ? ((allowTextXAxis) ? rowValue : rowNameIndex[rowValue]) : parseFloat(rowValue);
        var yVar = 0;
        if (xVar === undefined) { xVar = colName; }
        if (value !== undefined) {
          yVar = isNaN(value.value) ? 0 : parseFloat(value.value) / parseFloat(value.count);
        }
        d3g[i].values.push({
          x : xVar,
          y : yVar
        });
      });
    }

    // clear aggregation name, if possible
    var namesWithoutAggr = {};
    var colName;
    var withoutAggr;
    // TODO - This part could use som refactoring - Weird if/else with similar actions and variable names
    for (colName in colNameIndex) {
      withoutAggr = colName.substring(0, colName.lastIndexOf('('));
      if (!namesWithoutAggr[withoutAggr]) {
        namesWithoutAggr[withoutAggr] = 1;
      } else {
        namesWithoutAggr[withoutAggr]++;
      }
    }

    if (valueOnly) {
      for (var valueIndex = 0; valueIndex < d3g[0].values.length; valueIndex++) {
        colName = d3g[0].values[valueIndex].x;
        if (!colName) {
          continue;
        }

        withoutAggr = colName.substring(0, colName.lastIndexOf('('));
        if (namesWithoutAggr[withoutAggr] <= 1 ) {
          d3g[0].values[valueIndex].x = withoutAggr;
        }
      }
    } else {
      for (var d3gIndex = 0; d3gIndex < d3g.length; d3gIndex++) {
        colName = d3g[d3gIndex].key;
        withoutAggr = colName.substring(0, colName.lastIndexOf('('));
        if (namesWithoutAggr[withoutAggr] <= 1 ) {
          d3g[d3gIndex].key = withoutAggr;
        }
      }

      // use group name instead of group.value as a column name, if there're only one group and one value selected.
      if (groups.length === 1 && values.length === 1) {
        for (d3gIndex = 0; d3gIndex < d3g.length; d3gIndex++) {
          colName = d3g[d3gIndex].key;
          colName = colName.split('.')[0];
          d3g[d3gIndex].key = colName;
        }
      }

    }

    return {
      xLabels : rowIndexValue,
      d3g : d3g
    };
  };


  var setDiscreteScatterData = function(data) {
    var xAxis = $scope.paragraph.config.graph.scatter.xAxis;
    var yAxis = $scope.paragraph.config.graph.scatter.yAxis;
    var group = $scope.paragraph.config.graph.scatter.group;

    var xValue;
    var yValue;
    var grp;

    var rows = {};

    for (var i = 0; i < data.rows.length; i++) {
      var row = data.rows[i];
      if (xAxis) {
        xValue = row[xAxis.index];
      }
      if (yAxis) {
        yValue = row[yAxis.index];
      }
      if (group) {
        grp = row[group.index];
      }

      var key = xValue + ',' + yValue +  ',' + grp;

      if(!rows[key]) {
        rows[key] = {
          x : xValue,
          y : yValue,
          group : grp,
          size : 1
        };
      } else {
        rows[key].size++;
      }
    }

    // change object into array
    var newRows = [];
    for(var r in rows){
      var newRow = [];
      if (xAxis) { newRow[xAxis.index] = rows[r].x; }
      if (yAxis) { newRow[yAxis.index] = rows[r].y; }
      if (group) { newRow[group.index] = rows[r].group; }
      newRow[data.rows[0].length] = rows[r].size;
      newRows.push(newRow);
    }
    return newRows;
  };

  var setScatterChart = function(data, refresh) {
    var xAxis = $scope.paragraph.config.graph.scatter.xAxis;
    var yAxis = $scope.paragraph.config.graph.scatter.yAxis;
    var group = $scope.paragraph.config.graph.scatter.group;
    var size = $scope.paragraph.config.graph.scatter.size;

    var xValues = [];
    var yValues = [];
    var rows = {};
    var d3g = [];

    var rowNameIndex = {};
    var colNameIndex = {};
    var grpNameIndex = {};
    var rowIndexValue = {};
    var colIndexValue = {};
    var grpIndexValue = {};
    var rowIdx = 0;
    var colIdx = 0;
    var grpIdx = 0;
    var grpName = '';

    var xValue;
    var yValue;
    var row;

    if (!xAxis && !yAxis) {
      return {
        d3g : []
      };
    }

    for (var i = 0; i < data.rows.length; i++) {
      row = data.rows[i];
      if (xAxis) {
        xValue = row[xAxis.index];
        xValues[i] = xValue;
      }
      if (yAxis) {
        yValue = row[yAxis.index];
        yValues[i] = yValue;
      }
    }

    var isAllDiscrete = ((xAxis && yAxis && isDiscrete(xValues) && isDiscrete(yValues)) ||
                         (!xAxis && isDiscrete(yValues)) ||
                         (!yAxis && isDiscrete(xValues)));

    if (isAllDiscrete) {
      rows = setDiscreteScatterData(data);
    } else {
      rows = data.rows;
    }

    if (!group && isAllDiscrete) {
      grpName = 'count';
    } else if (!group && !size) {
      if (xAxis && yAxis) {
        grpName = '(' + xAxis.name + ', ' + yAxis.name + ')';
      } else if (xAxis && !yAxis) {
        grpName = xAxis.name;
      } else if (!xAxis && yAxis) {
        grpName = yAxis.name;
      }
    } else if (!group && size) {
      grpName = size.name;
    }

    for (i = 0; i < rows.length; i++) {
      row = rows[i];
      if (xAxis) {
        xValue = row[xAxis.index];
      }
      if (yAxis) {
        yValue = row[yAxis.index];
      }
      if (group) {
        grpName = row[group.index];
      }
      var sz = (isAllDiscrete) ? row[row.length-1] : ((size) ? row[size.index] : 1);

      if (grpNameIndex[grpName] === undefined) {
        grpIndexValue[grpIdx] = grpName;
        grpNameIndex[grpName] = grpIdx++;
      }

      if (xAxis && rowNameIndex[xValue] === undefined) {
        rowIndexValue[rowIdx] = xValue;
        rowNameIndex[xValue] = rowIdx++;
      }

      if (yAxis && colNameIndex[yValue] === undefined) {
        colIndexValue[colIdx] = yValue;
        colNameIndex[yValue] = colIdx++;
      }

      if (!d3g[grpNameIndex[grpName]]) {
        d3g[grpNameIndex[grpName]] = {
          key : grpName,
          values : []
        };
      }

      d3g[grpNameIndex[grpName]].values.push({
        x : xAxis ? (isNaN(xValue) ? rowNameIndex[xValue] : parseFloat(xValue)) : 0,
        y : yAxis ? (isNaN(yValue) ? colNameIndex[yValue] : parseFloat(yValue)) : 0,
        size : isNaN(parseFloat(sz))? 1 : parseFloat(sz)
      });
    }

    return {
      xLabels : rowIndexValue,
      yLabels : colIndexValue,
      d3g : d3g
    };
  };

  var isDiscrete = function(field) {
    var getUnique = function(f) {
      var uniqObj = {};
      var uniqArr = [];
      var j = 0;
      for (var i = 0; i < f.length; i++) {
        var item = f[i];
        if(uniqObj[item] !== 1) {
          uniqObj[item] = 1;
          uniqArr[j++] = item;
        }
      }
      return uniqArr;
    };

    for (var i = 0; i < field.length; i++) {
      if(isNaN(parseFloat(field[i])) &&
         (typeof field[i] === 'string' || field[i] instanceof String)) {
        return true;
      }
    }

    var threshold = 0.05;
    var unique = getUnique(field);
    if (unique.length/field.length < threshold) {
      return true;
    } else {
      return false;
    }
  };

  $scope.isValidSizeOption = function (options, rows) {
    var xValues = [];
    var yValues = [];

    for (var i = 0; i < rows.length; i++) {
      var row = rows[i];
      var size = row[options.size.index];

      //check if the field is numeric
      if (isNaN(parseFloat(size)) || !isFinite(size)) {
        return false;
      }

      if (options.xAxis) {
        var x = row[options.xAxis.index];
        xValues[i] = x;
      }
      if (options.yAxis) {
        var y = row[options.yAxis.index];
        yValues[i] = y;
      }
    }

    //check if all existing fields are discrete
    var isAllDiscrete = ((options.xAxis && options.yAxis && isDiscrete(xValues) && isDiscrete(yValues)) ||
                         (!options.xAxis && isDiscrete(yValues)) ||
                         (!options.yAxis && isDiscrete(xValues)));

    if (isAllDiscrete) {
      return false;
    }

    return true;
  };

  $scope.resizeParagraph = function(width, height) {
    if ($scope.paragraph.config.colWidth !== width) {

        $scope.paragraph.config.colWidth = width;
        $scope.changeColWidth();
        $timeout(function() {
          autoAdjustEditorHeight($scope.paragraph.id + '_editor');
          $scope.changeHeight(height);
        }, 200);

    } else {
      $scope.changeHeight(height);
    }
  };

  $scope.changeHeight = function(height) {
    var newParams = angular.copy($scope.paragraph.settings.params);
    var newConfig = angular.copy($scope.paragraph.config);

    newConfig.graph.height = height;

    commitParagraph($scope.paragraph.title, $scope.paragraph.text, newConfig, newParams);
  };

  /** Utility function */
  if (typeof String.prototype.startsWith !== 'function') {
    String.prototype.startsWith = function(str) {
      return this.slice(0, str.length) === str;
    };
  }

  $scope.goToSingleParagraph = function () {
    var noteId = $route.current.pathParams.noteId;
    var redirectToUrl = location.protocol + '//' + location.host + location.pathname + '#/notebook/' + noteId + '/paragraph/' + $scope.paragraph.id+'?asIframe';
    $window.open(redirectToUrl);
  };

<<<<<<< HEAD
  $scope.goToCSVExportParagraph = function () {
    var noteId = $route.current.pathParams.noteId;
    var redirectToUrl = location.protocol + '//' + location.host + location.pathname + 'api/export/job/runThenExportCSV/' + noteId + '/paragraph/' + $scope.paragraph.id + '-export.csv';
    $window.open(redirectToUrl);
  };

  $scope.goToTableauWDCExportParagraph = function () {
    var noteId = $route.current.pathParams.noteId;
    var redirectToUrl = location.protocol + '//' + location.host + location.pathname + 'api/export/job/runThenExportWDC/' + noteId + '/paragraph/' + $scope.paragraph.id + '-export.html';
    $window.open(redirectToUrl);
  };
=======
  $scope.showScrollDownIcon = function(){
    var doc = angular.element('#p' + $scope.paragraph.id + '_text');
    if(doc[0]){
      return doc[0].scrollHeight > doc.innerHeight();
    }
    return false;
  };

  $scope.scrollParagraphDown = function() {
    var doc = angular.element('#p' + $scope.paragraph.id + '_text');
    doc.animate({scrollTop: doc[0].scrollHeight}, 500);
    $scope.keepScrollDown = true;
  };

  $scope.showScrollUpIcon = function(){
    if(angular.element('#p' + $scope.paragraph.id + '_text')[0]){
      return angular.element('#p' + $scope.paragraph.id + '_text')[0].scrollTop != 0;
    }
    return false;

  };

  $scope.scrollParagraphUp = function() {
    var doc = angular.element('#p' + $scope.paragraph.id + '_text');
    doc.animate({scrollTop: 0}, 500);
    $scope.keepScrollDown = false;
  };

>>>>>>> a283dfa8
});<|MERGE_RESOLUTION|>--- conflicted
+++ resolved
@@ -2087,7 +2087,6 @@
     $window.open(redirectToUrl);
   };
 
-<<<<<<< HEAD
   $scope.goToCSVExportParagraph = function () {
     var noteId = $route.current.pathParams.noteId;
     var redirectToUrl = location.protocol + '//' + location.host + location.pathname + 'api/export/job/runThenExportCSV/' + noteId + '/paragraph/' + $scope.paragraph.id + '-export.csv';
@@ -2099,7 +2098,6 @@
     var redirectToUrl = location.protocol + '//' + location.host + location.pathname + 'api/export/job/runThenExportWDC/' + noteId + '/paragraph/' + $scope.paragraph.id + '-export.html';
     $window.open(redirectToUrl);
   };
-=======
   $scope.showScrollDownIcon = function(){
     var doc = angular.element('#p' + $scope.paragraph.id + '_text');
     if(doc[0]){
@@ -2127,6 +2125,4 @@
     doc.animate({scrollTop: 0}, 500);
     $scope.keepScrollDown = false;
   };
-
->>>>>>> a283dfa8
 });