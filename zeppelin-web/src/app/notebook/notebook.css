/*
 * Licensed under the Apache License, Version 2.0 (the "License");
 * you may not use this file except in compliance with the License.
 * You may obtain a copy of the License at
 *
 *     http://www.apache.org/licenses/LICENSE-2.0
 *
 * Unless required by applicable law or agreed to in writing, software
 * distributed under the License is distributed on an "AS IS" BASIS,
 * WITHOUT WARRANTIES OR CONDITIONS OF ANY KIND, either express or implied.
 * See the License for the specific language governing permissions and
 * limitations under the License.
 */

.notebookContent {
  padding-top: 36px;
}

.revision  {
  max-width: 250px;
  margin-bottom: 0 !important;
}

.revision a {
  padding: 2px 10px !important;
}

.revision a span {
  width: 100%;
  white-space: nowrap;
  overflow: hidden;
  text-overflow: ellipsis;
}

.revisionName {
  cursor: default;
  padding: 1px 10px !important;
  max-width: 150px;
}

.revisionDate {
  font-size: 8px;
  color: DarkGrey;
  display: block;
}

.revisionName:hover,
.revisionName:focus,
.revisionName:active {
  background: transparent;
  border-color: #ccc;
}

.revisionTooltip {
  z-index: 10003;
}

.caretSeparator {
  height: 22px;
  line-height: 9px;
  width: 16px;
  padding-left: 3px !important;
}

.paragraph-col {
  margin: 0;
  padding: 0;
}

.paragraph {
  padding: 2px 8px 4px 8px;
  min-height: 32px;
}

.labelBtn {
  padding: .8em .6em .3em;
  font-size: 75%;
  font-weight: bold;
  line-height: 1;
  color: #fff;
  text-align: center;
  white-space: nowrap;
  border-radius: .25em;
}

.note-jump {
  margin-top: 20px;
}

/*
  Add New Paragraph
 */

.new-paragraph{
  text-align: center;
  height: 7px;
  margin: -7px 2px 0 2px;
  cursor: pointer;
}

.new-paragraph:hover{
  background: #d3e5ea;
}

.new-paragraph:hover .plus-sign{
  display: block;
}

.plus-sign{
  display: none;
  height: 7px;
  margin: 0;
  color: #3071a9;
  line-height: 5px;
  font-size: 11.5px;
}

.noteBtnfa {
    margin-left: 3px;
}

.disable {
  opacity: 0.6!important;
  pointer-events: none;
}

.navbar-fixed-top,
.navbar-fixed-top .dropdown-menu {
  z-index: 10002;
}

.noteAction {
  margin-left: 0px;
  margin-right: 0px;
  font-family: 'Roboto', sans-serif;
  background: white;
  position: fixed;
  top: 50px;
  width: 100%;
  min-height: 54px;
  z-index: 10001;
}

.noteAction h3 {
  margin-top: 0;
  margin-bottom: 0;
  padding-top: 4px;
  padding-bottom: 4px;
}

.noteAction li {
  font-size: 12px;
  margin-bottom: 4px;
  color: #333333;
}

.form-control2 {
  height: 40px;
  font-size: 29px;
  line-height: 1.2;
  color: #555;
  background: #fff;
  border: 1px solid #ccc;
  border-radius: 0;
  -webkit-box-shadow: inset 0 1px 1px rgba(0, 0, 0, .075);
  box-shadow: inset 0 1px 1px rgba(0, 0, 0, .075);
  padding: 7px 0;
  margin: 2px 20px 0 14px;
}

.form-control-static2 {
  padding-top: 7px;
  margin-right: 15px;
  font-size: 29px;
  margin-left: 15px;
  padding-bottom: 7px;
  margin-bottom: 0;
  display: inline-block;
  width: auto;
  max-width: 97%;
  text-overflow: ellipsis;
  white-space: nowrap;
  overflow: hidden;
}

.ellipsis {
  padding-left: 1em;
  white-space: nowrap;
  overflow: hidden;
  text-overflow: ellipsis;
}

.reverse-ellipsis {
  /* Your move. */
  text-overflow: clip;
  position: relative;
  background-color: #FFF;
}

.reverse-ellipsis:before {
  content: '\02026';
  position: absolute;
  z-index: 1;
  left: -1em;
  background-color: inherit;
  padding-left: 1em;
  margin-left: 0.5em;
}

.reverse-ellipsis span {
  min-width: 100%;
  position: relative;
  display: inline-block;
  float: right;
  overflow: visible;
  background-color: inherit;
  text-indent: 0.5em;
}

.reverse-ellipsis span:before {
  content: '';
  position: absolute;
  display: inline-block;
  width: 1em;
  height: 1em;
  background-color: inherit;
  z-index: 200;
  left: -.5em;
}



.noOverflow {
    overflow: hidden !important;
}

/*
  Note Permissions Panel
*/

.permissions {
  background: white;
  padding: 10px 15px 15px 15px;
  margin-left: -10px;
  margin-right: -10px;
  font-family: 'Roboto', sans-serif;
  box-shadow: 0 2px 4px rgba(0, 0, 0, 0.15);
  border-bottom: 1px solid #E5E5E5;
}

.permissions .permissionsForm {
  list-style-type: none;
  background: #EFEFEF;
  padding: 10px 10px 10px 10px;
  box-shadow: 0 1px 1px rgba(0, 0, 0, 0.15);
  border: 1px solid #E5E5E5;
}

.permissions .owners {
    width:60px;
    display: inline-block;
}

.permissions .readers {
    width:60px;
    display: inline-block;
}

.permissions .runners {
    width:60px;
    display: inline-block;
}

.permissions .writers {
    width:60px;
    display: inline-block;
}
/*
  Note Setting Panel
*/

.setting {
  background: white;
  padding: 10px 15px 15px 15px;
  margin-left: -10px;
  margin-right: -10px;
  font-family: 'Roboto', sans-serif;
  box-shadow: 0 2px 4px rgba(0, 0, 0, 0.15);
  border-bottom: 1px solid #E5E5E5;
}

.setting .interpreterSettings {
  list-style-type: none;
  background: #EFEFEF;
  padding: 10px 10px 10px 10px;
  box-shadow: 0 1px 1px rgba(0, 0, 0, 0.15);
  border: 1px solid #E5E5E5;
}

.setting .interpreterSettings div div {
  margin: 2px 0 2px 0;
}

.setting .interpreterSettings div div {
  cursor: pointer;
}

.setting .modal-header {
  border: 0;
}

.setting .modal-body {
  border: 0;
}

.setting .modal-footer {
  border: 0;
}

.commit-container {
  padding: 10px 20px 6px 20px;
  font-weight: normal;
  word-wrap: break-word;
  white-space: initial;
}

/* overwrite bootstrap css for version control button */
.btn-group > .btn + .dropdown-toggle {
  padding-right: 5px;
  padding-left: 5px;
}

.setting-btn {
  position: relative;
  top: 2px;
  margin-right: 4px;
  cursor: pointer;
}

.cron-preset-container {
  padding: 10px 20px 0 20px;
  font-weight: normal;
  word-wrap: break-word;
  white-space: initial;
}

.cron-preset-container > div {
  margin: 10px 0;
}

.cron-preset {
  margin: 0px 2px;
  cursor: pointer;
}

.cron-info {
  margin: 5px;
  font-size: 11px;
}

.cron-preset.selected {
  color: #000;
  text-decoration: none;
  cursor: default;
}

.select2-container--default{
  min-width: 150px;
  max-width: 50%;
}

.inactivelink {
  color: darkgrey;
  cursor: default;
  pointer-events: none;
}

/** required to pin, unpin `noteAction` */
.noteAction.headroom {
  position: fixed;
  top: 50px;
  left: 0;
  right: 0;
  transition: all .2s ease-in-out;
}
.noteAction.headroom--unpinned { top: -100px; }
.noteAction.headroom--pinned { top: 50px; /** `noteAction` top */ }

.search-group input,
.search-group .input-group-addon,
.search-group .input-group-btn .btn {
  border-radius: 0;
}

#findInput.no-match {
  border-left: 1px solid red !important;
  border-top: 1px solid red !important;
  border-bottom: 1px solid red !important;
}

.search-group .after-input.no-match {
  border-right: 1px solid red !important;
  border-top: 1px solid red !important;
  border-bottom: 1px solid red !important;
}

#findInput.has-match {
  border-right: none;
}

.search-group .input-group-addon {
  min-width: 64px;
}

.search-group .input-group-btn .btn {
  border-left-width: 0;
}

.search-dropdown {
  border-radius: 0;
  padding: 0;
  border-width: 0;
}

.search-dropdown li {
  margin: 0;
}

.search-group input:focus {
  box-shadow: none;
  border-color: #ccc;
}

.search-group input {
  box-shadow: none;
}

.input-group-addon.after-input {
  background: #fff;
  color: #999;
  border-left: none;
  padding-left: 0;
}

.search-group:nth-child(even) {
  border-top-width: 0;
}

.new-paragraph:hover .plus-sign {
    display: block;
    background: #ECF7FD;
    height: 30px;
    text-align: center;
    position: absolute;
    width: calc(100% - 4px);
    line-height: 30px;
    top: -23px;
    border: 1px solid #DDDDDD;
    border-radius: 3px;
    box-shadow: rgba(0, 0, 0, 0.19) 0px 2px 4px;
}

.first-paragraph:hover .plus-sign {
    top: -14px;
    z-index: 100000;
}

.last-paragraph:hover .plus-sign {
    position: relative;
    top: -16px;
}

<<<<<<< HEAD
/*Bootstrap uib-tooltip: max-width = 200px
  because of this the string can come out */
.tooltip-inner {
  max-width: none !important;
=======
.notebook-form-title {
  padding: 3px;
>>>>>>> 663918cd
}<|MERGE_RESOLUTION|>--- conflicted
+++ resolved
@@ -470,13 +470,12 @@
     top: -16px;
 }
 
-<<<<<<< HEAD
+.notebook-form-title {
+  padding: 3px;
+}
+
 /*Bootstrap uib-tooltip: max-width = 200px
   because of this the string can come out */
 .tooltip-inner {
   max-width: none !important;
-=======
-.notebook-form-title {
-  padding: 3px;
->>>>>>> 663918cd
 }