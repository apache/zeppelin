--- conflicted
+++ resolved
@@ -59,11 +59,7 @@
               ng-hide="viewOnly"
               tooltip-placement="bottom" uib-tooltip="Enable/Disable for running"
               ng-disabled="revisionView">
-<<<<<<< HEAD
-        <i ng-class="anableRunParag ? 'fa fa-lock' : 'fa fa-unlock'"></i>
-=======
         <i ng-class="isAnableRun ? 'fa fa-lock' : 'fa fa-unlock'"></i>
->>>>>>> 377f5e06
       </button>
       <button type="button"
               class="btn btn-default btn-xs"
@@ -101,13 +97,9 @@
               class="btn btn-default btn-xs"
               ng-if="isSelectionMode()"
               data-source-note-name="{{note.name}}"
-<<<<<<< HEAD
-              data-toggle="modal" data-target="#noteCreateModal" data-clone="true" data-use-selec-parag="true" data-selected-paragraphs="{{getSelectedParagraphs()}}"
-=======
               data-toggle="modal" data-target="#noteCreateModal" data-clone-note="true"
               data-only-selected-paragraphs="true"
               data-selected-paragraphs="{{getSelectedParagraphs()}}"
->>>>>>> 377f5e06
               tooltip-placement="bottom" uib-tooltip="Clone this note use selected paragraphs">
         <i class="fa fa-copy"></i>
       </button>
@@ -145,11 +137,7 @@
       <button type="button"
               class="btn btn-default btn-xs"
               ng-if="isSelectionMode()"
-<<<<<<< HEAD
-              ng-click="removeSelectedParagraphs(note.id)"
-=======
               ng-click="removeSelectedParagraph(note.id)"
->>>>>>> 377f5e06
               tooltip-placement="bottom" uib-tooltip="Delete selected paragraph">
         <i class="fa fa-recycle"></i>
       </button>
@@ -157,11 +145,7 @@
               class="btn btn-default btn-xs"
               ng-hide="viewOnly"
               ng-if="isSelectionMode()"
-<<<<<<< HEAD
-              ng-click="clearParagraphsSelection()"
-=======
               ng-click="clearSelection()"
->>>>>>> 377f5e06
               tooltip-placement="bottom" uib-tooltip="Reset selections"
               ng-disabled="revisionView">
       <i class="fa fa-times-circle-o "></i>
