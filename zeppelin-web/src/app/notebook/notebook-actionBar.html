<!--
Licensed under the Apache License, Version 2.0 (the "License");
you may not use this file except in compliance with the License.
You may obtain a copy of the License at

http://www.apache.org/licenses/LICENSE-2.0

Unless required by applicable law or agreed to in writing, software
distributed under the License is distributed on an "AS IS" BASIS,
WITHOUT WARRANTIES OR CONDITIONS OF ANY KIND, either express or implied.
See the License for the specific language governing permissions and
limitations under the License.
-->
<div class="noteAction" ng-show="note.id && !paragraphUrl">
  <h3>
    <div style="float: left; width: auto; max-width: 40%">
      <input type="text" pu-elastic-input class="form-control2" placeholder="{{noteName(note)}}" style="min-width: 0px; max-width: 95%;"
           ng-show="showEditor" ng-model="note.name" ng-blur="sendNewName();showEditor = false;" ng-enter="sendNewName();showEditor = false;" ng-escape="note.name = oldName; showEditor = false" focus-if="showEditor" />
      <p class="form-control-static2" ng-click="showEditor = true; oldName = note.name" ng-show="!showEditor">{{noteName(note)}}</p>
    </div>
    <div style="float: left; padding-bottom: 10px">
      <span class="labelBtn btn-group">
      <button type="button"
              class="btn btn-default btn-xs"
              ng-click="runNote()"
              ng-class="{'disabled':isNoteRunning()}"
              tooltip-placement="bottom" tooltip="Run all paragraphs">
        <i class="icon-control-play"></i>
      </button>
      <button type="button"
              class="btn btn-default btn-xs"
              ng-click="toggleAllEditor()"
              ng-hide="viewOnly"
              tooltip-placement="bottom" tooltip="Show/hide the code">
        <i ng-class="editorToggled ?  'fa icon-size-fullscreen' :'fa icon-size-actual'"></i></button>
      <button type="button"
              class="btn btn-default btn-xs"
              ng-click="toggleAllTable()"
              ng-hide="viewOnly"
              tooltip-placement="bottom" tooltip="Show/hide the output">
        <i ng-class="tableToggled ? 'fa icon-notebook' : 'fa icon-book-open'"></i>
      </button>
      <button type="button"
              class="btn btn-default btn-xs"
              ng-click="clearAllParagraphOutput()"
              ng-hide="viewOnly"
              ng-class="{'disabled':isNoteRunning()}"
              tooltip-placement="bottom" tooltip="Clear output">
        <i class="fa fa-eraser"></i>
      </button>

      <button type="button"
              class="btn btn-default btn-xs"
              ng-hide="viewOnly"
              tooltip-placement="bottom" tooltip="Clone the notebook"
              data-toggle="modal" data-target="#noteNameModal" data-clone="true"
              >
        <i class="fa fa-copy"></i>
      </button>
      <button type="button"
              class="btn btn-default btn-xs"
              ng-hide="viewOnly"
              ng-click="exportNotebook()"
              tooltip-placement="bottom" tooltip="Export the notebook">
        <i class="fa fa-download"></i>
      </button>
      <button type="button"
              class="btn btn-default btn-xs dropdown-toggle"
              ng-hide="viewOnly"
              data-toggle="dropdown"
              tooltip-placement="bottom" tooltip="Version control">
        <i class="fa fa-file-code-o"></i>
      </button>
      <ul class="dropdown-menu" role="menu" style="width:250px">
        <li>
          <div class="commit-container">
            <div>
              <input type="text"
                     dropdown-input
                     placeholder="commit message"
                     id="note.checkpoint.message"
                     style="width: 145px;"
                     ng-model="note.checkpoint.message"/>
              <button type="button"
                      class="btn btn-default btn-xs"
                      ng-hide="viewOnly"
                      ng-click="checkpointNotebook(note.checkpoint.message)"
                      style="margin-left: 4px;"
                      tooltip-placement="bottom" tooltip="Commit the notebook">Commit
              </button>
            </div>
          </div>
        </li>
      </ul>
    </span>

<!-- put the delete action by itself for your protection -->
      <span class="labelBtn" style="vertical-align:middle; display:inline-block;">
        <button type="button"
                class="btn btn-default btn-xs"
                ng-click="removeNote(note.id)"
                ng-hide="viewOnly"
                tooltip-placement="bottom" tooltip="Remove the notebook">
          <i class="icon-trash"></i>
        </button>
      </span>

      <span ng-hide="viewOnly">
      <div class="labelBtn btn-group">
        <div class="btn btn-default btn-xs dropdown-toggle"
             type="button"
             data-toggle="dropdown"
             ng-class="{ 'btn-info' : note.config.cron, 'btn-danger' : note.info.cron, 'btn-default' : !note.config.cron}"
             tooltip-placement="bottom" tooltip="Run scheduler">
          <span class="fa fa-clock-o"></span> {{getCronOptionNameFromValue(note.config.cron)}}
        </div>
        <ul class="dropdown-menu" role="menu" style="width:300px">
          <li>
            <div class="cron-preset-container">
              Run note with cron scheduler.
              Either choose from preset or write your own <a href="http://www.quartz-scheduler.org/documentation/quartz-2.1.x/tutorials/crontrigger" target=_blank>cron expression</a>.
              <div>
                <span>- Preset</span>
                <a class="cron-preset" ng-repeat="cr in cronOption"
                   type="button"
                   ng-click="setCronScheduler(cr.value)"
                   dropdown-input ng-class="{ 'selected' : cr.value == note.config.cron}">{{cr.name}}</a>
              </div>
              <div>
                <span>- Cron expression</span>
                <input type="text"
                       ng-model="note.config.cron"
                       ng-change="setCronScheduler(note.config.cron)"
                       dropdown-input ng-model-options="{ debounce: 1000 }" />
                <p ng-show="note.info.cron" class="text-danger cron-info">
                  {{note.info.cron}}
                </p>
              </div>
              <div>
                <span>- Cron executing user (click enter in field to submit)</span>
                <input type="text"
                       ng-model="note.config.cronExecutingUser"
                       ng-enter="setCronExecutingUser(note.config.cronExecutingUser)"
                       dropdown-input />
              </div>
              <div>
                <span>- auto-restart interpreter on cron execution </span>
                <input type="checkbox"
                       ng-model="note.config.releaseresource"
                       ng-click="setReleaseResource(note.config.releaseresource)">
              </div>
            </div>
          </li>
        </ul>
      </div>
    </span>
    </div>

<<<<<<< HEAD
    <div class="pull-right" style="margin-top:15px; margin-right:15px; margin-left: 15px; margin-bottom: 13px; font-size:15px;">
      <span>
        <button type="button"
            class="btn btn-default btn-xs"
=======
    <div class="pull-right" style="margin-top:15px; margin-right:15px; font-size:15px;">
      <span class="setting-btn"
            type="button"
>>>>>>> 33fb93f8
            data-toggle="modal"
            data-target="#shortcutModal"
            tooltip-placement="bottom" tooltip="List of shortcut">
        <i class="fa fa-keyboard-o"></i>
      </span>
      <span class="setting-btn"
            type="button"
            ng-click="toggleSetting()"
            tooltip-placement="bottom" tooltip="Interpreter binding">
        <i class="fa fa-cog" ng-style="{color: showSetting ? '#3071A9' : 'black' }"></i>
      </span>
      <span class="setting-btn"
            type="button"
            ng-click="togglePermissions()"
            tooltip-placement="bottom" tooltip="Note permissions">
        <i class="fa fa-lock" ng-style="{color: showPermissions ? '#3071A9' : 'black' }"></i>
      </span>

      <span class="btn-group">
        <button type="button" class="btn btn-default btn-xs dropdown-toggle"
                data-toggle="dropdown">
          {{note.config.looknfeel}} <span class="caret"></span>
        </button>
        <ul class="dropdown-menu pull-right" role="menu">
          <li ng-repeat="looknfeel in looknfeelOption">
            <a style="cursor:pointer" ng-click="setLookAndFeel(looknfeel)">{{looknfeel}}</a>
          </li>
        </ul>
      </span>
    </div>
  </h3>
</div><|MERGE_RESOLUTION|>--- conflicted
+++ resolved
@@ -156,16 +156,9 @@
     </span>
     </div>
 
-<<<<<<< HEAD
     <div class="pull-right" style="margin-top:15px; margin-right:15px; margin-left: 15px; margin-bottom: 13px; font-size:15px;">
-      <span>
-        <button type="button"
-            class="btn btn-default btn-xs"
-=======
-    <div class="pull-right" style="margin-top:15px; margin-right:15px; font-size:15px;">
       <span class="setting-btn"
             type="button"
->>>>>>> 33fb93f8
             data-toggle="modal"
             data-target="#shortcutModal"
             tooltip-placement="bottom" tooltip="List of shortcut">
