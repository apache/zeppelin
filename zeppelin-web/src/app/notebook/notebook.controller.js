--- conflicted
+++ resolved
@@ -37,11 +37,8 @@
   $scope.showSetting = false;
   $scope.showRevisionsComparator = false;
   $scope.looknfeelOption = ['default', 'simple', 'report'];
-<<<<<<< HEAD
+  $scope.noteFormTitle = null;
   $scope.selectedParagraphsIds = new Set();
-=======
-  $scope.noteFormTitle = null;
->>>>>>> 663918cd
   $scope.cronOption = [
     {name: 'None', value: undefined},
     {name: '1m', value: '0 0/1 * * * ?'},
