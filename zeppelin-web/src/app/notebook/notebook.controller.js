/* jshint loopfunc: true */
/* global $: false */
/*
 * Licensed under the Apache License, Version 2.0 (the "License");
 * you may not use this file except in compliance with the License.
 * You may obtain a copy of the License at
 *
 *     http://www.apache.org/licenses/LICENSE-2.0
 *
 * Unless required by applicable law or agreed to in writing, software
 * distributed under the License is distributed on an "AS IS" BASIS,
 * WITHOUT WARRANTIES OR CONDITIONS OF ANY KIND, either express or implied.
 * See the License for the specific language governing permissions and
 * limitations under the License.
 */
'use strict';

angular.module('zeppelinWebApp').controller('NotebookCtrl',
  function($scope, $route, $routeParams, $location, $rootScope, $http,
    websocketMsgSrv, baseUrlSrv, $timeout, SaveAsService) {
  $scope.note = null;
  $scope.showEditor = false;
  $scope.editorToggled = false;
  $scope.tableToggled = false;
  $scope.viewOnly = false;
  $scope.showSetting = false;
  $scope.looknfeelOption = [ 'default', 'simple', 'report'];
  $scope.cronOption = [
    {name: 'None', value : undefined},
    {name: '1m', value: '0 0/1 * * * ?'},
    {name: '5m', value: '0 0/5 * * * ?'},
    {name: '1h', value: '0 0 0/1 * * ?'},
    {name: '3h', value: '0 0 0/3 * * ?'},
    {name: '6h', value: '0 0 0/6 * * ?'},
    {name: '12h', value: '0 0 0/12 * * ?'},
    {name: '1d', value: '0 0 0 * * ?'}
  ];

  $scope.interpreterSettings = [];
  $scope.interpreterBindings = [];
  $scope.isNoteDirty = null;
  $scope.saveTimer = null;

  var connectedOnce = false;

  // user auto complete related
  $scope.suggestions = [];
  $scope.selectIndex = -1;
  var selectedUser = '';
  var selectedUserIndex = 0;
  var previousSelectedList = [];
  var previousSelectedListOwners = [];
  var previousSelectedListReaders = [];
  var previousSelectedListWriters = [];
  var searchText = [];
  $scope.role = '';

  $scope.$on('setConnectedStatus', function(event, param) {
    if(connectedOnce && param){
      initNotebook();
    }
    connectedOnce = true;
  });

  $scope.getCronOptionNameFromValue = function(value) {
    if (!value) {
      return '';
    }

    for (var o in $scope.cronOption) {
      if ($scope.cronOption[o].value===value) {
        return $scope.cronOption[o].name;
      }
    }
    return value;
  };

  /** Init the new controller */
  var initNotebook = function() {
    websocketMsgSrv.getNotebook($routeParams.noteId);

    var currentRoute = $route.current;

    if (currentRoute) {
      setTimeout(
        function() {
          var routeParams = currentRoute.params;
          var $id = $('#' + routeParams.paragraph + '_container');

          if ($id.length > 0) {
            // adjust for navbar
            var top = $id.offset().top - 103;
            $('html, body').scrollTo({top: top, left: 0});
          }

        },
        1000
      );
    }
  };

  initNotebook();


  $scope.focusParagraphOnClick = function(clickEvent) {
    if (!$scope.note) {
      return;
    }
    for (var i=0; i<$scope.note.paragraphs.length; i++) {
      var paragraphId = $scope.note.paragraphs[i].id;
      if (jQuery.contains(angular.element('#' + paragraphId + '_container')[0], clickEvent.target)) {
        $scope.$broadcast('focusParagraph', paragraphId, 0, true);
        break;
      }
    }
  };

  // register mouseevent handler for focus paragraph
  document.addEventListener('click', $scope.focusParagraphOnClick);

  $scope.keyboardShortcut = function(keyEvent) {
    // handle keyevent
    if (!$scope.viewOnly) {
      $scope.$broadcast('keyEvent', keyEvent);
    }
  };

  // register mouseevent handler for focus paragraph
  document.addEventListener('keydown', $scope.keyboardShortcut);


  /** Remove the note and go back tot he main page */
  /** TODO(anthony): In the nearly future, go back to the main page and telle to the dude that the note have been remove */
  $scope.removeNote = function(noteId) {
    BootstrapDialog.confirm({
      closable: true,
      title: '',
      message: 'Do you want to delete this notebook?',
      callback: function(result) {
        if (result) {
          websocketMsgSrv.deleteNotebook(noteId);
          $location.path('/#');
        }
      }
    });
  };

  //Export notebook
  $scope.exportNotebook = function() {
    var jsonContent = JSON.stringify($scope.note);
    SaveAsService.SaveAs(jsonContent, $scope.note.name, 'json');
  };

  //Clone note
  $scope.cloneNote = function(noteId) {
    BootstrapDialog.confirm({
      closable: true,
      title: '',
      message: 'Do you want to clone this notebook?',
      callback: function(result) {
        if (result) {
          websocketMsgSrv.cloneNotebook(noteId);
          $location.path('/#');
        }
      }
    });
  };

  // checkpoint/commit notebook
  $scope.checkpointNotebook = function(commitMessage) {
    BootstrapDialog.confirm({
      closable: true,
      title: '',
      message: 'Commit notebook to current repository?',
      callback: function(result) {
        if (result) {
          websocketMsgSrv.checkpointNotebook($routeParams.noteId, commitMessage);
        }
      }
    });
    document.getElementById('note.checkpoint.message').value='';
  };

  $scope.runNote = function() {
    BootstrapDialog.confirm({
      closable: true,
      title: '',
      message: 'Run all paragraphs?',
      callback: function(result) {
        if (result) {
          _.forEach($scope.note.paragraphs, function (n, key) {
            angular.element('#' + n.id + '_paragraphColumn_main').scope().runParagraph(n.text);
          });
        }
      }
    });
  };

  $scope.saveNote = function() {
    if ($scope.note && $scope.note.paragraphs) {
      _.forEach($scope.note.paragraphs, function(n, key) {
        angular.element('#' + n.id + '_paragraphColumn_main').scope().saveParagraph();
      });
      $scope.isNoteDirty = null;
    }
  };

  $scope.clearAllParagraphOutput = function() {
    BootstrapDialog.confirm({
      closable: true,
      title: '',
      message: 'Do you want to clear all output?',
      callback: function(result) {
        if (result) {
          _.forEach($scope.note.paragraphs, function(n, key) {
            angular.element('#' + n.id + '_paragraphColumn_main').scope().clearParagraphOutput();
          });
        }
      }
    });
  };

  $scope.toggleAllEditor = function() {
    if ($scope.editorToggled) {
      $scope.$broadcast('openEditor');
    } else {
      $scope.$broadcast('closeEditor');
    }
    $scope.editorToggled = !$scope.editorToggled;
  };

  $scope.showAllEditor = function() {
    $scope.$broadcast('openEditor');
  };

  $scope.hideAllEditor = function() {
    $scope.$broadcast('closeEditor');
  };

  $scope.toggleAllTable = function() {
    if ($scope.tableToggled) {
      $scope.$broadcast('openTable');
    } else {
      $scope.$broadcast('closeTable');
    }
    $scope.tableToggled = !$scope.tableToggled;
  };

  $scope.showAllTable = function() {
    $scope.$broadcast('openTable');
  };

  $scope.hideAllTable = function() {
    $scope.$broadcast('closeTable');
  };

  $scope.isNoteRunning = function() {
    var running = false;
    if(!$scope.note){ return false; }
    for (var i=0; i<$scope.note.paragraphs.length; i++) {
      if ( $scope.note.paragraphs[i].status === 'PENDING' || $scope.note.paragraphs[i].status === 'RUNNING') {
        running = true;
        break;
      }
    }
    return running;
  };

  $scope.killSaveTimer = function() {
    if ($scope.saveTimer) {
      $timeout.cancel($scope.saveTimer);
      $scope.saveTimer = null;
    }
  };

  $scope.startSaveTimer = function() {
    $scope.killSaveTimer();
    $scope.isNoteDirty = true;
    //console.log('startSaveTimer called ' + $scope.note.id);
    $scope.saveTimer = $timeout(function(){
      $scope.saveNote();
    }, 10000);
  };

  angular.element(window).on('beforeunload', function(e) {
    $scope.killSaveTimer();
    $scope.saveNote();
  });

  $scope.$on('$destroy', function() {
    angular.element(window).off('beforeunload');
    $scope.killSaveTimer();
    $scope.saveNote();

    document.removeEventListener('click', $scope.focusParagraphOnClick);
    document.removeEventListener('keydown', $scope.keyboardShortcut);
  });

  $scope.setLookAndFeel = function(looknfeel) {
    $scope.note.config.looknfeel = looknfeel;
    $scope.setConfig();
  };

  /** Set cron expression for this note **/
  $scope.setCronScheduler = function(cronExpr) {
    $scope.note.config.cron = cronExpr;
    $scope.setConfig();
  };

  /** Set the username of the user to be used to execute all notes in notebook **/
  $scope.setCronExecutingUser = function(cronExecutingUser) {
    $scope.note.config.cronExecutingUser = cronExecutingUser;
    $scope.setConfig();
  };

  /** Set release resource for this note **/
  $scope.setReleaseResource = function(value) {
    $scope.note.config.releaseresource = value;
    $scope.setConfig();
  };

  /** Update note config **/
  $scope.setConfig = function(config) {
    if(config) {
      $scope.note.config = config;
    }
    websocketMsgSrv.updateNotebook($scope.note.id, $scope.note.name, $scope.note.config);
  };

  /** Update the note name */
  $scope.sendNewName = function() {
    if ($scope.note.name) {
      websocketMsgSrv.updateNotebook($scope.note.id, $scope.note.name, $scope.note.config);
    }
  };

  /** update the current note */
  $scope.$on('setNoteContent', function(event, note) {
    $scope.paragraphUrl = $routeParams.paragraphId;
    $scope.asIframe = $routeParams.asIframe;
    if ($scope.paragraphUrl) {
      note = cleanParagraphExcept($scope.paragraphUrl, note);
      $rootScope.$broadcast('setIframe', $scope.asIframe);
    }

    if ($scope.note === null) {
      $scope.note = note;
    } else {
      updateNote(note);
    }
    initializeLookAndFeel();
    //open interpreter binding setting when there're none selected
    getInterpreterBindings(getInterpreterBindingsCallBack);
  });


  var initializeLookAndFeel = function() {
    if (!$scope.note.config.looknfeel) {
      $scope.note.config.looknfeel = 'default';
    } else {
      $scope.viewOnly = $scope.note.config.looknfeel === 'report' ? true : false;
    }
    $rootScope.$broadcast('setLookAndFeel', $scope.note.config.looknfeel);
  };

  var cleanParagraphExcept = function(paragraphId, note) {
    var noteCopy = {};
    noteCopy.id = note.id;
    noteCopy.name = note.name;
    noteCopy.config = note.config;
    noteCopy.info = note.info;
    noteCopy.paragraphs = [];
    for (var i=0; i<note.paragraphs.length; i++) {
      if (note.paragraphs[i].id === paragraphId) {
        noteCopy.paragraphs[0] = note.paragraphs[i];
        if (!noteCopy.paragraphs[0].config) {
          noteCopy.paragraphs[0].config = {};
        }
        noteCopy.paragraphs[0].config.editorHide = true;
        noteCopy.paragraphs[0].config.tableHide = false;
        break;
      }
    }
    return noteCopy;
  };

  // create new paragraph on current position
  $scope.$on('insertParagraph', function(event, paragraphId, position) {
    var newIndex = -1;
    for (var i=0; i<$scope.note.paragraphs.length; i++) {
      if ( $scope.note.paragraphs[i].id === paragraphId ) {
        //determine position of where to add new paragraph; default is below
        if ( position === 'above' ) {
          newIndex = i;
        } else {
          newIndex = i+1;
        }
        break;
      }
    }

    if (newIndex < 0 || newIndex > $scope.note.paragraphs.length) {
      return;
    }
    websocketMsgSrv.insertParagraph(newIndex);
  });

  $scope.$on('moveParagraphUp', function(event, paragraphId) {
    var newIndex = -1;
    for (var i=0; i<$scope.note.paragraphs.length; i++) {
      if ($scope.note.paragraphs[i].id === paragraphId) {
        newIndex = i-1;
        break;
      }
    }
    if (newIndex<0 || newIndex>=$scope.note.paragraphs.length) {
      return;
    }
    // save dirtyText of moving paragraphs.
    var prevParagraphId = $scope.note.paragraphs[newIndex].id;
    angular.element('#' + paragraphId + '_paragraphColumn_main').scope().saveParagraph();
    angular.element('#' + prevParagraphId + '_paragraphColumn_main').scope().saveParagraph();
    websocketMsgSrv.moveParagraph(paragraphId, newIndex);
  });

  $scope.$on('moveParagraphDown', function(event, paragraphId) {
    var newIndex = -1;
    for (var i=0; i<$scope.note.paragraphs.length; i++) {
      if ($scope.note.paragraphs[i].id === paragraphId) {
        newIndex = i+1;
        break;
      }
    }

    if (newIndex<0 || newIndex>=$scope.note.paragraphs.length) {
      return;
    }
    // save dirtyText of moving paragraphs.
    var nextParagraphId = $scope.note.paragraphs[newIndex].id;
    angular.element('#' + paragraphId + '_paragraphColumn_main').scope().saveParagraph();
    angular.element('#' + nextParagraphId + '_paragraphColumn_main').scope().saveParagraph();
    websocketMsgSrv.moveParagraph(paragraphId, newIndex);
  });

  $scope.$on('moveFocusToPreviousParagraph', function(event, currentParagraphId){
    var focus = false;
    for (var i=$scope.note.paragraphs.length-1; i>=0; i--) {
      if (focus === false ) {
        if ($scope.note.paragraphs[i].id === currentParagraphId) {
          focus = true;
          continue;
        }
      } else {
        $scope.$broadcast('focusParagraph', $scope.note.paragraphs[i].id, -1);
        break;
      }
    }
  });

  $scope.$on('moveFocusToNextParagraph', function(event, currentParagraphId){
    var focus = false;
    for (var i=0; i<$scope.note.paragraphs.length; i++) {
      if (focus === false ) {
        if ($scope.note.paragraphs[i].id === currentParagraphId) {
          focus = true;
          continue;
        }
      } else {
        $scope.$broadcast('focusParagraph', $scope.note.paragraphs[i].id, 0);
        break;
      }
    }
  });

  var updateNote = function(note) {
    /** update Note name */
    if (note.name !== $scope.note.name) {
      console.log('change note name: %o to %o', $scope.note.name, note.name);
      $scope.note.name = note.name;
    }

    $scope.note.config = note.config;
    $scope.note.info = note.info;

    var newParagraphIds = note.paragraphs.map(function(x) {return x.id;});
    var oldParagraphIds = $scope.note.paragraphs.map(function(x) {return x.id;});

    var numNewParagraphs = newParagraphIds.length;
    var numOldParagraphs = oldParagraphIds.length;

    var paragraphToBeFocused;
    var focusedParagraph;
    for (var i=0; i<$scope.note.paragraphs.length; i++) {
      var paragraphId = $scope.note.paragraphs[i].id;
      if (angular.element('#' + paragraphId + '_paragraphColumn_main').scope().paragraphFocused) {
        focusedParagraph = paragraphId;
        break;
      }
    }

    /** add a new paragraph */
    if (numNewParagraphs > numOldParagraphs) {
      for (var index in newParagraphIds) {
        if (oldParagraphIds[index] !== newParagraphIds[index]) {
          $scope.note.paragraphs.splice(index, 0, note.paragraphs[index]);
          paragraphToBeFocused = note.paragraphs[index].id;
          break;
        }
        $scope.$broadcast('updateParagraph', {
          note: $scope.note, // pass the note object to paragraph scope
          paragraph: note.paragraphs[index]});
      }
    }

    /** update or move paragraph */
    if (numNewParagraphs === numOldParagraphs) {
      for (var idx in newParagraphIds) {
        var newEntry = note.paragraphs[idx];
        if (oldParagraphIds[idx] === newParagraphIds[idx]) {
          $scope.$broadcast('updateParagraph', {
            note: $scope.note, // pass the note object to paragraph scope
            paragraph: newEntry});
        } else {
          // move paragraph
          var oldIdx = oldParagraphIds.indexOf(newParagraphIds[idx]);
          $scope.note.paragraphs.splice(oldIdx, 1);
          $scope.note.paragraphs.splice(idx, 0, newEntry);
          // rebuild id list since paragraph has moved.
          oldParagraphIds = $scope.note.paragraphs.map(function(x) {return x.id;});
        }

        if (focusedParagraph === newParagraphIds[idx]) {
          paragraphToBeFocused = focusedParagraph;
        }
      }
    }

    /** remove paragraph */
    if (numNewParagraphs < numOldParagraphs) {
      for (var oldidx in oldParagraphIds) {
        if(oldParagraphIds[oldidx] !== newParagraphIds[oldidx]) {
          $scope.note.paragraphs.splice(oldidx, 1);
          break;
        }
      }
    }

    // restore focus of paragraph
    for (var f=0; f<$scope.note.paragraphs.length; f++) {
      if (paragraphToBeFocused === $scope.note.paragraphs[f].id) {
        $scope.note.paragraphs[f].focus = true;
      }
    }
  };

  var getInterpreterBindings = function(callback) {
    $http.get(baseUrlSrv.getRestApiBase()+ '/notebook/interpreter/bind/' +$scope.note.id).
    success(function(data, status, headers, config) {
      $scope.interpreterBindings = data.body;
      $scope.interpreterBindingsOrig = angular.copy($scope.interpreterBindings); // to check dirty
      if (callback) {
        callback();
      }
    }).
    error(function(data, status, headers, config) {
      if (status !== 0) {
        console.log('Error %o %o', status, data.message);
      }
    });
  };

  var getInterpreterBindingsCallBack = function() {
    var selected = false;
    var key;
    var setting;

    for (key in $scope.interpreterBindings) {
      setting = $scope.interpreterBindings[key];
      if (setting.selected) {
        selected = true;
        break;
      }
    }

    if (!selected) {
      // make default selection
      var selectedIntp = {};
      for (key in $scope.interpreterBindings) {
        setting = $scope.interpreterBindings[key];
        if (!selectedIntp[setting.group]) {
          setting.selected = true;
          selectedIntp[setting.group] = true;
        }
      }
      $scope.showSetting = true;
    }
  };

  $scope.interpreterSelectionListeners = {
    accept : function(sourceItemHandleScope, destSortableScope) {return true;},
    itemMoved: function (event) {},
    orderChanged: function(event) {}
  };

  $scope.openSetting = function() {
    $scope.showSetting = true;
    getInterpreterBindings();
  };

  $scope.closeSetting = function() {
    if (isSettingDirty()) {
      BootstrapDialog.confirm({
        closable: true,
        title: '',
        message: 'Changes will be discarded.',
        callback: function(result) {
          if (result) {
            $scope.$apply(function() {
              $scope.showSetting = false;
            });
          }
        }
      });
    } else {
      $scope.showSetting = false;
    }
  };

  $scope.saveSetting = function() {
    var selectedSettingIds = [];
    for (var no in $scope.interpreterBindings) {
      var setting = $scope.interpreterBindings[no];
      if (setting.selected) {
        selectedSettingIds.push(setting.id);
      }
    }

    $http.put(baseUrlSrv.getRestApiBase() + '/notebook/interpreter/bind/' + $scope.note.id,
              selectedSettingIds).
    success(function(data, status, headers, config) {
      console.log('Interpreter binding %o saved', selectedSettingIds);
      $scope.showSetting = false;
    }).
    error(function(data, status, headers, config) {
      console.log('Error %o %o', status, data.message);
    });
  };

  $scope.toggleSetting = function() {
    if ($scope.showSetting) {
      $scope.closeSetting();
    } else {
      $scope.openSetting();
    }
  };

  var getPermissions = function(callback) {
    $http.get(baseUrlSrv.getRestApiBase()+ '/notebook/' +$scope.note.id + '/permissions').
    success(function(data, status, headers, config) {
      $scope.permissions = data.body;
      $scope.permissionsOrig = angular.copy($scope.permissions); // to check dirty
      if (callback) {
        callback();
      }
    }).
    error(function(data, status, headers, config) {
      if (status !== 0) {
        console.log('Error %o %o', status, data.message);
      }
    });
  };

  $scope.openPermissions = function() {
    $scope.showPermissions = true;
    getPermissions();
  };


  $scope.closePermissions = function() {
    if (isPermissionsDirty()) {
      BootstrapDialog.confirm({
        closable: true,
        title: '',
        message: 'Changes will be discarded.',
        callback: function(result) {
          if (result) {
            $scope.$apply(function() {
              $scope.showPermissions = false;
            });
          }
        }
      });
    } else {
      $scope.showPermissions = false;
    }
  };

  function convertPermissionsToArray() {
    if (!angular.isArray($scope.permissions.owners)) {
      $scope.permissions.owners = $scope.permissions.owners.split(',');
    }
    if (!angular.isArray($scope.permissions.readers)) {
      $scope.permissions.readers = $scope.permissions.readers.split(',');
    }
    if (!angular.isArray($scope.permissions.writers)) {
      $scope.permissions.writers = $scope.permissions.writers.split(',');
    }
  }

  $scope.savePermissions = function () {
    convertPermissionsToArray();
    $http.put(baseUrlSrv.getRestApiBase() + '/notebook/' + $scope.note.id + '/permissions',
      $scope.permissions, {withCredentials: true}).
<<<<<<< HEAD
    success(function(data, status, headers, config) {
      console.log('Note permissions %o saved', $scope.permissions);
      $scope.showPermissions = false;
    }).
    error(function(data, status, headers, config) {
      console.log('Error %o %o', status, data.message);
      BootstrapDialog.show({
          closable: true,
          title: 'Insufficient privileges', 
          message: data.message,
          buttons: [{
              label: 'Login',
              action: function(dialog) {
                  dialog.close();
                  angular.element('#loginModal').modal({
                     show: 'true'
                    });
              }
          }, {
              label: 'Cancel',
              action: function(dialog){
                  dialog.close();
              }
          }]
=======
      success(function (data, status, headers, config) {
        console.log('Note permissions %o saved', $scope.permissions);
        BootstrapDialog.alert({
          closable: true,
          title: 'Permissions Saved Successfully!!!',
          message: 'Owners : ' + $scope.permissions.owners + '\n\n' + 'Readers : ' + $scope.permissions.readers + '\n\n' + 'Writers  : ' + $scope.permissions.writers
        });
        $scope.showPermissions = false;
      }).
      error(function (data, status, headers, config) {
        console.log('Error %o %o', status, data.message);
        BootstrapDialog.show({
          closable: true,
          title: 'Insufficient privileges',
          message: data.message,
          buttons: [
            {
              label: 'Login',
              action: function (dialog) {
                dialog.close();
                angular.element('#loginModal').modal({
                  show: 'true'
                });
              }
            },
            {
              label: 'Cancel',
              action: function (dialog) {
                dialog.close();
              }
            }
          ]
        });
>>>>>>> 7015a7cc
      });
    };

  $scope.togglePermissions = function() {
    if ($scope.showPermissions) {
      $scope.closePermissions();
    } else {
      $scope.openPermissions();
    }
  };


  var isSettingDirty = function() {
    if (angular.equals($scope.interpreterBindings, $scope.interpreterBindingsOrig)) {
      return false;
    } else {
      return true;
    }
  };

  var isPermissionsDirty = function() {
    if (angular.equals($scope.permissions, $scope.permissionsOrig)) {
      return false;
    } else {
      return true;
    }
  };

  function checkPreviousRole(role) {
    var i = 0;
    if (role !== $scope.role) {
      if ($scope.role === 'owners') {
        previousSelectedListOwners = [];
        for (i = 0; i < previousSelectedList.length; i++) {
          previousSelectedListOwners[i] = previousSelectedList[i];
        }
      }
      if ($scope.role === 'readers') {
        previousSelectedListReaders = [];
        for (i = 0; i < previousSelectedList.length; i++) {
          previousSelectedListReaders[i] = previousSelectedList[i];
        }
      }
      if ($scope.role === 'writers') {
        previousSelectedListWriters = [];
        for (i = 0; i < previousSelectedList.length; i++) {
          previousSelectedListWriters[i] = previousSelectedList[i];
        }
      }

      $scope.role = role;
      previousSelectedList = [];
      if (role === 'owners') {
        for (i = 0; i < previousSelectedListOwners.length; i++) {
          previousSelectedList[i] = previousSelectedListOwners[i];
        }
      }
      if (role === 'readers') {
        for (i = 0; i < previousSelectedListReaders.length; i++) {
          previousSelectedList[i] = previousSelectedListReaders[i];
        }
      }
      if (role === 'writers') {
        for (i = 0; i < previousSelectedListWriters.length; i++) {
          previousSelectedList[i] = previousSelectedListWriters[i];
        }
      }
    }
  }


  function convertToArray(role) {
    if (role === 'owners') {
      searchText = $scope.permissions.owners.split(',');
    }
    else if (role === 'readers') {
      searchText = $scope.permissions.readers.split(',');
    }
    else if (role === 'writers') {
      searchText = $scope.permissions.writers.split(',');
    }
    for (var i = 0; i < searchText.length; i++) {
      searchText[i] = searchText[i].trim();
    }
  }


  function convertToString(role) {
    if (role === 'owners') {
      $scope.permissions.owners = searchText.join();
    }
    else if (role === 'readers') {
      $scope.permissions.readers = searchText.join();
    }
    else if (role === 'writers') {
      $scope.permissions.writers = searchText.join();
    }
  }

  function getSuggestions (searchQuery) {
    $scope.suggestions =[];
    $http.get(baseUrlSrv.getRestApiBase() + '/security/userlist/' + searchQuery ).then(function
    (response) {
      var userlist = angular.fromJson(response.data).body;
      for (var k in userlist) {
        $scope.suggestions.push(userlist[k]);
      }
    });
  }

  function updatePreviousList() {
    for (var i = 0; i < searchText.length; i++) {
      previousSelectedList[i] = searchText[i];
    }
  }


  var getChangedIndex = function() {
    if (previousSelectedList.length === 0) {
      selectedUserIndex = searchText.length - 1;
    }
    else {
      for (var i = 0; i < searchText.length; i++) {
        if (previousSelectedList[i] !== searchText[i]) {
          selectedUserIndex = i;
          previousSelectedList = [];
          break;
        }
      }
    }
    updatePreviousList();
  };

  // function to find suggestion list on change
  $scope.search = function(role) {
    convertToArray(role);
    checkPreviousRole(role);
    getChangedIndex();
    $scope.selectIndex = -1;
    $scope.suggestions = [];
    selectedUser = searchText[selectedUserIndex];
    if(selectedUser !== ''){
    getSuggestions(selectedUser);
    }
    else
    {
     $scope.suggestions = [];
    }
  };


  var checkIfSelected = function() {
    if (($scope.suggestions.length === 0) && ($scope.selectIndex < 0 || $scope.selectIndex >= $scope.suggestions.length) || ( $scope.suggestions.length !== 0 && ( $scope.selectIndex < 0 || $scope.selectIndex >= $scope.suggestions.length   ))) {
      searchText[selectedUserIndex] = selectedUser;
      $scope.suggestions = [];
      return true;
    }
    else {
      return false;
    }
  };


  $scope.checkKeyDown = function(event, role) {
    if (event.keyCode === 40) {
      event.preventDefault();
      if ($scope.selectIndex + 1 !== $scope.suggestions.length) {
        $scope.selectIndex++;
      }
    }
    else if (event.keyCode === 38) {
      event.preventDefault();

      if ($scope.selectIndex - 1 !== -1) {
        $scope.selectIndex--;

      }
    }
    else if (event.keyCode === 13) {
      event.preventDefault();
      if (!checkIfSelected()) {
        selectedUser = $scope.suggestions[$scope.selectIndex];
        searchText[selectedUserIndex] = $scope.suggestions[$scope.selectIndex];
        updatePreviousList();
        convertToString(role);
        $scope.suggestions = [];
      }
    }
  };

  $scope.checkKeyUp = function(event) {
    if (event.keyCode !== 8 || event.keyCode !== 46) {
      if (searchText[selectedUserIndex] === '') {
        $scope.suggestions = [];
      }
    }
  };


  $scope.assignValueAndHide = function(index, role) {
    searchText[selectedUserIndex] = $scope.suggestions[index];
    updatePreviousList();
    convertToString(role);
    $scope.suggestions = [];
  };


});<|MERGE_RESOLUTION|>--- conflicted
+++ resolved
@@ -711,32 +711,6 @@
     convertPermissionsToArray();
     $http.put(baseUrlSrv.getRestApiBase() + '/notebook/' + $scope.note.id + '/permissions',
       $scope.permissions, {withCredentials: true}).
-<<<<<<< HEAD
-    success(function(data, status, headers, config) {
-      console.log('Note permissions %o saved', $scope.permissions);
-      $scope.showPermissions = false;
-    }).
-    error(function(data, status, headers, config) {
-      console.log('Error %o %o', status, data.message);
-      BootstrapDialog.show({
-          closable: true,
-          title: 'Insufficient privileges', 
-          message: data.message,
-          buttons: [{
-              label: 'Login',
-              action: function(dialog) {
-                  dialog.close();
-                  angular.element('#loginModal').modal({
-                     show: 'true'
-                    });
-              }
-          }, {
-              label: 'Cancel',
-              action: function(dialog){
-                  dialog.close();
-              }
-          }]
-=======
       success(function (data, status, headers, config) {
         console.log('Note permissions %o saved', $scope.permissions);
         BootstrapDialog.alert({
@@ -770,7 +744,6 @@
             }
           ]
         });
->>>>>>> 7015a7cc
       });
     };
 
