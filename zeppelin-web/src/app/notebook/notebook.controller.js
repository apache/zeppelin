/*
 * Licensed under the Apache License, Version 2.0 (the "License");
 * you may not use this file except in compliance with the License.
 * You may obtain a copy of the License at
 *
 *     http://www.apache.org/licenses/LICENSE-2.0
 *
 * Unless required by applicable law or agreed to in writing, software
 * distributed under the License is distributed on an "AS IS" BASIS,
 * WITHOUT WARRANTIES OR CONDITIONS OF ANY KIND, either express or implied.
 * See the License for the specific language governing permissions and
 * limitations under the License.
 */

import moment from 'moment'

import { isParagraphRunning, } from './paragraph/paragraph.status'

angular.module('zeppelinWebApp').controller('NotebookCtrl', NotebookCtrl)

function NotebookCtrl ($scope, $route, $routeParams, $location, $rootScope,
                      $http, websocketMsgSrv, baseUrlSrv, $timeout, saveAsService,
                      ngToast, noteActionService, noteVarShareService, TRASH_FOLDER_ID,
                      heliumService) {
  'ngInject'

  ngToast.dismiss()

  $scope.note = null
  $scope.editorToggled = false
  $scope.tableToggled = false
  $scope.viewOnly = false
  $scope.showSetting = false
  $scope.looknfeelOption = ['default', 'simple', 'report']
  $scope.cronOption = [
    {name: 'None', value: undefined},
    {name: '1m', value: '0 0/1 * * * ?'},
    {name: '5m', value: '0 0/5 * * * ?'},
    {name: '1h', value: '0 0 0/1 * * ?'},
    {name: '3h', value: '0 0 0/3 * * ?'},
    {name: '6h', value: '0 0 0/6 * * ?'},
    {name: '12h', value: '0 0 0/12 * * ?'},
    {name: '1d', value: '0 0 0 * * ?'}
  ]

  $scope.formatRevisionDate = function(date) {
    return moment.unix(date).format('MMMM Do YYYY, h:mm a')
  }

  $scope.interpreterSettings = []
  $scope.interpreterBindings = []
  $scope.isNoteDirty = null
  $scope.saveTimer = null

  let connectedOnce = false
  let isRevisionPath = function (path) {
    let pattern = new RegExp('^.*\/notebook\/[a-zA-Z0-9_]*\/revision\/[a-zA-Z0-9_]*')
    return pattern.test(path)
  }

  $scope.noteRevisions = []
  $scope.currentRevision = 'Head'
  $scope.revisionView = isRevisionPath($location.path())

<<<<<<< HEAD
  $scope.search = {
    searchText: '',
    occurrencesExists: false,
    needHighlightFirst: false,
    occurrencesHidden: false,
    replaceText: '',
    needToSendNextOccurrenceAfterReplace: false,
    occurrencesCount: 0,
    currentOccurrence: 0
  }
  let currentSearchParagraph = 0
=======
  $scope.$watch('note', function (value) {
    $rootScope.pageTitle = value ? value.name : 'Zeppelin'
  }, true)
>>>>>>> 05870a96

  $scope.$on('setConnectedStatus', function (event, param) {
    if (connectedOnce && param) {
      initNotebook()
    }
    connectedOnce = true
  })

  $scope.getCronOptionNameFromValue = function (value) {
    if (!value) {
      return ''
    }

    for (let o in $scope.cronOption) {
      if ($scope.cronOption[o].value === value) {
        return $scope.cronOption[o].name
      }
    }
    return value
  }

  $scope.blockAnonUsers = function () {
    let zeppelinVersion = $rootScope.zeppelinVersion
    let url = 'https://zeppelin.apache.org/docs/' + zeppelinVersion + '/security/notebook_authorization.html'
    let content = 'Only authenticated user can set the permission.' +
      '<a data-toggle="tooltip" data-placement="top" title="Learn more" target="_blank" href=' + url + '>' +
      '<i class="icon-question" />' +
      '</a>'
    BootstrapDialog.show({
      closable: false,
      closeByBackdrop: false,
      closeByKeyboard: false,
      title: 'No permission',
      message: content,
      buttons: [{
        label: 'Close',
        action: function (dialog) {
          dialog.close()
        }
      }]
    })
  }

  /** Init the new controller */
  const initNotebook = function () {
    noteVarShareService.clear()
    if ($routeParams.revisionId) {
      websocketMsgSrv.getNoteByRevision($routeParams.noteId, $routeParams.revisionId)
    } else {
      websocketMsgSrv.getNote($routeParams.noteId)
    }
    websocketMsgSrv.listRevisionHistory($routeParams.noteId)
    let currentRoute = $route.current
    if (currentRoute) {
      setTimeout(
        function () {
          let routeParams = currentRoute.params
          let $id = angular.element('#' + routeParams.paragraph + '_container')

          if ($id.length > 0) {
            // adjust for navbar
            let top = $id.offset().top - 103
            angular.element('html, body').scrollTo({top: top, left: 0})
          }
        },
        1000
      )
    }
  }

  initNotebook()

  $scope.focusParagraphOnClick = function (clickEvent) {
    if (!$scope.note) {
      return
    }
    for (let i = 0; i < $scope.note.paragraphs.length; i++) {
      let paragraphId = $scope.note.paragraphs[i].id
      if (jQuery.contains(angular.element('#' + paragraphId + '_container')[0], clickEvent.target)) {
        $scope.$broadcast('focusParagraph', paragraphId, 0, true)
        break
      }
    }
  }

  // register mouseevent handler for focus paragraph
  document.addEventListener('click', $scope.focusParagraphOnClick)

  $scope.keyboardShortcut = function (keyEvent) {
    // handle keyevent
    if (!$scope.viewOnly && !$scope.revisionView) {
      $scope.$broadcast('keyEvent', keyEvent)
    }
  }

  // register mouseevent handler for focus paragraph
  document.addEventListener('keydown', $scope.keyboardShortcut)

  $scope.paragraphOnDoubleClick = function (paragraphId) {
    $scope.$broadcast('doubleClickParagraph', paragraphId)
  }

  // Move the note to trash and go back to the main page
  $scope.moveNoteToTrash = function (noteId) {
    noteActionService.moveNoteToTrash(noteId, true)
  }

  // Remove the note permanently if it's in the trash
  $scope.removeNote = function (noteId) {
    noteActionService.removeNote(noteId, true)
  }

  $scope.isTrash = function (note) {
    return note ? note.name.split('/')[0] === TRASH_FOLDER_ID : false
  }

  // Export notebook
  $scope.exportNote = function () {
    let jsonContent = JSON.stringify($scope.note)
    saveAsService.saveAs(jsonContent, $scope.note.name, 'json')
  }

  // Clone note
  $scope.cloneNote = function (noteId) {
    BootstrapDialog.confirm({
      closable: true,
      title: '',
      message: 'Do you want to clone this note?',
      callback: function (result) {
        if (result) {
          websocketMsgSrv.cloneNote(noteId)
          $location.path('/')
        }
      }
    })
  }

  // checkpoint/commit notebook
  $scope.checkpointNote = function (commitMessage) {
    BootstrapDialog.confirm({
      closable: true,
      title: '',
      message: 'Commit note to current repository?',
      callback: function (result) {
        if (result) {
          websocketMsgSrv.checkpointNote($routeParams.noteId, commitMessage)
        }
      }
    })
    document.getElementById('note.checkpoint.message').value = ''
  }

  // set notebook head to given revision
  $scope.setNoteRevision = function () {
    BootstrapDialog.confirm({
      closable: true,
      title: '',
      message: 'Set notebook head to current revision?',
      callback: function (result) {
        if (result) {
          websocketMsgSrv.setNoteRevision($routeParams.noteId, $routeParams.revisionId)
        }
      }
    })
  }

  $scope.$on('listRevisionHistory', function (event, data) {
    console.debug('received list of revisions %o', data)
    $scope.noteRevisions = data.revisionList
    $scope.noteRevisions.splice(0, 0, {
      id: 'Head',
      message: 'Head'
    })
    if ($routeParams.revisionId) {
      let index = _.findIndex($scope.noteRevisions, {'id': $routeParams.revisionId})
      if (index > -1) {
        $scope.currentRevision = $scope.noteRevisions[index].message
      }
    }
  })

  $scope.$on('noteRevision', function (event, data) {
    console.log('received note revision %o', data)
    if (data.note) {
      $scope.note = data.note
      initializeLookAndFeel()
    } else {
      $location.path('/')
    }
  })

  $scope.$on('setNoteRevisionResult', function (event, data) {
    console.log('received set note revision result %o', data)
    if (data.status) {
      $location.path('/notebook/' + $routeParams.noteId)
    }
  })

  $scope.visitRevision = function (revision) {
    if (revision.id) {
      if (revision.id === 'Head') {
        $location.path('/notebook/' + $routeParams.noteId)
      } else {
        $location.path('/notebook/' + $routeParams.noteId + '/revision/' + revision.id)
      }
    } else {
      ngToast.danger({content: 'There is a problem with this Revision',
        verticalPosition: 'top',
        dismissOnTimeout: false
      })
    }
  }

  $scope.runAllParagraphs = function (noteId) {
    BootstrapDialog.confirm({
      closable: true,
      title: '',
      message: 'Run all paragraphs?',
      callback: function (result) {
        if (result) {
          const paragraphs = $scope.note.paragraphs.map(p => {
            return {
              id: p.id,
              title: p.title,
              paragraph: p.text,
              config: p.config,
              params: p.settings.params
            }
          })
          websocketMsgSrv.runAllParagraphs(noteId, paragraphs)
        }
      }
    })
  }

  $scope.saveNote = function () {
    if ($scope.note && $scope.note.paragraphs) {
      _.forEach($scope.note.paragraphs, function (par) {
        angular
          .element('#' + par.id + '_paragraphColumn_main')
          .scope()
          .saveParagraph(par)
      })
      $scope.isNoteDirty = null
    }
  }

  $scope.clearAllParagraphOutput = function (noteId) {
    noteActionService.clearAllParagraphOutput(noteId)
  }

  $scope.toggleAllEditor = function () {
    if ($scope.editorToggled) {
      $scope.$broadcast('openEditor')
    } else {
      $scope.$broadcast('closeEditor')
    }
    $scope.editorToggled = !$scope.editorToggled
  }

  $scope.showAllEditor = function () {
    $scope.$broadcast('openEditor')
  }

  $scope.hideAllEditor = function () {
    $scope.$broadcast('closeEditor')
  }

  $scope.toggleAllTable = function () {
    if ($scope.tableToggled) {
      $scope.$broadcast('openTable')
    } else {
      $scope.$broadcast('closeTable')
    }
    $scope.tableToggled = !$scope.tableToggled
  }

  $scope.showAllTable = function () {
    $scope.$broadcast('openTable')
  }

  $scope.hideAllTable = function () {
    $scope.$broadcast('closeTable')
  }

  /**
   * @returns {boolean} true if one more paragraphs are running. otherwise return false.
   */
  $scope.isNoteRunning = function () {
    if (!$scope.note) { return false }

    for (let i = 0; i < $scope.note.paragraphs.length; i++) {
      if (isParagraphRunning($scope.note.paragraphs[i])) {
        return true
      }
    }

    return false
  }

  $scope.killSaveTimer = function () {
    if ($scope.saveTimer) {
      $timeout.cancel($scope.saveTimer)
      $scope.saveTimer = null
    }
  }

  $scope.startSaveTimer = function () {
    $scope.killSaveTimer()
    $scope.isNoteDirty = true
    // console.log('startSaveTimer called ' + $scope.note.id);
    $scope.saveTimer = $timeout(function () {
      $scope.saveNote()
    }, 10000)
  }

  angular.element(window).on('beforeunload', function (e) {
    $scope.killSaveTimer()
    $scope.saveNote()
  })

  $scope.setLookAndFeel = function (looknfeel) {
    $scope.note.config.looknfeel = looknfeel
    if ($scope.revisionView === true) {
      $rootScope.$broadcast('setLookAndFeel', $scope.note.config.looknfeel)
    } else {
      $scope.setConfig()
    }
  }

  /** Set cron expression for this note **/
  $scope.setCronScheduler = function (cronExpr) {
    if (cronExpr) {
      if (!$scope.note.config.cronExecutingUser) {
        $scope.note.config.cronExecutingUser = $rootScope.ticket.principal
      }
    } else {
      $scope.note.config.cronExecutingUser = ''
    }
    $scope.note.config.cron = cronExpr
    $scope.setConfig()
  }

  /** Set the username of the user to be used to execute all notes in notebook **/
  $scope.setCronExecutingUser = function (cronExecutingUser) {
    $scope.note.config.cronExecutingUser = cronExecutingUser
    $scope.setConfig()
  }

  /** Set release resource for this note **/
  $scope.setReleaseResource = function (value) {
    $scope.note.config.releaseresource = value
    $scope.setConfig()
  }

  /** Update note config **/
  $scope.setConfig = function (config) {
    if (config) {
      $scope.note.config = config
    }
    websocketMsgSrv.updateNote($scope.note.id, $scope.note.name, $scope.note.config)
  }

  /** Update the note name */
  $scope.updateNoteName = function (newName) {
    const trimmedNewName = newName.trim()
    if (trimmedNewName.length > 0 && $scope.note.name !== trimmedNewName) {
      $scope.note.name = trimmedNewName
      websocketMsgSrv.renameNote($scope.note.id, $scope.note.name)
    }
  }

  const initializeLookAndFeel = function () {
    if (!$scope.note.config.looknfeel) {
      $scope.note.config.looknfeel = 'default'
    } else {
      $scope.viewOnly = $scope.note.config.looknfeel === 'report' ? true : false
    }

    if ($scope.note.paragraphs && $scope.note.paragraphs[0]) {
      $scope.note.paragraphs[0].focus = true
    }

    $rootScope.$broadcast('setLookAndFeel', $scope.note.config.looknfeel)
  }

  let cleanParagraphExcept = function (paragraphId, note) {
    let noteCopy = {}
    noteCopy.id = note.id
    noteCopy.name = note.name
    noteCopy.config = note.config
    noteCopy.info = note.info
    noteCopy.paragraphs = []
    for (let i = 0; i < note.paragraphs.length; i++) {
      if (note.paragraphs[i].id === paragraphId) {
        noteCopy.paragraphs[0] = note.paragraphs[i]
        if (!noteCopy.paragraphs[0].config) {
          noteCopy.paragraphs[0].config = {}
        }
        noteCopy.paragraphs[0].config.editorHide = true
        noteCopy.paragraphs[0].config.tableHide = false
        break
      }
    }
    return noteCopy
  }

  let addPara = function (paragraph, index) {
    $scope.note.paragraphs.splice(index, 0, paragraph)
    $scope.note.paragraphs.map(para => {
      if (para.id === paragraph.id) {
        para.focus = true

        // we need `$timeout` since angular DOM might not be initialized
        $timeout(() => { $scope.$broadcast('focusParagraph', para.id, 0, false) })
      }
    })
  }

  let removePara = function (paragraphId) {
    let removeIdx
    _.each($scope.note.paragraphs, function (para, idx) {
      if (para.id === paragraphId) {
        removeIdx = idx
      }
    })
    return $scope.note.paragraphs.splice(removeIdx, 1)
  }

  $scope.$on('addParagraph', function (event, paragraph, index) {
    if ($scope.paragraphUrl || $scope.revisionView === true) {
      return
    }
    addPara(paragraph, index)
  })

  $scope.$on('removeParagraph', function (event, paragraphId) {
    if ($scope.paragraphUrl || $scope.revisionView === true) {
      return
    }
    removePara(paragraphId)
  })

  $scope.$on('moveParagraph', function (event, paragraphId, newIdx) {
    if ($scope.revisionView === true) {
      return
    }
    let removedPara = removePara(paragraphId)
    if (removedPara && removedPara.length === 1) {
      addPara(removedPara[0], newIdx)
    }
  })

  $scope.$on('updateNote', function (event, name, config, info) {
    /** update Note name */
    if (name !== $scope.note.name) {
      console.log('change note name to : %o', $scope.note.name)
      $scope.note.name = name
    }
    $scope.note.config = config
    $scope.note.info = info
    initializeLookAndFeel()
  })

  let getInterpreterBindings = function () {
    websocketMsgSrv.getInterpreterBindings($scope.note.id)
  }

  $scope.$on('interpreterBindings', function (event, data) {
    $scope.interpreterBindings = data.interpreterBindings
    $scope.interpreterBindingsOrig = angular.copy($scope.interpreterBindings) // to check dirty

    let selected = false
    let key
    let setting

    for (key in $scope.interpreterBindings) {
      setting = $scope.interpreterBindings[key]
      if (setting.selected) {
        selected = true
        break
      }
    }

    if (!selected) {
      // make default selection
      let selectedIntp = {}
      for (key in $scope.interpreterBindings) {
        setting = $scope.interpreterBindings[key]
        if (!selectedIntp[setting.name]) {
          setting.selected = true
          selectedIntp[setting.name] = true
        }
      }
      $scope.showSetting = true
    }
  })

  $scope.interpreterSelectionListeners = {
    accept: function (sourceItemHandleScope, destSortableScope) { return true },
    itemMoved: function (event) {},
    orderChanged: function (event) {}
  }

  $scope.openSetting = function () {
    $scope.showSetting = true
    getInterpreterBindings()
  }

  $scope.closeSetting = function () {
    if (isSettingDirty()) {
      BootstrapDialog.confirm({
        closable: true,
        title: '',
        message: 'Interpreter setting changes will be discarded.',
        callback: function (result) {
          if (result) {
            $scope.$apply(function () {
              $scope.showSetting = false
            })
          }
        }
      })
    } else {
      $scope.showSetting = false
    }
  }

  $scope.saveSetting = function () {
    let selectedSettingIds = []
    for (let no in $scope.interpreterBindings) {
      let setting = $scope.interpreterBindings[no]
      if (setting.selected) {
        selectedSettingIds.push(setting.id)
      }
    }
    websocketMsgSrv.saveInterpreterBindings($scope.note.id, selectedSettingIds)
    console.log('Interpreter bindings %o saved', selectedSettingIds)

    _.forEach($scope.note.paragraphs, function (n, key) {
      let regExp = /^\s*%/g
      if (n.text && !regExp.exec(n.text)) {
        $scope.$broadcast('saveInterpreterBindings', n.id)
      }
    })

    $scope.showSetting = false
  }

  $scope.toggleSetting = function () {
    if ($scope.showSetting) {
      $scope.closeSetting()
    } else {
      $scope.openSetting()
      $scope.closePermissions()
      angular.element('html, body').animate({ scrollTop: 0 }, 'slow')
    }
  }

  let getPermissions = function (callback) {
    $http.get(baseUrlSrv.getRestApiBase() + '/notebook/' + $scope.note.id + '/permissions')
    .success(function (data, status, headers, config) {
      $scope.permissions = data.body
      $scope.permissionsOrig = angular.copy($scope.permissions) // to check dirty

      let selectJson = {
        tokenSeparators: [',', ' '],
        ajax: {
          url: function (params) {
            if (!params.term) {
              return false
            }
            return baseUrlSrv.getRestApiBase() + '/security/userlist/' + params.term
          },
          delay: 250,
          processResults: function (data, params) {
            let results = []

            if (data.body.users.length !== 0) {
              let users = []
              for (let len = 0; len < data.body.users.length; len++) {
                users.push({
                  'id': data.body.users[len],
                  'text': data.body.users[len]
                })
              }
              results.push({
                'text': 'Users :',
                'children': users
              })
            }
            if (data.body.roles.length !== 0) {
              let roles = []
              for (let len = 0; len < data.body.roles.length; len++) {
                roles.push({
                  'id': data.body.roles[len],
                  'text': data.body.roles[len]
                })
              }
              results.push({
                'text': 'Roles :',
                'children': roles
              })
            }
            return {
              results: results,
              pagination: {
                more: false
              }
            }
          },
          cache: false
        },
        width: ' ',
        tags: true,
        minimumInputLength: 3
      }

      $scope.setIamOwner()
      angular.element('#selectOwners').select2(selectJson)
      angular.element('#selectReaders').select2(selectJson)
      angular.element('#selectWriters').select2(selectJson)
      if (callback) {
        callback()
      }
    })
    .error(function (data, status, headers, config) {
      if (status !== 0) {
        console.log('Error %o %o', status, data.message)
      }
    })
  }

  $scope.openPermissions = function () {
    $scope.showPermissions = true
    getPermissions()
  }

  $scope.closePermissions = function () {
    if (isPermissionsDirty()) {
      BootstrapDialog.confirm({
        closable: true,
        title: '',
        message: 'Changes will be discarded.',
        callback: function (result) {
          if (result) {
            $scope.$apply(function () {
              $scope.showPermissions = false
            })
          }
        }
      })
    } else {
      $scope.showPermissions = false
    }
  }

  function convertPermissionsToArray () {
    $scope.permissions.owners = angular.element('#selectOwners').val()
    $scope.permissions.readers = angular.element('#selectReaders').val()
    $scope.permissions.writers = angular.element('#selectWriters').val()
    angular.element('.permissionsForm select').find('option:not([is-select2="false"])').remove()
  }

  $scope.hasMatches = function() {
    return $scope.search.occurrencesCount > 0
  }

  const markAllOccurrences = function() {
    $scope.search.occurrencesCount = 0
    $scope.search.occurrencesHidden = false
    currentSearchParagraph = 0
    $scope.$broadcast('markAllOccurrences', $scope.search.searchText)
    $scope.search.currentOccurrence = $scope.search.occurrencesCount > 0 ? 1 : 0
  }

  $scope.markAllOccurrencesAndHighlightFirst = function() {
    $scope.search.needHighlightFirst = true
    markAllOccurrences()
  }

  const increaseCurrentOccurence = function() {
    ++$scope.search.currentOccurrence
    if ($scope.search.currentOccurrence > $scope.search.occurrencesCount) {
      $scope.search.currentOccurrence = 1
    }
  }

  const decreaseCurrentOccurence = function() {
    --$scope.search.currentOccurrence
    if ($scope.search.currentOccurrence === 0) {
      $scope.search.currentOccurrence = $scope.search.occurrencesCount
    }
  }

  const sendNextOccurrenceMessage = function() {
    if ($scope.search.occurrencesCount === 0) {
      markAllOccurrences()
      if ($scope.search.occurrencesCount === 0) {
        return
      }
    }
    if ($scope.search.occurrencesHidden) {
      markAllOccurrences()
    }
    $scope.$broadcast('nextOccurrence', $scope.note.paragraphs[currentSearchParagraph].id)
  }

  const sendPrevOccurrenceMessage = function() {
    if ($scope.search.occurrencesCount === 0) {
      markAllOccurrences()
      if ($scope.search.occurrencesCount === 0) {
        return
      }
    }
    if ($scope.search.occurrencesHidden) {
      markAllOccurrences()
      currentSearchParagraph = $scope.note.paragraphs.length - 1
    }
    $scope.$broadcast('prevOccurrence', $scope.note.paragraphs[currentSearchParagraph].id)
  }

  const increaseCurrentSearchParagraph = function() {
    ++currentSearchParagraph
    if (currentSearchParagraph >= $scope.note.paragraphs.length) {
      currentSearchParagraph = 0
    }
  }

  const decreaseCurrentSearchParagraph = function () {
    --currentSearchParagraph
    if (currentSearchParagraph === -1) {
      currentSearchParagraph = $scope.note.paragraphs.length - 1
    }
  }

  $scope.$on('occurrencesExists', function(event, count) {
    $scope.search.occurrencesCount += count
    if ($scope.search.needHighlightFirst) {
      sendNextOccurrenceMessage()
      $scope.search.needHighlightFirst = false
    }
  })

  $scope.nextOccurrence = function() {
    sendNextOccurrenceMessage()
    increaseCurrentOccurence()
  }

  $scope.$on('noNextOccurrence', function(event) {
    increaseCurrentSearchParagraph()
    sendNextOccurrenceMessage()
  })

  $scope.prevOccurrence = function() {
    sendPrevOccurrenceMessage()
    decreaseCurrentOccurence()
  }

  $scope.$on('noPrevOccurrence', function(event) {
    decreaseCurrentSearchParagraph()
    sendPrevOccurrenceMessage()
  })

  $scope.$on('editorClicked', function() {
    $scope.search.occurrencesHidden = true
    $scope.$broadcast('unmarkAll')
  })

  $scope.replace = function() {
    if ($scope.search.occurrencesCount === 0) {
      $scope.markAllOccurrencesAndHighlightFirst()
      if ($scope.search.occurrencesCount === 0) {
        return
      }
    }
    if ($scope.search.occurrencesHidden) {
      $scope.markAllOccurrencesAndHighlightFirst()
      return
    }
    $scope.$broadcast('replaceCurrent', $scope.search.searchText, $scope.search.replaceText)
    if ($scope.search.needToSendNextOccurrenceAfterReplace) {
      sendNextOccurrenceMessage()
      $scope.search.needToSendNextOccurrenceAfterReplace = false
    }
  }

  $scope.$on('occurrencesCountChanged', function(event, cnt) {
    $scope.search.occurrencesCount += cnt
    if ($scope.search.occurrencesCount === 0) {
      $scope.search.currentOccurrence = 0
    } else {
      $scope.search.currentOccurrence += cnt + 1
      if ($scope.search.currentOccurrence > $scope.search.occurrencesCount) {
        $scope.search.currentOccurrence = 1
      }
    }
  })

  $scope.replaceAll = function() {
    if ($scope.search.occurrencesCount === 0) {
      return
    }
    if ($scope.search.occurrencesHidden) {
      $scope.markAllOccurrencesAndHighlightFirst()
    }
    $scope.$broadcast('replaceAll', $scope.search.searchText, $scope.search.replaceText)
    $scope.markAllOccurrencesAndHighlightFirst()
  }

  $scope.$on('noNextOccurrenceAfterReplace', function() {
    $scope.search.occurrencesCount = 0
    $scope.search.needHighlightFirst = false
    $scope.search.needToSendNextOccurrenceAfterReplace = false
    $scope.$broadcast('checkOccurrences')
    increaseCurrentSearchParagraph()
    if ($scope.search.occurrencesCount > 0) {
      $scope.search.needToSendNextOccurrenceAfterReplace = true
    }
  })

  $scope.onPressOnFindInput = function(event) {
    if (event.keyCode === 13) {
      $scope.nextOccurrence()
    }
  }

  $scope.restartInterpreter = function(interpreter) {
    const thisConfirm = BootstrapDialog.confirm({
      closable: false,
      closeByBackdrop: false,
      closeByKeyboard: false,
      title: '',
      message: 'Do you want to restart ' + interpreter.name + ' interpreter?',
      callback: function(result) {
        if (result) {
          let payload = {
            'noteId': $scope.note.id
          }

          thisConfirm.$modalFooter.find('button').addClass('disabled')
          thisConfirm.$modalFooter.find('button:contains("OK")')
            .html('<i class="fa fa-circle-o-notch fa-spin"></i> Saving Setting')

          $http.put(baseUrlSrv.getRestApiBase() + '/interpreter/setting/restart/' + interpreter.id, payload)
            .success(function(data, status, headers, config) {
              let index = _.findIndex($scope.interpreterSettings, {'id': interpreter.id})
              $scope.interpreterSettings[index] = data.body
              thisConfirm.close()
            }).error(function (data, status, headers, config) {
              thisConfirm.close()
              console.log('Error %o %o', status, data.message)
              BootstrapDialog.show({
                title: 'Error restart interpreter.',
                message: data.message
              })
            })
          return false
        }
      }
    })
  }

  $scope.savePermissions = function () {
    if ($scope.isAnonymous || $rootScope.ticket.principal.trim().length === 0) {
      $scope.blockAnonUsers()
    }
    convertPermissionsToArray()
    if ($scope.isOwnerEmpty()) {
      BootstrapDialog.show({
        closable: false,
        title: 'Setting Owners Permissions',
        message: 'Please fill the [Owners] field. If not, it will set as current user.\n\n' +
          'Current user : [ ' + $rootScope.ticket.principal + ']',
        buttons: [
          {
            label: 'Set',
            action: function(dialog) {
              dialog.close()
              $scope.permissions.owners = [$rootScope.ticket.principal]
              $scope.setPermissions()
            }
          },
          {
            label: 'Cancel',
            action: function(dialog) {
              dialog.close()
              $scope.openPermissions()
            }
          }
        ]
      })
    } else {
      $scope.setPermissions()
    }
  }

  $scope.setPermissions = function() {
    $http.put(baseUrlSrv.getRestApiBase() + '/notebook/' + $scope.note.id + '/permissions',
      $scope.permissions, {withCredentials: true})
    .success(function (data, status, headers, config) {
      getPermissions(function () {
        console.log('Note permissions %o saved', $scope.permissions)
        BootstrapDialog.alert({
          closable: true,
          title: 'Permissions Saved Successfully',
          message: 'Owners : ' + $scope.permissions.owners + '\n\n' + 'Readers : ' +
          $scope.permissions.readers + '\n\n' + 'Writers  : ' + $scope.permissions.writers
        })
        $scope.showPermissions = false
      })
    })
    .error(function (data, status, headers, config) {
      console.log('Error %o %o', status, data.message)
      BootstrapDialog.show({
        closable: false,
        closeByBackdrop: false,
        closeByKeyboard: false,
        title: 'Insufficient privileges',
        message: data.message,
        buttons: [
          {
            label: 'Login',
            action: function (dialog) {
              dialog.close()
              angular.element('#loginModal').modal({
                show: 'true'
              })
            }
          },
          {
            label: 'Cancel',
            action: function (dialog) {
              dialog.close()
              $location.path('/')
            }
          }
        ]
      })
    })
  }

  $scope.togglePermissions = function () {
    let principal = $rootScope.ticket.principal
    $scope.isAnonymous = principal === 'anonymous' ? true : false
    if (!!principal && $scope.isAnonymous) {
      $scope.blockAnonUsers()
    } else {
      if ($scope.showPermissions) {
        $scope.closePermissions()
        angular.element('#selectOwners').select2({})
        angular.element('#selectReaders').select2({})
        angular.element('#selectWriters').select2({})
      } else {
        $scope.openPermissions()
        $scope.closeSetting()
      }
    }
  }

  $scope.setIamOwner = function () {
    if ($scope.permissions.owners.length > 0 &&
      _.indexOf($scope.permissions.owners, $rootScope.ticket.principal) < 0) {
      $scope.isOwner = false
      return false
    }
    $scope.isOwner = true
    return true
  }

  $scope.toggleNotePersonalizedMode = function () {
    let personalizedMode = $scope.note.config.personalizedMode
    if ($scope.isOwner) {
      BootstrapDialog.confirm({
        closable: true,
        title: 'Setting the result display',
        message: function (dialog) {
          let modeText = $scope.note.config.personalizedMode === 'true' ? 'collaborate' : 'personalize'
          return 'Do you want to <span class="text-info">' + modeText + '</span> your analysis?'
        },
        callback: function (result) {
          if (result) {
            if ($scope.note.config.personalizedMode === undefined) {
              $scope.note.config.personalizedMode = 'false'
            }
            $scope.note.config.personalizedMode = personalizedMode === 'true' ? 'false' : 'true'
            websocketMsgSrv.updatePersonalizedMode($scope.note.id, $scope.note.config.personalizedMode)
          }
        }
      })
    }
  }

  const isSettingDirty = function () {
    if (angular.equals($scope.interpreterBindings, $scope.interpreterBindingsOrig)) {
      return false
    } else {
      return true
    }
  }

  const isPermissionsDirty = function () {
    if (angular.equals($scope.permissions, $scope.permissionsOrig)) {
      return false
    } else {
      return true
    }
  }

  angular.element(document).click(function () {
    angular.element('.ace_autocomplete').hide()
  })

  $scope.isOwnerEmpty = function() {
    if ($scope.permissions.owners.length > 0) {
      for (let i = 0; i < $scope.permissions.owners.length; i++) {
        if ($scope.permissions.owners[i].trim().length > 0) {
          return false
        } else if (i === $scope.permissions.owners.length - 1) {
          return true
        }
      }
    } else {
      return true
    }
  }

  /*
   ** $scope.$on functions below
   */

  $scope.$on('setConnectedStatus', function (event, param) {
    if (connectedOnce && param) {
      initNotebook()
    }
    connectedOnce = true
  })

  $scope.$on('moveParagraphUp', function (event, paragraph) {
    let newIndex = -1
    for (let i = 0; i < $scope.note.paragraphs.length; i++) {
      if ($scope.note.paragraphs[i].id === paragraph.id) {
        newIndex = i - 1
        break
      }
    }
    if (newIndex < 0 || newIndex >= $scope.note.paragraphs.length) {
      return
    }
    // save dirtyText of moving paragraphs.
    let prevParagraph = $scope.note.paragraphs[newIndex]
    angular
      .element('#' + paragraph.id + '_paragraphColumn_main')
      .scope()
      .saveParagraph(paragraph)
    angular
      .element('#' + prevParagraph.id + '_paragraphColumn_main')
      .scope()
      .saveParagraph(prevParagraph)
    websocketMsgSrv.moveParagraph(paragraph.id, newIndex)
  })

  $scope.$on('moveParagraphDown', function (event, paragraph) {
    let newIndex = -1
    for (let i = 0; i < $scope.note.paragraphs.length; i++) {
      if ($scope.note.paragraphs[i].id === paragraph.id) {
        newIndex = i + 1
        break
      }
    }

    if (newIndex < 0 || newIndex >= $scope.note.paragraphs.length) {
      return
    }
    // save dirtyText of moving paragraphs.
    let nextParagraph = $scope.note.paragraphs[newIndex]
    angular
      .element('#' + paragraph.id + '_paragraphColumn_main')
      .scope()
      .saveParagraph(paragraph)
    angular
      .element('#' + nextParagraph.id + '_paragraphColumn_main')
      .scope()
      .saveParagraph(nextParagraph)
    websocketMsgSrv.moveParagraph(paragraph.id, newIndex)
  })

  $scope.$on('moveFocusToPreviousParagraph', function (event, currentParagraphId) {
    let focus = false
    for (let i = $scope.note.paragraphs.length - 1; i >= 0; i--) {
      if (focus === false) {
        if ($scope.note.paragraphs[i].id === currentParagraphId) {
          focus = true
          continue
        }
      } else {
        $scope.$broadcast('focusParagraph', $scope.note.paragraphs[i].id, -1)
        break
      }
    }
  })

  $scope.$on('moveFocusToNextParagraph', function (event, currentParagraphId) {
    let focus = false
    for (let i = 0; i < $scope.note.paragraphs.length; i++) {
      if (focus === false) {
        if ($scope.note.paragraphs[i].id === currentParagraphId) {
          focus = true
          continue
        }
      } else {
        $scope.$broadcast('focusParagraph', $scope.note.paragraphs[i].id, 0)
        break
      }
    }
  })

  $scope.$on('insertParagraph', function (event, paragraphId, position) {
    if ($scope.revisionView === true) {
      return
    }
    let newIndex = -1
    for (let i = 0; i < $scope.note.paragraphs.length; i++) {
      if ($scope.note.paragraphs[i].id === paragraphId) {
        // determine position of where to add new paragraph; default is below
        if (position === 'above') {
          newIndex = i
        } else {
          newIndex = i + 1
        }
        break
      }
    }

    if (newIndex < 0 || newIndex > $scope.note.paragraphs.length) {
      return
    }
    websocketMsgSrv.insertParagraph(newIndex)
  })

  $scope.$on('setNoteContent', function (event, note) {
    if (note === undefined) {
      $location.path('/')
    }

    $scope.note = note

    $scope.paragraphUrl = $routeParams.paragraphId
    $scope.asIframe = $routeParams.asIframe
    if ($scope.paragraphUrl) {
      $scope.note = cleanParagraphExcept($scope.paragraphUrl, $scope.note)
      $scope.$broadcast('$unBindKeyEvent', $scope.$unBindKeyEvent)
      $rootScope.$broadcast('setIframe', $scope.asIframe)
      initializeLookAndFeel()
      return
    }

    initializeLookAndFeel()

    // open interpreter binding setting when there're none selected
    getInterpreterBindings()
    getPermissions()
    let isPersonalized = $scope.note.config.personalizedMode
    isPersonalized = isPersonalized === undefined ? 'false' : isPersonalized
    $scope.note.config.personalizedMode = isPersonalized
  })

  $scope.$on('$destroy', function () {
    angular.element(window).off('beforeunload')
    $scope.killSaveTimer()
    $scope.saveNote()

    document.removeEventListener('click', $scope.focusParagraphOnClick)
    document.removeEventListener('keydown', $scope.keyboardShortcut)
  })

  $scope.$on('$unBindKeyEvent', function () {
    document.removeEventListener('click', $scope.focusParagraphOnClick)
    document.removeEventListener('keydown', $scope.keyboardShortcut)
  })

  angular.element(window).bind('resize', function () {
    const actionbarHeight = document.getElementById('actionbar').lastElementChild.clientHeight
    angular.element(document.getElementById('content')).css('padding-top', actionbarHeight - 20)
  })
}<|MERGE_RESOLUTION|>--- conflicted
+++ resolved
@@ -62,7 +62,6 @@
   $scope.currentRevision = 'Head'
   $scope.revisionView = isRevisionPath($location.path())
 
-<<<<<<< HEAD
   $scope.search = {
     searchText: '',
     occurrencesExists: false,
@@ -74,11 +73,10 @@
     currentOccurrence: 0
   }
   let currentSearchParagraph = 0
-=======
+
   $scope.$watch('note', function (value) {
     $rootScope.pageTitle = value ? value.name : 'Zeppelin'
   }, true)
->>>>>>> 05870a96
 
   $scope.$on('setConnectedStatus', function (event, param) {
     if (connectedOnce && param) {
@@ -461,7 +459,6 @@
     if ($scope.note.paragraphs && $scope.note.paragraphs[0]) {
       $scope.note.paragraphs[0].focus = true
     }
-
     $rootScope.$broadcast('setLookAndFeel', $scope.note.config.looknfeel)
   }
 
