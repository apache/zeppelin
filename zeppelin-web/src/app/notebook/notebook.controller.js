/*
 * Licensed under the Apache License, Version 2.0 (the "License");
 * you may not use this file except in compliance with the License.
 * You may obtain a copy of the License at
 *
 *     http://www.apache.org/licenses/LICENSE-2.0
 *
 * Unless required by applicable law or agreed to in writing, software
 * distributed under the License is distributed on an "AS IS" BASIS,
 * WITHOUT WARRANTIES OR CONDITIONS OF ANY KIND, either express or implied.
 * See the License for the specific language governing permissions and
 * limitations under the License.
 */

import moment from 'moment'

import { isParagraphRunning, } from './paragraph/paragraph.status'

angular.module('zeppelinWebApp').controller('NotebookCtrl', NotebookCtrl)

function NotebookCtrl ($scope, $route, $routeParams, $location, $rootScope,
                      $http, websocketMsgSrv, baseUrlSrv, $timeout, saveAsService,
                      ngToast, noteActionService, noteVarShareService, TRASH_FOLDER_ID,
                      heliumService) {
  'ngInject'

  ngToast.dismiss()

  $scope.note = null
  $scope.actionOnFormSelectionChange = true
  $scope.hideForms = false
  $scope.disableForms = false
  $scope.editorToggled = false
  $scope.tableToggled = false
<<<<<<< HEAD
  $scope.anableRunParag = true
=======
  $scope.isAnableRun = true
>>>>>>> 377f5e06
  $scope.viewOnly = false
  $scope.showSetting = false
  $scope.showRevisionsComparator = false
  $scope.looknfeelOption = ['default', 'simple', 'report']
<<<<<<< HEAD
  $scope.selectedParagraphsId = new Set()
=======
  $scope.selectedParagraphsIds = new Set()
>>>>>>> 377f5e06
  $scope.cronOption = [
    {name: 'None', value: undefined},
    {name: '1m', value: '0 0/1 * * * ?'},
    {name: '5m', value: '0 0/5 * * * ?'},
    {name: '1h', value: '0 0 0/1 * * ?'},
    {name: '3h', value: '0 0 0/3 * * ?'},
    {name: '6h', value: '0 0 0/6 * * ?'},
    {name: '12h', value: '0 0 0/12 * * ?'},
    {name: '1d', value: '0 0 0 * * ?'}
  ]

  $scope.formatRevisionDate = function(date) {
    return moment.unix(date).format('MMMM Do YYYY, h:mm a')
  }

  $scope.interpreterSettings = []
  $scope.interpreterBindings = []
  $scope.isNoteDirty = null
  $scope.saveTimer = null
  $scope.paragraphWarningDialog = {}

  let connectedOnce = false
  let isRevisionPath = function (path) {
    let pattern = new RegExp('^.*\/notebook\/[a-zA-Z0-9_]*\/revision\/[a-zA-Z0-9_]*')
    return pattern.test(path)
  }

  $scope.noteRevisions = []
  $scope.currentRevision = 'Head'
  $scope.revisionView = isRevisionPath($location.path())

  $scope.search = {
    searchText: '',
    occurrencesExists: false,
    needHighlightFirst: false,
    occurrencesHidden: false,
    replaceText: '',
    needToSendNextOccurrenceAfterReplace: false,
    occurrencesCount: 0,
    currentOccurrence: 0,
    searchBoxOpened: false,
    searchBoxWidth: 350,
    left: '0px'
  }
  let currentSearchParagraph = 0

  $scope.$watch('note', function (value) {
    let title
    if (value) {
      title = value.name.substr(value.name.lastIndexOf('/') + 1, value.name.length)
      title += ' - Zeppelin'
    } else {
      title = 'Zeppelin'
    }
    $rootScope.pageTitle = title
  }, true)

  $scope.$on('setConnectedStatus', function (event, param) {
    if (connectedOnce && param) {
      initNotebook()
    }
    connectedOnce = true
  })

  $scope.getCronOptionNameFromValue = function (value) {
    if (!value) {
      return ''
    }

    for (let o in $scope.cronOption) {
      if ($scope.cronOption[o].value === value) {
        return $scope.cronOption[o].name
      }
    }
    return value
  }

  $scope.blockAnonUsers = function () {
    let zeppelinVersion = $rootScope.zeppelinVersion
    let url = 'https://zeppelin.apache.org/docs/' + zeppelinVersion + '/security/notebook_authorization.html'
    let content = 'Only authenticated user can set the permission.' +
      '<a data-toggle="tooltip" data-placement="top" title="Learn more" target="_blank" href=' + url + '>' +
      '<i class="icon-question" />' +
      '</a>'
    BootstrapDialog.show({
      closable: false,
      closeByBackdrop: false,
      closeByKeyboard: false,
      title: 'No permission',
      message: content,
      buttons: [{
        label: 'Close',
        action: function (dialog) {
          dialog.close()
        }
      }]
    })
  }

  /** Init the new controller */
  const initNotebook = function () {
    noteVarShareService.clear()
    if ($routeParams.revisionId) {
      websocketMsgSrv.getNoteByRevision($routeParams.noteId, $routeParams.revisionId)
    } else {
      websocketMsgSrv.getNote($routeParams.noteId)
    }
    websocketMsgSrv.listRevisionHistory($routeParams.noteId)
    let currentRoute = $route.current
    if (currentRoute) {
      setTimeout(
        function () {
          let routeParams = currentRoute.params
          let $id = angular.element('#' + routeParams.paragraph + '_container')

          if ($id.length > 0) {
            // adjust for navbar
            let top = $id.offset().top - 103
            angular.element('html, body').scrollTo({top: top, left: 0})
          }
        },
        1000
      )
    }
  }

  initNotebook()

  $scope.focusParagraphOnClick = function (clickEvent) {
    if (!$scope.note) {
      return
    }
    for (let i = 0; i < $scope.note.paragraphs.length; i++) {
      let paragraphId = $scope.note.paragraphs[i].id
      if (jQuery.contains(angular.element('#' + paragraphId + '_container')[0], clickEvent.target)) {
        $scope.$broadcast('focusParagraph', paragraphId, 0, null, true)
        break
      }
    }
  }

  // register mouseevent handler for focus paragraph
  document.addEventListener('click', $scope.focusParagraphOnClick)

  let keyboardShortcut = function (keyEvent) {
    // handle keyevent
    if (!$scope.viewOnly && !$scope.revisionView) {
      $scope.$broadcast('keyEvent', keyEvent)
    }
  }

  $scope.keydownEvent = function (keyEvent) {
    if ((keyEvent.ctrlKey || keyEvent.metaKey) && String.fromCharCode(keyEvent.which).toLowerCase() === 's') {
      keyEvent.preventDefault()
    }

    keyboardShortcut(keyEvent)
  }

  // register mouseevent handler for focus paragraph
  document.addEventListener('keydown', $scope.keydownEvent)

  $scope.paragraphOnDoubleClick = function (paragraphId) {
    $scope.$broadcast('doubleClickParagraph', paragraphId)
  }

  // Move the note to trash and go back to the main page
  $scope.moveNoteToTrash = function (noteId) {
    noteActionService.moveNoteToTrash(noteId, true)
  }

  // Remove the note permanently if it's in the trash
  $scope.removeNote = function (noteId) {
    noteActionService.removeNote(noteId, true)
  }

  $scope.isTrash = function (note) {
    return note ? note.name.split('/')[0] === TRASH_FOLDER_ID : false
  }

  // Export notebook
  $scope.exportNote = function () {
    let jsonContent = JSON.stringify($scope.note)
    saveAsService.saveAs(jsonContent, $scope.note.name, 'json')
  }

  // Clone note
  $scope.cloneNote = function (noteId) {
    BootstrapDialog.confirm({
      closable: true,
      title: '',
      message: 'Do you want to clone this note?',
      callback: function (result) {
        if (result) {
          websocketMsgSrv.cloneNote(noteId)
          $location.path('/')
        }
      }
    })
  }

  // checkpoint/commit notebook
  $scope.checkpointNote = function (commitMessage) {
    BootstrapDialog.confirm({
      closable: true,
      title: '',
      message: 'Commit note to current repository?',
      callback: function (result) {
        if (result) {
          websocketMsgSrv.checkpointNote($routeParams.noteId, commitMessage)
        }
      }
    })
    document.getElementById('note.checkpoint.message').value = ''
  }

  // set notebook head to given revision
  $scope.setNoteRevision = function () {
    BootstrapDialog.confirm({
      closable: true,
      title: '',
      message: 'Set notebook head to current revision?',
      callback: function (result) {
        if (result) {
          websocketMsgSrv.setNoteRevision($routeParams.noteId, $routeParams.revisionId)
        }
      }
    })
  }

  $scope.preVisibleRevisionsComparator = function() {
    $scope.mergeNoteRevisionsForCompare = null
    $scope.firstNoteRevisionForCompare = null
    $scope.secondNoteRevisionForCompare = null
    $scope.currentFirstRevisionForCompare = 'Choose...'
    $scope.currentSecondRevisionForCompare = 'Choose...'
    $scope.$apply()
  }

  $scope.$on('listRevisionHistory', function (event, data) {
    console.debug('received list of revisions %o', data)
    $scope.noteRevisions = data.revisionList
    if ($scope.noteRevisions.length === 0 || $scope.noteRevisions[0].id !== 'Head') {
      $scope.noteRevisions.splice(0, 0, {
        id: 'Head',
        message: 'Head'
      })
    }
    if ($routeParams.revisionId) {
      let index = _.findIndex($scope.noteRevisions, {'id': $routeParams.revisionId})
      if (index > -1) {
        $scope.currentRevision = $scope.noteRevisions[index].message
      }
    }
  })

  $scope.$on('noteRevision', function (event, data) {
    console.log('received note revision %o', data)
    if (data.note) {
      $scope.note = data.note
      initializeLookAndFeel()
    } else {
      $location.path('/')
    }
  })

  $scope.$on('setNoteRevisionResult', function (event, data) {
    console.log('received set note revision result %o', data)
    if (data.status) {
      $location.path('/notebook/' + $routeParams.noteId)
    }
  })

  $scope.visitRevision = function (revision) {
    if (revision.id) {
      if (revision.id === 'Head') {
        $location.path('/notebook/' + $routeParams.noteId)
      } else {
        $location.path('/notebook/' + $routeParams.noteId + '/revision/' + revision.id)
      }
    } else {
      ngToast.danger({content: 'There is a problem with this Revision',
        verticalPosition: 'top',
        dismissOnTimeout: false
      })
    }
  }

  $scope.runAllParagraphs = function (noteId) {
    BootstrapDialog.confirm({
      closable: true,
      title: '',
      message: 'Run all paragraphs?',
      callback: function (result) {
        if (result) {
          const paragraphs = $scope.note.paragraphs.map(p => {
            return {
              id: p.id,
              title: p.title,
              paragraph: p.text,
              config: p.config,
              params: p.settings.params
            }
          })
          websocketMsgSrv.runAllParagraphs(noteId, paragraphs)
        }
      }
    })
  }

  $scope.saveNote = function () {
    if ($scope.note && $scope.note.paragraphs) {
      _.forEach($scope.note.paragraphs, function (par) {
        angular
          .element('#' + par.id + '_paragraphColumn_main')
          .scope()
          .saveParagraph(par)
      })
      $scope.isNoteDirty = null
    }
  }

  $scope.clearAllParagraphOutput = function (noteId) {
    noteActionService.clearAllParagraphOutput(noteId)
  }

  $scope.toggleAllEditor = function () {
    if ($scope.editorToggled) {
      $scope.$broadcast('openEditor')
    } else {
      $scope.$broadcast('closeEditor')
    }
    $scope.editorToggled = !$scope.editorToggled
  }

  $scope.showAllEditor = function () {
    $scope.$broadcast('openEditor')
  }

  $scope.hideAllEditor = function () {
    $scope.$broadcast('closeEditor')
  }

  $scope.toggleAllTable = function () {
    if ($scope.tableToggled) {
      $scope.$broadcast('openTable')
    } else {
      $scope.$broadcast('closeTable')
    }
    $scope.tableToggled = !$scope.tableToggled
  }

  $scope.showAllTable = function () {
    $scope.$broadcast('openTable')
  }

  $scope.hideAllTable = function () {
    $scope.$broadcast('closeTable')
  }

  /**
   * @returns {boolean} true if one more paragraphs are running. otherwise return false.
   */
  $scope.isNoteRunning = function () {
    if (!$scope.note) { return false }

    for (let i = 0; i < $scope.note.paragraphs.length; i++) {
      if (isParagraphRunning($scope.note.paragraphs[i])) {
        return true
      }
    }

    return false
  }

  $scope.killSaveTimer = function () {
    if ($scope.saveTimer) {
      $timeout.cancel($scope.saveTimer)
      $scope.saveTimer = null
    }
  }

  $scope.startSaveTimer = function () {
    $scope.killSaveTimer()
    $scope.isNoteDirty = true
    // console.log('startSaveTimer called ' + $scope.note.id);
    $scope.saveTimer = $timeout(function () {
      $scope.saveNote()
    }, 10000)
  }

  $scope.setLookAndFeel = function (looknfeel) {
    $scope.note.config.looknfeel = looknfeel
    if ($scope.revisionView === true) {
      $rootScope.$broadcast('setLookAndFeel', $scope.note.config.looknfeel)
    } else {
      $scope.setConfig()
    }
  }

  /** Set cron expression for this note **/
  $scope.setCronScheduler = function (cronExpr) {
    if (cronExpr) {
      if (!$scope.note.config.cronExecutingUser) {
        $scope.note.config.cronExecutingUser = $rootScope.ticket.principal
      }
    } else {
      $scope.note.config.cronExecutingUser = ''
    }
    $scope.note.config.cron = cronExpr
    $scope.setConfig()
  }

  /** Set the username of the user to be used to execute all notes in notebook **/
  $scope.setCronExecutingUser = function (cronExecutingUser) {
    $scope.note.config.cronExecutingUser = cronExecutingUser
    $scope.setConfig()
  }

  /** Set release resource for this note **/
  $scope.setReleaseResource = function (value) {
    $scope.note.config.releaseresource = value
    $scope.setConfig()
  }

  /** Update note config **/
  $scope.setConfig = function (config) {
    if (config) {
      $scope.note.config = config
    }
    websocketMsgSrv.updateNote($scope.note.id, $scope.note.name, $scope.note.config)
  }

  /** Update the note name */
  $scope.updateNoteName = function (newName) {
    const trimmedNewName = newName.trim()
    if (trimmedNewName.length > 0 && $scope.note.name !== trimmedNewName) {
      $scope.note.name = trimmedNewName
      websocketMsgSrv.renameNote($scope.note.id, $scope.note.name)
    }
  }

  const initializeLookAndFeel = function () {
    if (!$scope.note.config.looknfeel) {
      $scope.note.config.looknfeel = 'default'
    } else {
      $scope.viewOnly = $scope.note.config.looknfeel === 'report' ? true : false
    }

    if ($scope.note.paragraphs && $scope.note.paragraphs[0]) {
      $scope.note.paragraphs[0].focus = true
    }
    $rootScope.$broadcast('setLookAndFeel', $scope.note.config.looknfeel)
  }

  let cleanParagraphExcept = function (paragraphId, note) {
    let noteCopy = {}
    noteCopy.id = note.id
    noteCopy.name = note.name
    noteCopy.config = note.config
    noteCopy.info = note.info
    noteCopy.paragraphs = []
    for (let i = 0; i < note.paragraphs.length; i++) {
      if (note.paragraphs[i].id === paragraphId) {
        noteCopy.paragraphs[0] = note.paragraphs[i]
        if (!noteCopy.paragraphs[0].config) {
          noteCopy.paragraphs[0].config = {}
        }
        noteCopy.paragraphs[0].config.editorHide = true
        noteCopy.paragraphs[0].config.tableHide = false
        break
      }
    }
    return noteCopy
  }

  let addPara = function (paragraph, index) {
    $scope.note.paragraphs.splice(index, 0, paragraph)
    $scope.note.paragraphs.map(para => {
      if (para.id === paragraph.id) {
        para.focus = true

        // we need `$timeout` since angular DOM might not be initialized
        $timeout(() => { $scope.$broadcast('focusParagraph', para.id, 0, null, false) })
      }
    })
  }

  let removePara = function (paragraphId) {
    let removeIdx
    _.each($scope.note.paragraphs, function (para, idx) {
      if (para.id === paragraphId) {
        removeIdx = idx
      }
    })
    return $scope.note.paragraphs.splice(removeIdx, 1)
  }

  $scope.$on('addParagraph', function (event, paragraph, index) {
    if ($scope.paragraphUrl || $scope.revisionView === true) {
      return
    }
    addPara(paragraph, index)
  })

  $scope.$on('removeParagraph', function (event, paragraphId) {
    if ($scope.paragraphUrl || $scope.revisionView === true) {
      return
    }
    removePara(paragraphId)
  })

<<<<<<< HEAD
  $scope.$on('selected_paragraphs_removed', function (event, paragraphsId) {
    if ($scope.paragraphUrl || $scope.revisionView === true) {
      return
    }
    paragraphsId.forEach(function(paragraphId) {
=======
  $scope.$on('selectedParagraphsRemoved', function (event, paragraphsIds) {
    if ($scope.paragraphUrl || $scope.revisionView === true) {
      return
    }
    paragraphsIds.forEach(function(paragraphId) {
>>>>>>> 377f5e06
      removePara(paragraphId)
    })
  })

  $scope.$on('moveParagraph', function (event, paragraphId, newIdx) {
    if ($scope.revisionView === true) {
      return
    }
    let removedPara = removePara(paragraphId)
    if (removedPara && removedPara.length === 1) {
      addPara(removedPara[0], newIdx)
    }
  })

<<<<<<< HEAD
  $scope.$on('moveSeveralParagraph', function (event, paragraphsId, newIdx) {
    if ($scope.revisionView === true) {
      return
    }
    for (let i = 0; i < paragraphsId.length; i++) {
      let removedPara = removePara(paragraphsId[i])
=======
  $scope.$on('severalParagraphsMoved', function (event, paragraphsIds, newIdx) {
    if ($scope.revisionView === true) {
      return
    }
    for (let i = 0; i < paragraphsIds.length; i++) {
      let removedPara = removePara(paragraphsIds[i])
>>>>>>> 377f5e06
      if (removedPara && removedPara.length === 1) {
        addPara(removedPara[0], newIdx[i])
      }
    }
  })

  $scope.$on('updateNote', function (event, name, config, info) {
    /** update Note name */
    if (name !== $scope.note.name) {
      console.log('change note name to : %o', $scope.note.name)
      $scope.note.name = name
    }
    $scope.note.config = config
    $scope.note.info = info
    initializeLookAndFeel()
  })

  let getInterpreterBindings = function () {
    websocketMsgSrv.getInterpreterBindings($scope.note.id)
  }

  $scope.$on('interpreterBindings', function (event, data) {
    $scope.interpreterBindings = data.interpreterBindings
    $scope.interpreterBindingsOrig = angular.copy($scope.interpreterBindings) // to check dirty

    let selected = false
    let key
    let setting

    for (key in $scope.interpreterBindings) {
      setting = $scope.interpreterBindings[key]
      if (setting.selected) {
        selected = true
        break
      }
    }

    if (!selected) {
      // make default selection
      let selectedIntp = {}
      for (key in $scope.interpreterBindings) {
        setting = $scope.interpreterBindings[key]
        if (!selectedIntp[setting.name]) {
          setting.selected = true
          selectedIntp[setting.name] = true
        }
      }
      $scope.showSetting = true
    }
  })

  $scope.interpreterSelectionListeners = {
    accept: function (sourceItemHandleScope, destSortableScope) { return true },
    itemMoved: function (event) {},
    orderChanged: function (event) {}
  }

  $scope.closeAdditionalBoards = function() {
    $scope.closeSetting()
    $scope.closePermissions()
    $scope.closeRevisionsComparator()
  }

  $scope.openSetting = function () {
    $scope.showSetting = true
    getInterpreterBindings()
  }

  $scope.closeSetting = function () {
    if (isSettingDirty()) {
      BootstrapDialog.confirm({
        closable: true,
        title: '',
        message: 'Interpreter setting changes will be discarded.',
        callback: function (result) {
          if (result) {
            $scope.$apply(function () {
              $scope.showSetting = false
            })
          }
        }
      })
    } else {
      $scope.showSetting = false
    }
  }

  $scope.saveSetting = function () {
    let selectedSettingIds = []
    for (let no in $scope.interpreterBindings) {
      let setting = $scope.interpreterBindings[no]
      if (setting.selected) {
        selectedSettingIds.push(setting.id)
      }
    }
    websocketMsgSrv.saveInterpreterBindings($scope.note.id, selectedSettingIds)
    console.log('Interpreter bindings %o saved', selectedSettingIds)

    _.forEach($scope.note.paragraphs, function (n, key) {
      let regExp = /^\s*%/g
      if (n.text && !regExp.exec(n.text)) {
        $scope.$broadcast('saveInterpreterBindings', n.id)
      }
    })

    $scope.showSetting = false
  }

  $scope.toggleSetting = function () {
    if ($scope.showSetting) {
      $scope.closeSetting()
    } else {
      $scope.closeAdditionalBoards()
      $scope.openSetting()
      angular.element('html, body').animate({ scrollTop: 0 }, 'slow')
    }
  }

  $scope.openRevisionsComparator = function () {
    $scope.showRevisionsComparator = true
  }

  $scope.closeRevisionsComparator = function () {
    $scope.showRevisionsComparator = false
  }

  $scope.toggleRevisionsComparator = function () {
    if ($scope.showRevisionsComparator) {
      $scope.closeRevisionsComparator()
    } else {
      $scope.closeAdditionalBoards()
      $scope.openRevisionsComparator()
      angular.element('html, body').animate({ scrollTop: 0 }, 'slow')
    }
  }

  let getPermissions = function (callback) {
    $http.get(baseUrlSrv.getRestApiBase() + '/notebook/' + $scope.note.id + '/permissions')
    .success(function (data, status, headers, config) {
      $scope.permissions = data.body
      $scope.permissionsOrig = angular.copy($scope.permissions) // to check dirty

      let selectJson = {
        tokenSeparators: [',', ' '],
        ajax: {
          url: function (params) {
            if (!params.term) {
              return false
            }
            return baseUrlSrv.getRestApiBase() + '/security/userlist/' + params.term
          },
          delay: 250,
          processResults: function (data, params) {
            let results = []

            if (data.body.users.length !== 0) {
              let users = []
              for (let len = 0; len < data.body.users.length; len++) {
                users.push({
                  'id': data.body.users[len],
                  'text': data.body.users[len]
                })
              }
              results.push({
                'text': 'Users :',
                'children': users
              })
            }
            if (data.body.roles.length !== 0) {
              let roles = []
              for (let len = 0; len < data.body.roles.length; len++) {
                roles.push({
                  'id': data.body.roles[len],
                  'text': data.body.roles[len]
                })
              }
              results.push({
                'text': 'Roles :',
                'children': roles
              })
            }
            return {
              results: results,
              pagination: {
                more: false
              }
            }
          },
          cache: false
        },
        width: ' ',
        tags: true,
        minimumInputLength: 3
      }

      $scope.setIamOwner()
      angular.element('#selectOwners').select2(selectJson)
      angular.element('#selectReaders').select2(selectJson)
      angular.element('#selectRunners').select2(selectJson)
      angular.element('#selectWriters').select2(selectJson)
      if (callback) {
        callback()
      }
    })
    .error(function (data, status, headers, config) {
      if (status !== 0) {
        console.log('Error %o %o', status, data.message)
      }
    })
  }

  $scope.openPermissions = function () {
    $scope.showPermissions = true
    getPermissions()
  }

  $scope.closePermissions = function () {
    if (isPermissionsDirty()) {
      BootstrapDialog.confirm({
        closable: true,
        title: '',
        message: 'Changes will be discarded.',
        callback: function (result) {
          if (result) {
            $scope.$apply(function () {
              $scope.showPermissions = false
            })
          }
        }
      })
    } else {
      $scope.showPermissions = false
    }
  }

  function convertPermissionsToArray () {
    $scope.permissions.owners = angular.element('#selectOwners').val()
    $scope.permissions.readers = angular.element('#selectReaders').val()
    $scope.permissions.runners = angular.element('#selectRunners').val()
    $scope.permissions.writers = angular.element('#selectWriters').val()
    angular.element('.permissionsForm select').find('option:not([is-select2="false"])').remove()
  }

  $scope.hasMatches = function() {
    return $scope.search.occurrencesCount > 0
  }

  const markAllOccurrences = function() {
    $scope.search.occurrencesCount = 0
    $scope.search.occurrencesHidden = false
    currentSearchParagraph = 0
    $scope.$broadcast('markAllOccurrences', $scope.search.searchText)
    $scope.search.currentOccurrence = $scope.search.occurrencesCount > 0 ? 1 : 0
  }

  $scope.markAllOccurrencesAndHighlightFirst = function() {
    $scope.search.needHighlightFirst = true
    markAllOccurrences()
  }

  const increaseCurrentOccurence = function() {
    ++$scope.search.currentOccurrence
    if ($scope.search.currentOccurrence > $scope.search.occurrencesCount) {
      $scope.search.currentOccurrence = 1
    }
  }

  const decreaseCurrentOccurence = function() {
    --$scope.search.currentOccurrence
    if ($scope.search.currentOccurrence === 0) {
      $scope.search.currentOccurrence = $scope.search.occurrencesCount
    }
  }

  const sendNextOccurrenceMessage = function() {
    if ($scope.search.occurrencesCount === 0) {
      markAllOccurrences()
      if ($scope.search.occurrencesCount === 0) {
        return
      }
    }
    if ($scope.search.occurrencesHidden) {
      markAllOccurrences()
    }
    $scope.$broadcast('nextOccurrence', $scope.note.paragraphs[currentSearchParagraph].id)
  }

  const sendPrevOccurrenceMessage = function() {
    if ($scope.search.occurrencesCount === 0) {
      markAllOccurrences()
      if ($scope.search.occurrencesCount === 0) {
        return
      }
    }
    if ($scope.search.occurrencesHidden) {
      markAllOccurrences()
      currentSearchParagraph = $scope.note.paragraphs.length - 1
    }
    $scope.$broadcast('prevOccurrence', $scope.note.paragraphs[currentSearchParagraph].id)
  }

  const increaseCurrentSearchParagraph = function() {
    ++currentSearchParagraph
    if (currentSearchParagraph >= $scope.note.paragraphs.length) {
      currentSearchParagraph = 0
    }
  }

  const decreaseCurrentSearchParagraph = function () {
    --currentSearchParagraph
    if (currentSearchParagraph === -1) {
      currentSearchParagraph = $scope.note.paragraphs.length - 1
    }
  }

  $scope.$on('occurrencesExists', function(event, count) {
    $scope.search.occurrencesCount += count
    if ($scope.search.needHighlightFirst) {
      sendNextOccurrenceMessage()
      $scope.search.needHighlightFirst = false
    }
  })

  $scope.nextOccurrence = function() {
    sendNextOccurrenceMessage()
    increaseCurrentOccurence()
  }

  $scope.$on('noNextOccurrence', function(event) {
    increaseCurrentSearchParagraph()
    sendNextOccurrenceMessage()
  })

  $scope.prevOccurrence = function() {
    sendPrevOccurrenceMessage()
    decreaseCurrentOccurence()
  }

  $scope.$on('noPrevOccurrence', function(event) {
    decreaseCurrentSearchParagraph()
    sendPrevOccurrenceMessage()
  })

  $scope.$on('editorClicked', function() {
    $scope.search.occurrencesHidden = true
    $scope.$broadcast('unmarkAll')
  })

  $scope.replace = function() {
    if ($scope.search.occurrencesCount === 0) {
      $scope.markAllOccurrencesAndHighlightFirst()
      if ($scope.search.occurrencesCount === 0) {
        return
      }
    }
    if ($scope.search.occurrencesHidden) {
      $scope.markAllOccurrencesAndHighlightFirst()
      return
    }
    $scope.$broadcast('replaceCurrent', $scope.search.searchText, $scope.search.replaceText)
    if ($scope.search.needToSendNextOccurrenceAfterReplace) {
      sendNextOccurrenceMessage()
      $scope.search.needToSendNextOccurrenceAfterReplace = false
    }
  }

  $scope.$on('occurrencesCountChanged', function(event, cnt) {
    $scope.search.occurrencesCount += cnt
    if ($scope.search.occurrencesCount === 0) {
      $scope.search.currentOccurrence = 0
    } else {
      $scope.search.currentOccurrence += cnt + 1
      if ($scope.search.currentOccurrence > $scope.search.occurrencesCount) {
        $scope.search.currentOccurrence = 1
      }
    }
  })

  $scope.replaceAll = function() {
    if ($scope.search.occurrencesCount === 0) {
      return
    }
    if ($scope.search.occurrencesHidden) {
      $scope.markAllOccurrencesAndHighlightFirst()
    }
    $scope.$broadcast('replaceAll', $scope.search.searchText, $scope.search.replaceText)
    $scope.markAllOccurrencesAndHighlightFirst()
  }

  $scope.$on('noNextOccurrenceAfterReplace', function() {
    $scope.search.occurrencesCount = 0
    $scope.search.needHighlightFirst = false
    $scope.search.needToSendNextOccurrenceAfterReplace = false
    $scope.$broadcast('checkOccurrences')
    increaseCurrentSearchParagraph()
    if ($scope.search.occurrencesCount > 0) {
      $scope.search.needToSendNextOccurrenceAfterReplace = true
    }
  })

  $scope.onPressOnFindInput = function(event) {
    if (event.keyCode === 13) {
      $scope.nextOccurrence()
    }
  }

  let makeSearchBoxVisible = function() {
    if ($scope.search.searchBoxOpened) {
      $scope.search.searchBoxOpened = false
      console.log('make 0')
      $scope.search.left = '0px'
    } else {
      $scope.search.searchBoxOpened = true
      let searchGroupRect = angular.element('#searchGroup')[0].getBoundingClientRect()
      console.log('make visible')
      let dropdownRight = searchGroupRect.left + $scope.search.searchBoxWidth
      console.log(dropdownRight + ' ' + window.innerWidth)
      if (dropdownRight + 5 > window.innerWidth) {
        $scope.search.left = window.innerWidth - dropdownRight - 15 + 'px'
      }
    }
  }

  $scope.searchClicked = function() {
    makeSearchBoxVisible()
  }

  $scope.$on('toggleSearchBox', function() {
    let elem = angular.element('#searchGroup')
    if ($scope.search.searchBoxOpened) {
      elem.removeClass('open')
    } else {
      elem.addClass('open')
    }
    $timeout(makeSearchBoxVisible())
  })

  $scope.restartInterpreter = function(interpreter) {
    const thisConfirm = BootstrapDialog.confirm({
      closable: false,
      closeByBackdrop: false,
      closeByKeyboard: false,
      title: '',
      message: 'Do you want to restart ' + interpreter.name + ' interpreter?',
      callback: function(result) {
        if (result) {
          let payload = {
            'noteId': $scope.note.id
          }

          thisConfirm.$modalFooter.find('button').addClass('disabled')
          thisConfirm.$modalFooter.find('button:contains("OK")')
            .html('<i class="fa fa-circle-o-notch fa-spin"></i> Saving Setting')

          $http.put(baseUrlSrv.getRestApiBase() + '/interpreter/setting/restart/' + interpreter.id, payload)
            .success(function(data, status, headers, config) {
              let index = _.findIndex($scope.interpreterSettings, {'id': interpreter.id})
              $scope.interpreterSettings[index] = data.body
              thisConfirm.close()
            }).error(function (data, status, headers, config) {
              thisConfirm.close()
              console.log('Error %o %o', status, data.message)
              BootstrapDialog.show({
                title: 'Error restart interpreter.',
                message: data.message
              })
            })
          return false
        }
      }
    })
  }

  $scope.savePermissions = function () {
    if ($scope.isAnonymous || $rootScope.ticket.principal.trim().length === 0) {
      $scope.blockAnonUsers()
    }
    convertPermissionsToArray()
    if ($scope.isOwnerEmpty()) {
      BootstrapDialog.show({
        closable: false,
        title: 'Setting Owners Permissions',
        message: 'Please fill the [Owners] field. If not, it will set as current user.\n\n' +
          'Current user : [ ' + $rootScope.ticket.principal + ']',
        buttons: [
          {
            label: 'Set',
            action: function(dialog) {
              dialog.close()
              $scope.permissions.owners = [$rootScope.ticket.principal]
              $scope.setPermissions()
            }
          },
          {
            label: 'Cancel',
            action: function(dialog) {
              dialog.close()
              $scope.openPermissions()
            }
          }
        ]
      })
    } else {
      $scope.setPermissions()
    }
  }

  $scope.setPermissions = function() {
    $http.put(baseUrlSrv.getRestApiBase() + '/notebook/' + $scope.note.id + '/permissions',
      $scope.permissions, {withCredentials: true})
    .success(function (data, status, headers, config) {
      getPermissions(function () {
        console.log('Note permissions %o saved', $scope.permissions)
        BootstrapDialog.alert({
          closable: true,
          title: 'Permissions Saved Successfully',
          message: 'Owners : ' + $scope.permissions.owners + '\n\n' + 'Readers : ' +
           $scope.permissions.readers + '\n\n' + 'Runners : ' + $scope.permissions.runners +
           '\n\n' + 'Writers  : ' + $scope.permissions.writers
        })
        $scope.showPermissions = false
      })
    })
    .error(function (data, status, headers, config) {
      console.log('Error %o %o', status, data.message)
      BootstrapDialog.show({
        closable: false,
        closeByBackdrop: false,
        closeByKeyboard: false,
        title: 'Insufficient privileges',
        message: data.message,
        buttons: [
          {
            label: 'Login',
            action: function (dialog) {
              dialog.close()
              angular.element('#loginModal').modal({
                show: 'true'
              })
            }
          },
          {
            label: 'Cancel',
            action: function (dialog) {
              dialog.close()
              $location.path('/')
            }
          }
        ]
      })
    })
  }

  $scope.togglePermissions = function () {
    let principal = $rootScope.ticket.principal
    $scope.isAnonymous = principal === 'anonymous' ? true : false
    if (!!principal && $scope.isAnonymous) {
      $scope.blockAnonUsers()
    } else {
      if ($scope.showPermissions) {
        $scope.closePermissions()
        angular.element('#selectOwners').select2({})
        angular.element('#selectReaders').select2({})
        angular.element('#selectRunners').select2({})
        angular.element('#selectWriters').select2({})
      } else {
        $scope.closeAdditionalBoards()
        $scope.openPermissions()
      }
    }
  }

  $scope.setIamOwner = function () {
    if ($scope.permissions.owners.length > 0 &&
      _.indexOf($scope.permissions.owners, $rootScope.ticket.principal) < 0) {
      $scope.isOwner = false
      return false
    }
    $scope.isOwner = true
    return true
  }

  $scope.toggleNotePersonalizedMode = function () {
    let personalizedMode = $scope.note.config.personalizedMode
    if ($scope.isOwner) {
      BootstrapDialog.confirm({
        closable: true,
        title: 'Setting the result display',
        message: function (dialog) {
          let modeText = $scope.note.config.personalizedMode === 'true' ? 'collaborate' : 'personalize'
          return 'Do you want to <span class="text-info">' + modeText + '</span> your analysis?'
        },
        callback: function (result) {
          if (result) {
            if ($scope.note.config.personalizedMode === undefined) {
              $scope.note.config.personalizedMode = 'false'
            }
            $scope.note.config.personalizedMode = personalizedMode === 'true' ? 'false' : 'true'
            websocketMsgSrv.updatePersonalizedMode($scope.note.id, $scope.note.config.personalizedMode)
          }
        }
      })
    }
  }

  const isSettingDirty = function () {
    if (angular.equals($scope.interpreterBindings, $scope.interpreterBindingsOrig)) {
      return false
    } else {
      return true
    }
  }

  const isPermissionsDirty = function () {
    if (angular.equals($scope.permissions, $scope.permissionsOrig)) {
      return false
    } else {
      return true
    }
  }

  angular.element(document).click(function () {
    angular.element('.ace_autocomplete').hide()
  })

  $scope.isOwnerEmpty = function() {
    if ($scope.permissions.owners.length > 0) {
      for (let i = 0; i < $scope.permissions.owners.length; i++) {
        if ($scope.permissions.owners[i].trim().length > 0) {
          return false
        } else if (i === $scope.permissions.owners.length - 1) {
          return true
        }
      }
    } else {
      return true
    }
  }

<<<<<<< HEAD
  $scope.switchSelection = function (paragraph) {
    let paragraphs = $scope.selectedParagraphsId
=======
  $scope.toggleSelection = function (paragraph) {
    let paragraphs = $scope.selectedParagraphsIds
>>>>>>> 377f5e06
    if (paragraphs.has(paragraph.id)) {
      paragraphs.delete(paragraph.id)
    } else {
      paragraphs.add(paragraph.id)
    }
  }

<<<<<<< HEAD
  $scope.clearParagraphsSelection = function () {
    if ($scope.selectedParagraphsId !== null) {
      $scope.selectedParagraphsId.clear()
=======
  $scope.clearSelection = function () {
    if ($scope.selectedParagraphsIds !== null) {
      $scope.selectedParagraphsIds.clear()
>>>>>>> 377f5e06
    }
  }

  $scope.isSelectionMode = function () {
<<<<<<< HEAD
    if ($scope.selectedParagraphsId === null || $scope.selectedParagraphsId.size === 0) {
=======
    if ($scope.selectedParagraphsIds === null || $scope.selectedParagraphsIds.size === 0) {
>>>>>>> 377f5e06
      return false
    }
    return true
  }

  $scope.getSelectedParagraphs = function () {
    if ($scope.note === null) {
      return
    }
    let allParagraphs = $scope.note.paragraphs
<<<<<<< HEAD
    let selectedParagraphsId = $scope.selectedParagraphsId
    let paragraphs = []
    for (let i = 0; i < allParagraphs.length; i++) {
      if (selectedParagraphsId.has(allParagraphs[i].id)) {
=======
    let selectedParagraphsIds = $scope.selectedParagraphsIds
    let paragraphs = []
    for (let i = 0; i < allParagraphs.length; i++) {
      if (selectedParagraphsIds.has(allParagraphs[i].id)) {
>>>>>>> 377f5e06
        paragraphs.push(allParagraphs[i])
      }
    }
    return paragraphs
  }

  $scope.moveToTop = function () {
<<<<<<< HEAD
    let selectParagraphId = $scope.selectedParagraphsId
=======
    let selectParagraphId = $scope.selectedParagraphsIds
>>>>>>> 377f5e06
    let allParagraphs = $scope.note.paragraphs
    let id = []
    let newIndex = []
    let counter = 0
    if (allParagraphs.length < 2 || selectParagraphId === null) {
      return
    }
    if (allParagraphs.length <= selectParagraphId.size) {
      return
    }

    for (let i = 0; i < allParagraphs.length; i++) {
      if (selectParagraphId.has(allParagraphs[i].id)) {
        id.push(allParagraphs[i].id)
        newIndex.push(counter++)
      }
    }

    let selectedParagraphs = $scope.getSelectedParagraphs()
    for (let i = 0; i < selectedParagraphs.length; i++) {
      angular
        .element('#' + selectedParagraphs[i].id + '_paragraphColumn_main')
        .scope()
        .saveParagraph(selectedParagraphs[i])
    }
    websocketMsgSrv.moveSeveralParagraphs(id, newIndex)
  }

  $scope.moveToBottom = function () {
<<<<<<< HEAD
    let selectParagraphId = $scope.selectedParagraphsId
=======
    let selectParagraphId = $scope.selectedParagraphsIds
>>>>>>> 377f5e06
    let allParagraphs = $scope.note.paragraphs
    let id = []
    let newIndex = []
    let counter = allParagraphs.length - 1
    if (allParagraphs.length < 2 || selectParagraphId === null) {
      return
    }
    if (allParagraphs.length <= selectParagraphId.size) {
      return
    }

    for (let i = allParagraphs.length - 1; i >= 0; i--) {
      if (selectParagraphId.has(allParagraphs[i].id)) {
        id.push(allParagraphs[i].id)
        newIndex.push(counter--)
      }
    }
    let selectedParagraphs = $scope.getSelectedParagraphs()
    for (let i = 0; i < selectedParagraphs.length; i++) {
      angular
        .element('#' + selectedParagraphs[i].id + '_paragraphColumn_main')
        .scope()
        .saveParagraph(selectedParagraphs[i])
    }
    websocketMsgSrv.moveSeveralParagraphs(id, newIndex)
  }

  $scope.toggleToRunParagraphs = function () {
<<<<<<< HEAD
    let paragraphsId = $scope.selectedParagraphsId
    let broadcastMessage
    if ($scope.anableRunParag) {
=======
    let paragraphsIds = $scope.selectedParagraphsIds
    let broadcastMessage
    if ($scope.isAnableRun) {
>>>>>>> 377f5e06
      broadcastMessage = 'disableForRunById'
    } else {
      broadcastMessage = 'enableForRunById'
    }
<<<<<<< HEAD
    paragraphsId.forEach((id) => {
      $rootScope.$broadcast(broadcastMessage, id)
    })

    $scope.anableRunParag = !$scope.anableRunParag
=======
    paragraphsIds.forEach((id) => {
      $rootScope.$broadcast(broadcastMessage, id)
    })

    $scope.isAnableRun = !$scope.isAnableRun
>>>>>>> 377f5e06
  }

  $scope.toggleParagraphsTable = function () {
    if (!$scope.isSelectionMode()) {
      $scope.toggleAllTable()
    } else {
<<<<<<< HEAD
      let paragraphsId = $scope.selectedParagraphsId
=======
      let paragraphsIds = $scope.selectedParagraphsIds
>>>>>>> 377f5e06
      let broadcastMessage
      if ($scope.tableToggled) {
        broadcastMessage = 'openTableById'
      } else {
        broadcastMessage = 'closeTableById'
      }
<<<<<<< HEAD
      paragraphsId.forEach((id) => {
=======
      paragraphsIds.forEach((id) => {
>>>>>>> 377f5e06
        $rootScope.$broadcast(broadcastMessage, id)
      })

      $scope.tableToggled = !$scope.tableToggled
    }
  }

  $scope.toggleParagraphsEditor = function () {
    if (!$scope.isSelectionMode()) {
      $scope.toggleAllEditor()
    } else {
<<<<<<< HEAD
      let paragraphsId = $scope.selectedParagraphsId
=======
      let paragraphsIds = $scope.selectedParagraphsIds
>>>>>>> 377f5e06
      let broadcastMessage
      if ($scope.editorToggled) {
        broadcastMessage = 'openEditorById'
      } else {
        broadcastMessage = 'closeEditorById'
      }
<<<<<<< HEAD
      paragraphsId.forEach((id) => {
=======
      paragraphsIds.forEach((id) => {
>>>>>>> 377f5e06
        $rootScope.$broadcast(broadcastMessage, id)
      })
      $scope.editorToggled = !$scope.editorToggled
    }
  }

  $scope.runParagraphs = function (noteId) {
    if (!$scope.isSelectionMode()) {
      $scope.runAllParagraphs(noteId)
    } else {
<<<<<<< HEAD
      let message = 'Run ' + $scope.selectedParagraphsId.size + ' selected paragraph(s)?'
=======
      let message = 'Run ' + $scope.selectedParagraphsIds.size + ' selected paragraph(s)?'
>>>>>>> 377f5e06
      $scope.showConfirmDialog(noteId, message, websocketMsgSrv.runAllParagraphs, false)
    }
  }

<<<<<<< HEAD
  $scope.removeSelectedParagraphs = function (noteId) {
    if ($scope.selectedParagraphsId.size < $scope.note.paragraphs.length) {
      let message = 'Delete ' + $scope.selectedParagraphsId.size + ' selected paragraph(s)?'
      $scope.showConfirmDialog(noteId, message, websocketMsgSrv.removeSelectedParagraphs, true)
=======
  $scope.removeSelectedParagraph = function (noteId) {
    if ($scope.selectedParagraphsIds.size < $scope.note.paragraphs.length) {
      let message = 'Delete ' + $scope.selectedParagraphsIds.size + ' selected paragraph(s)?'
      $scope.showConfirmDialog(noteId, message, websocketMsgSrv.removeSelectedParagraph, true)
>>>>>>> 377f5e06
    } else {
      BootstrapDialog.alert({
        closable: true,
        message: 'All the paragraphs can\'t be deleted.'
      })
    }
  }

  $scope.clearParagraphsOutput = function (noteId) {
    if (!$scope.isSelectionMode()) {
      $scope.clearAllParagraphOutput(noteId)
    } else {
<<<<<<< HEAD
      let message = 'Clear output ' + $scope.selectedParagraphsId.size + ' selected paragraph(s)?'
=======
      let message = 'Clear output ' + $scope.selectedParagraphsIds.size + ' selected paragraph(s)?'
>>>>>>> 377f5e06
      $scope.showConfirmDialog(noteId, message, websocketMsgSrv.clearSelectedParagraphsOutput, false)
    }
  }

  $scope.showConfirmDialog = function (noteId, dialogMessage, action, isCleanAfter) {
<<<<<<< HEAD
    if ($scope.selectedParagraphsId.length === 0) {
=======
    if ($scope.selectedParagraphsIds.length === 0) {
>>>>>>> 377f5e06
      return false
    }

    BootstrapDialog.confirm({
      closable: true,
      title: '',
      message: dialogMessage,
      callback: function (result) {
        if (result) {
          const paragraphs = $scope.getSelectedParagraphs().map(p => {
            return {
              id: p.id,
              title: p.title,
              paragraph: p.text,
              config: p.config,
              params: p.settings.params
            }
          })
          action(noteId, paragraphs)
          if (isCleanAfter) {
<<<<<<< HEAD
            $scope.clearParagraphsSelection()
=======
            $scope.clearSelection()
>>>>>>> 377f5e06
          }
        }
      }
    })
  }

  /*
   ** $scope.$on functions below
   */

  $scope.$on('runAllAbove', function (event, paragraph, isNeedConfirm) {
    let allParagraphs = $scope.note.paragraphs
    let toRunParagraphs = []

    for (let i = 0; allParagraphs[i] !== paragraph; i++) {
      if (i === allParagraphs.length - 1) { return } // if paragraph not in array of all paragraphs
      toRunParagraphs.push(allParagraphs[i])
    }

    const paragraphs = toRunParagraphs.map(p => {
      return {
        id: p.id,
        title: p.title,
        paragraph: p.text,
        config: p.config,
        params: p.settings.params
      }
    })

    if (!isNeedConfirm) {
      websocketMsgSrv.runAllParagraphs($scope.note.id, paragraphs)
    } else {
      BootstrapDialog.confirm({
        closable: true,
        title: '',
        message: 'Run all above?',
        callback: function (result) {
          if (result) {
            websocketMsgSrv.runAllParagraphs($scope.note.id, paragraphs)
          }
        }
      })
    }

    $scope.saveCursorPosition(paragraph)
  })

  $scope.$on('runAllBelowAndCurrent', function (event, paragraph, isNeedConfirm) {
    let allParagraphs = $scope.note.paragraphs
    let toRunParagraphs = []

    for (let i = allParagraphs.length - 1; allParagraphs[i] !== paragraph; i--) {
      if (i < 0) { return } // if paragraph not in array of all paragraphs
      toRunParagraphs.push(allParagraphs[i])
    }

    toRunParagraphs.push(paragraph)
    toRunParagraphs.reverse()

    const paragraphs = toRunParagraphs.map(p => {
      return {
        id: p.id,
        title: p.title,
        paragraph: p.text,
        config: p.config,
        params: p.settings.params
      }
    })

    if (!isNeedConfirm) {
      websocketMsgSrv.runAllParagraphs($scope.note.id, paragraphs)
    } else {
      BootstrapDialog.confirm({
        closable: true,
        title: '',
        message: 'Run current and all below?',
        callback: function (result) {
          if (result) {
            websocketMsgSrv.runAllParagraphs($scope.note.id, paragraphs)
          }
        }
      })
    }

    $scope.saveCursorPosition(paragraph)
  })

  $scope.saveCursorPosition = function (paragraph) {
    let angParagEditor = angular
      .element('#' + paragraph.id + '_paragraphColumn_main')
      .scope().editor
    let col = angParagEditor.selection.lead.column
    let row = angParagEditor.selection.lead.row
    $scope.$broadcast('focusParagraph', paragraph.id, row + 1, col)
  }

  $scope.$on('setConnectedStatus', function (event, param) {
    if (connectedOnce && param) {
      initNotebook()
    }
    connectedOnce = true
  })

  $scope.$on('moveParagraphUp', function (event, paragraph) {
    let newIndex = -1
    for (let i = 0; i < $scope.note.paragraphs.length; i++) {
      if ($scope.note.paragraphs[i].id === paragraph.id) {
        newIndex = i - 1
        break
      }
    }
    if (newIndex < 0 || newIndex >= $scope.note.paragraphs.length) {
      return
    }
    // save dirtyText of moving paragraphs.
    let prevParagraph = $scope.note.paragraphs[newIndex]
    angular
      .element('#' + paragraph.id + '_paragraphColumn_main')
      .scope()
      .saveParagraph(paragraph)
    angular
      .element('#' + prevParagraph.id + '_paragraphColumn_main')
      .scope()
      .saveParagraph(prevParagraph)
    websocketMsgSrv.moveParagraph(paragraph.id, newIndex)
  })

  $scope.$on('moveParagraphDown', function (event, paragraph) {
    let newIndex = -1
    for (let i = 0; i < $scope.note.paragraphs.length; i++) {
      if ($scope.note.paragraphs[i].id === paragraph.id) {
        newIndex = i + 1
        break
      }
    }

    if (newIndex < 0 || newIndex >= $scope.note.paragraphs.length) {
      return
    }
    // save dirtyText of moving paragraphs.
    let nextParagraph = $scope.note.paragraphs[newIndex]
    angular
      .element('#' + paragraph.id + '_paragraphColumn_main')
      .scope()
      .saveParagraph(paragraph)
    angular
      .element('#' + nextParagraph.id + '_paragraphColumn_main')
      .scope()
      .saveParagraph(nextParagraph)
    websocketMsgSrv.moveParagraph(paragraph.id, newIndex)
  })

  $scope.$on('moveFocusToPreviousParagraph', function (event, currentParagraphId) {
    let focus = false
    for (let i = $scope.note.paragraphs.length - 1; i >= 0; i--) {
      if (focus === false) {
        if ($scope.note.paragraphs[i].id === currentParagraphId) {
          focus = true
          continue
        }
      } else {
        $scope.$broadcast('focusParagraph', $scope.note.paragraphs[i].id, -1)
        break
      }
    }
  })

  $scope.$on('moveFocusToNextParagraph', function (event, currentParagraphId) {
    let focus = false
    for (let i = 0; i < $scope.note.paragraphs.length; i++) {
      if (focus === false) {
        if ($scope.note.paragraphs[i].id === currentParagraphId) {
          focus = true
          continue
        }
      } else {
        $scope.$broadcast('focusParagraph', $scope.note.paragraphs[i].id, 0)
        break
      }
    }
  })

  $scope.$on('insertParagraph', function (event, paragraphId, position) {
    if ($scope.revisionView === true) {
      return
    }
    let newIndex = -1
    for (let i = 0; i < $scope.note.paragraphs.length; i++) {
      if ($scope.note.paragraphs[i].id === paragraphId) {
        // determine position of where to add new paragraph; default is below
        if (position === 'above') {
          newIndex = i
        } else {
          newIndex = i + 1
        }
        break
      }
    }

    if (newIndex < 0 || newIndex > $scope.note.paragraphs.length) {
      return
    }
    websocketMsgSrv.insertParagraph(newIndex)
  })

  $scope.$on('setNoteContent', function (event, note) {
    if (note === undefined) {
      $location.path('/')
    }

    $scope.note = note

    $scope.paragraphUrl = $routeParams.paragraphId
    $scope.asIframe = $routeParams.asIframe
    if ($scope.paragraphUrl) {
      $scope.note = cleanParagraphExcept($scope.paragraphUrl, $scope.note)
      $scope.$broadcast('$unBindKeyEvent', $scope.$unBindKeyEvent)
      $rootScope.$broadcast('setIframe', $scope.asIframe)
      initializeLookAndFeel()
      return
    }

    initializeLookAndFeel()

    // open interpreter binding setting when there're none selected
    getInterpreterBindings()
    getPermissions()
    let isPersonalized = $scope.note.config.personalizedMode
    isPersonalized = isPersonalized === undefined ? 'false' : isPersonalized
    $scope.note.config.personalizedMode = isPersonalized
  })

  $scope.$on('$routeChangeStart', function (event, next, current) {
    if (!$scope.note || !$scope.note.paragraphs) {
      return
    }
    if ($scope.note && $scope.note.paragraphs) {
      $scope.note.paragraphs.map(par => {
        if ($scope.allowLeave === true) {
          return
        }
        let thisScope = angular.element(
          '#' + par.id + '_paragraphColumn_main').scope()

        if (thisScope.dirtyText === undefined ||
          thisScope.originalText === undefined ||
          thisScope.dirtyText === thisScope.originalText) {
          return true
        } else {
          event.preventDefault()
          $scope.showParagraphWarning(next)
        }
      })
    }
  })

  $scope.showParagraphWarning = function (next) {
    if ($scope.paragraphWarningDialog.opened !== true) {
      $scope.paragraphWarningDialog = BootstrapDialog.show({
        closable: false,
        closeByBackdrop: false,
        closeByKeyboard: false,
        title: 'Do you want to leave this site?',
        message: 'Changes that you have made will not be saved.',
        buttons: [{
          label: 'Stay',
          action: function (dialog) {
            dialog.close()
          }
        }, {
          label: 'Leave',
          action: function (dialog) {
            dialog.close()
            let locationToRedirect = next['$$route']['originalPath']
            Object.keys(next.pathParams).map(key => {
              locationToRedirect = locationToRedirect.replace(':' + key,
                next.pathParams[key])
            })
            $scope.allowLeave = true
            $location.path(locationToRedirect)
          }
        }]
      })
    }
  }

  $scope.$on('saveNoteForms', function (event, data) {
    $scope.note.noteForms = data.formsData.forms
    $scope.note.noteParams = data.formsData.params
  })

  $scope.isShowNoteForms = function() {
    if ($scope.note && !angular.equals({}, $scope.note.noteForms)) {
      return true
    }
    return false
  }

  $scope.saveNoteForms = function () {
    websocketMsgSrv.saveNoteForms($scope.note)
  }

  $scope.removeNoteForms = function (formName) {
    websocketMsgSrv.removeNoteForms($scope.note, formName)
  }

  $scope.$on('$destroy', function () {
    angular.element(window).off('beforeunload')
    $scope.killSaveTimer()
    $scope.saveNote()

    document.removeEventListener('click', $scope.focusParagraphOnClick)
    document.removeEventListener('keydown', $scope.keyboardShortcut)
  })

  $scope.$on('$unBindKeyEvent', function () {
    document.removeEventListener('click', $scope.focusParagraphOnClick)
    document.removeEventListener('keydown', $scope.keyboardShortcut)
  })

  angular.element(window).bind('resize', function () {
    const actionbarHeight = document.getElementById('actionbar').lastElementChild.clientHeight
    angular.element(document.getElementById('content')).css('padding-top', actionbarHeight - 20)
  })
}<|MERGE_RESOLUTION|>--- conflicted
+++ resolved
@@ -32,20 +32,12 @@
   $scope.disableForms = false
   $scope.editorToggled = false
   $scope.tableToggled = false
-<<<<<<< HEAD
-  $scope.anableRunParag = true
-=======
   $scope.isAnableRun = true
->>>>>>> 377f5e06
   $scope.viewOnly = false
   $scope.showSetting = false
   $scope.showRevisionsComparator = false
   $scope.looknfeelOption = ['default', 'simple', 'report']
-<<<<<<< HEAD
-  $scope.selectedParagraphsId = new Set()
-=======
   $scope.selectedParagraphsIds = new Set()
->>>>>>> 377f5e06
   $scope.cronOption = [
     {name: 'None', value: undefined},
     {name: '1m', value: '0 0/1 * * * ?'},
@@ -558,19 +550,11 @@
     removePara(paragraphId)
   })
 
-<<<<<<< HEAD
-  $scope.$on('selected_paragraphs_removed', function (event, paragraphsId) {
-    if ($scope.paragraphUrl || $scope.revisionView === true) {
-      return
-    }
-    paragraphsId.forEach(function(paragraphId) {
-=======
   $scope.$on('selectedParagraphsRemoved', function (event, paragraphsIds) {
     if ($scope.paragraphUrl || $scope.revisionView === true) {
       return
     }
     paragraphsIds.forEach(function(paragraphId) {
->>>>>>> 377f5e06
       removePara(paragraphId)
     })
   })
@@ -585,21 +569,12 @@
     }
   })
 
-<<<<<<< HEAD
-  $scope.$on('moveSeveralParagraph', function (event, paragraphsId, newIdx) {
-    if ($scope.revisionView === true) {
-      return
-    }
-    for (let i = 0; i < paragraphsId.length; i++) {
-      let removedPara = removePara(paragraphsId[i])
-=======
   $scope.$on('severalParagraphsMoved', function (event, paragraphsIds, newIdx) {
     if ($scope.revisionView === true) {
       return
     }
     for (let i = 0; i < paragraphsIds.length; i++) {
       let removedPara = removePara(paragraphsIds[i])
->>>>>>> 377f5e06
       if (removedPara && removedPara.length === 1) {
         addPara(removedPara[0], newIdx[i])
       }
@@ -1239,13 +1214,8 @@
     }
   }
 
-<<<<<<< HEAD
-  $scope.switchSelection = function (paragraph) {
-    let paragraphs = $scope.selectedParagraphsId
-=======
   $scope.toggleSelection = function (paragraph) {
     let paragraphs = $scope.selectedParagraphsIds
->>>>>>> 377f5e06
     if (paragraphs.has(paragraph.id)) {
       paragraphs.delete(paragraph.id)
     } else {
@@ -1253,24 +1223,14 @@
     }
   }
 
-<<<<<<< HEAD
-  $scope.clearParagraphsSelection = function () {
-    if ($scope.selectedParagraphsId !== null) {
-      $scope.selectedParagraphsId.clear()
-=======
   $scope.clearSelection = function () {
     if ($scope.selectedParagraphsIds !== null) {
       $scope.selectedParagraphsIds.clear()
->>>>>>> 377f5e06
     }
   }
 
   $scope.isSelectionMode = function () {
-<<<<<<< HEAD
-    if ($scope.selectedParagraphsId === null || $scope.selectedParagraphsId.size === 0) {
-=======
     if ($scope.selectedParagraphsIds === null || $scope.selectedParagraphsIds.size === 0) {
->>>>>>> 377f5e06
       return false
     }
     return true
@@ -1281,17 +1241,10 @@
       return
     }
     let allParagraphs = $scope.note.paragraphs
-<<<<<<< HEAD
-    let selectedParagraphsId = $scope.selectedParagraphsId
-    let paragraphs = []
-    for (let i = 0; i < allParagraphs.length; i++) {
-      if (selectedParagraphsId.has(allParagraphs[i].id)) {
-=======
     let selectedParagraphsIds = $scope.selectedParagraphsIds
     let paragraphs = []
     for (let i = 0; i < allParagraphs.length; i++) {
       if (selectedParagraphsIds.has(allParagraphs[i].id)) {
->>>>>>> 377f5e06
         paragraphs.push(allParagraphs[i])
       }
     }
@@ -1299,11 +1252,7 @@
   }
 
   $scope.moveToTop = function () {
-<<<<<<< HEAD
-    let selectParagraphId = $scope.selectedParagraphsId
-=======
     let selectParagraphId = $scope.selectedParagraphsIds
->>>>>>> 377f5e06
     let allParagraphs = $scope.note.paragraphs
     let id = []
     let newIndex = []
@@ -1333,11 +1282,7 @@
   }
 
   $scope.moveToBottom = function () {
-<<<<<<< HEAD
-    let selectParagraphId = $scope.selectedParagraphsId
-=======
     let selectParagraphId = $scope.selectedParagraphsIds
->>>>>>> 377f5e06
     let allParagraphs = $scope.note.paragraphs
     let id = []
     let newIndex = []
@@ -1366,54 +1311,32 @@
   }
 
   $scope.toggleToRunParagraphs = function () {
-<<<<<<< HEAD
-    let paragraphsId = $scope.selectedParagraphsId
-    let broadcastMessage
-    if ($scope.anableRunParag) {
-=======
     let paragraphsIds = $scope.selectedParagraphsIds
     let broadcastMessage
     if ($scope.isAnableRun) {
->>>>>>> 377f5e06
       broadcastMessage = 'disableForRunById'
     } else {
       broadcastMessage = 'enableForRunById'
     }
-<<<<<<< HEAD
-    paragraphsId.forEach((id) => {
-      $rootScope.$broadcast(broadcastMessage, id)
-    })
-
-    $scope.anableRunParag = !$scope.anableRunParag
-=======
     paragraphsIds.forEach((id) => {
       $rootScope.$broadcast(broadcastMessage, id)
     })
 
     $scope.isAnableRun = !$scope.isAnableRun
->>>>>>> 377f5e06
   }
 
   $scope.toggleParagraphsTable = function () {
     if (!$scope.isSelectionMode()) {
       $scope.toggleAllTable()
     } else {
-<<<<<<< HEAD
-      let paragraphsId = $scope.selectedParagraphsId
-=======
       let paragraphsIds = $scope.selectedParagraphsIds
->>>>>>> 377f5e06
       let broadcastMessage
       if ($scope.tableToggled) {
         broadcastMessage = 'openTableById'
       } else {
         broadcastMessage = 'closeTableById'
       }
-<<<<<<< HEAD
-      paragraphsId.forEach((id) => {
-=======
       paragraphsIds.forEach((id) => {
->>>>>>> 377f5e06
         $rootScope.$broadcast(broadcastMessage, id)
       })
 
@@ -1425,22 +1348,14 @@
     if (!$scope.isSelectionMode()) {
       $scope.toggleAllEditor()
     } else {
-<<<<<<< HEAD
-      let paragraphsId = $scope.selectedParagraphsId
-=======
       let paragraphsIds = $scope.selectedParagraphsIds
->>>>>>> 377f5e06
       let broadcastMessage
       if ($scope.editorToggled) {
         broadcastMessage = 'openEditorById'
       } else {
         broadcastMessage = 'closeEditorById'
       }
-<<<<<<< HEAD
-      paragraphsId.forEach((id) => {
-=======
       paragraphsIds.forEach((id) => {
->>>>>>> 377f5e06
         $rootScope.$broadcast(broadcastMessage, id)
       })
       $scope.editorToggled = !$scope.editorToggled
@@ -1451,26 +1366,15 @@
     if (!$scope.isSelectionMode()) {
       $scope.runAllParagraphs(noteId)
     } else {
-<<<<<<< HEAD
-      let message = 'Run ' + $scope.selectedParagraphsId.size + ' selected paragraph(s)?'
-=======
       let message = 'Run ' + $scope.selectedParagraphsIds.size + ' selected paragraph(s)?'
->>>>>>> 377f5e06
       $scope.showConfirmDialog(noteId, message, websocketMsgSrv.runAllParagraphs, false)
     }
   }
 
-<<<<<<< HEAD
-  $scope.removeSelectedParagraphs = function (noteId) {
-    if ($scope.selectedParagraphsId.size < $scope.note.paragraphs.length) {
-      let message = 'Delete ' + $scope.selectedParagraphsId.size + ' selected paragraph(s)?'
-      $scope.showConfirmDialog(noteId, message, websocketMsgSrv.removeSelectedParagraphs, true)
-=======
   $scope.removeSelectedParagraph = function (noteId) {
     if ($scope.selectedParagraphsIds.size < $scope.note.paragraphs.length) {
       let message = 'Delete ' + $scope.selectedParagraphsIds.size + ' selected paragraph(s)?'
       $scope.showConfirmDialog(noteId, message, websocketMsgSrv.removeSelectedParagraph, true)
->>>>>>> 377f5e06
     } else {
       BootstrapDialog.alert({
         closable: true,
@@ -1483,21 +1387,13 @@
     if (!$scope.isSelectionMode()) {
       $scope.clearAllParagraphOutput(noteId)
     } else {
-<<<<<<< HEAD
-      let message = 'Clear output ' + $scope.selectedParagraphsId.size + ' selected paragraph(s)?'
-=======
       let message = 'Clear output ' + $scope.selectedParagraphsIds.size + ' selected paragraph(s)?'
->>>>>>> 377f5e06
       $scope.showConfirmDialog(noteId, message, websocketMsgSrv.clearSelectedParagraphsOutput, false)
     }
   }
 
   $scope.showConfirmDialog = function (noteId, dialogMessage, action, isCleanAfter) {
-<<<<<<< HEAD
-    if ($scope.selectedParagraphsId.length === 0) {
-=======
     if ($scope.selectedParagraphsIds.length === 0) {
->>>>>>> 377f5e06
       return false
     }
 
@@ -1518,11 +1414,7 @@
           })
           action(noteId, paragraphs)
           if (isCleanAfter) {
-<<<<<<< HEAD
-            $scope.clearParagraphsSelection()
-=======
             $scope.clearSelection()
->>>>>>> 377f5e06
           }
         }
       }
