/* jshint loopfunc: true */
/* global $: false */
/*
 * Licensed under the Apache License, Version 2.0 (the "License");
 * you may not use this file except in compliance with the License.
 * You may obtain a copy of the License at
 *
 *     http://www.apache.org/licenses/LICENSE-2.0
 *
 * Unless required by applicable law or agreed to in writing, software
 * distributed under the License is distributed on an "AS IS" BASIS,
 * WITHOUT WARRANTIES OR CONDITIONS OF ANY KIND, either express or implied.
 * See the License for the specific language governing permissions and
 * limitations under the License.
 */
'use strict';

angular.module('zeppelinWebApp').controller('NotebookCtrl', function($scope, $route, $routeParams, $location,
                                                                     $rootScope, $http, websocketMsgSrv,
                                                                     baseUrlSrv, $timeout, SaveAsService) {
  $scope.note = null;
  $scope.showEditor = false;
  $scope.editorToggled = false;
  $scope.tableToggled = false;
  $scope.viewOnly = false;
  $scope.showSetting = false;
  $scope.looknfeelOption = ['default', 'simple', 'report'];
  $scope.cronOption = [
    {name: 'None', value: undefined},
    {name: '1m', value: '0 0/1 * * * ?'},
    {name: '5m', value: '0 0/5 * * * ?'},
    {name: '1h', value: '0 0 0/1 * * ?'},
    {name: '3h', value: '0 0 0/3 * * ?'},
    {name: '6h', value: '0 0 0/6 * * ?'},
    {name: '12h', value: '0 0 0/12 * * ?'},
    {name: '1d', value: '0 0 0 * * ?'}
  ];

  $scope.interpreterSettings = [];
  $scope.interpreterBindings = [];
  $scope.isNoteDirty = null;
  $scope.saveTimer = null;

  var connectedOnce = false;

  // user auto complete related
  $scope.suggestions = [];
  $scope.selectIndex = -1;
  var selectedUser = '';
  var selectedUserIndex = 0;
  var previousSelectedList = [];
  var previousSelectedListOwners = [];
  var previousSelectedListReaders = [];
  var previousSelectedListWriters = [];
  var searchText = [];
  $scope.role = '';

  $scope.getCronOptionNameFromValue = function(value) {
    if (!value) {
      return '';
    }

    for (var o in $scope.cronOption) {
      if ($scope.cronOption[o].value === value) {
        return $scope.cronOption[o].name;
      }
    }
    return value;
  };

  /** Init the new controller */
  var initNotebook = function() {
    websocketMsgSrv.getNotebook($routeParams.noteId);

    var currentRoute = $route.current;
    if (currentRoute) {
      setTimeout(
        function() {
          var routeParams = currentRoute.params;
          var $id = $('#' + routeParams.paragraph + '_container');

          if ($id.length > 0) {
            // adjust for navbar
            var top = $id.offset().top - 103;
            $('html, body').scrollTo({top: top, left: 0});
          }

          // force notebook reload on user change
          $scope.$on('setNoteMenu', function(event, note) {
            initNotebook();
          });
        },
        1000
      );
    }
  };

  initNotebook();

  $scope.focusParagraphOnClick = function(clickEvent) {
    if (!$scope.note) {
      return;
    }
    for (var i = 0; i < $scope.note.paragraphs.length; i++) {
      var paragraphId = $scope.note.paragraphs[i].id;
      if (jQuery.contains(angular.element('#' + paragraphId + '_container')[0], clickEvent.target)) {
        $scope.$broadcast('focusParagraph', paragraphId, 0, true);
        break;
      }
    }
  };

  // register mouseevent handler for focus paragraph
  document.addEventListener('click', $scope.focusParagraphOnClick);

  $scope.keyboardShortcut = function(keyEvent) {
    // handle keyevent
    if (!$scope.viewOnly) {
      $scope.$broadcast('keyEvent', keyEvent);
    }
  };

  // register mouseevent handler for focus paragraph
  document.addEventListener('keydown', $scope.keyboardShortcut);

  /** Remove the note and go back tot he main page */
  /** TODO(anthony): In the nearly future, go back to the main page and telle to the dude that the note have been remove */
  $scope.removeNote = function(noteId) {
    BootstrapDialog.confirm({
      closable: true,
      title: '',
      message: 'Do you want to delete this notebook?',
      callback: function(result) {
        if (result) {
          websocketMsgSrv.deleteNotebook(noteId);
          $location.path('/');
        }
      }
    });
  };

  //Export notebook
  $scope.exportNotebook = function() {
    var jsonContent = JSON.stringify($scope.note);
    SaveAsService.SaveAs(jsonContent, $scope.note.name, 'json');
  };

  //Clone note
  $scope.cloneNote = function(noteId) {
    BootstrapDialog.confirm({
      closable: true,
      title: '',
      message: 'Do you want to clone this notebook?',
      callback: function(result) {
        if (result) {
          websocketMsgSrv.cloneNotebook(noteId);
          $location.path('/');
        }
      }
    });
  };

  // checkpoint/commit notebook
  $scope.checkpointNotebook = function(commitMessage) {
    BootstrapDialog.confirm({
      closable: true,
      title: '',
      message: 'Commit notebook to current repository?',
      callback: function(result) {
        if (result) {
          websocketMsgSrv.checkpointNotebook($routeParams.noteId, commitMessage);
        }
      }
    });
    document.getElementById('note.checkpoint.message').value = '';
  };

  // receive certain revision of note
  $scope.$on('noteRevision', function(event, data) {
    console.log('received note revision %o', data);
    //TODO(xxx): render it
  });

  $scope.runNote = function() {
    BootstrapDialog.confirm({
      closable: true,
      title: '',
      message: 'Run all paragraphs?',
      callback: function(result) {
        if (result) {
          _.forEach($scope.note.paragraphs, function(n, key) {
            angular.element('#' + n.id + '_paragraphColumn_main').scope().runParagraph(n.text);
          });
        }
      }
    });
  };

  $scope.saveNote = function() {
    if ($scope.note && $scope.note.paragraphs) {
      _.forEach($scope.note.paragraphs, function(n, key) {
        angular.element('#' + n.id + '_paragraphColumn_main').scope().saveParagraph();
      });
      $scope.isNoteDirty = null;
    }
  };

  $scope.clearAllParagraphOutput = function() {
    BootstrapDialog.confirm({
      closable: true,
      title: '',
      message: 'Do you want to clear all output?',
      callback: function(result) {
        if (result) {
          _.forEach($scope.note.paragraphs, function(n, key) {
            angular.element('#' + n.id + '_paragraphColumn_main').scope().clearParagraphOutput();
          });
        }
      }
    });
  };

  $scope.toggleAllEditor = function() {
    if ($scope.editorToggled) {
      $scope.$broadcast('openEditor');
    } else {
      $scope.$broadcast('closeEditor');
    }
    $scope.editorToggled = !$scope.editorToggled;
  };

  $scope.showAllEditor = function() {
    $scope.$broadcast('openEditor');
  };

  $scope.hideAllEditor = function() {
    $scope.$broadcast('closeEditor');
  };

  $scope.toggleAllTable = function() {
    if ($scope.tableToggled) {
      $scope.$broadcast('openTable');
    } else {
      $scope.$broadcast('closeTable');
    }
    $scope.tableToggled = !$scope.tableToggled;
  };

  $scope.showAllTable = function() {
    $scope.$broadcast('openTable');
  };

  $scope.hideAllTable = function() {
    $scope.$broadcast('closeTable');
  };

  $scope.isNoteRunning = function() {
    var running = false;
    if (!$scope.note) { return false; }
    for (var i = 0; i < $scope.note.paragraphs.length; i++) {
      if ($scope.note.paragraphs[i].status === 'PENDING' || $scope.note.paragraphs[i].status === 'RUNNING') {
        running = true;
        break;
      }
    }
    return running;
  };

  $scope.killSaveTimer = function() {
    if ($scope.saveTimer) {
      $timeout.cancel($scope.saveTimer);
      $scope.saveTimer = null;
    }
  };

  $scope.startSaveTimer = function() {
    $scope.killSaveTimer();
    $scope.isNoteDirty = true;
    //console.log('startSaveTimer called ' + $scope.note.id);
    $scope.saveTimer = $timeout(function() {
      $scope.saveNote();
    }, 10000);
  };

  angular.element(window).on('beforeunload', function(e) {
    $scope.killSaveTimer();
    $scope.saveNote();
  });

  $scope.setLookAndFeel = function(looknfeel) {
    $scope.note.config.looknfeel = looknfeel;
    $scope.setConfig();
  };

  /** Set cron expression for this note **/
  $scope.setCronScheduler = function(cronExpr) {
    $scope.note.config.cron = cronExpr;
    $scope.setConfig();
  };

  /** Set the username of the user to be used to execute all notes in notebook **/
  $scope.setCronExecutingUser = function(cronExecutingUser) {
    $scope.note.config.cronExecutingUser = cronExecutingUser;
    $scope.setConfig();
  };

  /** Set release resource for this note **/
  $scope.setReleaseResource = function(value) {
    $scope.note.config.releaseresource = value;
    $scope.setConfig();
  };

  /** Update note config **/
  $scope.setConfig = function(config) {
    if (config) {
      $scope.note.config = config;
    }
    websocketMsgSrv.updateNotebook($scope.note.id, $scope.note.name, $scope.note.config);
  };

  /** Update the note name */
  $scope.sendNewName = function() {
    if ($scope.note.name) {
      websocketMsgSrv.updateNotebook($scope.note.id, $scope.note.name, $scope.note.config);
    }
  };

  var initializeLookAndFeel = function() {
    if (!$scope.note.config.looknfeel) {
      $scope.note.config.looknfeel = 'default';
    } else {
      $scope.viewOnly = $scope.note.config.looknfeel === 'report' ? true : false;
    }
    $rootScope.$broadcast('setLookAndFeel', $scope.note.config.looknfeel);
  };

  var cleanParagraphExcept = function(paragraphId, note) {
    var noteCopy = {};
    noteCopy.id = note.id;
    noteCopy.name = note.name;
    noteCopy.config = note.config;
    noteCopy.info = note.info;
    noteCopy.paragraphs = [];
    for (var i = 0; i < note.paragraphs.length; i++) {
      if (note.paragraphs[i].id === paragraphId) {
        noteCopy.paragraphs[0] = note.paragraphs[i];
        if (!noteCopy.paragraphs[0].config) {
          noteCopy.paragraphs[0].config = {};
        }
        noteCopy.paragraphs[0].config.editorHide = true;
        noteCopy.paragraphs[0].config.tableHide = false;
        break;
      }
    }
    return noteCopy;
  };

  var updateNote = function(note) {
    /** update Note name */
    if (note.name !== $scope.note.name) {
      console.log('change note name: %o to %o', $scope.note.name, note.name);
      $scope.note.name = note.name;
    }

    $scope.note.config = note.config;
    $scope.note.info = note.info;

    var newParagraphIds = note.paragraphs.map(function(x) {return x.id;});
    var oldParagraphIds = $scope.note.paragraphs.map(function(x) {return x.id;});

    var numNewParagraphs = newParagraphIds.length;
    var numOldParagraphs = oldParagraphIds.length;

    var paragraphToBeFocused;
    var focusedParagraph;
    for (var i = 0; i < $scope.note.paragraphs.length; i++) {
      var paragraphId = $scope.note.paragraphs[i].id;
      if (angular.element('#' + paragraphId + '_paragraphColumn_main').scope().paragraphFocused) {
        focusedParagraph = paragraphId;
        break;
      }
    }

    /** add a new paragraph */
    if (numNewParagraphs > numOldParagraphs) {
      for (var index in newParagraphIds) {
        if (oldParagraphIds[index] !== newParagraphIds[index]) {
          $scope.note.paragraphs.splice(index, 0, note.paragraphs[index]);
          paragraphToBeFocused = note.paragraphs[index].id;
          break;
        }
        $scope.$broadcast('updateParagraph', {
          note: $scope.note, // pass the note object to paragraph scope
          paragraph: note.paragraphs[index]});
      }
    }

    /** update or move paragraph */
    if (numNewParagraphs === numOldParagraphs) {
      for (var idx in newParagraphIds) {
        var newEntry = note.paragraphs[idx];
        if (oldParagraphIds[idx] === newParagraphIds[idx]) {
          $scope.$broadcast('updateParagraph', {
            note: $scope.note, // pass the note object to paragraph scope
            paragraph: newEntry});
        } else {
          // move paragraph
          var oldIdx = oldParagraphIds.indexOf(newParagraphIds[idx]);
          $scope.note.paragraphs.splice(oldIdx, 1);
          $scope.note.paragraphs.splice(idx, 0, newEntry);
          // rebuild id list since paragraph has moved.
          oldParagraphIds = $scope.note.paragraphs.map(function(x) {return x.id;});
        }

        if (focusedParagraph === newParagraphIds[idx]) {
          paragraphToBeFocused = focusedParagraph;
        }
      }
    }

    /** remove paragraph */
    if (numNewParagraphs < numOldParagraphs) {
      for (var oldidx in oldParagraphIds) {
        if (oldParagraphIds[oldidx] !== newParagraphIds[oldidx]) {
          $scope.note.paragraphs.splice(oldidx, 1);
          break;
        }
      }
    }

    // restore focus of paragraph
    for (var f = 0; f < $scope.note.paragraphs.length; f++) {
      if (paragraphToBeFocused === $scope.note.paragraphs[f].id) {
        $scope.note.paragraphs[f].focus = true;
      }
    }
  };

  var getInterpreterBindings = function(callback) {
    $http.get(baseUrlSrv.getRestApiBase() + '/notebook/interpreter/bind/' + $scope.note.id).
    success(function(data, status, headers, config) {
      $scope.interpreterBindings = data.body;
      $scope.interpreterBindingsOrig = angular.copy($scope.interpreterBindings); // to check dirty
      if (callback) {
        callback();
      }
    }).
    error(function(data, status, headers, config) {
      if (status !== 0) {
        console.log('Error %o %o', status, data.message);
      }
    });
  };

  var getInterpreterBindingsCallBack = function() {
    var selected = false;
    var key;
    var setting;

    for (key in $scope.interpreterBindings) {
      setting = $scope.interpreterBindings[key];
      if (setting.selected) {
        selected = true;
        break;
      }
    }

    if (!selected) {
      // make default selection
      var selectedIntp = {};
      for (key in $scope.interpreterBindings) {
        setting = $scope.interpreterBindings[key];
        if (!selectedIntp[setting.name]) {
          setting.selected = true;
          selectedIntp[setting.name] = true;
        }
      }
      $scope.showSetting = true;
    }
  };

  $scope.interpreterSelectionListeners = {
    accept: function(sourceItemHandleScope, destSortableScope) {return true;},
    itemMoved: function(event) {},
    orderChanged: function(event) {}
  };

  $scope.openSetting = function() {
    $scope.showSetting = true;
    getInterpreterBindings();
  };

  $scope.closeSetting = function() {
    if (isSettingDirty()) {
      BootstrapDialog.confirm({
        closable: true,
        title: '',
        message: 'Interpreter setting changes will be discarded.',
        callback: function(result) {
          if (result) {
            $scope.$apply(function() {
              $scope.showSetting = false;
            });
          }
        }
      });
    } else {
      $scope.showSetting = false;
    }
  };

  $scope.saveSetting = function() {
    var selectedSettingIds = [];
    for (var no in $scope.interpreterBindings) {
      var setting = $scope.interpreterBindings[no];
      if (setting.selected) {
        selectedSettingIds.push(setting.id);
      }
    }

    $http.put(baseUrlSrv.getRestApiBase() + '/notebook/interpreter/bind/' + $scope.note.id,
              selectedSettingIds).
    success(function(data, status, headers, config) {
      console.log('Interpreter binding %o saved', selectedSettingIds);
      $scope.showSetting = false;
    }).
    error(function(data, status, headers, config) {
      console.log('Error %o %o', status, data.message);
    });
  };

  $scope.toggleSetting = function() {
    if ($scope.showSetting) {
      $scope.closeSetting();
    } else {
      $scope.openSetting();
      $scope.closePermissions();
    }
  };

  var getPermissions = function(callback) {
    $http.get(baseUrlSrv.getRestApiBase() + '/notebook/' + $scope.note.id + '/permissions').
    success(function(data, status, headers, config) {
      $scope.permissions = data.body;
      $scope.permissionsOrig = angular.copy($scope.permissions); // to check dirty
      if (callback) {
        callback();
      }
    }).
    error(function(data, status, headers, config) {
      if (status !== 0) {
        console.log('Error %o %o', status, data.message);
      }
    });
  };

  $scope.openPermissions = function() {
    $scope.showPermissions = true;
    getPermissions();
  };

  $scope.closePermissions = function() {
    if (isPermissionsDirty()) {
      BootstrapDialog.confirm({
        closable: true,
        title: '',
        message: 'Changes will be discarded.',
        callback: function(result) {
          if (result) {
            $scope.$apply(function() {
              $scope.showPermissions = false;
            });
          }
        }
      });
    } else {
      $scope.showPermissions = false;
    }
  };

  function convertPermissionsToArray() {
    if (!angular.isArray($scope.permissions.owners)) {
      $scope.permissions.owners = $scope.permissions.owners.split(',');
    }
    if (!angular.isArray($scope.permissions.readers)) {
      $scope.permissions.readers = $scope.permissions.readers.split(',');
    }
    if (!angular.isArray($scope.permissions.writers)) {
      $scope.permissions.writers = $scope.permissions.writers.split(',');
    }
  }

  $scope.savePermissions = function() {
    convertPermissionsToArray();
    $http.put(baseUrlSrv.getRestApiBase() + '/notebook/' + $scope.note.id + '/permissions',
      $scope.permissions, {withCredentials: true}).
      success(function(data, status, headers, config) {
        getPermissions(function() {
          console.log('Note permissions %o saved', $scope.permissions);
          BootstrapDialog.alert({
            closable: true,
            title: 'Permissions Saved Successfully!!!',
            message: 'Owners : ' + $scope.permissions.owners + '\n\n' + 'Readers : ' +
            $scope.permissions.readers + '\n\n' + 'Writers  : ' + $scope.permissions.writers
          });
          $scope.showPermissions = false;
        });
      }).
      error(function(data, status, headers, config) {
        console.log('Error %o %o', status, data.message);
        BootstrapDialog.show({
          closable: false,
          closeByBackdrop: false,
          closeByKeyboard: false,
          title: 'Insufficient privileges',
          message: data.message,
          buttons: [
            {
              label: 'Login',
              action: function(dialog) {
                dialog.close();
                angular.element('#loginModal').modal({
                  show: 'true'
                });
              }
            },
            {
              label: 'Cancel',
              action: function(dialog) {
                dialog.close();
                $location.path('/');
              }
            }
          ]
        });
      });
  };

  $scope.togglePermissions = function() {
    if ($scope.showPermissions) {
      $scope.closePermissions();
    } else {
      $scope.openPermissions();
      $scope.closeSetting();
    }
  };

  var isSettingDirty = function() {
    if (angular.equals($scope.interpreterBindings, $scope.interpreterBindingsOrig)) {
      return false;
    } else {
      return true;
    }
  };

  var isPermissionsDirty = function() {
    if (angular.equals($scope.permissions, $scope.permissionsOrig)) {
      return false;
    } else {
      return true;
    }
  };

  function checkPreviousRole(role) {
    var i = 0;
    if (role !== $scope.role) {
      if ($scope.role === 'owners') {
        previousSelectedListOwners = [];
        for (i = 0; i < previousSelectedList.length; i++) {
          previousSelectedListOwners[i] = previousSelectedList[i];
        }
      }
      if ($scope.role === 'readers') {
        previousSelectedListReaders = [];
        for (i = 0; i < previousSelectedList.length; i++) {
          previousSelectedListReaders[i] = previousSelectedList[i];
        }
      }
      if ($scope.role === 'writers') {
        previousSelectedListWriters = [];
        for (i = 0; i < previousSelectedList.length; i++) {
          previousSelectedListWriters[i] = previousSelectedList[i];
        }
      }

      $scope.role = role;
      previousSelectedList = [];
      if (role === 'owners') {
        for (i = 0; i < previousSelectedListOwners.length; i++) {
          previousSelectedList[i] = previousSelectedListOwners[i];
        }
      }
      if (role === 'readers') {
        for (i = 0; i < previousSelectedListReaders.length; i++) {
          previousSelectedList[i] = previousSelectedListReaders[i];
        }
      }
      if (role === 'writers') {
        for (i = 0; i < previousSelectedListWriters.length; i++) {
          previousSelectedList[i] = previousSelectedListWriters[i];
        }
      }
    }
  }

  function convertToArray(role) {
    if (!$scope.permissions) {
      return;
    } else if (role === 'owners' && typeof $scope.permissions.owners === 'string') {
      searchText = $scope.permissions.owners.split(',');
    } else if (role === 'readers' && typeof $scope.permissions.readers === 'string') {
      searchText = $scope.permissions.readers.split(',');
    } else if (role === 'writers' && typeof $scope.permissions.writers === 'string') {
      searchText = $scope.permissions.writers.split(',');
    }

    for (var i = 0; i < searchText.length; i++) {
      searchText[i] = searchText[i].trim();
    }
  }

  function convertToString(role) {
    if (role === 'owners') {
      $scope.permissions.owners = searchText.join();
    } else if (role === 'readers') {
      $scope.permissions.readers = searchText.join();
    } else if (role === 'writers') {
      $scope.permissions.writers = searchText.join();
    }
  }

  function getSuggestions(searchQuery) {
    $scope.suggestions = [];
    $http.get(baseUrlSrv.getRestApiBase() + '/security/userlist/' + searchQuery).then(function
    (response) {
      var userlist = angular.fromJson(response.data).body;
      for (var k in userlist) {
        $scope.suggestions.push(userlist[k]);
      }
    });
  }

  function updatePreviousList() {
    for (var i = 0; i < searchText.length; i++) {
      previousSelectedList[i] = searchText[i];
    }
  }

  var getChangedIndex = function() {
    if (previousSelectedList.length === 0) {
      selectedUserIndex = searchText.length - 1;
    } else {
      for (var i = 0; i < searchText.length; i++) {
        if (previousSelectedList[i] !== searchText[i]) {
          selectedUserIndex = i;
          previousSelectedList = [];
          break;
        }
      }
    }
    updatePreviousList();
  };

  $scope.$watch('permissions.owners', _.debounce(function(readers) {
    $scope.$apply(function() {
      $scope.search('owners');
    });
  }, 350));

  $scope.$watch('permissions.readers', _.debounce(function(readers) {
    $scope.$apply(function() {
      $scope.search('readers');
    });
  }, 350));

  $scope.$watch('permissions.writers', _.debounce(function(readers) {
    $scope.$apply(function() {
      $scope.search('writers');
    });
  }, 350));

  // function to find suggestion list on change
  $scope.search = function(role) {
    angular.element('.userlist').show();
    convertToArray(role);
    checkPreviousRole(role);
    getChangedIndex();
    $scope.selectIndex = -1;
    $scope.suggestions = [];
    selectedUser = searchText[selectedUserIndex];
    if (selectedUser !== '') {
      getSuggestions(selectedUser);
    } else {
      $scope.suggestions = [];
    }
  };

  var checkIfSelected = function() {
    if (($scope.suggestions.length === 0) &&
      ($scope.selectIndex < 0 || $scope.selectIndex >= $scope.suggestions.length) ||
      ($scope.suggestions.length !== 0 && ($scope.selectIndex < 0 || $scope.selectIndex >= $scope.suggestions.length))
    ) {
      searchText[selectedUserIndex] = selectedUser;
      $scope.suggestions = [];
      return true;
    } else {
      return false;
    }
  };

  $scope.checkKeyDown = function(event, role) {
    if (event.keyCode === 40) {
      event.preventDefault();
      if ($scope.selectIndex + 1 !== $scope.suggestions.length) {
        $scope.selectIndex++;
      }
    } else if (event.keyCode === 38) {
      event.preventDefault();

      if ($scope.selectIndex - 1 !== -1) {
        $scope.selectIndex--;

      }
    } else if (event.keyCode === 13) {
      event.preventDefault();
      if (!checkIfSelected()) {
        selectedUser = $scope.suggestions[$scope.selectIndex];
        searchText[selectedUserIndex] = $scope.suggestions[$scope.selectIndex];
        updatePreviousList();
        convertToString(role);
        $scope.suggestions = [];
      }
    }
  };

  $scope.checkKeyUp = function(event) {
    if (event.keyCode !== 8 || event.keyCode !== 46) {
      if (searchText[selectedUserIndex] === '') {
        $scope.suggestions = [];
      }
    }
  };

  $scope.assignValueAndHide = function(index, role) {
    searchText[selectedUserIndex] = $scope.suggestions[index];
    updatePreviousList();
    convertToString(role);
    $scope.suggestions = [];
  };

  angular.element(document).click(function() {
    angular.element('.userlist').hide();
    angular.element('.ace_autocomplete').hide();
  });

<<<<<<< HEAD
=======
  /*
  ** $scope.$on functions below
  */

  $scope.$on('setConnectedStatus', function(event, param) {
    if (connectedOnce && param) {
      initNotebook();
    }
    connectedOnce = true;
  });

  $scope.$on('moveParagraphUp', function(event, paragraphId) {
    var newIndex = -1;
    for (var i = 0; i < $scope.note.paragraphs.length; i++) {
      if ($scope.note.paragraphs[i].id === paragraphId) {
        newIndex = i - 1;
        break;
      }
    }
    if (newIndex < 0 || newIndex >= $scope.note.paragraphs.length) {
      return;
    }
    // save dirtyText of moving paragraphs.
    var prevParagraphId = $scope.note.paragraphs[newIndex].id;
    angular.element('#' + paragraphId + '_paragraphColumn_main').scope().saveParagraph();
    angular.element('#' + prevParagraphId + '_paragraphColumn_main').scope().saveParagraph();
    websocketMsgSrv.moveParagraph(paragraphId, newIndex);
  });

  $scope.$on('moveParagraphDown', function(event, paragraphId) {
    var newIndex = -1;
    for (var i = 0; i < $scope.note.paragraphs.length; i++) {
      if ($scope.note.paragraphs[i].id === paragraphId) {
        newIndex = i + 1;
        break;
      }
    }

    if (newIndex < 0 || newIndex >= $scope.note.paragraphs.length) {
      return;
    }
    // save dirtyText of moving paragraphs.
    var nextParagraphId = $scope.note.paragraphs[newIndex].id;
    angular.element('#' + paragraphId + '_paragraphColumn_main').scope().saveParagraph();
    angular.element('#' + nextParagraphId + '_paragraphColumn_main').scope().saveParagraph();
    websocketMsgSrv.moveParagraph(paragraphId, newIndex);
  });

  $scope.$on('moveFocusToPreviousParagraph', function(event, currentParagraphId) {
    var focus = false;
    for (var i = $scope.note.paragraphs.length - 1; i >= 0; i--) {
      if (focus === false) {
        if ($scope.note.paragraphs[i].id === currentParagraphId) {
          focus = true;
          continue;
        }
      } else {
        $scope.$broadcast('focusParagraph', $scope.note.paragraphs[i].id, -1);
        break;
      }
    }
  });

  $scope.$on('moveFocusToNextParagraph', function(event, currentParagraphId) {
    var focus = false;
    for (var i = 0; i < $scope.note.paragraphs.length; i++) {
      if (focus === false) {
        if ($scope.note.paragraphs[i].id === currentParagraphId) {
          focus = true;
          continue;
        }
      } else {
        $scope.$broadcast('focusParagraph', $scope.note.paragraphs[i].id, 0);
        break;
      }
    }
  });

  $scope.$on('insertParagraph', function(event, paragraphId, position) {
    var newIndex = -1;
    for (var i = 0; i < $scope.note.paragraphs.length; i++) {
      if ($scope.note.paragraphs[i].id === paragraphId) {
        //determine position of where to add new paragraph; default is below
        if (position === 'above') {
          newIndex = i;
        } else {
          newIndex = i + 1;
        }
        break;
      }
    }

    if (newIndex < 0 || newIndex > $scope.note.paragraphs.length) {
      return;
    }
    websocketMsgSrv.insertParagraph(newIndex);
  });

  $scope.$on('setNoteContent', function(event, note) {
    if (note === undefined) {
      $location.path('/');
    }

    $scope.paragraphUrl = $routeParams.paragraphId;
    $scope.asIframe = $routeParams.asIframe;
    if ($scope.paragraphUrl) {
      note = cleanParagraphExcept($scope.paragraphUrl, note);
      $rootScope.$broadcast('setIframe', $scope.asIframe);
    }

    if ($scope.note === null) {
      $scope.note = note;
    } else {
      updateNote(note);
    }
    initializeLookAndFeel();
    //open interpreter binding setting when there're none selected
    getInterpreterBindings(getInterpreterBindingsCallBack);
  });

  $scope.$on('$destroy', function() {
    angular.element(window).off('beforeunload');
    $scope.killSaveTimer();
    $scope.saveNote();

    document.removeEventListener('click', $scope.focusParagraphOnClick);
    document.removeEventListener('keydown', $scope.keyboardShortcut);
  });

>>>>>>> 473dc723
});<|MERGE_RESOLUTION|>--- conflicted
+++ resolved
@@ -853,8 +853,6 @@
     angular.element('.ace_autocomplete').hide();
   });
 
-<<<<<<< HEAD
-=======
   /*
   ** $scope.$on functions below
   */
@@ -984,5 +982,4 @@
     document.removeEventListener('keydown', $scope.keyboardShortcut);
   });
 
->>>>>>> 473dc723
 });