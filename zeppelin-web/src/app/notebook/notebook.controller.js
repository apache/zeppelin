--- conflicted
+++ resolved
@@ -62,8 +62,6 @@
   $scope.currentRevision = 'Head'
   $scope.revisionView = isRevisionPath($location.path())
 
-<<<<<<< HEAD
-=======
   $scope.$watch('note', function (value) {
     $rootScope.pageTitle = value ? value.name : 'Zeppelin'
   }, true)
@@ -75,7 +73,6 @@
     connectedOnce = true
   })
 
->>>>>>> 05870a96
   $scope.getCronOptionNameFromValue = function (value) {
     if (!value) {
       return ''
@@ -450,7 +447,6 @@
     if ($scope.note.paragraphs && $scope.note.paragraphs[0]) {
       $scope.note.paragraphs[0].focus = true
     }
-
     $rootScope.$broadcast('setLookAndFeel', $scope.note.config.looknfeel)
   }
 
