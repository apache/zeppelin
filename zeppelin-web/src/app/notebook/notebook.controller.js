/*
 * Licensed under the Apache License, Version 2.0 (the "License");
 * you may not use this file except in compliance with the License.
 * You may obtain a copy of the License at
 *
 *     http://www.apache.org/licenses/LICENSE-2.0
 *
 * Unless required by applicable law or agreed to in writing, software
 * distributed under the License is distributed on an "AS IS" BASIS,
 * WITHOUT WARRANTIES OR CONDITIONS OF ANY KIND, either express or implied.
 * See the License for the specific language governing permissions and
 * limitations under the License.
 */
'use strict';
(function() {

  angular.module('zeppelinWebApp').controller('NotebookCtrl', NotebookCtrl);

  NotebookCtrl.$inject = [
    '$scope',
    '$route',
    '$routeParams',
    '$location',
    '$rootScope',
    '$http',
    'websocketMsgSrv',
    'baseUrlSrv',
    '$timeout',
    'saveAsService',
    'ngToast'
  ];

  function NotebookCtrl($scope, $route, $routeParams, $location, $rootScope,
                        $http, websocketMsgSrv, baseUrlSrv, $timeout, saveAsService,
                        ngToast) {

    ngToast.dismiss();

    $scope.note = null;
    $scope.moment = moment;
    $scope.editorToggled = false;
    $scope.tableToggled = false;
    $scope.viewOnly = false;
    $scope.showSetting = false;
    $scope.looknfeelOption = ['default', 'simple', 'report'];
    $scope.cronOption = [
      {name: 'None', value: undefined},
      {name: '1m', value: '0 0/1 * * * ?'},
      {name: '5m', value: '0 0/5 * * * ?'},
      {name: '1h', value: '0 0 0/1 * * ?'},
      {name: '3h', value: '0 0 0/3 * * ?'},
      {name: '6h', value: '0 0 0/6 * * ?'},
      {name: '12h', value: '0 0 0/12 * * ?'},
      {name: '1d', value: '0 0 0 * * ?'}
    ];

    $scope.interpreterSettings = [];
    $scope.interpreterBindings = [];
    $scope.isNoteDirty = null;
    $scope.saveTimer = null;

    var connectedOnce = false;

    // user auto complete related
    $scope.noteRevisions = [];

    $scope.$on('setConnectedStatus', function(event, param) {
      if (connectedOnce && param) {
        initNotebook();
      }
      connectedOnce = true;
    });

    $scope.getCronOptionNameFromValue = function(value) {
      if (!value) {
        return '';
      }

      for (var o in $scope.cronOption) {
        if ($scope.cronOption[o].value === value) {
          return $scope.cronOption[o].name;
        }
      }
      return value;
    };

    /** Init the new controller */
    var initNotebook = function() {
      websocketMsgSrv.getNotebook($routeParams.noteId);
      websocketMsgSrv.listRevisionHistory($routeParams.noteId);
      var currentRoute = $route.current;
      if (currentRoute) {
        setTimeout(
          function() {
            var routeParams = currentRoute.params;
            var $id = angular.element('#' + routeParams.paragraph + '_container');

            if ($id.length > 0) {
              // adjust for navbar
              var top = $id.offset().top - 103;
              angular.element('html, body').scrollTo({top: top, left: 0});
            }

            // force notebook reload on user change
            $scope.$on('setNoteMenu', function(event, note) {
              initNotebook();
            });
          },
          1000
        );
      }
    };

    initNotebook();

    $scope.focusParagraphOnClick = function(clickEvent) {
      if (!$scope.note) {
        return;
      }
      for (var i = 0; i < $scope.note.paragraphs.length; i++) {
        var paragraphId = $scope.note.paragraphs[i].id;
        if (jQuery.contains(angular.element('#' + paragraphId + '_container')[0], clickEvent.target)) {
          $scope.$broadcast('focusParagraph', paragraphId, 0, true);
          break;
        }
      }
    };

    // register mouseevent handler for focus paragraph
    document.addEventListener('click', $scope.focusParagraphOnClick);

    $scope.keyboardShortcut = function(keyEvent) {
      // handle keyevent
      if (!$scope.viewOnly) {
        $scope.$broadcast('keyEvent', keyEvent);
      }
    };

    // register mouseevent handler for focus paragraph
    document.addEventListener('keydown', $scope.keyboardShortcut);

    /** Remove the note and go back tot he main page */
    /** TODO(anthony): In the nearly future, go back to the main page and telle to the dude that the note have been remove */
    $scope.removeNote = function(noteId) {
      BootstrapDialog.confirm({
        closable: true,
        title: '',
        message: 'Do you want to delete this notebook?',
        callback: function(result) {
          if (result) {
            websocketMsgSrv.deleteNotebook(noteId);
            $location.path('/');
          }
        }
      });
    };

    //Export notebook
    $scope.exportNotebook = function() {
      var jsonContent = JSON.stringify($scope.note);
      saveAsService.saveAs(jsonContent, $scope.note.name, 'json');
    };

    //Clone note
    $scope.cloneNote = function(noteId) {
      BootstrapDialog.confirm({
        closable: true,
        title: '',
        message: 'Do you want to clone this notebook?',
        callback: function(result) {
          if (result) {
            websocketMsgSrv.cloneNotebook(noteId);
            $location.path('/');
          }
        }
      });
    };

    // checkpoint/commit notebook
    $scope.checkpointNotebook = function(commitMessage) {
      BootstrapDialog.confirm({
        closable: true,
        title: '',
        message: 'Commit notebook to current repository?',
        callback: function(result) {
          if (result) {
            websocketMsgSrv.checkpointNotebook($routeParams.noteId, commitMessage);
          }
        }
      });
      document.getElementById('note.checkpoint.message').value = '';
    };

    $scope.$on('listRevisionHistory', function(event, data) {
      console.log('We got the revisions %o', data);
      $scope.noteRevisions = data.revisionList;
    });

    // receive certain revision of note
    $scope.$on('noteRevision', function(event, data) {
      console.log('received note revision %o', data);
      //TODO(xxx): render it
    });

    $scope.runNote = function() {
      BootstrapDialog.confirm({
        closable: true,
        title: '',
        message: 'Run all paragraphs?',
        callback: function(result) {
          if (result) {
            _.forEach($scope.note.paragraphs, function(n, key) {
              angular.element('#' + n.id + '_paragraphColumn_main').scope().runParagraph(n.text);
            });
          }
        }
      });
    };

    $scope.saveNote = function() {
      if ($scope.note && $scope.note.paragraphs) {
        _.forEach($scope.note.paragraphs, function(n, key) {
          angular.element('#' + n.id + '_paragraphColumn_main').scope().saveParagraph();
        });
        $scope.isNoteDirty = null;
      }
    };

    $scope.clearAllParagraphOutput = function() {
      BootstrapDialog.confirm({
        closable: true,
        title: '',
        message: 'Do you want to clear all output?',
        callback: function(result) {
          if (result) {
            _.forEach($scope.note.paragraphs, function(n, key) {
              angular.element('#' + n.id + '_paragraphColumn_main').scope().clearParagraphOutput();
            });
          }
        }
      });
    };

    $scope.toggleAllEditor = function() {
      if ($scope.editorToggled) {
        $scope.$broadcast('openEditor');
      } else {
        $scope.$broadcast('closeEditor');
      }
      $scope.editorToggled = !$scope.editorToggled;
    };

    $scope.showAllEditor = function() {
      $scope.$broadcast('openEditor');
    };

    $scope.hideAllEditor = function() {
      $scope.$broadcast('closeEditor');
    };

    $scope.toggleAllTable = function() {
      if ($scope.tableToggled) {
        $scope.$broadcast('openTable');
      } else {
        $scope.$broadcast('closeTable');
      }
      $scope.tableToggled = !$scope.tableToggled;
    };

    $scope.showAllTable = function() {
      $scope.$broadcast('openTable');
    };

    $scope.hideAllTable = function() {
      $scope.$broadcast('closeTable');
    };

    $scope.isNoteRunning = function() {
      var running = false;
      if (!$scope.note) { return false; }
      for (var i = 0; i < $scope.note.paragraphs.length; i++) {
        if ($scope.note.paragraphs[i].status === 'PENDING' || $scope.note.paragraphs[i].status === 'RUNNING') {
          running = true;
          break;
        }
      }
      return running;
    };

    $scope.killSaveTimer = function() {
      if ($scope.saveTimer) {
        $timeout.cancel($scope.saveTimer);
        $scope.saveTimer = null;
      }
    };

    $scope.startSaveTimer = function() {
      $scope.killSaveTimer();
      $scope.isNoteDirty = true;
      //console.log('startSaveTimer called ' + $scope.note.id);
      $scope.saveTimer = $timeout(function() {
        $scope.saveNote();
      }, 10000);
    };

    angular.element(window).on('beforeunload', function(e) {
      $scope.killSaveTimer();
      $scope.saveNote();
    });

    $scope.setLookAndFeel = function(looknfeel) {
      $scope.note.config.looknfeel = looknfeel;
      $scope.setConfig();
    };

    /** Set cron expression for this note **/
    $scope.setCronScheduler = function(cronExpr) {
      $scope.note.config.cron = cronExpr;
      $scope.setConfig();
    };

    /** Set the username of the user to be used to execute all notes in notebook **/
    $scope.setCronExecutingUser = function(cronExecutingUser) {
      $scope.note.config.cronExecutingUser = cronExecutingUser;
      $scope.setConfig();
    };

    /** Set release resource for this note **/
    $scope.setReleaseResource = function(value) {
      $scope.note.config.releaseresource = value;
      $scope.setConfig();
    };

    /** Update note config **/
    $scope.setConfig = function(config) {
      if (config) {
        $scope.note.config = config;
      }
      websocketMsgSrv.updateNotebook($scope.note.id, $scope.note.name, $scope.note.config);
    };

    /** Update the note name */
    $scope.sendNewName = function() {
      if ($scope.note.name) {
        websocketMsgSrv.updateNotebook($scope.note.id, $scope.note.name, $scope.note.config);
      }
    };

    var initializeLookAndFeel = function() {
      if (!$scope.note.config.looknfeel) {
        $scope.note.config.looknfeel = 'default';
      } else {
        $scope.viewOnly = $scope.note.config.looknfeel === 'report' ? true : false;
      }
      $scope.note.paragraphs[0].focus = true;
      $rootScope.$broadcast('setLookAndFeel', $scope.note.config.looknfeel);
    };

    var cleanParagraphExcept = function(paragraphId, note) {
      var noteCopy = {};
      noteCopy.id = note.id;
      noteCopy.name = note.name;
      noteCopy.config = note.config;
      noteCopy.info = note.info;
      noteCopy.paragraphs = [];
      for (var i = 0; i < note.paragraphs.length; i++) {
        if (note.paragraphs[i].id === paragraphId) {
          noteCopy.paragraphs[0] = note.paragraphs[i];
          if (!noteCopy.paragraphs[0].config) {
            noteCopy.paragraphs[0].config = {};
          }
          noteCopy.paragraphs[0].config.editorHide = true;
          noteCopy.paragraphs[0].config.tableHide = false;
          break;
        }
      }
      return noteCopy;
    };

    var updateNote = function(note) {
      /** update Note name */
      if (note.name !== $scope.note.name) {
        console.log('change note name: %o to %o', $scope.note.name, note.name);
        $scope.note.name = note.name;
      }

      $scope.note.config = note.config;
      $scope.note.info = note.info;

      var newParagraphIds = note.paragraphs.map(function(x) {return x.id;});
      var oldParagraphIds = $scope.note.paragraphs.map(function(x) {return x.id;});

      var numNewParagraphs = newParagraphIds.length;
      var numOldParagraphs = oldParagraphIds.length;

      var paragraphToBeFocused;
      var focusedParagraph;
      for (var i = 0; i < $scope.note.paragraphs.length; i++) {
        var paragraphId = $scope.note.paragraphs[i].id;
        if (angular.element('#' + paragraphId + '_paragraphColumn_main').scope().paragraphFocused) {
          focusedParagraph = paragraphId;
          break;
        }
      }

      /** add a new paragraph */
      if (numNewParagraphs > numOldParagraphs) {
        for (var index in newParagraphIds) {
          if (oldParagraphIds[index] !== newParagraphIds[index]) {
            $scope.note.paragraphs.splice(index, 0, note.paragraphs[index]);
            paragraphToBeFocused = note.paragraphs[index].id;
            break;
          }
          $scope.$broadcast('updateParagraph', {
            note: $scope.note, // pass the note object to paragraph scope
            paragraph: note.paragraphs[index]});
        }
      }

      /** update or move paragraph */
      if (numNewParagraphs === numOldParagraphs) {
        for (var idx in newParagraphIds) {
          var newEntry = note.paragraphs[idx];
          if (oldParagraphIds[idx] === newParagraphIds[idx]) {
            $scope.$broadcast('updateParagraph', {
              note: $scope.note, // pass the note object to paragraph scope
              paragraph: newEntry});
          } else {
            // move paragraph
            var oldIdx = oldParagraphIds.indexOf(newParagraphIds[idx]);
            $scope.note.paragraphs.splice(oldIdx, 1);
            $scope.note.paragraphs.splice(idx, 0, newEntry);
            // rebuild id list since paragraph has moved.
            oldParagraphIds = $scope.note.paragraphs.map(function(x) {return x.id;});
          }

          if (focusedParagraph === newParagraphIds[idx]) {
            paragraphToBeFocused = focusedParagraph;
          }
        }
      }

      /** remove paragraph */
      if (numNewParagraphs < numOldParagraphs) {
        for (var oldidx in oldParagraphIds) {
          if (oldParagraphIds[oldidx] !== newParagraphIds[oldidx]) {
            $scope.note.paragraphs.splice(oldidx, 1);
            break;
          }
        }
      }

      // restore focus of paragraph
      for (var f = 0; f < $scope.note.paragraphs.length; f++) {
        if (paragraphToBeFocused === $scope.note.paragraphs[f].id) {
          $scope.note.paragraphs[f].focus = true;
        }
      }
    };

    var getInterpreterBindings = function() {
      websocketMsgSrv.getInterpreterBindings($scope.note.id);
    };

    $scope.$on('interpreterBindings', function(event, data) {
      $scope.interpreterBindings = data.interpreterBindings;
      $scope.interpreterBindingsOrig = angular.copy($scope.interpreterBindings); // to check dirty

      var selected = false;
      var key;
      var setting;

      for (key in $scope.interpreterBindings) {
        setting = $scope.interpreterBindings[key];
        if (setting.selected) {
          selected = true;
          break;
        }
      }

      if (!selected) {
        // make default selection
        var selectedIntp = {};
        for (key in $scope.interpreterBindings) {
          setting = $scope.interpreterBindings[key];
          if (!selectedIntp[setting.name]) {
            setting.selected = true;
            selectedIntp[setting.name] = true;
          }
        }
        $scope.showSetting = true;
      }
    });

    $scope.interpreterSelectionListeners = {
      accept: function(sourceItemHandleScope, destSortableScope) {return true;},
      itemMoved: function(event) {},
      orderChanged: function(event) {}
    };

    $scope.openSetting = function() {
      $scope.showSetting = true;
      getInterpreterBindings();
    };

    $scope.closeSetting = function() {
      if (isSettingDirty()) {
        BootstrapDialog.confirm({
          closable: true,
          title: '',
          message: 'Interpreter setting changes will be discarded.',
          callback: function(result) {
            if (result) {
              $scope.$apply(function() {
                $scope.showSetting = false;
              });
            }
          }
        });
      } else {
        $scope.showSetting = false;
      }
    };

    $scope.saveSetting = function() {
      var selectedSettingIds = [];
      for (var no in $scope.interpreterBindings) {
        var setting = $scope.interpreterBindings[no];
        if (setting.selected) {
          selectedSettingIds.push(setting.id);
        }
      }
      websocketMsgSrv.saveInterpreterBindings($scope.note.id, selectedSettingIds);
      console.log('Interpreter bindings %o saved', selectedSettingIds);
      $scope.showSetting = false;
    };

    $scope.toggleSetting = function() {
      if ($scope.showSetting) {
        $scope.closeSetting();
      } else {
        $scope.openSetting();
        $scope.closePermissions();
      }
    };

    var getPermissions = function(callback) {
      $http.get(baseUrlSrv.getRestApiBase() + '/notebook/' + $scope.note.id + '/permissions').
      success(function(data, status, headers, config) {
        $scope.permissions = data.body;
        $scope.permissionsOrig = angular.copy($scope.permissions); // to check dirty

        var selectJson = {
          tokenSeparators: [',', ' '],
          ajax: {
            url: function(params) {
              if (!params.term) {
                return false;
              }
              return baseUrlSrv.getRestApiBase() + '/security/userlist/' + params.term;
            },
            delay: 250,
            processResults: function(data, params) {
              var results = [];

              if (data.body.users.length !== 0) {
                var users = [];
                for (var len = 0; len < data.body.users.length; len++) {
                  users.push({
                    'id': data.body.users[len],
                    'text': data.body.users[len]
                  });
                }
                results.push({
                  'text': 'Users :',
                  'children': users
                });
              }
              if (data.body.roles.length !== 0) {
                var roles = [];
                for (var len = 0; len < data.body.roles.length; len++) {
                  roles.push({
                    'id': data.body.roles[len],
                    'text': data.body.roles[len]
                  });
                }
                results.push({
                  'text': 'Roles :',
                  'children': roles
                });
              }
              return {
                results: results,
                pagination: {
                  more: false
                }
              };
            },
            cache: false
          },
          width: ' ',
          tags: true,
          minimumInputLength: 3
        };

        angular.element('#selectOwners').select2(selectJson);
        angular.element('#selectReaders').select2(selectJson);
        angular.element('#selectWriters').select2(selectJson);
        if (callback) {
          callback();
        }
      }).
      error(function(data, status, headers, config) {
        if (status !== 0) {
          console.log('Error %o %o', status, data.message);
        }
      });
    };

    $scope.openPermissions = function() {
      $scope.showPermissions = true;
      getPermissions();
    };

    $scope.closePermissions = function() {
      if (isPermissionsDirty()) {
        BootstrapDialog.confirm({
          closable: true,
          title: '',
          message: 'Changes will be discarded.',
          callback: function(result) {
            if (result) {
              $scope.$apply(function() {
                $scope.showPermissions = false;
              });
            }
          }
        });
      } else {
        $scope.showPermissions = false;
      }
    };

    function convertPermissionsToArray() {
      $scope.permissions.owners = angular.element('#selectOwners').val();
      $scope.permissions.readers = angular.element('#selectReaders').val();
      $scope.permissions.writers = angular.element('#selectWriters').val();
    }

    $scope.savePermissions = function() {
      convertPermissionsToArray();
      $http.put(baseUrlSrv.getRestApiBase() + '/notebook/' + $scope.note.id + '/permissions',
        $scope.permissions, {withCredentials: true}).
        success(function(data, status, headers, config) {
          getPermissions(function() {
            console.log('Note permissions %o saved', $scope.permissions);
            BootstrapDialog.alert({
              closable: true,
              title: 'Permissions Saved Successfully!!!',
              message: 'Owners : ' + $scope.permissions.owners + '\n\n' + 'Readers : ' +
              $scope.permissions.readers + '\n\n' + 'Writers  : ' + $scope.permissions.writers
            });
<<<<<<< HEAD
          }
        }
      });
    } else {
      $scope.showPermissions = false;
    }
  };

  function convertPermissionsToArray() {
    $scope.permissions.owners = angular.element('#selectOwners').val();
    $scope.permissions.readers = angular.element('#selectReaders').val();
    $scope.permissions.writers = angular.element('#selectWriters').val();
  }

  $scope.restartInterpreter = function(interpeter) {
    var thisConfirm = BootstrapDialog.confirm({
      closable: false,
      closeByBackdrop: false,
      closeByKeyboard: false,
      title: '',
      message: 'Do you want to restart ' + interpeter.name + ' interpreter?',
      callback: function(result) {
        if (result) {
          var payload  = {
            'noteId': $scope.note.id
          };

          thisConfirm.$modalFooter.find('button').addClass('disabled');
          thisConfirm.$modalFooter.find('button:contains("OK")')
            .html('<i class="fa fa-circle-o-notch fa-spin"></i> Saving Setting');

          $http.put(baseUrlSrv.getRestApiBase() + '/interpreter/setting/restart/' + interpeter.id, payload)
            .success(function(data, status, headers, config) {
            var index = _.findIndex($scope.interpreterSettings, {'id': interpeter.id});
            $scope.interpreterSettings[index] = data.body;
            thisConfirm.close();
          }).error(function(data, status, headers, config) {
            thisConfirm.close();
            console.log('Error %o %o', status, data.message);
            BootstrapDialog.show({
              title: 'Error restart interpreter.',
              message: data.message
            });
          });
          return false;
        }
      }
    });
  };

  $scope.savePermissions = function() {
    convertPermissionsToArray();
    $http.put(baseUrlSrv.getRestApiBase() + '/notebook/' + $scope.note.id + '/permissions',
      $scope.permissions, {withCredentials: true}).
      success(function(data, status, headers, config) {
        getPermissions(function() {
          console.log('Note permissions %o saved', $scope.permissions);
          BootstrapDialog.alert({
            closable: true,
            title: 'Permissions Saved Successfully!!!',
            message: 'Owners : ' + $scope.permissions.owners + '\n\n' + 'Readers : ' +
            $scope.permissions.readers + '\n\n' + 'Writers  : ' + $scope.permissions.writers
            $scope.showPermissions = false;
          });
        }).
        error(function(data, status, headers, config) {
          console.log('Error %o %o', status, data.message);
          BootstrapDialog.show({
            closable: false,
            closeByBackdrop: false,
            closeByKeyboard: false,
            title: 'Insufficient privileges',
            message: data.message,
            buttons: [
              {
                label: 'Login',
                action: function(dialog) {
                  dialog.close();
                  angular.element('#loginModal').modal({
                    show: 'true'
                  });
                }
              },
              {
                label: 'Cancel',
                action: function(dialog) {
                  dialog.close();
                  $location.path('/');
                }
              }
            ]
          });
        });
    };

    $scope.togglePermissions = function() {
      if ($scope.showPermissions) {
        $scope.closePermissions();
        angular.element('#selectOwners').select2({});
        angular.element('#selectReaders').select2({});
        angular.element('#selectWriters').select2({});
      } else {
        $scope.openPermissions();
        $scope.closeSetting();
      }
    };

    var isSettingDirty = function() {
      if (angular.equals($scope.interpreterBindings, $scope.interpreterBindingsOrig)) {
        return false;
      } else {
        return true;
      }
    };

    var isPermissionsDirty = function() {
      if (angular.equals($scope.permissions, $scope.permissionsOrig)) {
        return false;
      } else {
        return true;
      }
    };

    angular.element(document).click(function() {
      angular.element('.ace_autocomplete').hide();
    });

    /*
    ** $scope.$on functions below
    */

    $scope.$on('setConnectedStatus', function(event, param) {
      if (connectedOnce && param) {
        initNotebook();
      }
      connectedOnce = true;
    });

    $scope.$on('moveParagraphUp', function(event, paragraphId) {
      var newIndex = -1;
      for (var i = 0; i < $scope.note.paragraphs.length; i++) {
        if ($scope.note.paragraphs[i].id === paragraphId) {
          newIndex = i - 1;
          break;
        }
      }
      if (newIndex < 0 || newIndex >= $scope.note.paragraphs.length) {
        return;
      }
      // save dirtyText of moving paragraphs.
      var prevParagraphId = $scope.note.paragraphs[newIndex].id;
      angular.element('#' + paragraphId + '_paragraphColumn_main').scope().saveParagraph();
      angular.element('#' + prevParagraphId + '_paragraphColumn_main').scope().saveParagraph();
      websocketMsgSrv.moveParagraph(paragraphId, newIndex);
    });

    $scope.$on('moveParagraphDown', function(event, paragraphId) {
      var newIndex = -1;
      for (var i = 0; i < $scope.note.paragraphs.length; i++) {
        if ($scope.note.paragraphs[i].id === paragraphId) {
          newIndex = i + 1;
          break;
        }
      }

      if (newIndex < 0 || newIndex >= $scope.note.paragraphs.length) {
        return;
      }
      // save dirtyText of moving paragraphs.
      var nextParagraphId = $scope.note.paragraphs[newIndex].id;
      angular.element('#' + paragraphId + '_paragraphColumn_main').scope().saveParagraph();
      angular.element('#' + nextParagraphId + '_paragraphColumn_main').scope().saveParagraph();
      websocketMsgSrv.moveParagraph(paragraphId, newIndex);
    });

    $scope.$on('moveFocusToPreviousParagraph', function(event, currentParagraphId) {
      var focus = false;
      for (var i = $scope.note.paragraphs.length - 1; i >= 0; i--) {
        if (focus === false) {
          if ($scope.note.paragraphs[i].id === currentParagraphId) {
            focus = true;
            continue;
          }
        } else {
          $scope.$broadcast('focusParagraph', $scope.note.paragraphs[i].id, -1);
          break;
        }
      }
    });

    $scope.$on('moveFocusToNextParagraph', function(event, currentParagraphId) {
      var focus = false;
      for (var i = 0; i < $scope.note.paragraphs.length; i++) {
        if (focus === false) {
          if ($scope.note.paragraphs[i].id === currentParagraphId) {
            focus = true;
            continue;
          }
        } else {
          $scope.$broadcast('focusParagraph', $scope.note.paragraphs[i].id, 0);
          break;
        }
      }
    });

    $scope.$on('insertParagraph', function(event, paragraphId, position) {
      var newIndex = -1;
      for (var i = 0; i < $scope.note.paragraphs.length; i++) {
        if ($scope.note.paragraphs[i].id === paragraphId) {
          //determine position of where to add new paragraph; default is below
          if (position === 'above') {
            newIndex = i;
          } else {
            newIndex = i + 1;
          }
          break;
        }
      }

      if (newIndex < 0 || newIndex > $scope.note.paragraphs.length) {
        return;
      }
      websocketMsgSrv.insertParagraph(newIndex);
    });

    $scope.$on('setNoteContent', function(event, note) {
      if (note === undefined) {
        $location.path('/');
      }

      $scope.paragraphUrl = $routeParams.paragraphId;
      $scope.asIframe = $routeParams.asIframe;
      if ($scope.paragraphUrl) {
        note = cleanParagraphExcept($scope.paragraphUrl, note);
        $rootScope.$broadcast('setIframe', $scope.asIframe);
      }

      if ($scope.note === null) {
        $scope.note = note;
      } else {
        updateNote(note);
      }
      initializeLookAndFeel();
      //open interpreter binding setting when there're none selected
      getInterpreterBindings();
    });

    $scope.$on('$destroy', function() {
      angular.element(window).off('beforeunload');
      $scope.killSaveTimer();
      $scope.saveNote();

      document.removeEventListener('click', $scope.focusParagraphOnClick);
      document.removeEventListener('keydown', $scope.keyboardShortcut);
    });
  }

})();<|MERGE_RESOLUTION|>--- conflicted
+++ resolved
@@ -647,6 +647,42 @@
       $scope.permissions.writers = angular.element('#selectWriters').val();
     }
 
+    $scope.restartInterpreter = function(interpeter) {
+      var thisConfirm = BootstrapDialog.confirm({
+        closable: false,
+        closeByBackdrop: false,
+        closeByKeyboard: false,
+        title: '',
+        message: 'Do you want to restart ' + interpeter.name + ' interpreter?',
+        callback: function(result) {
+          if (result) {
+            var payload  = {
+              'noteId': $scope.note.id
+            };
+
+            thisConfirm.$modalFooter.find('button').addClass('disabled');
+            thisConfirm.$modalFooter.find('button:contains("OK")')
+              .html('<i class="fa fa-circle-o-notch fa-spin"></i> Saving Setting');
+
+            $http.put(baseUrlSrv.getRestApiBase() + '/interpreter/setting/restart/' + interpeter.id, payload)
+              .success(function(data, status, headers, config) {
+              var index = _.findIndex($scope.interpreterSettings, {'id': interpeter.id});
+              $scope.interpreterSettings[index] = data.body;
+              thisConfirm.close();
+            }).error(function(data, status, headers, config) {
+              thisConfirm.close();
+              console.log('Error %o %o', status, data.message);
+              BootstrapDialog.show({
+                title: 'Error restart interpreter.',
+                message: data.message
+              });
+            });
+            return false;
+          }
+        }
+      });
+    };
+
     $scope.savePermissions = function() {
       convertPermissionsToArray();
       $http.put(baseUrlSrv.getRestApiBase() + '/notebook/' + $scope.note.id + '/permissions',
@@ -660,69 +696,6 @@
               message: 'Owners : ' + $scope.permissions.owners + '\n\n' + 'Readers : ' +
               $scope.permissions.readers + '\n\n' + 'Writers  : ' + $scope.permissions.writers
             });
-<<<<<<< HEAD
-          }
-        }
-      });
-    } else {
-      $scope.showPermissions = false;
-    }
-  };
-
-  function convertPermissionsToArray() {
-    $scope.permissions.owners = angular.element('#selectOwners').val();
-    $scope.permissions.readers = angular.element('#selectReaders').val();
-    $scope.permissions.writers = angular.element('#selectWriters').val();
-  }
-
-  $scope.restartInterpreter = function(interpeter) {
-    var thisConfirm = BootstrapDialog.confirm({
-      closable: false,
-      closeByBackdrop: false,
-      closeByKeyboard: false,
-      title: '',
-      message: 'Do you want to restart ' + interpeter.name + ' interpreter?',
-      callback: function(result) {
-        if (result) {
-          var payload  = {
-            'noteId': $scope.note.id
-          };
-
-          thisConfirm.$modalFooter.find('button').addClass('disabled');
-          thisConfirm.$modalFooter.find('button:contains("OK")')
-            .html('<i class="fa fa-circle-o-notch fa-spin"></i> Saving Setting');
-
-          $http.put(baseUrlSrv.getRestApiBase() + '/interpreter/setting/restart/' + interpeter.id, payload)
-            .success(function(data, status, headers, config) {
-            var index = _.findIndex($scope.interpreterSettings, {'id': interpeter.id});
-            $scope.interpreterSettings[index] = data.body;
-            thisConfirm.close();
-          }).error(function(data, status, headers, config) {
-            thisConfirm.close();
-            console.log('Error %o %o', status, data.message);
-            BootstrapDialog.show({
-              title: 'Error restart interpreter.',
-              message: data.message
-            });
-          });
-          return false;
-        }
-      }
-    });
-  };
-
-  $scope.savePermissions = function() {
-    convertPermissionsToArray();
-    $http.put(baseUrlSrv.getRestApiBase() + '/notebook/' + $scope.note.id + '/permissions',
-      $scope.permissions, {withCredentials: true}).
-      success(function(data, status, headers, config) {
-        getPermissions(function() {
-          console.log('Note permissions %o saved', $scope.permissions);
-          BootstrapDialog.alert({
-            closable: true,
-            title: 'Permissions Saved Successfully!!!',
-            message: 'Owners : ' + $scope.permissions.owners + '\n\n' + 'Readers : ' +
-            $scope.permissions.readers + '\n\n' + 'Writers  : ' + $scope.permissions.writers
             $scope.showPermissions = false;
           });
         }).
