--- conflicted
+++ resolved
@@ -40,19 +40,6 @@
   })
 
   // Set The lookAndFeel to default on every page
-<<<<<<< HEAD
-  $rootScope.$on('$routeChangeStart', function(event, next, current) {
-    $rootScope.$broadcast('setLookAndFeel', 'default');
-  });
-
-  BootstrapDialog.defaultOptions.onshown = function() {
-    angular.element('#' + this.id).find('.btn:last').focus();
-  };
-
-  // Remove BootstrapDialog animation
-  BootstrapDialog.configDefaultOptions({animate: false});
-});
-=======
   $rootScope.$on('$routeChangeStart', function (event, next, current) {
     $rootScope.$broadcast('setLookAndFeel', 'default')
   })
@@ -69,5 +56,4 @@
 
   // Remove BootstrapDialog animation
   BootstrapDialog.configDefaultOptions({animate: false})
-}
->>>>>>> 6eecdecb
+}