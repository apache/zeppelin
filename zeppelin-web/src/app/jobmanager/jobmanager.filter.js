--- conflicted
+++ resolved
@@ -14,20 +14,12 @@
 
 angular.module('zeppelinWebApp').filter('jobManager', jobManagerFilter);
 
-<<<<<<< HEAD
-  function jobManagerFilter() {
-    function filterContext(jobItems, filterConfig) {
-      var filterValueInterpreter = filterConfig.filterValueInterpreter;
-      var filterValueNotebookName = filterConfig.filterValueNotebookName;
-      var isSortByAsc = filterConfig.isSortByAsc;
-      var filterItems = jobItems;
-=======
 function jobManagerFilter() {
   function filterContext(jobItems, filterConfig) {
     var filterValueInterpreter = filterConfig.filterValueInterpreter;
     var filterValueNotebookName = filterConfig.filterValueNotebookName;
+    var isSortByAsc = filterConfig.isSortByAsc;
     var filterItems = jobItems;
->>>>>>> 5eeebeb0
 
     if (filterValueInterpreter === undefined) {
       filterItems = _.filter(filterItems, function(jobItem) {
@@ -37,23 +29,19 @@
       filterItems = _.where(filterItems, {interpreter: filterValueInterpreter});
     }
 
-<<<<<<< HEAD
-      filterItems = _.sortBy(filterItems, function(sortItem) {
-        return sortItem.noteName;
-      });
-
-      return isSortByAsc ? filterItems : filterItems.reverse();
-=======
     if (filterValueNotebookName !== '') {
       filterItems = _.filter(filterItems, function(jobItem) {
         var lowerFilterValue = filterValueNotebookName.toLocaleLowerCase();
         var lowerNotebookName = jobItem.noteName.toLocaleLowerCase();
         return lowerNotebookName.match(new RegExp('.*' + lowerFilterValue + '.*'));
       });
->>>>>>> 5eeebeb0
     }
 
-    return filterItems;
+    filterItems = _.sortBy(filterItems, function(sortItem) {
+      return sortItem.noteName.toLowerCase();
+    });
+
+    return isSortByAsc ? filterItems : filterItems.reverse();
   }
   return filterContext;
 }
