--- conflicted
+++ resolved
@@ -38,7 +38,6 @@
       return isNaN(result) ? 0 : result;
     };
 
-<<<<<<< HEAD
     $scope.runNotebookJob = function(notebookId) {
       BootstrapDialog.confirm({
         closable: true,
@@ -100,12 +99,11 @@
         }
       });
     };
-=======
+    
     $scope.lastExecuteTime = function(unixtime) {
       return moment.unix(unixtime / 1000).fromNow();
     };
 
->>>>>>> ba87ad33
   }
 
 })();