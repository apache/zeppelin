--- conflicted
+++ resolved
@@ -71,7 +71,6 @@
       $scope.$on('setNotebookJobs', function(event, responseData) {
         $scope.lastJobServerUnixTime = responseData.lastResponseUnixTime;
         $scope.jobInfomations = responseData.jobs;
-<<<<<<< HEAD
         $scope.jobInfomationsIndexs = $scope.jobInfomations? _.indexBy($scope.jobInfomations, 'notebookId') : {};
         $scope.JobInfomationsByFilter = $scope.jobTypeFilter($scope.jobInfomations, $scope.filterConfig);
         $scope.activeInterpreters = [
@@ -88,9 +87,6 @@
           });
         }
         $scope.doFiltering($scope.jobInfomations, $scope.filterConfig);
-=======
-        $scope.jobInfomationsIndexs = $scope.jobInfomations ? _.indexBy($scope.jobInfomations, 'notebookId') : {};
->>>>>>> df8c36de
       });
 
       $scope.$on('setUpdateNotebookJobs', function(event, responseData) {
@@ -133,7 +129,6 @@
         });
       });
 
-<<<<<<< HEAD
       $scope.doFiltering = function (jobInfomations, filterConfig) {
         asyncNotebookJobFilter(jobInfomations, filterConfig).then(
           function () {
@@ -144,10 +139,6 @@
             // failed
           });
       };
-=======
-      $scope.filterValueToName = function(filterValue) {
-        var index = _.findIndex($scope.ACTIVE_INTERPRETERS, {value: filterValue});
->>>>>>> df8c36de
 
       $scope.filterValueToName = function (filterValue, maxStringLength) {
         if ($scope.activeInterpreters === undefined) {
@@ -194,7 +185,6 @@
         }
       };
 
-<<<<<<< HEAD
       $scope.init = function () {
         $scope.isLoadingFilter = true;
         $scope.filterConfig = {
@@ -204,9 +194,6 @@
           isSortByAsc : true
         };
         $scope.jobTypeFilter = jobManagerFilter;
-=======
-      $scope.init = function() {
->>>>>>> df8c36de
         $scope.jobInfomations = [];
         $scope.JobInfomationsByFilter = $scope.jobInfomations;
 
@@ -222,7 +209,6 @@
           websocketMsgSrv.unsubscribeJobManager();
         });
       };
-<<<<<<< HEAD
 
       var asyncNotebookJobFilter = function (jobInfomations, filterConfig) {
         return $q(function(resolve, reject) {
@@ -230,7 +216,4 @@
           resolve($scope.JobInfomationsByFilter);
         });
       };
-});
-=======
-    });
->>>>>>> df8c36de
+});