/*
 * Licensed under the Apache License, Version 2.0 (the "License");
 * you may not use this file except in compliance with the License.
 * You may obtain a copy of the License at
 *
 *     http://www.apache.org/licenses/LICENSE-2.0
 *
 * Unless required by applicable law or agreed to in writing, software
 * distributed under the License is distributed on an "AS IS" BASIS,
 * WITHOUT WARRANTIES OR CONDITIONS OF ANY KIND, either express or implied.
 * See the License for the specific language governing permissions and
 * limitations under the License.
 */
import {Dataset, DatasetType} from './dataset';

/**
 * Create table data object from paragraph table type result
 */
export default class TableData extends Dataset {
  constructor(columns, rows, comment) {
    super();
    this.columns = columns || [];
    this.rows = rows || [];
    this.comment = comment || '';
  }

  loadParagraphResult(paragraphResult) {
    if (!paragraphResult || paragraphResult.type !== DatasetType.TABLE) {
      console.log('Can not load paragraph result');
      return;
    }

    let columnNames = [];
    let rows = [];
    let array = [];
    let textRows = paragraphResult.msg.split('\n');
    let comment = '';
    let commentRow = false;

    for (let i = 0; i < textRows.length; i++) {
      let textRow = textRows[i];

      if (commentRow) {
        comment += textRow;
        continue;
      }

      if (textRow === '' || textRow === '<!--TABLE_COMMENT-->') {
        if (rows.length > 0) {
          commentRow = true;
        }
        continue;
      }
      let textCols = textRow.split('\t');
      let cols = [];
      let cols2 = [];
      for (let j = 0; j < textCols.length; j++) {
        let col = textCols[j];
        if (i === 0) {
          columnNames.push({name: col, index: j, aggr: 'sum'});
        } else {
<<<<<<< HEAD
          if (col.match('^[0-9]+([.,][0-9]+)?$')) {
            col = parseFloat(col)
          }
          cols.push(col)
          cols2.push({key: (columnNames[i]) ? columnNames[i].name : undefined, value: col})
=======
          cols.push(col);
          cols2.push({key: (columnNames[i]) ? columnNames[i].name : undefined, value: col});
>>>>>>> bfc93dc0
        }
      }
      if (i !== 0) {
        rows.push(cols);
        array.push(cols2);
      }
    }
    this.comment = comment;
    this.columns = columnNames;
    this.rows = rows;
  }
}<|MERGE_RESOLUTION|>--- conflicted
+++ resolved
@@ -59,16 +59,11 @@
         if (i === 0) {
           columnNames.push({name: col, index: j, aggr: 'sum'});
         } else {
-<<<<<<< HEAD
           if (col.match('^[0-9]+([.,][0-9]+)?$')) {
-            col = parseFloat(col)
+            col = parseFloat(col);
           }
-          cols.push(col)
-          cols2.push({key: (columnNames[i]) ? columnNames[i].name : undefined, value: col})
-=======
           cols.push(col);
           cols2.push({key: (columnNames[i]) ? columnNames[i].name : undefined, value: col});
->>>>>>> bfc93dc0
         }
       }
       if (i !== 0) {
