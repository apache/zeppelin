/*
 * Licensed under the Apache License, Version 2.0 (the "License");
 * you may not use this file except in compliance with the License.
 * You may obtain a copy of the License at
 *
 *     http://www.apache.org/licenses/LICENSE-2.0
 *
 * Unless required by applicable law or agreed to in writing, software
 * distributed under the License is distributed on an "AS IS" BASIS,
 * WITHOUT WARRANTIES OR CONDITIONS OF ANY KIND, either express or implied.
 * See the License for the specific language governing permissions and
 * limitations under the License.
 */


import { HeliumType, } from '../../components/helium/helium-type';

export default function HeliumCtrl($scope, $rootScope, $sce,
                                   baseUrlSrv, ngToast, heliumService) {
  'ngInject';

  $scope.pkgSearchResults = {};
  $scope.defaultPackages = {};
  $scope.showVersions = {};
  $scope.bundleOrder = [];
  $scope.bundleOrderChanged = false;
<<<<<<< HEAD
  $scope.vizTypePkg = {}
  $scope.spellTypePkg = {}
  $scope.intpTypePkg = {}
  $scope.appTypePkg = {}
  $scope.numberOfEachPackageByType = {}
  
  $scope.allPackageTypes = [HeliumType][0]
  $scope.pkgListByType = 'VISUALIZATION'
  
  $scope.intpDefaultIcon = $sce.trustAsHtml('<img src="../assets/images/maven_default_icon.png" style="width: 12px"/>');

  var buildDefaultVersionListToDisplay = function(packageInfos) {
    var defaultVersions = {};
    // show enabled version if any version of package is enabled
    for (var name in packageInfos) {
      var pkgs = packageInfos[name];
      for (var pkgIdx in pkgs) {
        var pkg = pkgs[pkgIdx];
        pkg.pkg.icon = $sce.trustAsHtml(pkg.pkg.icon);
        if (pkg.enabled) {
          defaultVersions[name] = pkg;
          pkgs.splice(pkgIdx, 1);
          break;
        }
      }

      // show first available version if package is not enabled
      if (!defaultVersions[name]) {
        defaultVersions[name] = pkgs[0];
        pkgs.splice(0, 1);
      }
    }
    $scope.defaultVersions = defaultVersions;
  };
  
  var classifyPkgType = function(packageInfos) {
    var vizTypePkg = {}
    var spellTypePkg = {}
    var intpTypePkg = {}
    var appTypePkg = {}
  
    for (var name in packageInfos) {
      var pkgs = packageInfos[name]
      var pkgType = pkgs.pkg.type
    
      switch (pkgType) {
        case HeliumType.VISUALIZATION:
          vizTypePkg[name] = pkgs;
          break;
        case HeliumType.SPELL:
          spellTypePkg[name] = pkgs;
          break;
        case HeliumType.INTERPRETER:
          intpTypePkg[name] = pkgs;
          break;
        case HeliumType.APPLICATION:
          appTypePkg[name] = pkgs;
          break;
      }
      
    }
    
    $scope.vizTypePkg = vizTypePkg
    $scope.spellTypePkg = spellTypePkg
    $scope.appTypePkg = appTypePkg
    $scope.intpTypePkg = intpTypePkg
  };

  var getAllPackageInfo = function() {
    heliumService.getAllPackageInfo().
    success(function(data, status) {
      $scope.packageInfos = data.body;
      buildDefaultVersionListToDisplay($scope.packageInfos);
      classifyPkgType($scope.defaultVersions)
    }).
    error(function(data, status) {
      console.log('Can not load package info %o %o', status, data);
    });
  };

  var getBundleOrder = function() {
    heliumService.getVisualizationPackageOrder().
    success(function(data, status) {
      $scope.bundleOrder = data.body;
    }).
    error(function(data, status) {
      console.log('Can not get bundle order %o %o', status, data);
    });
  };
=======
  $scope.defaultPackageConfigs = {}; // { pkgName, [{name, type, desc, value, defaultValue}] }

  function init() {
    // get all package info and set config
    heliumService.getAllPackageInfoAndDefaultPackages()
      .then(({ pkgSearchResults, defaultPackages }) => {
        $scope.pkgSearchResults = pkgSearchResults;
        $scope.defaultPackages = defaultPackages;
        return heliumService.getAllPackageConfigs()
      })
      .then(defaultPackageConfigs => {
        $scope.defaultPackageConfigs = defaultPackageConfigs;
      });

    // 2. get vis package order
    heliumService.getVisualizationPackageOrder()
      .then(visPackageOrder => {
        $scope.bundleOrder = visPackageOrder;
        $scope.bundleOrderChanged = false;
      });
  }
>>>>>>> fb4c778b

  $scope.bundleOrderListeners = {
    accept: function(sourceItemHandleScope, destSortableScope) {return true;},
    itemMoved: function(event) {},
    orderChanged: function(event) {
      $scope.bundleOrderChanged = true;
    }
  };

  $scope.saveBundleOrder = function() {
    var confirm = BootstrapDialog.confirm({
      closable: false,
      closeByBackdrop: false,
      closeByKeyboard: false,
      title: '',
      message: 'Save changes?',
      callback: function(result) {
        if (result) {
          confirm.$modalFooter.find('button').addClass('disabled');
          confirm.$modalFooter.find('button:contains("OK")')
            .html('<i class="fa fa-circle-o-notch fa-spin"></i> Enabling');
          heliumService.setVisualizationPackageOrder($scope.bundleOrder).
          success(function(data, status) {
            init();
            confirm.close();
          }).
          error(function(data, status) {
            confirm.close();
            console.log('Failed to save order');
            BootstrapDialog.show({
              title: 'Error on saving order ',
              message: data.message
            });
          });
          return false;
        }
      }
    });
  };

  var getLicense = function(name, artifact) {
    var filteredPkgSearchResults = _.filter($scope.defaultPackages[name], function(p) {
      return p.artifact === artifact;
    });

    var license;
    if (filteredPkgSearchResults.length === 0) {
      filteredPkgSearchResults = _.filter($scope.pkgSearchResults[name], function(p) {
        return p.pkg.artifact === artifact;
      });

      if (filteredPkgSearchResults.length > 0) {
        license  = filteredPkgSearchResults[0].pkg.license;
      }
    } else {
      license = filteredPkgSearchResults[0].license;
    }

    if (!license) {
      license = 'Unknown';
    }
    return license;
  }

  $scope.enable = function(name, artifact) {
    var license = getLicense(name, artifact);

    var confirm = BootstrapDialog.confirm({
      closable: false,
      closeByBackdrop: false,
      closeByKeyboard: false,
      title: '',
      message: 'Do you want to enable ' + name + '?' +
      '<div style="color:gray">' + artifact + '</div>' +
      '<div style="border-top: 1px solid #efefef; margin-top: 10px; padding-top: 5px;">License</div>' +
      '<div style="color:gray">' + license + '</div>',
      callback: function(result) {
        if (result) {
          confirm.$modalFooter.find('button').addClass('disabled');
          confirm.$modalFooter.find('button:contains("OK")')
            .html('<i class="fa fa-circle-o-notch fa-spin"></i> Enabling');
          heliumService.enable(name, artifact).
          success(function(data, status) {
            init();
            confirm.close();
          }).
          error(function(data, status) {
            confirm.close();
            console.log('Failed to enable package %o %o. %o', name, artifact, data);
            BootstrapDialog.show({
              title: 'Error on enabling ' + name,
              message: data.message
            });
          });
          return false;
        }
      }
    });
  };

  $scope.disable = function(name) {
    var confirm = BootstrapDialog.confirm({
      closable: false,
      closeByBackdrop: false,
      closeByKeyboard: false,
      title: '',
      message: 'Do you want to disable ' + name + '?',
      callback: function(result) {
        if (result) {
          confirm.$modalFooter.find('button').addClass('disabled');
          confirm.$modalFooter.find('button:contains("OK")')
            .html('<i class="fa fa-circle-o-notch fa-spin"></i> Disabling');
          heliumService.disable(name).
          success(function(data, status) {
            init();
            confirm.close();
          }).
          error(function(data, status) {
            confirm.close();
            console.log('Failed to disable package %o. %o', name, data);
            BootstrapDialog.show({
              title: 'Error on disabling ' + name,
              message: data.message
            });
          });
          return false;
        }
      }
    });
  };

  $scope.toggleVersions = function(pkgName) {
    if ($scope.showVersions[pkgName]) {
      $scope.showVersions[pkgName] = false;
    } else {
      $scope.showVersions[pkgName] = true;
    }
  };

  $scope.isLocalPackage = function(pkgSearchResult) {
    const pkg = pkgSearchResult.pkg;
    return pkg.artifact && !pkg.artifact.includes('@');
  };

  $scope.hasNpmLink = function(pkgSearchResult) {
    const pkg = pkgSearchResult.pkg;
    return (pkg.type === HeliumType.SPELL || pkg.type === HeliumType.VISUALIZATION) &&
      !$scope.isLocalPackage(pkgSearchResult);
  };
<<<<<<< HEAD
  
  $scope.hasMavenLink = function(pkgSearchResult) {
    const pkg = pkgSearchResult.pkg;
    return (pkg.type === HeliumType.APPLICATION || pkg.type === HeliumType.INTERPRETER) &&
      !$scope.isLocalPackage(pkgSearchResult);
  };
  
  $scope.getPackageSize = function(pkgSearchResult, targetPkgType) {
    var result = []
    _.map(pkgSearchResult, function (pkg) {
      result.push(_.find(pkg, {type: targetPkgType}))
    })
    return _.compact(result).length
  }
=======

  $scope.configExists = function(pkgSearchResult) {
    // helium package config is persisted per version
    return pkgSearchResult.pkg.config && pkgSearchResult.pkg.artifact;
  };

  $scope.configOpened = function(pkgSearchResult) {
    return pkgSearchResult.configOpened && !pkgSearchResult.configFetching;
  };

  $scope.getConfigButtonClass = function(pkgSearchResult) {
    return (pkgSearchResult.configOpened && pkgSearchResult.configFetching) ?
      'disabled' : '';
  }

  $scope.toggleConfigButton = function(pkgSearchResult) {
    if (pkgSearchResult.configOpened) {
      pkgSearchResult.configOpened = false;
      return;
    }

    const pkg = pkgSearchResult.pkg;
    const pkgName = pkg.name;
    pkgSearchResult.configFetching = true;
    pkgSearchResult.configOpened = true;

    heliumService.getSinglePackageConfigs(pkg)
      .then(confs => {
        $scope.defaultPackageConfigs[pkgName] = confs;
        pkgSearchResult.configFetching = false;
      });
  };

  $scope.saveConfig = function(pkgSearchResult) {
    const pkgName = pkgSearchResult.pkg.name;
    const currentConf = $scope.defaultPackageConfigs[pkgName];

    heliumService.saveConfig(pkgSearchResult.pkg, currentConf, () => {
      // close after config is saved
      pkgSearchResult.configOpened = false;
    });
  };

  init();
>>>>>>> fb4c778b
}<|MERGE_RESOLUTION|>--- conflicted
+++ resolved
@@ -12,123 +12,40 @@
  * limitations under the License.
  */
 
-
 import { HeliumType, } from '../../components/helium/helium-type';
 
 export default function HeliumCtrl($scope, $rootScope, $sce,
                                    baseUrlSrv, ngToast, heliumService) {
   'ngInject';
-
+  
   $scope.pkgSearchResults = {};
   $scope.defaultPackages = {};
   $scope.showVersions = {};
   $scope.bundleOrder = [];
   $scope.bundleOrderChanged = false;
-<<<<<<< HEAD
   $scope.vizTypePkg = {}
   $scope.spellTypePkg = {}
   $scope.intpTypePkg = {}
   $scope.appTypePkg = {}
   $scope.numberOfEachPackageByType = {}
-  
   $scope.allPackageTypes = [HeliumType][0]
   $scope.pkgListByType = 'VISUALIZATION'
-  
+  $scope.defaultPackageConfigs = {}; // { pkgName, [{name, type, desc, value, defaultValue}] }
   $scope.intpDefaultIcon = $sce.trustAsHtml('<img src="../assets/images/maven_default_icon.png" style="width: 12px"/>');
-
-  var buildDefaultVersionListToDisplay = function(packageInfos) {
-    var defaultVersions = {};
-    // show enabled version if any version of package is enabled
-    for (var name in packageInfos) {
-      var pkgs = packageInfos[name];
-      for (var pkgIdx in pkgs) {
-        var pkg = pkgs[pkgIdx];
-        pkg.pkg.icon = $sce.trustAsHtml(pkg.pkg.icon);
-        if (pkg.enabled) {
-          defaultVersions[name] = pkg;
-          pkgs.splice(pkgIdx, 1);
-          break;
-        }
-      }
-
-      // show first available version if package is not enabled
-      if (!defaultVersions[name]) {
-        defaultVersions[name] = pkgs[0];
-        pkgs.splice(0, 1);
-      }
-    }
-    $scope.defaultVersions = defaultVersions;
-  };
-  
-  var classifyPkgType = function(packageInfos) {
-    var vizTypePkg = {}
-    var spellTypePkg = {}
-    var intpTypePkg = {}
-    var appTypePkg = {}
-  
-    for (var name in packageInfos) {
-      var pkgs = packageInfos[name]
-      var pkgType = pkgs.pkg.type
-    
-      switch (pkgType) {
-        case HeliumType.VISUALIZATION:
-          vizTypePkg[name] = pkgs;
-          break;
-        case HeliumType.SPELL:
-          spellTypePkg[name] = pkgs;
-          break;
-        case HeliumType.INTERPRETER:
-          intpTypePkg[name] = pkgs;
-          break;
-        case HeliumType.APPLICATION:
-          appTypePkg[name] = pkgs;
-          break;
-      }
-      
-    }
-    
-    $scope.vizTypePkg = vizTypePkg
-    $scope.spellTypePkg = spellTypePkg
-    $scope.appTypePkg = appTypePkg
-    $scope.intpTypePkg = intpTypePkg
-  };
-
-  var getAllPackageInfo = function() {
-    heliumService.getAllPackageInfo().
-    success(function(data, status) {
-      $scope.packageInfos = data.body;
-      buildDefaultVersionListToDisplay($scope.packageInfos);
-      classifyPkgType($scope.defaultVersions)
-    }).
-    error(function(data, status) {
-      console.log('Can not load package info %o %o', status, data);
-    });
-  };
-
-  var getBundleOrder = function() {
-    heliumService.getVisualizationPackageOrder().
-    success(function(data, status) {
-      $scope.bundleOrder = data.body;
-    }).
-    error(function(data, status) {
-      console.log('Can not get bundle order %o %o', status, data);
-    });
-  };
-=======
-  $scope.defaultPackageConfigs = {}; // { pkgName, [{name, type, desc, value, defaultValue}] }
-
+  
   function init() {
     // get all package info and set config
     heliumService.getAllPackageInfoAndDefaultPackages()
       .then(({ pkgSearchResults, defaultPackages }) => {
         $scope.pkgSearchResults = pkgSearchResults;
         $scope.defaultPackages = defaultPackages;
+        classifyPkgType($scope.defaultPackages)
         return heliumService.getAllPackageConfigs()
       })
       .then(defaultPackageConfigs => {
         $scope.defaultPackageConfigs = defaultPackageConfigs;
       });
-
+    
     // 2. get vis package order
     heliumService.getVisualizationPackageOrder()
       .then(visPackageOrder => {
@@ -136,8 +53,40 @@
         $scope.bundleOrderChanged = false;
       });
   }
->>>>>>> fb4c778b
-
+  
+  var classifyPkgType = function(packageInfos) {
+    var vizTypePkg = {}
+    var spellTypePkg = {}
+    var intpTypePkg = {}
+    var appTypePkg = {}
+    
+    for (var name in packageInfos) {
+      var pkgs = packageInfos[name]
+      var pkgType = pkgs.pkg.type
+      
+      switch (pkgType) {
+        case HeliumType.VISUALIZATION:
+          vizTypePkg[name] = pkgs;
+          break;
+        case HeliumType.SPELL:
+          spellTypePkg[name] = pkgs;
+          break;
+        case HeliumType.INTERPRETER:
+          intpTypePkg[name] = pkgs;
+          break;
+        case HeliumType.APPLICATION:
+          appTypePkg[name] = pkgs;
+          break;
+      }
+      
+    }
+    
+    $scope.vizTypePkg = vizTypePkg
+    $scope.spellTypePkg = spellTypePkg
+    $scope.appTypePkg = appTypePkg
+    $scope.intpTypePkg = intpTypePkg
+  };
+  
   $scope.bundleOrderListeners = {
     accept: function(sourceItemHandleScope, destSortableScope) {return true;},
     itemMoved: function(event) {},
@@ -145,7 +94,7 @@
       $scope.bundleOrderChanged = true;
     }
   };
-
+  
   $scope.saveBundleOrder = function() {
     var confirm = BootstrapDialog.confirm({
       closable: false,
@@ -176,34 +125,34 @@
       }
     });
   };
-
+  
   var getLicense = function(name, artifact) {
     var filteredPkgSearchResults = _.filter($scope.defaultPackages[name], function(p) {
       return p.artifact === artifact;
     });
-
+    
     var license;
     if (filteredPkgSearchResults.length === 0) {
       filteredPkgSearchResults = _.filter($scope.pkgSearchResults[name], function(p) {
         return p.pkg.artifact === artifact;
       });
-
+      
       if (filteredPkgSearchResults.length > 0) {
         license  = filteredPkgSearchResults[0].pkg.license;
       }
     } else {
       license = filteredPkgSearchResults[0].license;
     }
-
+    
     if (!license) {
       license = 'Unknown';
     }
     return license;
   }
-
+  
   $scope.enable = function(name, artifact) {
     var license = getLicense(name, artifact);
-
+    
     var confirm = BootstrapDialog.confirm({
       closable: false,
       closeByBackdrop: false,
@@ -236,7 +185,7 @@
       }
     });
   };
-
+  
   $scope.disable = function(name) {
     var confirm = BootstrapDialog.confirm({
       closable: false,
@@ -267,7 +216,7 @@
       }
     });
   };
-
+  
   $scope.toggleVersions = function(pkgName) {
     if ($scope.showVersions[pkgName]) {
       $scope.showVersions[pkgName] = false;
@@ -275,18 +224,17 @@
       $scope.showVersions[pkgName] = true;
     }
   };
-
+  
   $scope.isLocalPackage = function(pkgSearchResult) {
     const pkg = pkgSearchResult.pkg;
     return pkg.artifact && !pkg.artifact.includes('@');
   };
-
+  
   $scope.hasNpmLink = function(pkgSearchResult) {
     const pkg = pkgSearchResult.pkg;
     return (pkg.type === HeliumType.SPELL || pkg.type === HeliumType.VISUALIZATION) &&
       !$scope.isLocalPackage(pkgSearchResult);
   };
-<<<<<<< HEAD
   
   $scope.hasMavenLink = function(pkgSearchResult) {
     const pkg = pkgSearchResult.pkg;
@@ -301,50 +249,48 @@
     })
     return _.compact(result).length
   }
-=======
-
+  
   $scope.configExists = function(pkgSearchResult) {
     // helium package config is persisted per version
     return pkgSearchResult.pkg.config && pkgSearchResult.pkg.artifact;
   };
-
+  
   $scope.configOpened = function(pkgSearchResult) {
     return pkgSearchResult.configOpened && !pkgSearchResult.configFetching;
   };
-
+  
   $scope.getConfigButtonClass = function(pkgSearchResult) {
     return (pkgSearchResult.configOpened && pkgSearchResult.configFetching) ?
       'disabled' : '';
   }
-
+  
   $scope.toggleConfigButton = function(pkgSearchResult) {
     if (pkgSearchResult.configOpened) {
       pkgSearchResult.configOpened = false;
       return;
     }
-
+    
     const pkg = pkgSearchResult.pkg;
     const pkgName = pkg.name;
     pkgSearchResult.configFetching = true;
     pkgSearchResult.configOpened = true;
-
+    
     heliumService.getSinglePackageConfigs(pkg)
       .then(confs => {
         $scope.defaultPackageConfigs[pkgName] = confs;
         pkgSearchResult.configFetching = false;
       });
   };
-
+  
   $scope.saveConfig = function(pkgSearchResult) {
     const pkgName = pkgSearchResult.pkg.name;
     const currentConf = $scope.defaultPackageConfigs[pkgName];
-
+    
     heliumService.saveConfig(pkgSearchResult.pkg, currentConf, () => {
       // close after config is saved
       pkgSearchResult.configOpened = false;
     });
   };
-
+  
   init();
->>>>>>> fb4c778b
 }