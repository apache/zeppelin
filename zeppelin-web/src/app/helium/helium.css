--- conflicted
+++ resolved
@@ -136,7 +136,6 @@
   color: #636363;
 }
 
-<<<<<<< HEAD
 .heliumLearnMore {
   margin-top:10px;
 }
@@ -162,7 +161,8 @@
   font-style: italic;
   color: #aaaaaa;
   text-align: right;
-=======
+}
+
 .heliumConfig {
   margin-top: 30px;
   margin-bottom: 10px;
@@ -174,11 +174,6 @@
   margin-bottom: 15px;
 }
 
-.heliumConfigValueInput {
-
-}
-
 .heliumConfigValueText {
   vertical-align: top;
->>>>>>> fb4c778b
 }