<!--
Licensed under the Apache License, Version 2.0 (the "License");
you may not use this file except in compliance with the License.
You may obtain a copy of the License at

    http://www.apache.org/licenses/LICENSE-2.0

Unless required by applicable law or agreed to in writing, software
distributed under the License is distributed on an "AS IS" BASIS,
WITHOUT WARRANTIES OR CONDITIONS OF ANY KIND, either express or implied.
See the License for the specific language governing permissions and
limitations under the License.
-->
<div class="interpreterHead">
  <div class="header">
    <div class="row">
      <div class="col-md-12">
        <h3 class="new_h3">
          Helium
        </h3>
        <div class="pull-right heliumLearnMore">
          <a target="_blank"
             class="helium-repo-btn"
             ng-href="https://zeppelin.apache.org/helium_packages.html"
             tooltip-placement="bottom"
             tooltip="Learn more">
            <i class="icon-question" ng-style="{color: 'black'}"></i>
          </a>
          <button tabindex="0" class="btn btn-default btn-sm heliumRepoBtn helium-popover"
                  role="button"
                  ng-repeat="pkgTypes in allPackageTypes"
                  ng-click="$parent.pkgListByType = pkgTypes">
            <i class="fa fa-cube"></i>
            {{pkgTypes}}
          </button>
          <p class="localPkgInfo">* Local registry package's name is gray colored.</p>
        </div>
      </div>
    </div>
    <div ng-show="bundleOrder.length > 1"
         class="row heliumBundleOrder">
      <div style="margin:0 0 5px 15px">Bundle package display order (drag and drop to reorder)</div>
      <div class="col-md-12 sortable-row btn-group"
           as-sortable="bundleOrderListeners"
           data-ng-model="bundleOrder">
        <div class="btn-group" data-ng-repeat="pkgName in bundleOrder"
             as-sortable-item>
          <div class="btn btn-default btn-sm"
               ng-bind-html='defaultPackages[pkgName].pkg.icon'
               as-sortable-item-handle>
          </div>
        </div>
        <span class="saveLink"
           ng-show="bundleOrderChanged"
           ng-click="saveBundleOrder()">
          save
        </span>
      </div>
    </div>
  </div>
</div>

<div class="box width-full heliumPackageContainer">
  <div class="row"
       style="padding-bottom: 15px"
       ng-if="getPackageSize(defaultVersions, pkgListByType) === 0">
    <div class="col-md-12 gray40-message">
      <em>Currently there is no available package to be listed</em>
    </div>
  </div>
  <div class="row heliumPackageList"
<<<<<<< HEAD
       ng-repeat="(pkgName, pkgInfo) in defaultVersions"
       ng-show="$parent.pkgListByType == pkgInfo.pkg.type">
    <div class="col-md-12">
      <div class="heliumPackageHead">
        <div class="heliumPackageIcon"
             ng-if="pkgInfo.pkg.type !== 'INTERPRETER'"
             ng-bind-html=pkgInfo.pkg.icon></div>
        <div class="heliumPackageIcon"
             ng-if="pkgInfo.pkg.type === 'INTERPRETER'"
             ng-bind-html=intpDefaultIcon></div>
=======
       ng-repeat="(pkgName, pkgSearchResult) in defaultPackages">

    <div class="col-md-12">
      <div class="heliumPackageHead">
        <div class="heliumPackageIcon"
             ng-bind-html=pkgSearchResult.pkg.icon></div>
>>>>>>> fb4c778b
        <div class="heliumPackageName">
          <span ng-if="hasNpmLink(pkgSearchResult)">
            <a target="_blank" href="https://www.npmjs.com/package/{{pkgName}}">{{pkgName}}</a>
          </span>
<<<<<<< HEAD
          <span ng-if="hasMavenLink(pkgInfo)">
            <a target="_blank"
               href="http://search.maven.org/#search%7Cga%7C1%7Ca%3A%22{{pkgInfo.pkg.artifact.split('@')[0]}}%22%20AND%20v%3A%22{{pkgInfo.pkg.artifact.split('@')[1]}}%22">
              {{pkgName}}
            </a>
          </span>
          <span ng-if="!hasNpmLink(pkgInfo) && !hasMavenLink(pkgInfo)" ng-class="{'heliumLocalPackage': isLocalPackage(pkgInfo)}">
=======
          <span ng-if="!hasNpmLink(pkgSearchResult)" ng-class="{'heliumLocalPackage': isLocalPackage(pkgSearchResult)}">
>>>>>>> fb4c778b
            {{pkgName}}
          </span>
          <span class="heliumType">{{pkgSearchResult.pkg.type}}</span>
        </div>
<<<<<<< HEAD
        <div ng-show="!pkgInfo.enabled"
             ng-click="enable(pkgName, pkgInfo.pkg.artifact)"
             ng-if="pkgInfo.pkg.type !== 'INTERPRETER'"
=======
        <div ng-show="!pkgSearchResult.enabled"
             ng-click="enable(pkgName, pkgSearchResult.pkg.artifact)"
>>>>>>> fb4c778b
             class="btn btn-success btn-xs"
             style="float:right">Enable</div>
        <div ng-show="pkgSearchResult.enabled"
             ng-click="disable(pkgName)"
             ng-if="pkgInfo.pkg.type !== 'INTERPRETER'"
             class="btn btn-info btn-xs"
             style="float:right">Disable</div>
<<<<<<< HEAD
        <div ng-show="!pkgInfo.enabled"
             ng-click="enable(pkgName, pkgInfo.pkg.artifact)"
             ng-if="pkgInfo.pkg.type === 'INTERPRETER'"
             class="btn btn-success disabled btn-xs"
             style="float:right">Coming soon</div>
=======
        <div ng-show="configExists(pkgSearchResult)"
             ng-click="toggleConfigButton(pkgSearchResult)"
             ng-class="getConfigButtonClass(pkgSearchResult)"
             class="btn btn-default btn-xs spellConfigButton"
             style="float:right; margin-right:5px;">Config</div>
>>>>>>> fb4c778b
      </div>
      <div ng-class="{heliumPackageDisabledArtifact: !pkgSearchResult.enabled, heliumPackageEnabledArtifact: pkgSearchResult.enabled}">
        {{pkgSearchResult.pkg.artifact}}
        <span ng-show="pkgSearchResults[pkgName].length > 0"
              ng-click="toggleVersions(pkgName)">
          versions
        </span>
      </div>
      <ul class="heliumPackageVersions"
           ng-show="showVersions[pkgName]">
        <li class="heliumPackageDisabledArtifact"
<<<<<<< HEAD
             ng-repeat="pkg in packageInfos[pkgName]">
          {{pkg.pkg.artifact}} -
          <span ng-click="enable(pkgName, pkg.pkg.artifact)"
                ng-if="pkgInfo.pkg.type !== 'INTERPRETER'"
=======
             ng-repeat="pkgSearchResult in pkgSearchResults[pkgName]">
          {{pkgSearchResult.pkg.artifact}} -
          <span ng-click="enable(pkgName, pkgSearchResult.pkg.artifact)"
>>>>>>> fb4c778b
                style="margin-left:3px;cursor:pointer;text-decoration: underline;color:#3071a9">
            enable
          </span>
          <a target="_blank"
             ng-if="pkgInfo.pkg.type === 'INTERPRETER'"
             style="margin-left:3px;cursor:pointer;text-decoration: underline;color:#3071a9"
             href="http://search.maven.org/#search%7Cga%7C1%7Ca%3A%22{{pkg.pkg.artifact.split('@')[0]}}%22%20AND%20v%3A%22{{pkg.pkg.artifact.split('@')[1]}}%22">
            see more
          </a>
        </li>
      </ul>
      <div class="heliumPackageDescription">
        {{pkgSearchResult.pkg.description}}
      </div>
      <div ng-if="pkgSearchResult.pkg.type === 'SPELL' && pkgSearchResult.pkg.spell"
           class="spellInfo">
        <div>
          <span class="spellInfoDesc">MAGIC</span>
          <span class="spellInfoValue">{{pkgSearchResult.pkg.spell.magic}} </span>
        </div>
        <div>
          <span class="spellInfoDesc">USAGE</span>
          <pre class="spellUsage">{{pkgSearchResult.pkg.spell.usage}} </pre>
        </div>
      </div>

      <!--start: config-->
      <div class="heliumConfig" ng-if="configOpened(pkgSearchResult)">
        <h5>Configuration</h5>
        <table class="heliumConfigTable table table-striped">
          <tr>
            <th>Name</th>
            <th>Type</th>
            <th>Description</th>
            <th>Value</th>
          </tr>
          <tr>
          </tr>
          <tr data-ng-repeat="cfg in defaultPackageConfigs[pkgSearchResult.pkg.name]">
            <td style="vertical-align: middle;">{{cfg.name}}</td>
            <td style="vertical-align: middle;">{{cfg.type}}</td>
            <td style="vertical-align: middle;">{{cfg.description}}</td>
            <td>
              <div class="input-group">
                <input type="text" class="form-control" style="border-radius: 5px;"
                       data-ng-model="cfg.value" placeholder="{{cfg.defaultValue}}" />
              </div>
            </td>
          </tr>
        </table>

        <div>
          <button class="btn btn-primary"
                  ng-click="saveConfig(pkgSearchResult)">Save</button>
          <button class="btn btn-default"
                  ng-click="toggleConfigButton(pkgSearchResult)">Close</button>
        </div>
      </div>
      <!--end: config-->

    </div>

  </div>
</div><|MERGE_RESOLUTION|>--- conflicted
+++ resolved
@@ -51,8 +51,8 @@
           </div>
         </div>
         <span class="saveLink"
-           ng-show="bundleOrderChanged"
-           ng-click="saveBundleOrder()">
+              ng-show="bundleOrderChanged"
+              ng-click="saveBundleOrder()">
           save
         </span>
       </div>
@@ -63,104 +63,72 @@
 <div class="box width-full heliumPackageContainer">
   <div class="row"
        style="padding-bottom: 15px"
-       ng-if="getPackageSize(defaultVersions, pkgListByType) === 0">
+       ng-if="getPackageSize(defaultPackages, pkgListByType) === 0">
     <div class="col-md-12 gray40-message">
       <em>Currently there is no available package to be listed</em>
     </div>
   </div>
   <div class="row heliumPackageList"
-<<<<<<< HEAD
-       ng-repeat="(pkgName, pkgInfo) in defaultVersions"
-       ng-show="$parent.pkgListByType == pkgInfo.pkg.type">
+       ng-repeat="(pkgName, pkgSearchResult) in defaultPackages"
+       ng-show="$parent.pkgListByType == pkgSearchResult.pkg.type">
     <div class="col-md-12">
       <div class="heliumPackageHead">
         <div class="heliumPackageIcon"
-             ng-if="pkgInfo.pkg.type !== 'INTERPRETER'"
-             ng-bind-html=pkgInfo.pkg.icon></div>
+             ng-if="pkgSearchResult.pkg.type !== 'INTERPRETER'"
+             ng-bind-html=pkgSearchResult.pkg.icon></div>
         <div class="heliumPackageIcon"
-             ng-if="pkgInfo.pkg.type === 'INTERPRETER'"
+             ng-if="pkgSearchResult.pkg.type === 'INTERPRETER'"
              ng-bind-html=intpDefaultIcon></div>
-=======
-       ng-repeat="(pkgName, pkgSearchResult) in defaultPackages">
-
-    <div class="col-md-12">
-      <div class="heliumPackageHead">
-        <div class="heliumPackageIcon"
-             ng-bind-html=pkgSearchResult.pkg.icon></div>
->>>>>>> fb4c778b
         <div class="heliumPackageName">
           <span ng-if="hasNpmLink(pkgSearchResult)">
             <a target="_blank" href="https://www.npmjs.com/package/{{pkgName}}">{{pkgName}}</a>
           </span>
-<<<<<<< HEAD
-          <span ng-if="hasMavenLink(pkgInfo)">
+          <span ng-if="hasMavenLink(pkgSearchResult)">
             <a target="_blank"
-               href="http://search.maven.org/#search%7Cga%7C1%7Ca%3A%22{{pkgInfo.pkg.artifact.split('@')[0]}}%22%20AND%20v%3A%22{{pkgInfo.pkg.artifact.split('@')[1]}}%22">
+               href="http://search.maven.org/#search%7Cga%7C1%7Ca%3A%22{{pkgSearchResult.pkg.artifact.split('@')[0]}}%22%20AND%20v%3A%22{{pkgSearchResult.pkg.artifact.split('@')[1]}}%22">
               {{pkgName}}
             </a>
           </span>
-          <span ng-if="!hasNpmLink(pkgInfo) && !hasMavenLink(pkgInfo)" ng-class="{'heliumLocalPackage': isLocalPackage(pkgInfo)}">
-=======
-          <span ng-if="!hasNpmLink(pkgSearchResult)" ng-class="{'heliumLocalPackage': isLocalPackage(pkgSearchResult)}">
->>>>>>> fb4c778b
+          <span ng-if="!hasNpmLink(pkgSearchResult) && !hasMavenLink(pkgSearchResult)" ng-class="{'heliumLocalPackage': isLocalPackage(pkgSearchResult)}">
             {{pkgName}}
           </span>
           <span class="heliumType">{{pkgSearchResult.pkg.type}}</span>
         </div>
-<<<<<<< HEAD
-        <div ng-show="!pkgInfo.enabled"
-             ng-click="enable(pkgName, pkgInfo.pkg.artifact)"
-             ng-if="pkgInfo.pkg.type !== 'INTERPRETER'"
-=======
         <div ng-show="!pkgSearchResult.enabled"
              ng-click="enable(pkgName, pkgSearchResult.pkg.artifact)"
->>>>>>> fb4c778b
+             ng-if="pkgSearchResult.pkg.type !== 'INTERPRETER'"
              class="btn btn-success btn-xs"
              style="float:right">Enable</div>
         <div ng-show="pkgSearchResult.enabled"
              ng-click="disable(pkgName)"
-             ng-if="pkgInfo.pkg.type !== 'INTERPRETER'"
+             ng-if="pkgSearchResult.pkg.type !== 'INTERPRETER'"
              class="btn btn-info btn-xs"
              style="float:right">Disable</div>
-<<<<<<< HEAD
-        <div ng-show="!pkgInfo.enabled"
-             ng-click="enable(pkgName, pkgInfo.pkg.artifact)"
-             ng-if="pkgInfo.pkg.type === 'INTERPRETER'"
+        <div ng-show="!pkgSearchResult.enabled"
+             ng-click="enable(pkgName, pkgSearchResult.pkg.artifact)"
+             ng-if="pkgSearchResult.pkg.type === 'INTERPRETER'"
              class="btn btn-success disabled btn-xs"
              style="float:right">Coming soon</div>
-=======
-        <div ng-show="configExists(pkgSearchResult)"
-             ng-click="toggleConfigButton(pkgSearchResult)"
-             ng-class="getConfigButtonClass(pkgSearchResult)"
-             class="btn btn-default btn-xs spellConfigButton"
-             style="float:right; margin-right:5px;">Config</div>
->>>>>>> fb4c778b
       </div>
       <div ng-class="{heliumPackageDisabledArtifact: !pkgSearchResult.enabled, heliumPackageEnabledArtifact: pkgSearchResult.enabled}">
         {{pkgSearchResult.pkg.artifact}}
-        <span ng-show="pkgSearchResults[pkgName].length > 0"
+        <span ng-show="packageInfos[pkgName].length > 0"
               ng-click="toggleVersions(pkgName)">
           versions
         </span>
       </div>
       <ul class="heliumPackageVersions"
-           ng-show="showVersions[pkgName]">
+          ng-show="showVersions[pkgName]">
         <li class="heliumPackageDisabledArtifact"
-<<<<<<< HEAD
-             ng-repeat="pkg in packageInfos[pkgName]">
+            ng-repeat="pkg in packageInfos[pkgName]">
           {{pkg.pkg.artifact}} -
           <span ng-click="enable(pkgName, pkg.pkg.artifact)"
-                ng-if="pkgInfo.pkg.type !== 'INTERPRETER'"
-=======
-             ng-repeat="pkgSearchResult in pkgSearchResults[pkgName]">
-          {{pkgSearchResult.pkg.artifact}} -
-          <span ng-click="enable(pkgName, pkgSearchResult.pkg.artifact)"
->>>>>>> fb4c778b
+                ng-if="pkgSearchResult.pkg.type !== 'INTERPRETER'"
                 style="margin-left:3px;cursor:pointer;text-decoration: underline;color:#3071a9">
             enable
           </span>
           <a target="_blank"
-             ng-if="pkgInfo.pkg.type === 'INTERPRETER'"
+             ng-if="pkgSearchResult.pkg.type === 'INTERPRETER'"
              style="margin-left:3px;cursor:pointer;text-decoration: underline;color:#3071a9"
              href="http://search.maven.org/#search%7Cga%7C1%7Ca%3A%22{{pkg.pkg.artifact.split('@')[0]}}%22%20AND%20v%3A%22{{pkg.pkg.artifact.split('@')[1]}}%22">
             see more
@@ -181,42 +149,6 @@
           <pre class="spellUsage">{{pkgSearchResult.pkg.spell.usage}} </pre>
         </div>
       </div>
-
-      <!--start: config-->
-      <div class="heliumConfig" ng-if="configOpened(pkgSearchResult)">
-        <h5>Configuration</h5>
-        <table class="heliumConfigTable table table-striped">
-          <tr>
-            <th>Name</th>
-            <th>Type</th>
-            <th>Description</th>
-            <th>Value</th>
-          </tr>
-          <tr>
-          </tr>
-          <tr data-ng-repeat="cfg in defaultPackageConfigs[pkgSearchResult.pkg.name]">
-            <td style="vertical-align: middle;">{{cfg.name}}</td>
-            <td style="vertical-align: middle;">{{cfg.type}}</td>
-            <td style="vertical-align: middle;">{{cfg.description}}</td>
-            <td>
-              <div class="input-group">
-                <input type="text" class="form-control" style="border-radius: 5px;"
-                       data-ng-model="cfg.value" placeholder="{{cfg.defaultValue}}" />
-              </div>
-            </td>
-          </tr>
-        </table>
-
-        <div>
-          <button class="btn btn-primary"
-                  ng-click="saveConfig(pkgSearchResult)">Save</button>
-          <button class="btn btn-default"
-                  ng-click="toggleConfigButton(pkgSearchResult)">Close</button>
-        </div>
-      </div>
-      <!--end: config-->
-
     </div>
-
   </div>
 </div>