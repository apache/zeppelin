--- conflicted
+++ resolved
@@ -40,20 +40,6 @@
               <i style="font-size: 15px;" class="icon-notebook"></i> Create new note</a></h5>
             <ul id="notebook-names">
               <li class="filter-names" ng-include="'components/filterNoteNames/filter-note-names.html'"></li>
-<<<<<<< HEAD
-              <li ng-repeat="note in home.notes.list | filter:query.q | orderBy:home.arrayOrderingSrv.notebookListOrdering track by $index">
-                <i style="font-size: 10px;" class="icon-doc"></i>
-                <a style="text-decoration: none;" href="#/notebook/{{note.id}}">{{noteName(note)}}</a>
-              </li>
-              <div ng-if="!query || query.name === ''">
-                <li ng-repeat="node in home.notes.root.children | orderBy:home.arrayOrderingSrv.notebookListOrdering track by $index" ng-include="'notebook_folder_renderer.html'" />
-              </div>
-              <div ng-if="query && query.name !== ''">
-                <li ng-repeat="note in home.notes.flatList | filter:query.q | orderBy:home.arrayOrderingSrv.notebookListOrdering track by $index">
-                  <i style="font-size: 10px;" class="icon-doc"></i>
-                  <a style="text-decoration: none;" href="#/notebook/{{note.id}}">{{noteName(note)}}</a>
-                </li>
-=======
               <li ng-repeat="note in home.notes.list | filter:query.q | orderBy:node:false:home.arrayOrderingSrv.noteComparator track by $index">
                 <i style="font-size: 10px;" class="icon-doc"></i>
                 <a style="text-decoration: none;" href="#/notebook/{{note.id}}">{{noteName(note)}}</a>
@@ -61,7 +47,6 @@
               <div ng-if="!query.q || query.q === ''">
                 <li ng-repeat="node in home.notes.root.children | orderBy:node:false:home.arrayOrderingSrv.noteComparator track by $index"
                     ng-include src="'app/home/notebook-template.html'" ng-class="note_folder_renderer"></li>
->>>>>>> 6eecdecb
               </div>
               <div ng-if="query.q">
                 <li ng-repeat="node in home.notes.flatList| filter:query.q | orderBy:home.arrayOrderingSrv.noteFlatListOrdering track by $index"
