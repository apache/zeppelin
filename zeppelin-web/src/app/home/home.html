<!--
Licensed under the Apache License, Version 2.0 (the "License");
you may not use this file except in compliance with the License.
You may obtain a copy of the License at

http://www.apache.org/licenses/LICENSE-2.0

Unless required by applicable law or agreed to in writing, software
distributed under the License is distributed on an "AS IS" BASIS,
WITHOUT WARRANTIES OR CONDITIONS OF ANY KIND, either express or implied.
See the License for the specific language governing permissions and
limitations under the License.
-->

<script type="text/ng-template" id="notebook_folder_renderer.html">
  <div ng-if="node.children == null">
    <a style="text-decoration: none;" href="#/notebook/{{node.id}}">
      <i style="font-size: 10px;" class="icon-doc"/> {{node.name || 'Note ' + node.id}}
    </a>
  </div>
  <div ng-if="node.children != null">
    <a style="text-decoration: none; cursor: pointer;" ng-click="toggleFolderNode(node)">
      <i style="font-size: 10px;" ng-class="node.hidden ? 'icon-folder' : 'icon-folder-alt'" /> {{node.name}}
    </a>
    <div ng-if="!node.hidden">
      <ul style="list-style-type: none; padding-left:15px;">
        <li ng-repeat="node in node.children" ng-include="'notebook_folder_renderer.html'" />
      </ul>
    </div>
  </div>
</script>

<div ng-controller="HomeCtrl as home">
  <div ng-show="home.staticHome" class="box width-full home">
    <div class="zeppelin">
      <div class="zeppelin2"></div>
    </div>
    <div style="margin-top: -380px;">
      <h1 class="box-heading" id="welcome">
        Welcome to Zeppelin! <small>({{zeppelinVersion}})</small>
      </h1>
      Zeppelin is web-based notebook that enables interactive data analytics.<br>
      You can make beautiful data-driven, interactive, collaborative document with SQL, code and even more!<br>

      <div class="row">
        <div class="col-md-4">
          <h4>Notebook
            <i ng-class="isReloadingNotes ? 'fa fa-refresh fa-spin' : 'fa fa-refresh'"
              ng-style="!isReloadingNotes && {'cursor': 'pointer'}" style="font-size: 13px;"
              ng-click="reloadNotebookList();"
              tooltip-placement="bottom" tooltip="Reload notes from storage">
            </i>
          </h4>

          <div>
            <h5><a href="" data-toggle="modal" data-target="#noteImportModal" style="text-decoration: none;">
              <i style="font-size: 15px;" class="fa fa-upload"></i> Import note</a></h5>
            <h5><a href="" data-toggle="modal" data-target="#noteNameModal" style="text-decoration: none;">
              <i style="font-size: 15px;" class="icon-notebook"></i> Create new note</a></h5>
            <ul id="notebook-names">
              <li class="filter-names" ng-include="'components/filterNoteNames/filter-note-names.html'"></li>
<<<<<<< HEAD
              <li ng-repeat="note in home.notes.list | filter:query | orderBy:home.arrayOrderingSrv.notebookListOrdering track by $index">
                <i style="font-size: 10px;" class="icon-doc"></i>
                <a style="text-decoration: none;" href="#/notebook/{{note.id}}">{{note.name.trim()==='' && 'Note ' + note.id || note.name}}</a>
              </li>
=======
              <div ng-if="!query || query.name === ''">
                <li ng-repeat="node in home.notes.root.children" ng-include="'notebook_folder_renderer.html'" />
              </div>
              <div ng-if="query && query.name !== ''">
                <li ng-repeat="note in home.notes.flatList | filter:query | orderBy:home.arrayOrderingSrv.notebookListOrdering track by $index">
                  <i style="font-size: 10px;" class="icon-doc"></i>
                  <a style="text-decoration: none;" href="#/notebook/{{note.id}}">{{note.name || 'Note ' + note.id}}</a>
                </li>
              </div>
>>>>>>> 2d85f3a9
            </ul>
          </div>
        </div>
        <div class="col-md-6">
          <h4>Help</h4>
          Get started with <a style="text-decoration: none;" target="_blank"
                              href="http://zeppelin.incubator.apache.org/docs/latest/index.html">Zeppelin documentation</a><br>

          <h4>Community</h4>
          Please feel free to help us to improve Zeppelin, <br>
          Any contribution are welcome!<br><br>
          <a style="text-decoration: none;" href="http://zeppelin.incubator.apache.org/community.html"
             target="_blank"><i style="font-size: 15px;" class="fa fa-users"></i> Mailing list</a><br>
          <a style="text-decoration: none;" href="https://issues.apache.org/jira/browse/ZEPPELIN"
             target="_blank"><i style="font-size: 15px;" class="fa fa-bug"></i> Issues tracking</a><br>
          <a style="text-decoration: none;" href="https://github.com/apache/incubator-zeppelin"
             target="_blank"><i style="font-size: 20px;" class="fa fa-github"></i> Github</a>
        </div>
      </div>
    </div>
    <br/><br/><br/>
  </div>


  <!-- Load notebook -->
  <div ng-show="home.notebookHome" id="{{currentParagraph.id}}_paragraphColumn_main"
       ng-repeat="currentParagraph in home.note.paragraphs"
       ng-controller="ParagraphCtrl"
       ng-Init="init(currentParagraph, home.note)"
       ng-class="columnWidthClass(currentParagraph.config.colWidth)"
       class="paragraph-col">
    <div id="{{currentParagraph.id}}_paragraphColumn"
         ng-if="currentParagraph.result"
         ng-include src="'app/notebook/paragraph/paragraph.html'"
         ng-class="{'paragraph-space box paragraph-margin': !asIframe, 'focused': paragraphFocused}"
         ng-hide="currentParagraph.config.tableHide && home.viewOnly">
    </div>
  </div>

  <div style="clear:both;height:10px"></div>
</div><|MERGE_RESOLUTION|>--- conflicted
+++ resolved
@@ -15,12 +15,12 @@
 <script type="text/ng-template" id="notebook_folder_renderer.html">
   <div ng-if="node.children == null">
     <a style="text-decoration: none;" href="#/notebook/{{node.id}}">
-      <i style="font-size: 10px;" class="icon-doc"/> {{node.name || 'Note ' + node.id}}
+      <i style="font-size: 10px;" class="icon-doc"/> {{noteName(node)}}
     </a>
   </div>
   <div ng-if="node.children != null">
     <a style="text-decoration: none; cursor: pointer;" ng-click="toggleFolderNode(node)">
-      <i style="font-size: 10px;" ng-class="node.hidden ? 'icon-folder' : 'icon-folder-alt'" /> {{node.name}}
+      <i style="font-size: 10px;" ng-class="node.hidden ? 'icon-folder' : 'icon-folder-alt'" /> {{noteName(node)}}
     </a>
     <div ng-if="!node.hidden">
       <ul style="list-style-type: none; padding-left:15px;">
@@ -59,22 +59,19 @@
               <i style="font-size: 15px;" class="icon-notebook"></i> Create new note</a></h5>
             <ul id="notebook-names">
               <li class="filter-names" ng-include="'components/filterNoteNames/filter-note-names.html'"></li>
-<<<<<<< HEAD
               <li ng-repeat="note in home.notes.list | filter:query | orderBy:home.arrayOrderingSrv.notebookListOrdering track by $index">
                 <i style="font-size: 10px;" class="icon-doc"></i>
-                <a style="text-decoration: none;" href="#/notebook/{{note.id}}">{{note.name.trim()==='' && 'Note ' + note.id || note.name}}</a>
+                <a style="text-decoration: none;" href="#/notebook/{{note.id}}">{{noteName(note)}}</a>
               </li>
-=======
               <div ng-if="!query || query.name === ''">
                 <li ng-repeat="node in home.notes.root.children" ng-include="'notebook_folder_renderer.html'" />
               </div>
               <div ng-if="query && query.name !== ''">
                 <li ng-repeat="note in home.notes.flatList | filter:query | orderBy:home.arrayOrderingSrv.notebookListOrdering track by $index">
                   <i style="font-size: 10px;" class="icon-doc"></i>
-                  <a style="text-decoration: none;" href="#/notebook/{{note.id}}">{{note.name || 'Note ' + note.id}}</a>
+                  <a style="text-decoration: none;" href="#/notebook/{{note.id}}">{{noteName(note)}}</a>
                 </li>
               </div>
->>>>>>> 2d85f3a9
             </ul>
           </div>
         </div>
