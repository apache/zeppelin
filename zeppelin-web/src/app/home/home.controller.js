--- conflicted
+++ resolved
@@ -120,13 +120,6 @@
     noteActionSrv.removeFolder(folderId)
   }
 
-<<<<<<< HEAD
-  angular.element('#loginModal').on('hidden.bs.modal', function(e) {
-    $rootScope.$broadcast('initLoginValues');
-  });
-
-});
-=======
   $scope.emptyTrash = function () {
     noteActionSrv.emptyTrash()
   }
@@ -154,5 +147,4 @@
   $scope.noteComparator = function (note1, note2) {
     return arrayOrderingSrv.noteComparator(note1, note2)
   }
-}
->>>>>>> 6eecdecb
+}