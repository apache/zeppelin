--- conflicted
+++ resolved
@@ -140,16 +140,11 @@
     return false
   }
 
-<<<<<<< HEAD
-  $scope.getNoteName = function(note) {
-    return arrayOrderingSrv.getNoteName(note);
+  $scope.getNoteName = function (note) {
+    return arrayOrderingSrv.getNoteName(note)
   };
 
-  $scope.noteComparator = function(note1, note2) {
-    return arrayOrderingSrv.noteComparator(note1, note2);
-=======
-  $scope.getNoteName = function (note) {
-    return arrayOrderingSrv.getNoteName(note)
->>>>>>> 652911ab
+  $scope.noteComparator = function (note1, note2) {
+    return arrayOrderingSrv.noteComparator(note1, note2)
   }
 }