/*
 * Licensed under the Apache License, Version 2.0 (the "License");
 * you may not use this file except in compliance with the License.
 * You may obtain a copy of the License at
 *
 *     http://www.apache.org/licenses/LICENSE-2.0
 *
 * Unless required by applicable law or agreed to in writing, software
 * distributed under the License is distributed on an "AS IS" BASIS,
 * WITHOUT WARRANTIES OR CONDITIONS OF ANY KIND, either express or implied.
 * See the License for the specific language governing permissions and
 * limitations under the License.
 */

angular.module('zeppelinWebApp').controller('HomeCtrl', HomeCtrl)

function HomeCtrl ($scope, noteListFactory, websocketMsgSrv, $rootScope, arrayOrderingSrv,
                  ngToast, noteActionService, TRASH_FOLDER_ID) {
  'ngInject'

  ngToast.dismiss()
  let vm = this
<<<<<<< HEAD
  vm.notes = noteListDataFactory
  vm.recentNotes = []
=======
  vm.notes = noteListFactory
>>>>>>> 05870a96
  vm.websocketMsgSrv = websocketMsgSrv
  vm.arrayOrderingSrv = arrayOrderingSrv
  vm.noteActionService = noteActionService

  vm.notebookHome = false
  vm.noteCustomHome = true
  if ($rootScope.ticket !== undefined) {
    vm.staticHome = false
  } else {
    vm.staticHome = true
  }

  $scope.isReloading = false
  $scope.TRASH_FOLDER_ID = TRASH_FOLDER_ID
  $scope.query = {q: ''}

  $scope.initHome = function () {
    websocketMsgSrv.getHomeNote()
    $scope.initRecentList()
    vm.noteCustomHome = false
  }

  $scope.initRecentList = function() {
    if ($rootScope.ticket !== undefined) {
      websocketMsgSrv.getRecentNotes()
    }
  }

  $scope.reloadNoteList = function () {
    websocketMsgSrv.reloadAllNotesFromRepo()
    $scope.isReloadingNotes = true
  }

  $scope.toggleFolderNode = function (node) {
    node.hidden = !node.hidden
  }

  $scope.clearRecent = function() {
    websocketMsgSrv.clearRecent()
  }

  angular.element('#loginModal').on('hidden.bs.modal', function (e) {
    $rootScope.$broadcast('initLoginValues')
  })

  /*
   ** $scope.$on functions below
   */

  $scope.$on('updateRecentList', function(event, recentNotes) {
    vm.recentNotes = []
    for (let i = 0; i < recentNotes.length; ++i) {
      let note = recentNotes[i]
      note.isTrash = note.name
        ? note.name.split('/')[0] === TRASH_FOLDER_ID : false
      note.fromRecentList = true
      vm.recentNotes.push(note)
    }
    vm.recentNotes.reverse()
  })

  $scope.$on('setNoteMenu', function (event, notes) {
    $scope.isReloadingNotes = false
  })

  $scope.$on('setNoteContent', function (event, note) {
    if (vm.noteCustomHome) {
      return
    }

    if (note) {
      vm.note = note

      // initialize look And Feel
      $rootScope.$broadcast('setLookAndFeel', 'home')

      // make it read only
      vm.viewOnly = true

      vm.notebookHome = true
      vm.staticHome = false
    } else {
      vm.staticHome = true
      vm.notebookHome = false
    }
  })

  $scope.renameNote = function (nodeId, nodePath) {
    vm.noteActionService.renameNote(nodeId, nodePath)
  }

  $scope.moveNoteToTrash = function (noteId) {
    vm.noteActionService.moveNoteToTrash(noteId, false)
  }

  $scope.moveFolderToTrash = function (folderId) {
    vm.noteActionService.moveFolderToTrash(folderId)
  }

  $scope.restoreNote = function (noteId) {
    websocketMsgSrv.restoreNote(noteId)
  }

  $scope.restoreFolder = function (folderId) {
    websocketMsgSrv.restoreFolder(folderId)
  }

  $scope.restoreAll = function () {
    vm.noteActionService.restoreAll()
  }

  $scope.renameFolder = function (node) {
    vm.noteActionService.renameFolder(node.id)
  }

  $scope.removeNote = function (noteId) {
    vm.noteActionService.removeNote(noteId, false)
  }

  $scope.removeFromRecent = function (noteId) {
    noteActionSrv.removeFromRecent(noteId)
  }

  $scope.removeFolder = function (folderId) {
    vm.noteActionService.removeFolder(folderId)
  }

  $scope.emptyTrash = function () {
    vm.noteActionService.emptyTrash()
  }

  $scope.clearAllParagraphOutput = function (noteId) {
    vm.noteActionService.clearAllParagraphOutput(noteId)
  }

  $scope.isFilterNote = function (note) {
    if (!$scope.query.q || note.fromRecentList) {
      return true
    }

    let noteName = note.name
    if (noteName.toLowerCase().indexOf($scope.query.q.toLowerCase()) > -1) {
      return true
    }
    return false
  }

  $scope.getNoteName = function (note) {
    return arrayOrderingSrv.getNoteName(note)
  }

  $scope.noteComparator = function (note1, note2) {
    return arrayOrderingSrv.noteComparator(note1, note2)
  }
}<|MERGE_RESOLUTION|>--- conflicted
+++ resolved
@@ -20,12 +20,8 @@
 
   ngToast.dismiss()
   let vm = this
-<<<<<<< HEAD
-  vm.notes = noteListDataFactory
+  vm.notes = noteListFactory
   vm.recentNotes = []
-=======
-  vm.notes = noteListFactory
->>>>>>> 05870a96
   vm.websocketMsgSrv = websocketMsgSrv
   vm.arrayOrderingSrv = arrayOrderingSrv
   vm.noteActionService = noteActionService
@@ -146,7 +142,7 @@
   }
 
   $scope.removeFromRecent = function (noteId) {
-    noteActionSrv.removeFromRecent(noteId)
+    vm.noteActionService.removeFromRecent(noteId)
   }
 
   $scope.removeFolder = function (folderId) {
