<!doctype html>
<!--
Licensed under the Apache License, Version 2.0 (the "License");
you may not use this file except in compliance with the License.
You may obtain a copy of the License at

http://www.apache.org/licenses/LICENSE-2.0

Unless required by applicable law or agreed to in writing, software
distributed under the License is distributed on an "AS IS" BASIS,
WITHOUT WARRANTIES OR CONDITIONS OF ANY KIND, either express or implied.
See the License for the specific language governing permissions and
limitations under the License.
-->
<html ng-app="zeppelinWebApp" ng-controller="MainCtrl" class="no-js">
  <head>
    <meta http-equiv="X-UA-Compatible" content="IE=edge">
    <meta charset="utf-8">
    <title></title>
    <!-- disable caches for all browser -->
    <meta http-equiv="cache-control" content="max-age=0" />
    <meta http-equiv="cache-control" content="no-cache" />
    <meta http-equiv="cache-control" content="no-store" />
    <meta http-equiv="expires" content="0" />
    <meta http-equiv="expires" content="Tue, 01 Jan 1980 1:00:00 GMT" />
    <meta http-equiv="pragma" content="no-cache" />

    <meta name="description" content="">
    <meta name="viewport" content="width=device-width">

    <!-- ACE CSS autocomplition issue workarounds -->
    <style type="text/css">
       div.ace_editor.ace_autocomplete .ace_marker-layer .ace_active-line { z-index: -1 !important; }
    </style>

    <!-- Place favicon.ico and apple-touch-icon.png in the root directory -->
    <!-- build:css(.) styles/vendor.css -->
    <!-- bower:css -->
    <link rel="stylesheet" href="bower_components/bootstrap/dist/css/bootstrap.css" />
    <link rel="stylesheet" href="bower_components/nvd3/src/nv.d3.css" />
    <link rel="stylesheet" href="bower_components/perfect-scrollbar/src/perfect-scrollbar.css" />
    <link rel="stylesheet" href="bower_components/ng-sortable/dist/ng-sortable.css" />
    <link rel="stylesheet" href="bower_components/angular-xeditable/dist/css/xeditable.css" />
    <link rel="stylesheet" href="bower_components/highlightjs/styles/github.css" />
    <link rel="stylesheet" href="bower_components/ngtoast/dist/ngToast.css" />
    <!-- endbower -->
    <link rel="stylesheet" href="bower_components/jquery-ui/themes/base/all.css" />
    <!-- endbuild -->
    <!-- build:css(.tmp) styles/main.css -->
    <link rel="stylesheet" href="app/home/home.css">
    <link rel="stylesheet" href="app/notebook/notebook.css">
<<<<<<< HEAD
    <link rel="stylesheet" href="app/cluster/cluster.css">
=======
    <link rel="stylesheet" href="app/notebook/paragraph/paragraph.css">
>>>>>>> f2d67733
    <link rel="stylesheet" href="app/interpreter/interpreter.css">
    <link rel="stylesheet" href="fonts/font-awesome.min.css">
    <link rel="stylesheet" href="fonts/simple-line-icons.css">
    <link rel="stylesheet" href="fonts/custom-font.css">
    <!-- endbuild -->
    <link rel="stylesheet" ng-href="assets/styles/looknfeel/{{looknfeel}}.css">
    <link rel="stylesheet" href="assets/styles/fontImport.css" />
  </head>
  <body ng-class="{'bodyAsIframe': asIframe}" >
    <!--[if lt IE 7]>
<p class="browsehappy">You are using an <strong>outdated</strong> browser. Please <a href="http://browsehappy.com/">upgrade your browser</a> to improve your experience.</p>
<![endif]-->
    <toast></toast>
    <div ng-include src="'components/navbar/navbar.html'"></div>
    <!-- Add your site or application content here -->
    <div id="main" class="container">
      <div ng-view></div>
    </div>
    <!-- Modal ::  Keyboard shortcuts -->
    <div ng-include src="'components/modal-shortcut/modal-shortcut.html'"></div>
    <div ng-controller="NotenameCtrl as notenamectrl">
   		 <div id="note-modal-container" ng-include src="'components/noteName-create/note-name-dialog.html'"></div>
    </div>
    <!-- build:js(.) scripts/oldieshim.js -->
    <!--[if lt IE 9]>
<script src="bower_components/es5-shim/es5-shim.js"></script>
<script src="bower_components/json3/lib/json3.min.js"></script>
<![endif]-->
    <!-- endbuild -->

    <!-- build:js(.) scripts/vendor.js -->
    <!-- bower:js -->
    <script src="bower_components/jquery/dist/jquery.js"></script>
    <script src="bower_components/angular/angular.js"></script>
    <script src="bower_components/json3/lib/json3.js"></script>
    <script src="bower_components/bootstrap/dist/js/bootstrap.js"></script>
    <script src="bower_components/angular-cookies/angular-cookies.js"></script>
    <script src="bower_components/angular-sanitize/angular-sanitize.js"></script>
    <script src="bower_components/angular-animate/angular-animate.js"></script>
    <script src="bower_components/angular-touch/angular-touch.js"></script>
    <script src="bower_components/angular-route/angular-route.js"></script>
    <script src="bower_components/angular-bootstrap/ui-bootstrap-tpls.js"></script>
    <script src="bower_components/angular-websocket/angular-websocket.min.js"></script>
    <script src="bower_components/ace-builds/src-noconflict/ace.js"></script>
    <script src="bower_components/ace-builds/src-noconflict/mode-scala.js"></script>
    <script src="bower_components/ace-builds/src-noconflict/mode-sql.js"></script>
    <script src="bower_components/ace-builds/src-noconflict/mode-markdown.js"></script>
    <script src="bower_components/ace-builds/src-noconflict/mode-sh.js"></script>
    <script src="bower_components/ace-builds/src-noconflict/keybinding-emacs.js"></script>
    <script src="bower_components/ace-builds/src-noconflict/ext-language_tools.js"></script>
    <script src="bower_components/ace-builds/src-noconflict/theme-chrome.js"></script>
    <script src="bower_components/angular-ui-ace/ui-ace.js"></script>
    <script src="bower_components/jquery.scrollTo/jquery.scrollTo.js"></script>
    <script src="bower_components/d3/d3.js"></script>
    <script src="bower_components/nvd3/nv.d3.js"></script>
    <script src="bower_components/jquery-ui/jquery-ui.js"></script>
    <script src="bower_components/angular-dragdrop/src/angular-dragdrop.js"></script>
    <script src="bower_components/perfect-scrollbar/src/perfect-scrollbar.js"></script>
    <script src="bower_components/ng-sortable/dist/ng-sortable.js"></script>
    <script src="bower_components/angular-elastic/elastic.js"></script>
    <script src="bower_components/angular-elastic-input/dist/angular-elastic-input.min.js"></script>
    <script src="bower_components/angular-xeditable/dist/js/xeditable.js"></script>
    <script src="bower_components/highlightjs/highlight.pack.js"></script>
    <script src="bower_components/lodash/lodash.js"></script>
    <script src="bower_components/angular-filter/dist/angular-filter.min.js"></script>
    <script src="bower_components/ngtoast/dist/ngToast.js"></script>
    <!-- endbower -->
    <!-- endbuild -->
    <!-- build:js({.tmp,src}) scripts/scripts.js -->
    <script src="app/app.js"></script>
    <script src="app/app.controller.js"></script>
    <script src="app/home/home.controller.js"></script>
    <script src="app/notebook/notebook.controller.js"></script>
    <script src="app/interpreter/interpreter.controller.js"></script>
    <script src="app/cluster/cluster.controller.js"></script>
    <script src="app/notebook/paragraph/paragraph.controller.js"></script>
    <script src="components/arrayOrderingSrv/arrayOrdering.service.js"></script>
    <script src="components/navbar/navbar.controller.js"></script>
    <script src="components/ngescape/ngescape.directive.js"></script>
    <script src="components/noteName-create/notename.controller.js"></script>
    <script src="components/popover-html-unsafe/popover-html-unsafe.directive.js"></script>
    <script src="components/ngenter/ngenter.directive.js"></script>
    <script src="components/dropdowninput/dropdowninput.directive.js"></script>
    <script src="components/resizable/resizable.directive.js"></script>
    <script src="components/noteName-create/visible.directive.js"></script>
    <script src="components/websocketEvents/websocketMsg.service.js"></script>
    <script src="components/websocketEvents/websocketEvents.factory.js"></script>
    <script src="components/notebookListDataFactory/notebookList.datafactory.js"></script>
    <script src="components/baseUrl/baseUrl.service.js"></script>
    <!-- endbuild -->
  </body>
</html><|MERGE_RESOLUTION|>--- conflicted
+++ resolved
@@ -49,11 +49,8 @@
     <!-- build:css(.tmp) styles/main.css -->
     <link rel="stylesheet" href="app/home/home.css">
     <link rel="stylesheet" href="app/notebook/notebook.css">
-<<<<<<< HEAD
     <link rel="stylesheet" href="app/cluster/cluster.css">
-=======
     <link rel="stylesheet" href="app/notebook/paragraph/paragraph.css">
->>>>>>> f2d67733
     <link rel="stylesheet" href="app/interpreter/interpreter.css">
     <link rel="stylesheet" href="fonts/font-awesome.min.css">
     <link rel="stylesheet" href="fonts/simple-line-icons.css">
