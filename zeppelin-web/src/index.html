--- conflicted
+++ resolved
@@ -182,11 +182,8 @@
     <script src="components/saveAs/saveAs.service.js"></script>
     <script src="components/searchService/search.service.js"></script>
     <script src="components/login/login.controller.js"></script>
-<<<<<<< HEAD
     <script src="components/workflow-widget/workflow-widget.directive.js"></script>
-=======
     <script src="components/elasticInputCtrl/elasticInput.controller.js"></script>
->>>>>>> 3db819ab
     <!-- endbuild -->
   </body>
 </html>