--- conflicted
+++ resolved
@@ -52,24 +52,6 @@
     <link rel="stylesheet" href="bower_components/select2/dist/css/select2.css" />
     <!-- endbuild -->
     <!-- build:css(.tmp) styles/main.css -->
-<<<<<<< HEAD
-    <link rel="stylesheet" href="app/home/home.css">
-    <link rel="stylesheet" href="app/search/search.css">
-    <link rel="stylesheet" href="app/notebook/notebook.css">
-    <link rel="stylesheet" href="app/notebook/paragraph/paragraph.css">
-    <link rel="stylesheet" href="app/interpreter/interpreter.css">
-    <link rel="stylesheet" href="app/credential/credential.css">
-    <link rel="stylesheet" href="app/configuration/configuration.css">
-    <link rel="stylesheet" href="components/expandCollapse/expandCollapse.css">
-    <link rel="stylesheet" href="fonts/font-awesome.min.css">
-    <link rel="stylesheet" href="fonts/simple-line-icons.css">
-    <link rel="stylesheet" href="fonts/custom-font.css">
-    <link rel="stylesheet" href="fonts/Patua-One.css">
-    <link rel="stylesheet" href="fonts/Source-Code-Pro.css">
-    <link rel="stylesheet" href="fonts/Roboto.css">
-    <!-- endbuild -->
-    <link rel="stylesheet" ng-href="assets/styles/looknfeel/{{looknfeel}}.css">
-=======
     <link rel="stylesheet" href="components/navbar/navbar.css" />
     <link rel="stylesheet" href="app/home/home.css" />
     <link rel="stylesheet" href="app/search/search.css" />
@@ -90,7 +72,6 @@
     <!-- endbuild -->
     <link rel="stylesheet" ng-href="assets/styles/looknfeel/{{looknfeel}}.css" />
     <link rel="stylesheet" href="assets/styles/printMode.css" />
->>>>>>> 6eecdecb
   </head>
   <body ng-class="{'bodyAsIframe': asIframe}">
     <!--[if lt IE 7]>
@@ -188,47 +169,11 @@
     <script src="bower_components/pikaday/pikaday.js"></script>
     <script src="bower_components/handsontable/dist/handsontable.js"></script>
     <script src="bower_components/moment-duration-format/lib/moment-duration-format.js"></script>
-<<<<<<< HEAD
-    <!-- endbower -->
-    <!-- endbuild -->
-    <!-- build:js({.tmp,src}) scripts/scripts.js -->
-    <script src="app/app.js"></script>
-    <script src="app/app.controller.js"></script>
-    <script src="app/home/home.controller.js"></script>
-    <script src="app/notebook/notebook.controller.js"></script>
-    <script src="app/interpreter/interpreter.controller.js"></script>
-    <script src="app/interpreter/interpreter.filter.js"></script>
-    <script src="app/credential/credential.controller.js"></script>
-    <script src="app/configuration/configuration.controller.js"></script>
-    <script src="app/notebook/paragraph/paragraph.controller.js"></script>
-    <script src="app/search/result-list.controller.js"></script>
-    <script src="components/arrayOrderingSrv/arrayOrdering.service.js"></script>
-    <script src="components/navbar/navbar.controller.js"></script>
-    <script src="components/ngescape/ngescape.directive.js"></script>
-    <script src="components/expandCollapse/expandCollapse.directive.js"></script>
-    <script src="components/noteName-create/notename.controller.js"></script>
-    <script src="components/noteName-import/notenameImport.controller.js"></script>
-    <script src="components/popover-html-unsafe/popover-html-unsafe.directive.js"></script>
-    <script src="components/ngenter/ngenter.directive.js"></script>
-    <script src="components/dropdowninput/dropdowninput.directive.js"></script>
-    <script src="components/resizable/resizable.directive.js"></script>
-    <script src="components/noteName-create/visible.directive.js"></script>
-    <script src="components/websocketEvents/websocketMsg.service.js"></script>
-    <script src="components/websocketEvents/websocketEvents.factory.js"></script>
-    <script src="components/notebookListDataFactory/notebookList.datafactory.js"></script>
-    <script src="components/baseUrl/baseUrl.service.js"></script>
-    <script src="components/browser-detect/browserDetect.service.js"></script>
-    <script src="components/saveAs/saveAs.service.js"></script>
-    <script src="components/searchService/search.service.js"></script>
-    <script src="components/login/login.controller.js"></script>
-    <!-- endbuild -->
-=======
     <script src="bower_components/select2/dist/js/select2.js"></script>
     <script src="bower_components/MathJax/MathJax.js"></script>
     <script src="bower_components/clipboard/dist/clipboard.js"></script>
     <script src="bower_components/ngclipboard/dist/ngclipboard.js"></script>
     <!-- endbower -->
     <!-- endbuild -->
->>>>>>> 6eecdecb
   </body>
 </html>