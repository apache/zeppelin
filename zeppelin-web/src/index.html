<!doctype html>
<!--
Licensed under the Apache License, Version 2.0 (the "License");
you may not use this file except in compliance with the License.
You may obtain a copy of the License at

http://www.apache.org/licenses/LICENSE-2.0

Unless required by applicable law or agreed to in writing, software
distributed under the License is distributed on an "AS IS" BASIS,
WITHOUT WARRANTIES OR CONDITIONS OF ANY KIND, either express or implied.
See the License for the specific language governing permissions and
limitations under the License.
-->
<html ng-app="zeppelinWebApp" ng-controller="MainCtrl" class="no-js">
  <head>
    <meta http-equiv="X-UA-Compatible" content="IE=edge">
    <meta charset="utf-8">
    <title></title>
    <!-- disable caches for all browser -->
    <meta http-equiv="cache-control" content="max-age=0" />
    <meta http-equiv="cache-control" content="no-cache" />
    <meta http-equiv="cache-control" content="no-store" />
    <meta http-equiv="expires" content="0" />
    <meta http-equiv="expires" content="Tue, 01 Jan 1980 1:00:00 GMT" />
    <meta http-equiv="pragma" content="no-cache" />

    <meta name="description" content="">
    <meta name="viewport" content="width=device-width">

    <!-- ACE CSS autocomplition issue workarounds -->
    <style type="text/css">
       div.ace_editor.ace_autocomplete .ace_marker-layer .ace_active-line { z-index: -1 !important; }
    </style>

    <!-- Place favicon.ico and apple-touch-icon.png in the root directory -->
    <!-- build:css(.) styles/vendor.css -->
    <!-- bower:css -->
    <link rel="stylesheet" href="bower_components/bootstrap/dist/css/bootstrap.css" />
    <link rel="stylesheet" href="bower_components/nvd3/src/nv.d3.css" />
    <link rel="stylesheet" href="bower_components/perfect-scrollbar/src/perfect-scrollbar.css" />
    <link rel="stylesheet" href="bower_components/ng-sortable/dist/ng-sortable.css" />
    <link rel="stylesheet" href="bower_components/angular-xeditable/dist/css/xeditable.css" />
    <link rel="stylesheet" href="bower_components/highlightjs/styles/github.css" />
    <link rel="stylesheet" href="bower_components/ngtoast/dist/ngToast.css" />
    <link rel="stylesheet" href="bower_components/bootstrap3-dialog/dist/css/bootstrap-dialog.min.css" />
    <!-- endbower -->
    <link rel="stylesheet" href="bower_components/jquery-ui/themes/base/all.css" />
    <!-- endbuild -->
    <!-- build:css(.tmp) styles/main.css -->
    <link rel="stylesheet" href="app/home/home.css">
    <link rel="stylesheet" href="app/notebook/notebook.css">
    <link rel="stylesheet" href="app/notebook/paragraph/paragraph.css">
    <link rel="stylesheet" href="app/interpreter/interpreter.css">
    <link rel="stylesheet" href="fonts/font-awesome.min.css">
    <link rel="stylesheet" href="fonts/simple-line-icons.css">
    <link rel="stylesheet" href="fonts/custom-font.css">
    <!-- endbuild -->
    <link rel="stylesheet" ng-href="assets/styles/looknfeel/{{looknfeel}}.css">
    <link rel="stylesheet" href="assets/styles/fontImport.css" />
  </head>
  <body ng-class="{'bodyAsIframe': asIframe}" >
    <!--[if lt IE 7]>
<p class="browsehappy">You are using an <strong>outdated</strong> browser. Please <a href="http://browsehappy.com/">upgrade your browser</a> to improve your experience.</p>
<![endif]-->
    <toast></toast>
    <div ng-include src="'components/navbar/navbar.html'"></div>
    <!-- Add your site or application content here -->
    <div id="main" class="container">
      <div ng-view></div>
    </div>
    <!-- Modal ::  Keyboard shortcuts -->
    <div ng-include src="'components/modal-shortcut/modal-shortcut.html'"></div>
    <div ng-controller="NotenameCtrl as notenamectrl">
   		 <div id="note-modal-container" ng-include src="'components/noteName-create/note-name-dialog.html'"></div>
    </div>
    <div ng-controller="NoteImportCtrl as noteimportctrl">
      <div id="note-import-container" ng-include src="'components/noteName-import/note-import-dialog.html'"></div>
    </div>
    <!-- build:js(.) scripts/oldieshim.js -->
    <!--[if lt IE 9]>
<script src="bower_components/es5-shim/es5-shim.js"></script>
<script src="bower_components/json3/lib/json3.min.js"></script>
<![endif]-->
    <!-- endbuild -->

    <!-- build:js(.) scripts/vendor.js -->
    <!-- bower:js -->
    <script src="bower_components/jquery/dist/jquery.js"></script>
    <script src="bower_components/angular/angular.js"></script>
    <script src="bower_components/json3/lib/json3.js"></script>
    <script src="bower_components/bootstrap/dist/js/bootstrap.js"></script>
    <script src="bower_components/angular-cookies/angular-cookies.js"></script>
    <script src="bower_components/angular-sanitize/angular-sanitize.js"></script>
    <script src="bower_components/angular-animate/angular-animate.js"></script>
    <script src="bower_components/angular-touch/angular-touch.js"></script>
    <script src="bower_components/angular-route/angular-route.js"></script>
    <script src="bower_components/angular-bootstrap/ui-bootstrap-tpls.js"></script>
    <script src="bower_components/angular-websocket/angular-websocket.min.js"></script>
    <script src="bower_components/ace-builds/src-noconflict/ace.js"></script>
    <script src="bower_components/ace-builds/src-noconflict/mode-scala.js"></script>
    <script src="bower_components/ace-builds/src-noconflict/mode-sql.js"></script>
    <script src="bower_components/ace-builds/src-noconflict/mode-markdown.js"></script>
    <script src="bower_components/ace-builds/src-noconflict/mode-sh.js"></script>
    <script src="bower_components/ace-builds/src-noconflict/keybinding-emacs.js"></script>
    <script src="bower_components/ace-builds/src-noconflict/ext-language_tools.js"></script>
    <script src="bower_components/ace-builds/src-noconflict/theme-chrome.js"></script>
    <script src="bower_components/angular-ui-ace/ui-ace.js"></script>
    <script src="bower_components/jquery.scrollTo/jquery.scrollTo.js"></script>
    <script src="bower_components/d3/d3.js"></script>
    <script src="bower_components/nvd3/nv.d3.js"></script>
    <script src="bower_components/jquery-ui/jquery-ui.js"></script>
    <script src="bower_components/angular-dragdrop/src/angular-dragdrop.js"></script>
    <script src="bower_components/perfect-scrollbar/src/perfect-scrollbar.js"></script>
    <script src="bower_components/ng-sortable/dist/ng-sortable.js"></script>
    <script src="bower_components/angular-elastic/elastic.js"></script>
    <script src="bower_components/angular-elastic-input/dist/angular-elastic-input.min.js"></script>
    <script src="bower_components/angular-xeditable/dist/js/xeditable.js"></script>
    <script src="bower_components/highlightjs/highlight.pack.js"></script>
    <script src="bower_components/lodash/lodash.js"></script>
    <script src="bower_components/angular-filter/dist/angular-filter.min.js"></script>
    <script src="bower_components/ngtoast/dist/ngToast.js"></script>
<<<<<<< HEAD
    <script src="bower_components/ng-focus-if/focusIf.js"></script>
=======
    <script src="bower_components/bootstrap3-dialog/dist/js/bootstrap-dialog.min.js"></script>
>>>>>>> c5c92ed1
    <!-- endbower -->
    <!-- endbuild -->
    <!-- build:js({.tmp,src}) scripts/scripts.js -->
    <script src="app/app.js"></script>
    <script src="app/app.controller.js"></script>
    <script src="app/home/home.controller.js"></script>
    <script src="app/notebook/notebook.controller.js"></script>
    <script src="app/interpreter/interpreter.controller.js"></script>
    <script src="app/notebook/paragraph/paragraph.controller.js"></script>
    <script src="components/arrayOrderingSrv/arrayOrdering.service.js"></script>
    <script src="components/navbar/navbar.controller.js"></script>
    <script src="components/ngescape/ngescape.directive.js"></script>
    <script src="components/noteName-create/notename.controller.js"></script>
    <script src="components/noteName-import/notenameImport.controller.js"></script>
    <script src="components/popover-html-unsafe/popover-html-unsafe.directive.js"></script>
    <script src="components/ngenter/ngenter.directive.js"></script>
    <script src="components/dropdowninput/dropdowninput.directive.js"></script>
    <script src="components/resizable/resizable.directive.js"></script>
    <script src="components/noteName-create/visible.directive.js"></script>
    <script src="components/websocketEvents/websocketMsg.service.js"></script>
    <script src="components/websocketEvents/websocketEvents.factory.js"></script>
    <script src="components/notebookListDataFactory/notebookList.datafactory.js"></script>
    <script src="components/baseUrl/baseUrl.service.js"></script>
    <script src="components/browser-detect/browserDetect.service.js"></script>
    <script src="components/saveAs/saveAs.service.js"></script>
    <!-- endbuild -->
  </body>
</html><|MERGE_RESOLUTION|>--- conflicted
+++ resolved
@@ -120,11 +120,8 @@
     <script src="bower_components/lodash/lodash.js"></script>
     <script src="bower_components/angular-filter/dist/angular-filter.min.js"></script>
     <script src="bower_components/ngtoast/dist/ngToast.js"></script>
-<<<<<<< HEAD
     <script src="bower_components/ng-focus-if/focusIf.js"></script>
-=======
     <script src="bower_components/bootstrap3-dialog/dist/js/bootstrap-dialog.min.js"></script>
->>>>>>> c5c92ed1
     <!-- endbower -->
     <!-- endbuild -->
     <!-- build:js({.tmp,src}) scripts/scripts.js -->
