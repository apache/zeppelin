// Karma configuration
// http://karma-runner.github.io/0.12/config/configuration-file.html
// Generated on 2014-08-29 using
// generator-karma 0.8.3

var webpackConfig = require('../webpack.config');

module.exports = function(config) {
  'use strict';

  config.set({
    // enable / disable watching file and executing tests whenever any file changes
    autoWatch: true,

    // base path, that will be used to resolve files and exclude
    basePath: '../',

    // testing framework to use (jasmine/mocha/qunit/...)
    frameworks: ['jasmine'],

    // list of files / patterns to load in the browser
    files: [
      // bower:js
      'bower_components/jquery/dist/jquery.js',
      'bower_components/es5-shim/es5-shim.js',
      'bower_components/angular/angular.js',
      'bower_components/json3/lib/json3.js',
      'bower_components/bootstrap/dist/js/bootstrap.js',
      'bower_components/angular-cookies/angular-cookies.js',
      'bower_components/angular-sanitize/angular-sanitize.js',
      'bower_components/angular-animate/angular-animate.js',
      'bower_components/angular-touch/angular-touch.js',
      'bower_components/angular-route/angular-route.js',
      'bower_components/angular-resource/angular-resource.js',
      'bower_components/angular-bootstrap/ui-bootstrap-tpls.js',
      'bower_components/angular-websocket/angular-websocket.min.js',
      'bower_components/ace-builds/src-noconflict/ace.js',
      'bower_components/ace-builds/src-noconflict/mode-scala.js',
      'bower_components/ace-builds/src-noconflict/mode-python.js',
      'bower_components/ace-builds/src-noconflict/mode-sql.js',
      'bower_components/ace-builds/src-noconflict/mode-markdown.js',
      'bower_components/ace-builds/src-noconflict/mode-sh.js',
      'bower_components/ace-builds/src-noconflict/mode-r.js',
      'bower_components/ace-builds/src-noconflict/keybinding-emacs.js',
      'bower_components/ace-builds/src-noconflict/ext-language_tools.js',
      'bower_components/ace-builds/src-noconflict/theme-chrome.js',
      'bower_components/angular-ui-ace/ui-ace.js',
      'bower_components/jquery.scrollTo/jquery.scrollTo.js',
      'bower_components/d3/d3.js',
      'bower_components/nvd3/build/nv.d3.js',
      'bower_components/jquery-ui/jquery-ui.js',
      'bower_components/angular-dragdrop/src/angular-dragdrop.js',
      'bower_components/perfect-scrollbar/src/perfect-scrollbar.js',
      'bower_components/ng-sortable/dist/ng-sortable.js',
      'bower_components/angular-elastic/elastic.js',
      'bower_components/angular-elastic-input/dist/angular-elastic-input.min.js',
      'bower_components/angular-xeditable/dist/js/xeditable.js',
      'bower_components/highlightjs/highlight.pack.js',
      'bower_components/lodash/lodash.js',
      'bower_components/angular-filter/dist/angular-filter.js',
      'bower_components/ngtoast/dist/ngToast.js',
      'bower_components/ng-focus-if/focusIf.js',
      'bower_components/bootstrap3-dialog/dist/js/bootstrap-dialog.min.js',
      'bower_components/zeroclipboard/dist/ZeroClipboard.js',
      'bower_components/moment/moment.js',
      'bower_components/pikaday/pikaday.js',
      'bower_components/handsontable/dist/handsontable.js',
      'bower_components/moment-duration-format/lib/moment-duration-format.js',
      'bower_components/select2/dist/js/select2.js',
      'bower_components/MathJax/MathJax.js',
      'bower_components/clipboard/dist/clipboard.js',
      'bower_components/ngclipboard/dist/ngclipboard.js',
      'bower_components/sigma.js/build/sigma.min.js',
      'bower_components/sigma.js/build/plugins/sigma.plugins.animate.min.js',
      'bower_components/sigma.js/build/plugins/sigma.layout.noverlap.min.js',
      'bower_components/sigma.js/build/plugins/sigma.layout.forceAtlas2.min.js',
      'bower_components/sigma.js/build/plugins/sigma.plugins.dragNodes.min.js',
      'bower_components/sigma.js/build/plugins/sigma.renderers.edgeLabels.min.js',
      'bower_components/sigma.js/build/plugins/sigma.renderers.parallelEdges.min.js',
      'bower_components/angular-mocks/angular-mocks.js',
      // endbower
<<<<<<< HEAD
      '.tmp/app/app.js',
      '.tmp/app/app.controller.js',
      '.tmp/app/dataset/transformation.js',
      '.tmp/app/dataset/dataset.js',
      '.tmp/app/dataset/tabledata.js',
      '.tmp/app/dataset/networkdata.js',
      '.tmp/app/dataset/datasetfactory.js',
      '.tmp/app/**/*.js',
      '.tmp/components/**/*.js',
      'test/spec/**/*.js'
=======

      'src/index.js',
      // 'test/spec/**/*.js',
      {pattern: 'test/spec/**/*.js', watched: false},
>>>>>>> 5eeebeb0
    ],

    // list of files / patterns to exclude
    exclude: [
      '.tmp/app/visualization/builtins/*.js'
    ],

    // web server port
    port: 9002,

    // Start these browsers, currently available:
    // - Chrome
    // - ChromeCanary
    // - Firefox
    // - Opera
    // - Safari (only Mac)
    // - PhantomJS
    // - IE (only Windows)
    browsers: [
      'PhantomJS'
    ],

    reporters: ['coverage','progress'],

    webpack: webpackConfig,
    webpackMiddleware: {
      stats: 'errors-only'
    },

    preprocessors: {
      'src/*/{*.js,!(test)/**/*.js}': 'coverage',
      'src/index.js': ['webpack', 'sourcemap',],
      'test/spec/**/*.js': ['webpack', 'sourcemap',],
    },

    coverageReporter: {
      type: 'html',
      dir: '../reports/zeppelin-web-coverage',
      subdir: '.'
    },

    // Which plugins to enable
    plugins: [
      'karma-phantomjs-launcher',
      'karma-jasmine',
      'karma-coverage',
      'karma-webpack',
      'karma-sourcemap-loader',
    ],

    // Continuous Integration mode
    // if true, it capture browsers, run tests and exit
    singleRun: true,

    colors: true,

    // level of logging
    // possible values: LOG_DISABLE || LOG_ERROR || LOG_WARN || LOG_INFO || LOG_DEBUG
    logLevel: config.LOG_INFO,

    // Uncomment the following lines if you are using grunt's server to run the tests
    // proxies: {
    //   '/': 'http://localhost:9000/'
    // },
    // URL root prevent conflicts with the site root
    // urlRoot: '_karma_'
  });
};<|MERGE_RESOLUTION|>--- conflicted
+++ resolved
@@ -70,32 +70,12 @@
       'bower_components/MathJax/MathJax.js',
       'bower_components/clipboard/dist/clipboard.js',
       'bower_components/ngclipboard/dist/ngclipboard.js',
-      'bower_components/sigma.js/build/sigma.min.js',
-      'bower_components/sigma.js/build/plugins/sigma.plugins.animate.min.js',
-      'bower_components/sigma.js/build/plugins/sigma.layout.noverlap.min.js',
-      'bower_components/sigma.js/build/plugins/sigma.layout.forceAtlas2.min.js',
-      'bower_components/sigma.js/build/plugins/sigma.plugins.dragNodes.min.js',
-      'bower_components/sigma.js/build/plugins/sigma.renderers.edgeLabels.min.js',
-      'bower_components/sigma.js/build/plugins/sigma.renderers.parallelEdges.min.js',
       'bower_components/angular-mocks/angular-mocks.js',
       // endbower
-<<<<<<< HEAD
-      '.tmp/app/app.js',
-      '.tmp/app/app.controller.js',
-      '.tmp/app/dataset/transformation.js',
-      '.tmp/app/dataset/dataset.js',
-      '.tmp/app/dataset/tabledata.js',
-      '.tmp/app/dataset/networkdata.js',
-      '.tmp/app/dataset/datasetfactory.js',
-      '.tmp/app/**/*.js',
-      '.tmp/components/**/*.js',
-      'test/spec/**/*.js'
-=======
 
       'src/index.js',
       // 'test/spec/**/*.js',
       {pattern: 'test/spec/**/*.js', watched: false},
->>>>>>> 5eeebeb0
     ],
 
     // list of files / patterns to exclude
