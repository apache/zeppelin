// Karma configuration
// http://karma-runner.github.io/0.12/config/configuration-file.html
// Generated on 2014-08-29 using
// generator-karma 0.8.3

module.exports = function(config) {
  'use strict';

  config.set({
    // enable / disable watching file and executing tests whenever any file changes
    autoWatch: true,

    // base path, that will be used to resolve files and exclude
    basePath: '../',

    // testing framework to use (jasmine/mocha/qunit/...)
    frameworks: ['jasmine'],

    // list of files / patterns to load in the browser
    files: [
      // bower:js
      'bower_components/jquery/dist/jquery.js',
      'bower_components/es5-shim/es5-shim.js',
      'bower_components/angular/angular.js',
      'bower_components/json3/lib/json3.js',
      'bower_components/bootstrap/dist/js/bootstrap.js',
      'bower_components/angular-cookies/angular-cookies.js',
      'bower_components/angular-sanitize/angular-sanitize.js',
      'bower_components/angular-animate/angular-animate.js',
      'bower_components/angular-touch/angular-touch.js',
      'bower_components/angular-route/angular-route.js',
      'bower_components/angular-resource/angular-resource.js',
      'bower_components/angular-bootstrap/ui-bootstrap-tpls.js',
      'bower_components/angular-websocket/angular-websocket.min.js',
      'bower_components/ace-builds/src-noconflict/ace.js',
      'bower_components/ace-builds/src-noconflict/mode-scala.js',
      'bower_components/ace-builds/src-noconflict/mode-python.js',
      'bower_components/ace-builds/src-noconflict/mode-sql.js',
      'bower_components/ace-builds/src-noconflict/mode-markdown.js',
      'bower_components/ace-builds/src-noconflict/mode-sh.js',
      'bower_components/ace-builds/src-noconflict/mode-r.js',
      'bower_components/ace-builds/src-noconflict/keybinding-emacs.js',
      'bower_components/ace-builds/src-noconflict/ext-language_tools.js',
      'bower_components/ace-builds/src-noconflict/theme-chrome.js',
      'bower_components/angular-ui-ace/ui-ace.js',
      'bower_components/jquery.scrollTo/jquery.scrollTo.js',
      'bower_components/d3/d3.js',
      'bower_components/nvd3/build/nv.d3.js',
      'bower_components/jquery-ui/jquery-ui.js',
      'bower_components/angular-dragdrop/src/angular-dragdrop.js',
      'bower_components/perfect-scrollbar/src/perfect-scrollbar.js',
      'bower_components/ng-sortable/dist/ng-sortable.js',
      'bower_components/angular-elastic/elastic.js',
      'bower_components/angular-elastic-input/dist/angular-elastic-input.min.js',
      'bower_components/angular-xeditable/dist/js/xeditable.js',
      'bower_components/highlightjs/highlight.pack.js',
      'bower_components/lodash/lodash.js',
      'bower_components/angular-filter/dist/angular-filter.js',
      'bower_components/ngtoast/dist/ngToast.js',
      'bower_components/ng-focus-if/focusIf.js',
      'bower_components/bootstrap3-dialog/dist/js/bootstrap-dialog.min.js',
      'bower_components/zeroclipboard/dist/ZeroClipboard.js',
      'bower_components/moment/moment.js',
      'bower_components/pikaday/pikaday.js',
      'bower_components/handsontable/dist/handsontable.js',
      'bower_components/moment-duration-format/lib/moment-duration-format.js',
      'bower_components/select2/dist/js/select2.js',
      'bower_components/MathJax/MathJax.js',
      'bower_components/sigma.js/build/sigma.min.js',
      'bower_components/sigma.js/build/plugins/sigma.plugins.animate.min.js',
      'bower_components/sigma.js/build/plugins/sigma.layout.noverlap.min.js',
      'bower_components/sigma.js/build/plugins/sigma.layout.forceAtlas2.min.js',
      'bower_components/sigma.js/build/plugins/sigma.plugins.dragNodes.min.js',
      'bower_components/sigma.js/build/plugins/sigma.renderers.edgeLabels.min.js',
      'bower_components/sigma.js/build/plugins/sigma.renderers.parallelEdges.min.js',
      'bower_components/angular-mocks/angular-mocks.js',
      // endbower
<<<<<<< HEAD
      'src/app/app.js',
      'src/app/app.controller.js',
      'src/app/dataset/transformation.js',
      'src/app/**/*.js',
      'src/components/**/*.js',
=======
      '.tmp/app/app.js',
      '.tmp/app/app.controller.js',
      '.tmp/app/tabledata/transformation.js',
      '.tmp/app/**/*.js',
      '.tmp/components/**/*.js',
>>>>>>> a84818c6
      'test/spec/**/*.js'
    ],

    // list of files / patterns to exclude
    exclude: [
      '.tmp/app/visualization/builtins/*.js'
    ],

    // web server port
    port: 9002,

    // Start these browsers, currently available:
    // - Chrome
    // - ChromeCanary
    // - Firefox
    // - Opera
    // - Safari (only Mac)
    // - PhantomJS
    // - IE (only Windows)
    browsers: [
      'PhantomJS'
    ],

    reporters: ['coverage','progress'],

    preprocessors: {
      'src/*/{*.js,!(test)/**/*.js}': 'coverage'
    },

    coverageReporter: {
      type: 'html',
      dir: '../reports/zeppelin-web-coverage',
      subdir: '.'
    },

    // Which plugins to enable
    plugins: [
      'karma-phantomjs-launcher',
      'karma-jasmine',
      'karma-coverage'
    ],

    // Continuous Integration mode
    // if true, it capture browsers, run tests and exit
    singleRun: false,

    colors: true,

    // level of logging
    // possible values: LOG_DISABLE || LOG_ERROR || LOG_WARN || LOG_INFO || LOG_DEBUG
    logLevel: config.LOG_INFO,

    // Uncomment the following lines if you are using grunt's server to run the tests
    // proxies: {
    //   '/': 'http://localhost:9000/'
    // },
    // URL root prevent conflicts with the site root
    // urlRoot: '_karma_'
  });
};<|MERGE_RESOLUTION|>--- conflicted
+++ resolved
@@ -75,19 +75,11 @@
       'bower_components/sigma.js/build/plugins/sigma.renderers.parallelEdges.min.js',
       'bower_components/angular-mocks/angular-mocks.js',
       // endbower
-<<<<<<< HEAD
-      'src/app/app.js',
-      'src/app/app.controller.js',
-      'src/app/dataset/transformation.js',
-      'src/app/**/*.js',
-      'src/components/**/*.js',
-=======
       '.tmp/app/app.js',
       '.tmp/app/app.controller.js',
       '.tmp/app/tabledata/transformation.js',
       '.tmp/app/**/*.js',
       '.tmp/components/**/*.js',
->>>>>>> a84818c6
       'test/spec/**/*.js'
     ],
 
