--- conflicted
+++ resolved
@@ -54,11 +54,8 @@
       'bower_components/lodash/lodash.js',
       'bower_components/angular-filter/dist/angular-filter.min.js',
       'bower_components/ngtoast/dist/ngToast.js',
-<<<<<<< HEAD
       'bower_components/ng-focus-if/focusIf.js',
-=======
       'bower_components/bootstrap3-dialog/dist/js/bootstrap-dialog.min.js',
->>>>>>> c5c92ed1
       'bower_components/angular-mocks/angular-mocks.js',
       // endbower
       'src/app/app.js',
