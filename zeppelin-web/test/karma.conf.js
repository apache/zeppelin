// Karma configuration
// http://karma-runner.github.io/0.12/config/configuration-file.html
// Generated on 2014-08-29 using
// generator-karma 0.8.3

module.exports = function(config) {
  'use strict';

  config.set({
    // enable / disable watching file and executing tests whenever any file changes
    autoWatch: true,

    // base path, that will be used to resolve files and exclude
    basePath: '../',

    // testing framework to use (jasmine/mocha/qunit/...)
    frameworks: ['jasmine'],

    // list of files / patterns to load in the browser
    files: [
      // bower:js
      'bower_components/jquery/dist/jquery.js',
      'bower_components/es5-shim/es5-shim.js',
      'bower_components/angular/angular.js',
      'bower_components/json3/lib/json3.js',
      'bower_components/bootstrap/dist/js/bootstrap.js',
      'bower_components/angular-cookies/angular-cookies.js',
      'bower_components/angular-sanitize/angular-sanitize.js',
      'bower_components/angular-animate/angular-animate.js',
      'bower_components/angular-touch/angular-touch.js',
      'bower_components/angular-route/angular-route.js',
      'bower_components/angular-resource/angular-resource.js',
      'bower_components/angular-bootstrap/ui-bootstrap-tpls.js',
      'bower_components/angular-websocket/angular-websocket.min.js',
      'bower_components/ace-builds/src-noconflict/ace.js',
      'bower_components/ace-builds/src-noconflict/mode-scala.js',
      'bower_components/ace-builds/src-noconflict/mode-python.js',
      'bower_components/ace-builds/src-noconflict/mode-sql.js',
      'bower_components/ace-builds/src-noconflict/mode-markdown.js',
      'bower_components/ace-builds/src-noconflict/mode-sh.js',
      'bower_components/ace-builds/src-noconflict/mode-r.js',
      'bower_components/ace-builds/src-noconflict/keybinding-emacs.js',
      'bower_components/ace-builds/src-noconflict/ext-language_tools.js',
      'bower_components/ace-builds/src-noconflict/theme-chrome.js',
      'bower_components/angular-ui-ace/ui-ace.js',
      'bower_components/jquery.scrollTo/jquery.scrollTo.js',
      'bower_components/d3/d3.js',
      'bower_components/nvd3/build/nv.d3.js',
      'bower_components/jquery-ui/jquery-ui.js',
      'bower_components/angular-dragdrop/src/angular-dragdrop.js',
      'bower_components/perfect-scrollbar/src/perfect-scrollbar.js',
      'bower_components/ng-sortable/dist/ng-sortable.js',
      'bower_components/angular-elastic/elastic.js',
      'bower_components/angular-elastic-input/dist/angular-elastic-input.min.js',
      'bower_components/angular-xeditable/dist/js/xeditable.js',
      'bower_components/highlightjs/highlight.pack.js',
      'bower_components/lodash/lodash.js',
      'bower_components/angular-filter/dist/angular-filter.min.js',
      'bower_components/ngtoast/dist/ngToast.js',
      'bower_components/ng-focus-if/focusIf.js',
      'bower_components/bootstrap3-dialog/dist/js/bootstrap-dialog.min.js',
<<<<<<< HEAD
      'bower_components/floatThead/dist/jquery.floatThead.js',
      'bower_components/floatThead/dist/jquery.floatThead.min.js',
      'bower_components/datatables.net/js/jquery.dataTables.js',
      'bower_components/datatables.net-bs/js/dataTables.bootstrap.js',
      'bower_components/datatables.net-buttons/js/dataTables.buttons.js',
      'bower_components/datatables.net-buttons/js/buttons.colVis.js',
      'bower_components/datatables.net-buttons/js/buttons.flash.js',
      'bower_components/datatables.net-buttons/js/buttons.html5.js',
      'bower_components/datatables.net-buttons/js/buttons.print.js',
      'bower_components/datatables.net-buttons-bs/js/buttons.bootstrap.js',
=======
      'bower_components/zeroclipboard/dist/ZeroClipboard.js',
      'bower_components/moment/moment.js',
      'bower_components/pikaday/pikaday.js',
      'bower_components/handsontable/dist/handsontable.js',
>>>>>>> 69c22ead
      'bower_components/angular-mocks/angular-mocks.js',
      // endbower
      'src/app/app.js',
      'src/app/app.controller.js',
      'src/app/**/*.js',
      'src/components/**/*.js',
      'test/spec/**/*.js'
    ],

    // list of files / patterns to exclude
    exclude: [],

    // web server port
    port: 9002,

    // Start these browsers, currently available:
    // - Chrome
    // - ChromeCanary
    // - Firefox
    // - Opera
    // - Safari (only Mac)
    // - PhantomJS
    // - IE (only Windows)
    browsers: [
      'PhantomJS'
    ],

    reporters: ['coverage','progress'],

    preprocessors: {
      'src/*/{*.js,!(test)/**/*.js}': 'coverage'
    },

    coverageReporter: {
      type: 'html',
      dir: '../reports/zeppelin-web-coverage',
      subdir: '.'
    },

    // Which plugins to enable
    plugins: [
      'karma-phantomjs-launcher',
      'karma-jasmine',
      'karma-coverage'
    ],

    // Continuous Integration mode
    // if true, it capture browsers, run tests and exit
    singleRun: false,

    colors: true,

    // level of logging
    // possible values: LOG_DISABLE || LOG_ERROR || LOG_WARN || LOG_INFO || LOG_DEBUG
    logLevel: config.LOG_INFO,

    // Uncomment the following lines if you are using grunt's server to run the tests
    // proxies: {
    //   '/': 'http://localhost:9000/'
    // },
    // URL root prevent conflicts with the site root
    // urlRoot: '_karma_'
  });
};<|MERGE_RESOLUTION|>--- conflicted
+++ resolved
@@ -59,23 +59,10 @@
       'bower_components/ngtoast/dist/ngToast.js',
       'bower_components/ng-focus-if/focusIf.js',
       'bower_components/bootstrap3-dialog/dist/js/bootstrap-dialog.min.js',
-<<<<<<< HEAD
-      'bower_components/floatThead/dist/jquery.floatThead.js',
-      'bower_components/floatThead/dist/jquery.floatThead.min.js',
-      'bower_components/datatables.net/js/jquery.dataTables.js',
-      'bower_components/datatables.net-bs/js/dataTables.bootstrap.js',
-      'bower_components/datatables.net-buttons/js/dataTables.buttons.js',
-      'bower_components/datatables.net-buttons/js/buttons.colVis.js',
-      'bower_components/datatables.net-buttons/js/buttons.flash.js',
-      'bower_components/datatables.net-buttons/js/buttons.html5.js',
-      'bower_components/datatables.net-buttons/js/buttons.print.js',
-      'bower_components/datatables.net-buttons-bs/js/buttons.bootstrap.js',
-=======
       'bower_components/zeroclipboard/dist/ZeroClipboard.js',
       'bower_components/moment/moment.js',
       'bower_components/pikaday/pikaday.js',
       'bower_components/handsontable/dist/handsontable.js',
->>>>>>> 69c22ead
       'bower_components/angular-mocks/angular-mocks.js',
       // endbower
       'src/app/app.js',
