'use strict';

describe('Controller: ParagraphCtrl', function() {

  beforeEach(module('zeppelinWebApp'));

  var scope;
  var websocketMsgSrvMock = {};
  var paragraphMock = {
    config: {}
  };
  var route = {
    current: {
      pathParams: {
        noteId: 'noteId'
      }
    }
  };

  beforeEach(inject(function($controller, $rootScope) {
    scope = $rootScope.$new();
    $rootScope.notebookScope = $rootScope.$new(true, $rootScope);

    $controller('ParagraphCtrl', {
      $scope: scope,
      websocketMsgSrv: websocketMsgSrvMock,
      $element: {},
      $route: route
    });

    scope.init(paragraphMock);
  }));

  var functions = ['isRunning', 'getIframeDimensions', 'cancelParagraph', 'runParagraph', 'saveParagraph',
    'moveUp', 'moveDown', 'insertNew', 'removeParagraph', 'toggleEditor', 'closeEditor', 'openEditor',
    'closeTable', 'openTable', 'showTitle', 'hideTitle', 'setTitle', 'showLineNumbers', 'hideLineNumbers',
    'changeColWidth', 'columnWidthClass', 'toggleGraphOption', 'toggleOutput', 'loadForm',
    'aceChanged', 'aceLoaded', 'getEditorValue', 'getProgress', 'getExecutionTime', 'isResultOutdated'];

  functions.forEach(function(fn) {
    it('check for scope functions to be defined : ' + fn, function() {
      expect(scope[fn]).toBeDefined();
    });
  });

  it('should return "TEXT" by default when getResultType() is called with no parameter', function() {
    expect(scope.getResultType()).toEqual('TEXT');
  });

  it('should have this array of values for "colWidthOption"', function() {
    expect(scope.colWidthOption).toEqual([1, 2, 3, 4, 5, 6, 7, 8, 9, 10, 11, 12]);
  });

  it('should set default value of "paragraphFocused" as false', function() {
    expect(scope.paragraphFocused).toEqual(false);
  });
<<<<<<< HEAD
=======

  it('should call loadTableData() and getGraphMode() should return "table" when the result type is "TABLE"',
    function() {
      scope.getResultType = jasmine.createSpy('getResultType spy').and.callFake(function() {
        return 'TABLE';
      });
      spyOn(scope, 'setGraphMode');
      scope.init(paragraphMock);
      expect(scope.setGraphMode).toHaveBeenCalled();
      expect(scope.getGraphMode()).toEqual('table');
    });

  it('should call renderHtml() when the result type is "HTML"', function() {
    scope.getResultType = jasmine.createSpy('getResultType spy').and.callFake(function() {
      return 'HTML';
    });
    spyOn(scope, 'renderHtml');
    scope.init(paragraphMock);
    expect(scope.renderHtml).toHaveBeenCalled();
  });

  it('should call renderAngular() when the result type is "ANGULAR"', function() {
    scope.getResultType = jasmine.createSpy('getResultType spy').and.callFake(function() {
      return 'ANGULAR';
    });
    spyOn(scope, 'renderAngular');
    scope.init(paragraphMock);
    expect(scope.renderAngular).toHaveBeenCalled();
  });

>>>>>>> b7307d49
});<|MERGE_RESOLUTION|>--- conflicted
+++ resolved
@@ -54,37 +54,4 @@
   it('should set default value of "paragraphFocused" as false', function() {
     expect(scope.paragraphFocused).toEqual(false);
   });
-<<<<<<< HEAD
-=======
-
-  it('should call loadTableData() and getGraphMode() should return "table" when the result type is "TABLE"',
-    function() {
-      scope.getResultType = jasmine.createSpy('getResultType spy').and.callFake(function() {
-        return 'TABLE';
-      });
-      spyOn(scope, 'setGraphMode');
-      scope.init(paragraphMock);
-      expect(scope.setGraphMode).toHaveBeenCalled();
-      expect(scope.getGraphMode()).toEqual('table');
-    });
-
-  it('should call renderHtml() when the result type is "HTML"', function() {
-    scope.getResultType = jasmine.createSpy('getResultType spy').and.callFake(function() {
-      return 'HTML';
-    });
-    spyOn(scope, 'renderHtml');
-    scope.init(paragraphMock);
-    expect(scope.renderHtml).toHaveBeenCalled();
-  });
-
-  it('should call renderAngular() when the result type is "ANGULAR"', function() {
-    scope.getResultType = jasmine.createSpy('getResultType spy').and.callFake(function() {
-      return 'ANGULAR';
-    });
-    spyOn(scope, 'renderAngular');
-    scope.init(paragraphMock);
-    expect(scope.renderAngular).toHaveBeenCalled();
-  });
-
->>>>>>> b7307d49
-});+);