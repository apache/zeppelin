<?xml version="1.0" encoding="UTF-8"?>
<!--
  ~ Licensed to the Apache Software Foundation (ASF) under one or more
  ~ contributor license agreements.  See the NOTICE file distributed with
  ~ this work for additional information regarding copyright ownership.
  ~ The ASF licenses this file to You under the Apache License, Version 2.0
  ~ (the "License"); you may not use this file except in compliance with
  ~ the License.  You may obtain a copy of the License at
  ~
  ~    http://www.apache.org/licenses/LICENSE-2.0
  ~
  ~ Unless required by applicable law or agreed to in writing, software
  ~ distributed under the License is distributed on an "AS IS" BASIS,
  ~ WITHOUT WARRANTIES OR CONDITIONS OF ANY KIND, either express or implied.
  ~ See the License for the specific language governing permissions and
  ~ limitations under the License.
  -->

<project xmlns="http://maven.apache.org/POM/4.0.0" xmlns:xsi="http://www.w3.org/2001/XMLSchema-instance" xsi:schemaLocation="http://maven.apache.org/POM/4.0.0 http://maven.apache.org/maven-v4_0_0.xsd">
  <modelVersion>4.0.0</modelVersion>

  <parent>
    <artifactId>zeppelin</artifactId>
    <groupId>org.apache.zeppelin</groupId>
    <version>0.7.0-SNAPSHOT</version>
    <relativePath>..</relativePath>
  </parent>

  <groupId>org.apache.zeppelin</groupId>
  <artifactId>zeppelin-web</artifactId>
  <packaging>war</packaging>
  <version>0.7.0-SNAPSHOT</version>
  <name>Zeppelin: web Application</name>

  <!-- See https://github.com/eirslett/frontend-maven-plugin/issues/229 -->
  <prerequisites>
    <maven>3.1.0</maven>
  </prerequisites>

  <properties>
    <node.version>v6.9.1</node.version>
    <yarn.version>v0.18.1</yarn.version>
    <project.build.sourceEncoding>UTF-8</project.build.sourceEncoding>

    <!--plugin versions-->
    <plugin.frontned.version>1.3</plugin.frontned.version>
  </properties>

  <build>
    <plugins>
      <plugin>
        <groupId>org.apache.maven.plugins</groupId>
        <artifactId>maven-war-plugin</artifactId>
        <configuration>
          <warSourceDirectory>dist</warSourceDirectory>
          <webXml>dist\WEB-INF\web.xml</webXml>
        </configuration>
      </plugin>

      <plugin>
        <groupId>org.apache.rat</groupId>
        <artifactId>apache-rat-plugin</artifactId>
        <configuration>
          <excludes>
            <exclude>**/.idea/</exclude>
            <exclude>**/*.iml</exclude>
            <exclude>.git/</exclude>
            <exclude>.gitignore</exclude>
            <exclude>.babelrc</exclude>
            <exclude>.bowerrc</exclude>
            <exclude>.editorconfig</exclude>
            <exclude>.jscsrc</exclude>
            <exclude>.eslintrc</exclude>
            <exclude>.tmp/**</exclude>
            <exclude>**/.settings/*</exclude>
            <exclude>**/.classpath</exclude>
            <exclude>**/.project</exclude>
            <exclude>**/target/**</exclude>
            <exclude>node/**</exclude>
            <exclude>node_modules/**</exclude>
            <exclude>bower_components/**</exclude>
            <exclude>test/**</exclude>
            <exclude>dist/**</exclude>
            <exclude>src/.buildignore</exclude>
            <exclude>src/fonts/fontawesome*</exclude>
            <exclude>src/fonts/font-awesome*</exclude>
            <exclude>src/styles/font-awesome*</exclude>
            <exclude>src/fonts/Simple-Line*</exclude>
            <exclude>src/fonts/simple-line*</exclude>
            <exclude>src/fonts/patua-one*</exclude>
            <exclude>src/fonts/roboto*</exclude>
            <exclude>src/fonts/source-code-pro*</exclude>
            <exclude>src/fonts/google-fonts.css</exclude>
            <exclude>bower.json</exclude>
<<<<<<< HEAD
            <exclude>**/package.json</exclude>
            <exclude>**/.npmignore</exclude>
=======
            <exclude>package.json</exclude>
            <exclude>yarn.lock</exclude>
>>>>>>> 99946e71
            <exclude>*.md</exclude>
          </excludes>
        </configuration>
      </plugin>

      <plugin>
        <groupId>com.github.eirslett</groupId>
        <artifactId>frontend-maven-plugin</artifactId>
        <version>${plugin.frontned.version}</version>
        <executions>

          <execution>
            <id>install node and yarn</id>
            <goals>
              <goal>install-node-and-yarn</goal>
            </goals>
            <configuration>
              <nodeVersion>${node.version}</nodeVersion>
              <yarnVersion>${yarn.version}</yarnVersion>
            </configuration>
          </execution>

          <execution>
            <id>yarn install</id>
            <goals>
              <goal>yarn</goal>
            </goals>
            <configuration>
              <arguments>install --no-lockfile</arguments>
            </configuration>
          </execution>

          <execution>
            <id>yarn build</id>
            <goals>
              <goal>yarn</goal>
            </goals>
            <configuration>
              <arguments>run build</arguments>
            </configuration>
          </execution>

          <execution>
            <id>yarn test</id>
            <goals>
              <goal>yarn</goal>
            </goals>
            <phase>test</phase>
            <configuration>
              <arguments>run test</arguments>
            </configuration>
          </execution>

        </executions>
      </plugin>

      <!--
          Disabling test report generation as it forks the lifecycle
          and results in https://issues.apache.org/jira/browse/ZEPPELIN-69

          There is no better way to do it, as per
          http://jira.codehaus.org/browse/MCOBERTURA-154
      -->
      <plugin>
        <groupId>org.codehaus.mojo</groupId>
        <artifactId>cobertura-maven-plugin</artifactId>
        <executions>
          <execution>
            <id>cobertura</id>
            <phase>none</phase>
          </execution>
        </executions>
      </plugin>

      <plugin>
        <groupId>org.apache.maven.plugins</groupId>
        <artifactId>maven-deploy-plugin</artifactId>
      </plugin>

      <plugin>
        <!-- clean task will be executed by front-end-maven plugin -->
        <artifactId>maven-clean-plugin</artifactId>
        <configuration>
          <filesets>
            <fileset>
              <directory>bower_components</directory>
            </fileset>
            <fileset>
              <directory>node</directory>
            </fileset>
            <fileset>
              <directory>node_modules</directory>
            </fileset>
          </filesets>
        </configuration>
      </plugin>
    </plugins>
  </build>


</project><|MERGE_RESOLUTION|>--- conflicted
+++ resolved
@@ -92,13 +92,9 @@
             <exclude>src/fonts/source-code-pro*</exclude>
             <exclude>src/fonts/google-fonts.css</exclude>
             <exclude>bower.json</exclude>
-<<<<<<< HEAD
             <exclude>**/package.json</exclude>
             <exclude>**/.npmignore</exclude>
-=======
-            <exclude>package.json</exclude>
             <exclude>yarn.lock</exclude>
->>>>>>> 99946e71
             <exclude>*.md</exclude>
           </excludes>
         </configuration>
