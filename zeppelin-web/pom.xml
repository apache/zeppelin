<?xml version="1.0" encoding="UTF-8"?>
<!--
  ~ Licensed to the Apache Software Foundation (ASF) under one or more
  ~ contributor license agreements.  See the NOTICE file distributed with
  ~ this work for additional information regarding copyright ownership.
  ~ The ASF licenses this file to You under the Apache License, Version 2.0
  ~ (the "License"); you may not use this file except in compliance with
  ~ the License.  You may obtain a copy of the License at
  ~
  ~    http://www.apache.org/licenses/LICENSE-2.0
  ~
  ~ Unless required by applicable law or agreed to in writing, software
  ~ distributed under the License is distributed on an "AS IS" BASIS,
  ~ WITHOUT WARRANTIES OR CONDITIONS OF ANY KIND, either express or implied.
  ~ See the License for the specific language governing permissions and
  ~ limitations under the License.
  -->

<project xmlns="http://maven.apache.org/POM/4.0.0" xmlns:xsi="http://www.w3.org/2001/XMLSchema-instance" xsi:schemaLocation="http://maven.apache.org/POM/4.0.0 http://maven.apache.org/maven-v4_0_0.xsd">
  <modelVersion>4.0.0</modelVersion>

  <parent>
    <artifactId>zeppelin</artifactId>
    <groupId>org.apache.zeppelin</groupId>
<<<<<<< HEAD
    <version>0.6.2-SNAPSHOT</version>
=======
    <version>0.8.0-SNAPSHOT</version>
>>>>>>> 6eecdecb
    <relativePath>..</relativePath>
  </parent>

  <groupId>org.apache.zeppelin</groupId>
  <artifactId>zeppelin-web</artifactId>
  <packaging>war</packaging>
<<<<<<< HEAD
  <version>0.6.2-SNAPSHOT</version>
=======
  <version>0.8.0-SNAPSHOT</version>
>>>>>>> 6eecdecb
  <name>Zeppelin: web Application</name>

  <!-- See https://github.com/eirslett/frontend-maven-plugin/issues/229 -->
  <prerequisites>
    <maven>3.1.0</maven>
  </prerequisites>

  <properties>
    <node.version>v6.9.1</node.version>
    <yarn.version>v0.18.1</yarn.version>
    <npm.version>4.2.0</npm.version>
    <project.build.sourceEncoding>UTF-8</project.build.sourceEncoding>

    <!--plugin versions-->
    <plugin.frontned.version>1.3</plugin.frontned.version>
  </properties>

  <build>
    <plugins>
      <plugin>
        <groupId>org.apache.maven.plugins</groupId>
        <artifactId>maven-war-plugin</artifactId>
        <configuration>
          <warSourceDirectory>dist</warSourceDirectory>
          <webXml>dist\WEB-INF\web.xml</webXml>
        </configuration>
      </plugin>

      <plugin>
<<<<<<< HEAD
        <groupId>org.apache.rat</groupId>
        <artifactId>apache-rat-plugin</artifactId>
        <configuration>
          <excludes>
            <exclude>**/.idea/</exclude>
            <exclude>**/*.iml</exclude>
            <exclude>.git/</exclude>
            <exclude>.gitignore</exclude>
            <exclude>.bowerrc</exclude>
            <exclude>.editorconfig</exclude>
            <exclude>.jshintrc</exclude>
            <exclude>.tmp/**</exclude>
            <exclude>**/.settings/*</exclude>
            <exclude>**/.classpath</exclude>
            <exclude>**/.project</exclude>
            <exclude>**/target/**</exclude>
            <exclude>node/**</exclude>
            <exclude>node_modules/**</exclude>
            <exclude>bower_components/**</exclude>
            <exclude>test/**</exclude>
            <exclude>dist/**</exclude>
            <exclude>src/.buildignore</exclude>
            <exclude>src/fonts/fontawesome*</exclude>
            <exclude>src/fonts/font-awesome*</exclude>
            <exclude>src/styles/font-awesome*</exclude>
            <exclude>src/fonts/Simple-Line*</exclude>
            <exclude>src/fonts/simple-line*</exclude>
            <exclude>src/fonts/Patua-One*</exclude>
            <exclude>src/fonts/Roboto*</exclude>
            <exclude>src/fonts/Source-Code-Pro*</exclude>
            <exclude>bower.json</exclude>
            <exclude>package.json</exclude>
            <exclude>*.md</exclude>
          </excludes>
        </configuration>
      </plugin>

      <plugin>
=======
>>>>>>> 6eecdecb
        <groupId>com.github.eirslett</groupId>
        <artifactId>frontend-maven-plugin</artifactId>
        <version>${plugin.frontned.version}</version>
        <executions>

          <execution>
            <id>install node and yarn</id>
            <goals>
              <goal>install-node-and-yarn</goal>
              <goal>install-node-and-npm</goal>
            </goals>
            <configuration>
              <nodeVersion>${node.version}</nodeVersion>
              <yarnVersion>${yarn.version}</yarnVersion>
              <npmVersion>${npm.version}</npmVersion>
            </configuration>
          </execution>

          <execution>
            <id>yarn install</id>
            <goals>
              <goal>yarn</goal>
            </goals>
            <configuration>
              <arguments>install --no-lockfile</arguments>
            </configuration>
          </execution>

          <execution>
            <id>yarn build</id>
            <goals>
              <goal>yarn</goal>
            </goals>
            <configuration>
              <arguments>run build</arguments>
            </configuration>
          </execution>

          <execution>
            <id>yarn test</id>
            <goals>
              <goal>yarn</goal>
            </goals>
            <phase>test</phase>
            <configuration>
              <arguments>run test</arguments>
            </configuration>
          </execution>

        </executions>
      </plugin>

      <!--
          Disabling test report generation as it forks the lifecycle
          and results in https://issues.apache.org/jira/browse/ZEPPELIN-69

          There is no better way to do it, as per
          http://jira.codehaus.org/browse/MCOBERTURA-154
      -->
      <plugin>
        <groupId>org.codehaus.mojo</groupId>
        <artifactId>cobertura-maven-plugin</artifactId>
        <executions>
          <execution>
            <id>cobertura</id>
            <phase>none</phase>
          </execution>
        </executions>
      </plugin>

      <plugin>
        <groupId>org.apache.maven.plugins</groupId>
        <artifactId>maven-deploy-plugin</artifactId>
      </plugin>

      <plugin>
        <!-- clean task will be executed by front-end-maven plugin -->
        <artifactId>maven-clean-plugin</artifactId>
        <configuration>
          <filesets>
            <fileset>
              <directory>bower_components</directory>
            </fileset>
            <fileset>
              <directory>node</directory>
            </fileset>
            <fileset>
              <directory>node_modules</directory>
            </fileset>
          </filesets>
        </configuration>
      </plugin>
    </plugins>
  </build>


</project><|MERGE_RESOLUTION|>--- conflicted
+++ resolved
@@ -22,22 +22,14 @@
   <parent>
     <artifactId>zeppelin</artifactId>
     <groupId>org.apache.zeppelin</groupId>
-<<<<<<< HEAD
-    <version>0.6.2-SNAPSHOT</version>
-=======
     <version>0.8.0-SNAPSHOT</version>
->>>>>>> 6eecdecb
     <relativePath>..</relativePath>
   </parent>
 
   <groupId>org.apache.zeppelin</groupId>
   <artifactId>zeppelin-web</artifactId>
   <packaging>war</packaging>
-<<<<<<< HEAD
-  <version>0.6.2-SNAPSHOT</version>
-=======
   <version>0.8.0-SNAPSHOT</version>
->>>>>>> 6eecdecb
   <name>Zeppelin: web Application</name>
 
   <!-- See https://github.com/eirslett/frontend-maven-plugin/issues/229 -->
@@ -67,47 +59,6 @@
       </plugin>
 
       <plugin>
-<<<<<<< HEAD
-        <groupId>org.apache.rat</groupId>
-        <artifactId>apache-rat-plugin</artifactId>
-        <configuration>
-          <excludes>
-            <exclude>**/.idea/</exclude>
-            <exclude>**/*.iml</exclude>
-            <exclude>.git/</exclude>
-            <exclude>.gitignore</exclude>
-            <exclude>.bowerrc</exclude>
-            <exclude>.editorconfig</exclude>
-            <exclude>.jshintrc</exclude>
-            <exclude>.tmp/**</exclude>
-            <exclude>**/.settings/*</exclude>
-            <exclude>**/.classpath</exclude>
-            <exclude>**/.project</exclude>
-            <exclude>**/target/**</exclude>
-            <exclude>node/**</exclude>
-            <exclude>node_modules/**</exclude>
-            <exclude>bower_components/**</exclude>
-            <exclude>test/**</exclude>
-            <exclude>dist/**</exclude>
-            <exclude>src/.buildignore</exclude>
-            <exclude>src/fonts/fontawesome*</exclude>
-            <exclude>src/fonts/font-awesome*</exclude>
-            <exclude>src/styles/font-awesome*</exclude>
-            <exclude>src/fonts/Simple-Line*</exclude>
-            <exclude>src/fonts/simple-line*</exclude>
-            <exclude>src/fonts/Patua-One*</exclude>
-            <exclude>src/fonts/Roboto*</exclude>
-            <exclude>src/fonts/Source-Code-Pro*</exclude>
-            <exclude>bower.json</exclude>
-            <exclude>package.json</exclude>
-            <exclude>*.md</exclude>
-          </excludes>
-        </configuration>
-      </plugin>
-
-      <plugin>
-=======
->>>>>>> 6eecdecb
         <groupId>com.github.eirslett</groupId>
         <artifactId>frontend-maven-plugin</artifactId>
         <version>${plugin.frontned.version}</version>
