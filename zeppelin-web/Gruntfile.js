--- conflicted
+++ resolved
@@ -628,11 +628,8 @@
 
   grunt.registerTask('test', [
     'clean:server',
-<<<<<<< HEAD
+    'babel',
     'shell',
-=======
-    'babel',
->>>>>>> a84818c6
     'wiredep',
     'concurrent:test',
     'postcss',
