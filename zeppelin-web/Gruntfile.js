--- conflicted
+++ resolved
@@ -98,57 +98,6 @@
       }
     },
 
-<<<<<<< HEAD
-    'goog-webfont-dl': {
-      patuaOne: {
-        options: {
-          ttf: true,
-          eot: true,
-          woff: true,
-          woff2: true,
-          svg: true,
-          fontname: 'Patua One',
-          fontstyles: '400',
-          fontdest: '<%= yeoman.app %>/fonts/',
-          cssdest: '<%= yeoman.app %>/fonts/Patua-One.css',
-          cssprefix: '',
-          subset: ''
-        }
-      },
-      sourceCodePro: {
-        options: {
-          ttf: true,
-          eot: true,
-          woff: true,
-          woff2: true,
-          svg: true,
-          fontname: 'Source Code Pro',
-          fontstyles: '300, 400, 500',
-          fontdest: '<%= yeoman.app %>/fonts/',
-          cssdest: '<%= yeoman.app %>/fonts/Source-Code-Pro.css',
-          cssprefix: '',
-          subset: ''
-        }
-      },
-      roboto: {
-        options: {
-          ttf: true,
-          eot: true,
-          woff: true,
-          woff2: true,
-          svg: true,
-          fontname: 'Roboto',
-          fontstyles: '300, 400, 500',
-          fontdest: '<%= yeoman.app %>/fonts/',
-          cssdest: '<%= yeoman.app %>/fonts/Roboto.css',
-          cssprefix: '',
-          subset: ''
-        }
-      }
-    },
-
-=======
->>>>>>> 6eecdecb
     // Watches files for changes and runs tasks based on the changed files
     watch: {
       bower: {
@@ -459,15 +408,7 @@
     'wiredep',
   ]);
 
-<<<<<<< HEAD
-  grunt.registerTask('build', [
-    'jshint:all',
-    'clean:dist',
-    'wiredep',
-    'goog-webfont-dl',
-=======
   grunt.registerTask('post-webpack-dist', [
->>>>>>> 6eecdecb
     'useminPrepare',
     'concurrent:dist',
     'postcss',
@@ -478,12 +419,8 @@
     'uglify',
     'usemin',
     'htmlmin',
-<<<<<<< HEAD
-    'cacheBust'
-=======
     'replace',
     'cacheBust',
->>>>>>> 6eecdecb
   ]);
 
   grunt.registerTask('default', [
