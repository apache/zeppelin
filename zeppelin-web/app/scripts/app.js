/*
 * Licensed to the Apache Software Foundation (ASF) under one or more
 * contributor license agreements.  See the NOTICE file distributed with
 * this work for additional information regarding copyright ownership.
 * The ASF licenses this file to You under the Apache License, Version 2.0
 * (the "License"); you may not use this file except in compliance with
 * the License.  You may obtain a copy of the License at
 *
 *    http://www.apache.org/licenses/LICENSE-2.0
 *
 * Unless required by applicable law or agreed to in writing, software
 * distributed under the License is distributed on an "AS IS" BASIS,
 * WITHOUT WARRANTIES OR CONDITIONS OF ANY KIND, either express or implied.
 * See the License for the specific language governing permissions and
 * limitations under the License.
 */
'use strict';

<<<<<<< HEAD
/** get the current port of the websocket
 * In the case of running the zeppelin-server normally,
 * The body of this function is just filler. It will be dynamically
 * overridden with the zeppelin-site.xml config value when the client
 * requests the script. If the config value is not defined, it defaults
 * to the HTTP port + 1
 *
 * At the moment, the key delimiter denoting the end of this function
 * during the replacement is the '}' character. Avoid using this
 * character inside the function body
 *
 * In the case of running "grunt serve", this function will appear
 * as is.
 */
function getPort() {
  var port = Number(location.port);
  if (location.protocol !== 'https:' && !!port) {
    port = 80;
  } else if (location.protocol === 'https:' && !!port) {
=======
/** Get the current port of the websocket
  *
  * In the case of running the zeppelin-server normally,
  * the body of this function is just filler. It will be dynamically
  * overridden with the AppScriptServlet from zeppelin-site.xml config value 
  * when the client requests the script.
  *
  * If the config value is not defined, it defaults to the HTTP port + 1
  *
  * At the moment, the key delimiter denoting the end of this function
  * during the replacement is the '}' character.
  *
  * !!!
  * Avoid using '}' inside the function body or you will fail running
  * in server mode.
  * !!!
  *
  * In the case of running "grunt serve", this function will appear
  * as is.
  */
function getPort() {
  var port = Number(location.port);
  if (location.protocol !== 'https:' && (port === 'undifined' || port === 0))
    port = 80;
  else if (location.protocol === 'https:' && (port === 'undifined' || port === 0))
>>>>>>> b15b2013
    port = 443;
  else if (port === 3333 || port === 9000)
    port = 8080;
<<<<<<< HEAD
  }
  return ++port;
=======
  return port+1;
>>>>>>> b15b2013
}
function getWebsocketProtocol() {
  return location.protocol === 'https:' ? 'wss' : 'ws';
}

function getRestApiBase() {
  var port = Number(location.port);
  if (!!port) {
    port = 80;
    if (location.protocol === 'https:') {
      port = 443;
    }
  }

  if (port === 3333 || port === 9000) {
    port = 8080;
  }
  return location.protocol + "//" + location.hostname + ":" + port + skipTrailingSlash(location.pathname) + "/api";
}

function skipTrailingSlash(path) {
  return path.replace(/\/$/, "");
}

/**
 * @ngdoc overview
 * @name zeppelinWebApp
 * @description
 * # zeppelinWebApp
 *
 * Main module of the application.
 *
 * @author anthonycorbacho
 */
angular
  .module('zeppelinWebApp', [
    'ngAnimate',
    'ngCookies',
    'ngRoute',
    'ngSanitize',
    'angular-websocket',
    'ui.ace',
    'ui.bootstrap',
    'ui.sortable',
    'ngTouch',
    'ngDragDrop',
    'monospaced.elastic',
    'puElasticInput',
    'xeditable'
  ])
  .filter('breakFilter', function () {
    return function (text) {
      if (!!text) {
        return text.replace(/\n/g, '<br />');
      }
    };
  })
  .config(function ($routeProvider, WebSocketProvider) {
    WebSocketProvider
      .prefix('')
      .uri(getWebsocketProtocol() + '://' + location.hostname + ':' + getPort());

    $routeProvider
      .when('/', {
        templateUrl: 'views/main.html'
      })
      .when('/notebook/:noteId', {
        templateUrl: 'views/notebooks.html',
        controller: 'NotebookCtrl'
      })
      .when('/notebook/:noteId/paragraph/:paragraphId?', {
        templateUrl: 'views/notebooks.html',
        controller: 'NotebookCtrl'
      })
      .when('/interpreter', {
        templateUrl: 'views/interpreter.html',
        controller: 'InterpreterCtrl'
      })
      .otherwise({
        redirectTo: '/'
      });
  });<|MERGE_RESOLUTION|>--- conflicted
+++ resolved
@@ -16,32 +16,11 @@
  */
 'use strict';
 
-<<<<<<< HEAD
-/** get the current port of the websocket
- * In the case of running the zeppelin-server normally,
- * The body of this function is just filler. It will be dynamically
- * overridden with the zeppelin-site.xml config value when the client
- * requests the script. If the config value is not defined, it defaults
- * to the HTTP port + 1
- *
- * At the moment, the key delimiter denoting the end of this function
- * during the replacement is the '}' character. Avoid using this
- * character inside the function body
- *
- * In the case of running "grunt serve", this function will appear
- * as is.
- */
-function getPort() {
-  var port = Number(location.port);
-  if (location.protocol !== 'https:' && !!port) {
-    port = 80;
-  } else if (location.protocol === 'https:' && !!port) {
-=======
 /** Get the current port of the websocket
   *
   * In the case of running the zeppelin-server normally,
   * the body of this function is just filler. It will be dynamically
-  * overridden with the AppScriptServlet from zeppelin-site.xml config value 
+  * overridden with the AppScriptServlet from zeppelin-site.xml config value
   * when the client requests the script.
   *
   * If the config value is not defined, it defaults to the HTTP port + 1
@@ -59,20 +38,16 @@
   */
 function getPort() {
   var port = Number(location.port);
-  if (location.protocol !== 'https:' && (port === 'undifined' || port === 0))
+  if (location.protocol !== 'https:' && !!port)
     port = 80;
-  else if (location.protocol === 'https:' && (port === 'undifined' || port === 0))
->>>>>>> b15b2013
+  else if (location.protocol === 'https:' && !!port)
     port = 443;
   else if (port === 3333 || port === 9000)
     port = 8080;
-<<<<<<< HEAD
-  }
-  return ++port;
-=======
+
   return port+1;
->>>>>>> b15b2013
 }
+
 function getWebsocketProtocol() {
   return location.protocol === 'https:' ? 'wss' : 'ws';
 }
@@ -124,9 +99,7 @@
   ])
   .filter('breakFilter', function () {
     return function (text) {
-      if (!!text) {
-        return text.replace(/\n/g, '<br />');
-      }
+      if (!!text) return text.replace(/\n/g, '<br />');
     };
   })
   .config(function ($routeProvider, WebSocketProvider) {
