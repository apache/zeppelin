--- conflicted
+++ resolved
@@ -29,11 +29,7 @@
   # If you have your ingress controller configured to connect to `zeppelin-server` service and have a domain name for it (with wildcard subdomain point the same address), you can replace serviceDomain field with your own domain.
   SERVICE_DOMAIN: local.zeppelin-project.org:8080
   ZEPPELIN_K8S_SPARK_CONTAINER_IMAGE: spark:3.5.3
-<<<<<<< HEAD
-  ZEPPELIN_K8S_CONTAINER_IMAGE: zeppelin-interpreter:0.12.0
-=======
   ZEPPELIN_K8S_CONTAINER_IMAGE: zeppelin-interpreter:0.12.0-SNAPSHOT
->>>>>>> db0ea40c
   ZEPPELIN_HOME: /opt/zeppelin
   ZEPPELIN_SERVER_RPC_PORTRANGE: 12320:12320
   # default value of 'master' property for spark interpreter.
