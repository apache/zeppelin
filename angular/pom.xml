<?xml version="1.0" encoding="UTF-8"?>
<!--
  ~ Licensed to the Apache Software Foundation (ASF) under one or more
  ~ contributor license agreements.  See the NOTICE file distributed with
  ~ this work for additional information regarding copyright ownership.
  ~ The ASF licenses this file to You under the Apache License, Version 2.0
  ~ (the "License"); you may not use this file except in compliance with
  ~ the License.  You may obtain a copy of the License at
  ~
  ~    http://www.apache.org/licenses/LICENSE-2.0
  ~
  ~ Unless required by applicable law or agreed to in writing, software
  ~ distributed under the License is distributed on an "AS IS" BASIS,
  ~ WITHOUT WARRANTIES OR CONDITIONS OF ANY KIND, either express or implied.
  ~ See the License for the specific language governing permissions and
  ~ limitations under the License.
  -->
  
<project xmlns="http://maven.apache.org/POM/4.0.0" xmlns:xsi="http://www.w3.org/2001/XMLSchema-instance" xsi:schemaLocation="http://maven.apache.org/POM/4.0.0 http://maven.apache.org/maven-v4_0_0.xsd">
  <modelVersion>4.0.0</modelVersion>

  <parent>
    <artifactId>zeppelin</artifactId>
    <groupId>org.apache.zeppelin</groupId>
<<<<<<< HEAD
    <version>0.6.2-SNAPSHOT</version>
=======
    <version>0.8.0-SNAPSHOT</version>
>>>>>>> 6eecdecb
    <relativePath>..</relativePath>
  </parent>

  <groupId>org.apache.zeppelin</groupId>
  <artifactId>zeppelin-angular</artifactId>
  <packaging>jar</packaging>
<<<<<<< HEAD
  <version>0.6.2-SNAPSHOT</version>
=======
  <version>0.8.0-SNAPSHOT</version>
>>>>>>> 6eecdecb
  <name>Zeppelin: Angular interpreter</name>

  <dependencies>
    <dependency>
      <groupId>${project.groupId}</groupId>
      <artifactId>zeppelin-interpreter</artifactId>
      <version>${project.version}</version>
      <scope>provided</scope>
    </dependency> 

    <dependency>
      <groupId>org.slf4j</groupId>
      <artifactId>slf4j-api</artifactId>
    </dependency>

    <dependency>
      <groupId>org.slf4j</groupId>
      <artifactId>slf4j-log4j12</artifactId>
    </dependency>
    
    <dependency>
      <groupId>junit</groupId>
      <artifactId>junit</artifactId>
      <scope>test</scope>
    </dependency>
  </dependencies>

  <build>
    <plugins>
      <plugin>
        <artifactId>maven-enforcer-plugin</artifactId>
        <executions>
          <execution> 
            <id>enforce</id> 
            <phase>none</phase> 
          </execution>
        </executions>
      </plugin>

      <plugin>
        <artifactId>maven-dependency-plugin</artifactId>
        <executions>
          <execution>
            <id>copy-dependencies</id>
            <phase>package</phase>
            <goals>
              <goal>copy-dependencies</goal>
            </goals>
            <configuration>
              <outputDirectory>${project.build.directory}/../../interpreter/angular</outputDirectory>
              <overWriteReleases>false</overWriteReleases>
              <overWriteSnapshots>false</overWriteSnapshots>
              <overWriteIfNewer>true</overWriteIfNewer>
              <includeScope>runtime</includeScope>
            </configuration>
          </execution>
          <execution>
            <id>copy-artifact</id>
            <phase>package</phase>
            <goals>
              <goal>copy</goal>
            </goals>
            <configuration>
              <outputDirectory>${project.build.directory}/../../interpreter/angular</outputDirectory>
              <overWriteReleases>false</overWriteReleases>
              <overWriteSnapshots>false</overWriteSnapshots>
              <overWriteIfNewer>true</overWriteIfNewer>
              <includeScope>runtime</includeScope>
              <artifactItems>
                <artifactItem>
                  <groupId>${project.groupId}</groupId>
                  <artifactId>${project.artifactId}</artifactId>
                  <version>${project.version}</version>
                  <type>${project.packaging}</type>
                </artifactItem>
              </artifactItems>              
            </configuration>
          </execution>
        </executions>
      </plugin>
    </plugins>
  </build>

</project><|MERGE_RESOLUTION|>--- conflicted
+++ resolved
@@ -22,22 +22,14 @@
   <parent>
     <artifactId>zeppelin</artifactId>
     <groupId>org.apache.zeppelin</groupId>
-<<<<<<< HEAD
-    <version>0.6.2-SNAPSHOT</version>
-=======
     <version>0.8.0-SNAPSHOT</version>
->>>>>>> 6eecdecb
     <relativePath>..</relativePath>
   </parent>
 
   <groupId>org.apache.zeppelin</groupId>
   <artifactId>zeppelin-angular</artifactId>
   <packaging>jar</packaging>
-<<<<<<< HEAD
-  <version>0.6.2-SNAPSHOT</version>
-=======
   <version>0.8.0-SNAPSHOT</version>
->>>>>>> 6eecdecb
   <name>Zeppelin: Angular interpreter</name>
 
   <dependencies>
