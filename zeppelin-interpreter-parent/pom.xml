--- conflicted
+++ resolved
@@ -44,23 +44,12 @@
       <artifactId>zeppelin-interpreter</artifactId>
       <version>${project.version}</version>
       <scope>provided</scope>
-<<<<<<< HEAD
       <exclusions>
-        <exclusion>
-          <groupId>io.netty</groupId>
-          <artifactId>*</artifactId>
-        </exclusion>
-        <exclusion>
-          <groupId>io.atomix</groupId>
-          <artifactId>*</artifactId>
-        </exclusion>
         <exclusion>
           <groupId>org.apache.hadoop</groupId>
           <artifactId>*</artifactId>
         </exclusion>
       </exclusions>
-=======
->>>>>>> 5c1145fc
     </dependency>
 
     <dependency>
